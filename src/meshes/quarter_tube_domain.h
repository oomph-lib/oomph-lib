--- conflicted
+++ resolved
@@ -75,14 +75,7 @@
     QuarterTubeDomain(const QuarterTubeDomain&) = delete;
 
     /// Broken assignment operator
-<<<<<<< HEAD
-    void operator=(const QuarterTubeDomain&)
-    {
-      BrokenCopy::broken_assign("QuarterTubeDomain");
-    }
-=======
     void operator=(const QuarterTubeDomain&) = delete;
->>>>>>> d7822986
 
     /// Destructor: empty; cleanup done in base class
     ~QuarterTubeDomain() {}
