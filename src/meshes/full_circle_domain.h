// LIC// ====================================================================
// LIC// This file forms part of oomph-lib, the object-oriented,
// LIC// multi-physics finite-element library, available
// LIC// at http://www.oomph-lib.org.
// LIC//
// LIC// Copyright (C) 2006-2021 Matthias Heil and Andrew Hazel
// LIC//
// LIC// This library is free software; you can redistribute it and/or
// LIC// modify it under the terms of the GNU Lesser General Public
// LIC// License as published by the Free Software Foundation; either
// LIC// version 2.1 of the License, or (at your option) any later version.
// LIC//
// LIC// This library is distributed in the hope that it will be useful,
// LIC// but WITHOUT ANY WARRANTY; without even the implied warranty of
// LIC// MERCHANTABILITY or FITNESS FOR A PARTICULAR PURPOSE.  See the GNU
// LIC// Lesser General Public License for more details.
// LIC//
// LIC// You should have received a copy of the GNU Lesser General Public
// LIC// License along with this library; if not, write to the Free Software
// LIC// Foundation, Inc., 51 Franklin Street, Fifth Floor, Boston, MA
// LIC// 02110-1301  USA.
// LIC//
// LIC// The authors may be contacted at oomph-lib@maths.man.ac.uk.
// LIC//
// LIC//====================================================================

#ifndef OOMPH_FULL_CIRCLE_DOMAIN_HEADER
#define OOMPH_FULL_CIRCLE_DOMAIN_HEADER

// Generic oomph-lib includes
#include "generic/quadtree.h"
#include "generic/domain.h"
#include "generic/geom_objects.h"

namespace oomph
{
  //=================================================================
  /// \short Topologically circular domain, e.g. a tube cross section.
  /// The entire domain must be defined by a GeomObject with the
  /// following convention: zeta[0] is the radial coordinate and
  /// zeta[1] is the theta coordinate around the cross-sectin.
  /// The outer boundary must lie at zeta[0] = 1.
  ///
  /// The domain is
  /// parametrised by five macro elements (a central box surrounded by
  /// four curved elements). The labelling of the macro elements is shown
  /// below.
  ///
  ///                       ----------------------------
  ///                       |\                        /|
  ///                       | \       Macro          / |
  ///                       |  3      Element 3     2  |
  ///                       |   \                  /   |
  ///                       |    \----------------/    |
  ///                       |     |               |    |
  ///                       | 4   |    Macro      |    |
  ///                       |     |    Element 0  | 2  |
  ///                       |     |               |    |
  ///                       |     -----------------    |
  ///                       |    /                 \   |
  ///                       |   0     Macro         1  |
  ///                       |  /      Element 1      \ |
  ///                       | /                       \|
  ///                       |/-------------------------|
  ///
  ///
  //=================================================================
  class FullCircleDomain : public Domain
  {
  public:
    /// \short Constructor: Pass geometric  object; the theta locations
    /// marking the division between
    /// the elements of the outer ring, labelled from the lower left to the
    /// upper left in order, theta should be in the range \f$-\pi\f$ to
    /// \f$\pi\f$; and  the corresponding fractions of the
    /// radius at which the central box is to be placed.
    FullCircleDomain(GeomObject* area_geom_object_pt,
                     const Vector<double>& theta_positions,
<<<<<<< HEAD
                     const Vector<double>& radius_box) :
      Theta_positions(theta_positions),
      Radius_box(radius_box),
      Area_pt(area_geom_object_pt)
=======
                     const Vector<double>& radius_box)
      : Theta_positions(theta_positions),
        Radius_box(radius_box),
        Area_pt(area_geom_object_pt)
>>>>>>> fb5f6804
    {
      // There are five macro elements
      const unsigned n_macro = 5;
      Macro_element_pt.resize(n_macro);
<<<<<<< HEAD

      // Create the macro elements
      for (unsigned i = 0; i < n_macro; i++)
      {
        Macro_element_pt[i] = new QMacroElement<2>(this, i);
      }
    }

=======

      // Create the macro elements
      for (unsigned i = 0; i < n_macro; i++)
      {
        Macro_element_pt[i] = new QMacroElement<2>(this, i);
      }
    }

>>>>>>> fb5f6804
    /// Broken copy constructor
    FullCircleDomain(const FullCircleDomain&)
    {
      BrokenCopy::broken_copy("FullCircleDomain");
    }

    /// Broken assignment operator
    void operator=(const FullCircleDomain&)
    {
      BrokenCopy::broken_assign("FullCircleDomain");
    }

<<<<<<< HEAD
    /// Destructor: Empty; cleanup done in base class
    ~FullCircleDomain() {}

=======

    /// Destructor: Empty; cleanup done in base class
    ~FullCircleDomain() {}


>>>>>>> fb5f6804
    /// \short Vector representation of the  i_macro-th macro element
    /// boundary i_direct (N/S/W/E) at time level t
    /// (t=0: present; t>0: previous):
    /// f(s).
    void macro_element_boundary(const unsigned& t,
                                const unsigned& i_macro,
                                const unsigned& i_direct,
                                const Vector<double>& s,
                                Vector<double>& f);

  private:
    /// \short Storage for the dividing lines on the boundary
    /// starting from the lower left and proceeding anticlockwise to
    /// the upper left
    Vector<double> Theta_positions;

    /// Storage for the fraction of the radius at which the central box
    /// should be located corresponding to the chosen values of theta.
    Vector<double> Radius_box;

    /// Pointer to geometric object that represents the domain
    GeomObject* Area_pt;

    /// \short  A very little linear interpolation helper.
    /// Interpolate from the low
    /// point to the high point using the coordinate s, which is
    /// assumed to run from -1 to 1.
    void lin_interpolate(const Vector<double>& low,
                         const Vector<double>& high,
                         const double& s,
                         Vector<double>& f)
    {
      // Loop over all coordinates (we are working in 2D)
      for (unsigned i = 0; i < 2; i++)
      {
        f[i] = low[i] + (high[i] - low[i]) * 0.5 * (s + 1.0);
      }
    }
  };

<<<<<<< HEAD
  /////////////////////////////////////////////////////////////////////////
  /////////////////////////////////////////////////////////////////////////
  /////////////////////////////////////////////////////////////////////////

=======

  /////////////////////////////////////////////////////////////////////////
  /////////////////////////////////////////////////////////////////////////
  /////////////////////////////////////////////////////////////////////////


>>>>>>> fb5f6804
  //=================================================================
  /// \short Vector representation of the  imacro-th macro element
  /// boundary idirect (N/S/W/E) at time level t
  /// (t=0: present; t>0: previous): f(s)
  //=================================================================
  void FullCircleDomain::macro_element_boundary(const unsigned& t,
                                                const unsigned& imacro,
                                                const unsigned& idirect,
                                                const Vector<double>& s,
                                                Vector<double>& f)
  {
    using namespace QuadTreeNames;

    // Get the coordinates of the corners of the box
    Vector<Vector<double>> Box(4);
    // Get the corresponding coordinates on the boundary
    Vector<Vector<double>> Wall(4);

    // Storage for position in the area
    Vector<double> zeta(2);

    // Loop over the angles
    for (unsigned j = 0; j < 4; j++)
    {
      // Set up the storage
      Box[j].resize(2);
      Wall[j].resize(2);

      // Set the other values of zeta
      zeta[0] = Radius_box[j];
      zeta[1] = Theta_positions[j];
      // Now get the values
      Area_pt->position(t, zeta, Box[j]);

      // Now get the position on the boundary
      zeta[0] = 1.0;
      Area_pt->position(t, zeta, Wall[j]);
    }
<<<<<<< HEAD

    // Define pi
    const double pi = MathematicalConstants::Pi;

    // Which macro element?
    // --------------------
    switch (imacro)
    {
        // Macro element 0: Central box
      case 0:

        // Choose a direction
        switch (idirect)
        {
          case N:
            // Linearly interpolate between the two corners of the box
            lin_interpolate(Box[3], Box[2], s[0], f);
            break;

          case S:
            // Linearly interpolate between the two corners of the box
            lin_interpolate(Box[0], Box[1], s[0], f);

          case W:
            // Linearly interpolate between the two corners of the box
            lin_interpolate(Box[0], Box[3], s[0], f);
            break;

          case E:
            // Linearly interpolate between the two corners of the box
            lin_interpolate(Box[1], Box[2], s[0], f);
            break;

          default:
            std::ostringstream error_stream;
            error_stream << "idirect is " << idirect << " not one of N, S, E, W"
                         << std::endl;

            throw OomphLibError(error_stream.str(),
                                OOMPH_CURRENT_FUNCTION,
                                OOMPH_EXCEPTION_LOCATION);
            break;
        }

        break;

        // Macro element 1: Bottom
      case 1:

        // Choose a direction
        switch (idirect)
        {
          case N:
            // Linearly interpolate between the two corners of the box
            lin_interpolate(Box[0], Box[1], s[0], f);
            break;

          case S:
            // Get the position on the wall by linearly interpolating in theta
            zeta[0] = 1.0;
            zeta[1] =
              Theta_positions[0] +
              (Theta_positions[1] - Theta_positions[0]) * 0.5 * (s[0] + 1.0);

            Area_pt->position(t, zeta, f);
            break;

          case W:
            // Now linearly interpolate between the wall and the box
            lin_interpolate(Wall[0], Box[0], s[0], f);
            break;

          case E:
            // Linearly interpolate between the wall and the box
            lin_interpolate(Wall[1], Box[1], s[0], f);
            break;

          default:

            std::ostringstream error_stream;
            error_stream << "idirect is " << idirect << " not one of N, S, E, W"
                         << std::endl;

            throw OomphLibError(error_stream.str(),
                                OOMPH_CURRENT_FUNCTION,
                                OOMPH_EXCEPTION_LOCATION);
            break;
        }

        break;

      // Macro element 2:Right
      case 2:

        // Which direction?
        switch (idirect)
        {
          case N:
            // Linearly interpolate between the box and the wall
            lin_interpolate(Box[2], Wall[2], s[0], f);
            break;

          case S:
            // Linearly interpolate between the box and the wall
            lin_interpolate(Box[1], Wall[1], s[0], f);
            break;

          case W:
            // Linearly interpolate between the two corners of the box
            lin_interpolate(Box[1], Box[2], s[0], f);
            break;

          case E:
            // Get the position on the wall by linearly interpolating in theta
            zeta[0] = 1.0;
            zeta[1] =
              Theta_positions[1] +
              (Theta_positions[2] - Theta_positions[1]) * 0.5 * (s[0] + 1.0);

            Area_pt->position(t, zeta, f);
            break;

          default:
            std::ostringstream error_stream;
            error_stream << "idirect is " << idirect << " not one of N, S, W, E"
                         << std::endl;

            throw OomphLibError(error_stream.str(),
                                OOMPH_CURRENT_FUNCTION,
                                OOMPH_EXCEPTION_LOCATION);
        }

        break;

        // Macro element 3: Top
      case 3:

        // Which direction?
        switch (idirect)
        {
          case N:
            // Get the position on the wall by linearly interpolating in theta
            zeta[0] = 1.0;
            zeta[1] =
              Theta_positions[3] +
              (Theta_positions[2] - Theta_positions[3]) * 0.5 * (s[0] + 1.0);

            Area_pt->position(t, zeta, f);
            break;

          case S:
            // Linearly interpolate between the two corners of the box
            lin_interpolate(Box[3], Box[1], s[0], f);
            break;

          case W:
            // Linearly interpolate between the box and the wall
            lin_interpolate(Box[3], Wall[3], s[0], f);
            break;

          case E:
            // Linearly interpolate between the box and the wall
            lin_interpolate(Box[2], Wall[2], s[0], f);
            break;

          default:
            std::ostringstream error_stream;
            error_stream << "idirect is " << idirect << " not one of N, S, E, W"
                         << std::endl;

            throw OomphLibError(error_stream.str(),
                                OOMPH_CURRENT_FUNCTION,
                                OOMPH_EXCEPTION_LOCATION);
        }

        break;

        // Macro element 4: Left
      case 4:

        // Which direction?
        switch (idirect)
        {
          case N:
            // Linearly interpolate between the wall and the box
            lin_interpolate(Wall[3], Box[3], s[0], f);
            break;

          case S:
            // Linearly interpolate between the wall and the box
            lin_interpolate(Wall[0], Box[0], s[0], f);
            break;

          case W:
            // Entirely on the wall, Need to be careful
            // because this is the point at which theta passes through the
            //"branch cut"
            zeta[0] = 1.0;
            zeta[1] = Theta_positions[0] + 2.0 * pi +
                      (Theta_positions[3] - (Theta_positions[0] + 2.0 * pi)) *
                        0.5 * (s[0] + 1.0);

            Area_pt->position(t, zeta, f);
            break;

          case E:
            // Linearly interpolate between the two corners of the box
            lin_interpolate(Box[0], Box[3], s[0], f);
            break;

          default:
            std::ostringstream error_stream;
            error_stream << "idirect is " << idirect << " not one of N, S, W, E"
                         << std::endl;

            throw OomphLibError(error_stream.str(),
                                OOMPH_CURRENT_FUNCTION,
                                OOMPH_EXCEPTION_LOCATION);
        }
        break;

=======

    // Define pi
    const double pi = MathematicalConstants::Pi;

    // Which macro element?
    // --------------------
    switch (imacro)
    {
        // Macro element 0: Central box
      case 0:

        // Choose a direction
        switch (idirect)
        {
          case N:
            // Linearly interpolate between the two corners of the box
            lin_interpolate(Box[3], Box[2], s[0], f);
            break;

          case S:
            // Linearly interpolate between the two corners of the box
            lin_interpolate(Box[0], Box[1], s[0], f);

          case W:
            // Linearly interpolate between the two corners of the box
            lin_interpolate(Box[0], Box[3], s[0], f);
            break;

          case E:
            // Linearly interpolate between the two corners of the box
            lin_interpolate(Box[1], Box[2], s[0], f);
            break;

          default:
            std::ostringstream error_stream;
            error_stream << "idirect is " << idirect << " not one of N, S, E, W"
                         << std::endl;

            throw OomphLibError(error_stream.str(),
                                OOMPH_CURRENT_FUNCTION,
                                OOMPH_EXCEPTION_LOCATION);
            break;
        }

        break;

        // Macro element 1: Bottom
      case 1:

        // Choose a direction
        switch (idirect)
        {
          case N:
            // Linearly interpolate between the two corners of the box
            lin_interpolate(Box[0], Box[1], s[0], f);
            break;

          case S:
            // Get the position on the wall by linearly interpolating in theta
            zeta[0] = 1.0;
            zeta[1] =
              Theta_positions[0] +
              (Theta_positions[1] - Theta_positions[0]) * 0.5 * (s[0] + 1.0);

            Area_pt->position(t, zeta, f);
            break;

          case W:
            // Now linearly interpolate between the wall and the box
            lin_interpolate(Wall[0], Box[0], s[0], f);
            break;

          case E:
            // Linearly interpolate between the wall and the box
            lin_interpolate(Wall[1], Box[1], s[0], f);
            break;

          default:

            std::ostringstream error_stream;
            error_stream << "idirect is " << idirect << " not one of N, S, E, W"
                         << std::endl;

            throw OomphLibError(error_stream.str(),
                                OOMPH_CURRENT_FUNCTION,
                                OOMPH_EXCEPTION_LOCATION);
            break;
        }


        break;

      // Macro element 2:Right
      case 2:

        // Which direction?
        switch (idirect)
        {
          case N:
            // Linearly interpolate between the box and the wall
            lin_interpolate(Box[2], Wall[2], s[0], f);
            break;

          case S:
            // Linearly interpolate between the box and the wall
            lin_interpolate(Box[1], Wall[1], s[0], f);
            break;

          case W:
            // Linearly interpolate between the two corners of the box
            lin_interpolate(Box[1], Box[2], s[0], f);
            break;

          case E:
            // Get the position on the wall by linearly interpolating in theta
            zeta[0] = 1.0;
            zeta[1] =
              Theta_positions[1] +
              (Theta_positions[2] - Theta_positions[1]) * 0.5 * (s[0] + 1.0);

            Area_pt->position(t, zeta, f);
            break;

          default:
            std::ostringstream error_stream;
            error_stream << "idirect is " << idirect << " not one of N, S, W, E"
                         << std::endl;

            throw OomphLibError(error_stream.str(),
                                OOMPH_CURRENT_FUNCTION,
                                OOMPH_EXCEPTION_LOCATION);
        }

        break;

        // Macro element 3: Top
      case 3:

        // Which direction?
        switch (idirect)
        {
          case N:
            // Get the position on the wall by linearly interpolating in theta
            zeta[0] = 1.0;
            zeta[1] =
              Theta_positions[3] +
              (Theta_positions[2] - Theta_positions[3]) * 0.5 * (s[0] + 1.0);

            Area_pt->position(t, zeta, f);
            break;

          case S:
            // Linearly interpolate between the two corners of the box
            lin_interpolate(Box[3], Box[1], s[0], f);
            break;

          case W:
            // Linearly interpolate between the box and the wall
            lin_interpolate(Box[3], Wall[3], s[0], f);
            break;

          case E:
            // Linearly interpolate between the box and the wall
            lin_interpolate(Box[2], Wall[2], s[0], f);
            break;

          default:
            std::ostringstream error_stream;
            error_stream << "idirect is " << idirect << " not one of N, S, E, W"
                         << std::endl;

            throw OomphLibError(error_stream.str(),
                                OOMPH_CURRENT_FUNCTION,
                                OOMPH_EXCEPTION_LOCATION);
        }

        break;


        // Macro element 4: Left
      case 4:

        // Which direction?
        switch (idirect)
        {
          case N:
            // Linearly interpolate between the wall and the box
            lin_interpolate(Wall[3], Box[3], s[0], f);
            break;

          case S:
            // Linearly interpolate between the wall and the box
            lin_interpolate(Wall[0], Box[0], s[0], f);
            break;

          case W:
            // Entirely on the wall, Need to be careful
            // because this is the point at which theta passes through the
            //"branch cut"
            zeta[0] = 1.0;
            zeta[1] = Theta_positions[0] + 2.0 * pi +
                      (Theta_positions[3] - (Theta_positions[0] + 2.0 * pi)) *
                        0.5 * (s[0] + 1.0);

            Area_pt->position(t, zeta, f);
            break;

          case E:
            // Linearly interpolate between the two corners of the box
            lin_interpolate(Box[0], Box[3], s[0], f);
            break;

          default:
            std::ostringstream error_stream;
            error_stream << "idirect is " << idirect << " not one of N, S, W, E"
                         << std::endl;

            throw OomphLibError(error_stream.str(),
                                OOMPH_CURRENT_FUNCTION,
                                OOMPH_EXCEPTION_LOCATION);
        }
        break;


>>>>>>> fb5f6804
      default:
        // Error
        std::ostringstream error_stream;
        error_stream << "Wrong imacro " << imacro << std::endl;
        throw OomphLibError(
          error_stream.str(), OOMPH_CURRENT_FUNCTION, OOMPH_EXCEPTION_LOCATION);
    }
  }

} // namespace oomph

#endif<|MERGE_RESOLUTION|>--- conflicted
+++ resolved
@@ -76,22 +76,14 @@
     /// radius at which the central box is to be placed.
     FullCircleDomain(GeomObject* area_geom_object_pt,
                      const Vector<double>& theta_positions,
-<<<<<<< HEAD
-                     const Vector<double>& radius_box) :
-      Theta_positions(theta_positions),
-      Radius_box(radius_box),
-      Area_pt(area_geom_object_pt)
-=======
                      const Vector<double>& radius_box)
       : Theta_positions(theta_positions),
         Radius_box(radius_box),
         Area_pt(area_geom_object_pt)
->>>>>>> fb5f6804
     {
       // There are five macro elements
       const unsigned n_macro = 5;
       Macro_element_pt.resize(n_macro);
-<<<<<<< HEAD
 
       // Create the macro elements
       for (unsigned i = 0; i < n_macro; i++)
@@ -100,16 +92,6 @@
       }
     }
 
-=======
-
-      // Create the macro elements
-      for (unsigned i = 0; i < n_macro; i++)
-      {
-        Macro_element_pt[i] = new QMacroElement<2>(this, i);
-      }
-    }
-
->>>>>>> fb5f6804
     /// Broken copy constructor
     FullCircleDomain(const FullCircleDomain&)
     {
@@ -122,17 +104,11 @@
       BrokenCopy::broken_assign("FullCircleDomain");
     }
 
-<<<<<<< HEAD
+
     /// Destructor: Empty; cleanup done in base class
     ~FullCircleDomain() {}
 
-=======
-
-    /// Destructor: Empty; cleanup done in base class
-    ~FullCircleDomain() {}
-
-
->>>>>>> fb5f6804
+
     /// \short Vector representation of the  i_macro-th macro element
     /// boundary i_direct (N/S/W/E) at time level t
     /// (t=0: present; t>0: previous):
@@ -173,19 +149,10 @@
     }
   };
 
-<<<<<<< HEAD
   /////////////////////////////////////////////////////////////////////////
   /////////////////////////////////////////////////////////////////////////
   /////////////////////////////////////////////////////////////////////////
 
-=======
-
-  /////////////////////////////////////////////////////////////////////////
-  /////////////////////////////////////////////////////////////////////////
-  /////////////////////////////////////////////////////////////////////////
-
-
->>>>>>> fb5f6804
   //=================================================================
   /// \short Vector representation of the  imacro-th macro element
   /// boundary idirect (N/S/W/E) at time level t
@@ -224,7 +191,6 @@
       zeta[0] = 1.0;
       Area_pt->position(t, zeta, Wall[j]);
     }
-<<<<<<< HEAD
 
     // Define pi
     const double pi = MathematicalConstants::Pi;
@@ -446,232 +412,6 @@
         }
         break;
 
-=======
-
-    // Define pi
-    const double pi = MathematicalConstants::Pi;
-
-    // Which macro element?
-    // --------------------
-    switch (imacro)
-    {
-        // Macro element 0: Central box
-      case 0:
-
-        // Choose a direction
-        switch (idirect)
-        {
-          case N:
-            // Linearly interpolate between the two corners of the box
-            lin_interpolate(Box[3], Box[2], s[0], f);
-            break;
-
-          case S:
-            // Linearly interpolate between the two corners of the box
-            lin_interpolate(Box[0], Box[1], s[0], f);
-
-          case W:
-            // Linearly interpolate between the two corners of the box
-            lin_interpolate(Box[0], Box[3], s[0], f);
-            break;
-
-          case E:
-            // Linearly interpolate between the two corners of the box
-            lin_interpolate(Box[1], Box[2], s[0], f);
-            break;
-
-          default:
-            std::ostringstream error_stream;
-            error_stream << "idirect is " << idirect << " not one of N, S, E, W"
-                         << std::endl;
-
-            throw OomphLibError(error_stream.str(),
-                                OOMPH_CURRENT_FUNCTION,
-                                OOMPH_EXCEPTION_LOCATION);
-            break;
-        }
-
-        break;
-
-        // Macro element 1: Bottom
-      case 1:
-
-        // Choose a direction
-        switch (idirect)
-        {
-          case N:
-            // Linearly interpolate between the two corners of the box
-            lin_interpolate(Box[0], Box[1], s[0], f);
-            break;
-
-          case S:
-            // Get the position on the wall by linearly interpolating in theta
-            zeta[0] = 1.0;
-            zeta[1] =
-              Theta_positions[0] +
-              (Theta_positions[1] - Theta_positions[0]) * 0.5 * (s[0] + 1.0);
-
-            Area_pt->position(t, zeta, f);
-            break;
-
-          case W:
-            // Now linearly interpolate between the wall and the box
-            lin_interpolate(Wall[0], Box[0], s[0], f);
-            break;
-
-          case E:
-            // Linearly interpolate between the wall and the box
-            lin_interpolate(Wall[1], Box[1], s[0], f);
-            break;
-
-          default:
-
-            std::ostringstream error_stream;
-            error_stream << "idirect is " << idirect << " not one of N, S, E, W"
-                         << std::endl;
-
-            throw OomphLibError(error_stream.str(),
-                                OOMPH_CURRENT_FUNCTION,
-                                OOMPH_EXCEPTION_LOCATION);
-            break;
-        }
-
-
-        break;
-
-      // Macro element 2:Right
-      case 2:
-
-        // Which direction?
-        switch (idirect)
-        {
-          case N:
-            // Linearly interpolate between the box and the wall
-            lin_interpolate(Box[2], Wall[2], s[0], f);
-            break;
-
-          case S:
-            // Linearly interpolate between the box and the wall
-            lin_interpolate(Box[1], Wall[1], s[0], f);
-            break;
-
-          case W:
-            // Linearly interpolate between the two corners of the box
-            lin_interpolate(Box[1], Box[2], s[0], f);
-            break;
-
-          case E:
-            // Get the position on the wall by linearly interpolating in theta
-            zeta[0] = 1.0;
-            zeta[1] =
-              Theta_positions[1] +
-              (Theta_positions[2] - Theta_positions[1]) * 0.5 * (s[0] + 1.0);
-
-            Area_pt->position(t, zeta, f);
-            break;
-
-          default:
-            std::ostringstream error_stream;
-            error_stream << "idirect is " << idirect << " not one of N, S, W, E"
-                         << std::endl;
-
-            throw OomphLibError(error_stream.str(),
-                                OOMPH_CURRENT_FUNCTION,
-                                OOMPH_EXCEPTION_LOCATION);
-        }
-
-        break;
-
-        // Macro element 3: Top
-      case 3:
-
-        // Which direction?
-        switch (idirect)
-        {
-          case N:
-            // Get the position on the wall by linearly interpolating in theta
-            zeta[0] = 1.0;
-            zeta[1] =
-              Theta_positions[3] +
-              (Theta_positions[2] - Theta_positions[3]) * 0.5 * (s[0] + 1.0);
-
-            Area_pt->position(t, zeta, f);
-            break;
-
-          case S:
-            // Linearly interpolate between the two corners of the box
-            lin_interpolate(Box[3], Box[1], s[0], f);
-            break;
-
-          case W:
-            // Linearly interpolate between the box and the wall
-            lin_interpolate(Box[3], Wall[3], s[0], f);
-            break;
-
-          case E:
-            // Linearly interpolate between the box and the wall
-            lin_interpolate(Box[2], Wall[2], s[0], f);
-            break;
-
-          default:
-            std::ostringstream error_stream;
-            error_stream << "idirect is " << idirect << " not one of N, S, E, W"
-                         << std::endl;
-
-            throw OomphLibError(error_stream.str(),
-                                OOMPH_CURRENT_FUNCTION,
-                                OOMPH_EXCEPTION_LOCATION);
-        }
-
-        break;
-
-
-        // Macro element 4: Left
-      case 4:
-
-        // Which direction?
-        switch (idirect)
-        {
-          case N:
-            // Linearly interpolate between the wall and the box
-            lin_interpolate(Wall[3], Box[3], s[0], f);
-            break;
-
-          case S:
-            // Linearly interpolate between the wall and the box
-            lin_interpolate(Wall[0], Box[0], s[0], f);
-            break;
-
-          case W:
-            // Entirely on the wall, Need to be careful
-            // because this is the point at which theta passes through the
-            //"branch cut"
-            zeta[0] = 1.0;
-            zeta[1] = Theta_positions[0] + 2.0 * pi +
-                      (Theta_positions[3] - (Theta_positions[0] + 2.0 * pi)) *
-                        0.5 * (s[0] + 1.0);
-
-            Area_pt->position(t, zeta, f);
-            break;
-
-          case E:
-            // Linearly interpolate between the two corners of the box
-            lin_interpolate(Box[0], Box[3], s[0], f);
-            break;
-
-          default:
-            std::ostringstream error_stream;
-            error_stream << "idirect is " << idirect << " not one of N, S, W, E"
-                         << std::endl;
-
-            throw OomphLibError(error_stream.str(),
-                                OOMPH_CURRENT_FUNCTION,
-                                OOMPH_EXCEPTION_LOCATION);
-        }
-        break;
-
-
->>>>>>> fb5f6804
       default:
         // Error
         std::ostringstream error_stream;
