--- conflicted
+++ resolved
@@ -45,13 +45,8 @@
     /// The GeomObject must be parametrised such that
     /// \f$\zeta \in [0,2\pi]\f$ sweeps around the circumference
     /// in anticlockwise direction.
-<<<<<<< HEAD
-    RectangleWithHoleDomain(GeomObject* cylinder_pt, const double& length) :
-      Cylinder_pt(cylinder_pt)
-=======
     RectangleWithHoleDomain(GeomObject* cylinder_pt, const double& length)
       : Cylinder_pt(cylinder_pt)
->>>>>>> fb5f6804
     {
       // Vertices of rectangle
       Lower_left.resize(2);
@@ -70,10 +65,6 @@
       Upper_right[0] = 0.5 * length;
       Upper_right[1] = 0.5 * length;
 
-<<<<<<< HEAD
-=======
-
->>>>>>> fb5f6804
       // Coordinates of points where the "radial" lines from central
       // cylinder meet the upper and lower boundaries
       Lower_mid_left.resize(2);
@@ -92,10 +83,6 @@
       Upper_mid_right[0] = 0.5 * length;
       Upper_mid_right[1] = 0.5 * length;
 
-<<<<<<< HEAD
-=======
-
->>>>>>> fb5f6804
       // There are four macro elements
       Macro_element_pt.resize(4);
 
@@ -106,16 +93,10 @@
       }
     }
 
-<<<<<<< HEAD
+
     /// Destructor: Empty; cleanup done in base class
     ~RectangleWithHoleDomain() {}
 
-=======
-
-    /// Destructor: Empty; cleanup done in base class
-    ~RectangleWithHoleDomain() {}
-
->>>>>>> fb5f6804
     /// \short Helper function to interpolate linearly between the
     /// "right" and "left" points; \f$ s \in [-1,1] \f$
     void linear_interpolate(Vector<double> left,
@@ -128,10 +109,6 @@
         f[i] = left[i] + (right[i] - left[i]) * 0.5 * (s + 1.0);
       }
     }
-<<<<<<< HEAD
-=======
-
->>>>>>> fb5f6804
 
     /// \short Parametrisation of macro element boundaries: f(s) is the position
     /// vector to macro-element m's boundary in the specified direction
@@ -324,10 +301,6 @@
       }
     }
 
-<<<<<<< HEAD
-=======
-
->>>>>>> fb5f6804
   private:
     /// Lower left corner of rectangle
     Vector<double> Lower_left;
@@ -357,9 +330,5 @@
     GeomObject* Cylinder_pt;
   };
 
-<<<<<<< HEAD
-=======
-
->>>>>>> fb5f6804
 } // namespace oomph
 #endif