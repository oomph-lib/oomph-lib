// LIC// ====================================================================
// LIC// This file forms part of oomph-lib, the object-oriented,
// LIC// multi-physics finite-element library, available
// LIC// at http://www.oomph-lib.org.
// LIC//
// LIC// Copyright (C) 2006-2021 Matthias Heil and Andrew Hazel
// LIC//
// LIC// This library is free software; you can redistribute it and/or
// LIC// modify it under the terms of the GNU Lesser General Public
// LIC// License as published by the Free Software Foundation; either
// LIC// version 2.1 of the License, or (at your option) any later version.
// LIC//
// LIC// This library is distributed in the hope that it will be useful,
// LIC// but WITHOUT ANY WARRANTY; without even the implied warranty of
// LIC// MERCHANTABILITY or FITNESS FOR A PARTICULAR PURPOSE.  See the GNU
// LIC// Lesser General Public License for more details.
// LIC//
// LIC// You should have received a copy of the GNU Lesser General Public
// LIC// License along with this library; if not, write to the Free Software
// LIC// Foundation, Inc., 51 Franklin Street, Fifth Floor, Boston, MA
// LIC// 02110-1301  USA.
// LIC//
// LIC// The authors may be contacted at oomph-lib@maths.man.ac.uk.
// LIC//
// LIC//====================================================================
// Include guards
#ifndef OOMPH_EIGHTH_SPHERE_DOMAIN_HEADER
#define OOMPH_EIGHTH_SPHERE_DOMAIN_HEADER

// Generic oomph-lib includes
#include "generic/quadtree.h"
#include "generic/domain.h"
#include "generic/geom_objects.h"

namespace oomph
{
  //=================================================================
  /// \short Eighth sphere as domain. Domain is
  /// parametrised by four macro elements
  //=================================================================
  class EighthSphereDomain : public Domain
  {
  public:
    /// \short Constructor: Pass the radius of the sphere.
    EighthSphereDomain(const double& radius) : Radius(radius)
    {
      // There are four macro elements
      unsigned nmacro = 4;
<<<<<<< HEAD

      // Resize
      Macro_element_pt.resize(nmacro);

      // Create the 3D Q macro elements
      for (unsigned i = 0; i < nmacro; i++)
      {
        Macro_element_pt[i] = new QMacroElement<3>(this, i);
      }
    }

    /// Broken copy constructor
    EighthSphereDomain(const EighthSphereDomain&)
    {
      BrokenCopy::broken_copy("EighthSphereDomain");
    }

    /// Broken assignment operator
    void operator=(const EighthSphereDomain&)
    {
      BrokenCopy::broken_assign("EighthSphereDomain");
    }

    /// Destructor: Empty; cleanup done in base class
    ~EighthSphereDomain() {}

    /// \short Vector representation of the  imacro-th macro element
    /// boundary idirect (L/R/D/U/B/F) at time level t
    /// (t=0: present; t>0: previous):
    /// f(s).
    void macro_element_boundary(const unsigned& t,
                                const unsigned& imacro,
                                const unsigned& idirect,
                                const Vector<double>& s,
                                Vector<double>& f)
    {
      using namespace OcTreeNames;

=======

      // Resize
      Macro_element_pt.resize(nmacro);

      // Create the 3D Q macro elements
      for (unsigned i = 0; i < nmacro; i++)
      {
        Macro_element_pt[i] = new QMacroElement<3>(this, i);
      }
    }

    /// Broken copy constructor
    EighthSphereDomain(const EighthSphereDomain&)
    {
      BrokenCopy::broken_copy("EighthSphereDomain");
    }

    /// Broken assignment operator
    void operator=(const EighthSphereDomain&)
    {
      BrokenCopy::broken_assign("EighthSphereDomain");
    }


    /// Destructor: Empty; cleanup done in base class
    ~EighthSphereDomain() {}


    /// \short Vector representation of the  imacro-th macro element
    /// boundary idirect (L/R/D/U/B/F) at time level t
    /// (t=0: present; t>0: previous):
    /// f(s).
    void macro_element_boundary(const unsigned& t,
                                const unsigned& imacro,
                                const unsigned& idirect,
                                const Vector<double>& s,
                                Vector<double>& f)
    {
      using namespace OcTreeNames;

>>>>>>> fb5f6804
#ifdef WARN_ABOUT_SUBTLY_CHANGED_OOMPH_INTERFACES
      // Warn about time argument being moved to the front
      OomphLibWarning(
        "Order of function arguments has changed between versions 0.8 and 0.85",
        "EighthSphereDomain::macro_element_boundary(...)",
        OOMPH_EXCEPTION_LOCATION);
#endif

      // Which macro element?
      // --------------------
      switch (imacro)
      {
          // Macro element 0: Central box
        case 0:

          if (idirect == L)
          {
            r_centr_L(t, s, f);
          }
          else if (idirect == R)
          {
            r_centr_R(t, s, f);
          }
          else if (idirect == D)
          {
            r_centr_D(t, s, f);
          }
          else if (idirect == U)
          {
            r_centr_U(t, s, f);
          }
          else if (idirect == B)
          {
            r_centr_B(t, s, f);
          }
          else if (idirect == F)
          {
            r_centr_F(t, s, f);
          }
          else
          {
            std::ostringstream error_message;
            error_message << "idirect is " << OcTree::Direct_string[idirect]
                          << "not one of L, R, U, D, B, F" << std::endl;

            throw OomphLibError(error_message.str(),
                                OOMPH_CURRENT_FUNCTION,
                                OOMPH_EXCEPTION_LOCATION);
          }

          break;

<<<<<<< HEAD
=======

>>>>>>> fb5f6804
          // Macro element 1:right
        case 1:

          // Which direction?
          if (idirect == L)
          {
            r_right_L(t, s, f);
          }
          else if (idirect == R)
          {
            r_right_R(t, s, f);
          }
          else if (idirect == D)
          {
            r_right_D(t, s, f);
          }
          else if (idirect == U)
          {
            r_right_U(t, s, f);
          }
          else if (idirect == B)
          {
            r_right_B(t, s, f);
          }
          else if (idirect == F)
          {
            r_right_F(t, s, f);
          }
          else
          {
            std::ostringstream error_message;
            error_message << "idirect is " << OcTree::Direct_string[idirect]
                          << "not one of L, R, U, D, B, F" << std::endl;

            throw OomphLibError(error_message.str(),
                                OOMPH_CURRENT_FUNCTION,
                                OOMPH_EXCEPTION_LOCATION);
          }

          break;

          // Macro element 2: Up
        case 2:

          // Which direction?
          if (idirect == L)
          {
            r_up_L(t, s, f);
          }
          else if (idirect == R)
          {
            r_up_R(t, s, f);
          }
          else if (idirect == D)
          {
            r_up_D(t, s, f);
          }
          else if (idirect == U)
          {
            r_up_U(t, s, f);
          }
          else if (idirect == B)
          {
            r_up_B(t, s, f);
          }
          else if (idirect == F)
          {
            r_up_F(t, s, f);
          }
          else
          {
            std::ostringstream error_message;
            error_message << "idirect is " << OcTree::Direct_string[idirect]
                          << "not one of L, R, U, D, B, F" << std::endl;

            throw OomphLibError(error_message.str(),
                                OOMPH_CURRENT_FUNCTION,
                                OOMPH_EXCEPTION_LOCATION);
          }

          break;

          // Macro element 3: Front
        case 3:
          // Which direction?
          if (idirect == L)
          {
            r_front_L(t, s, f);
          }
          else if (idirect == R)
          {
            r_front_R(t, s, f);
          }
          else if (idirect == D)
          {
            r_front_D(t, s, f);
          }
          else if (idirect == U)
          {
            r_front_U(t, s, f);
          }
          else if (idirect == B)
          {
            r_front_B(t, s, f);
          }
          else if (idirect == F)
          {
            r_front_F(t, s, f);
          }
          else
          {
            std::ostringstream error_message;
            error_message << "idirect is " << OcTree::Direct_string[idirect]
                          << "not one of L, R, U, D, B, F" << std::endl;

            throw OomphLibError(error_message.str(),
                                OOMPH_CURRENT_FUNCTION,
                                OOMPH_EXCEPTION_LOCATION);
          }

          break;

        default:

          std::ostringstream error_message;
          error_message << "imacro is " << OcTree::Direct_string[idirect]
                        << ", but should be in the range 0-3" << std::endl;

          throw OomphLibError(error_message.str(),
                              OOMPH_CURRENT_FUNCTION,
                              OOMPH_EXCEPTION_LOCATION);
      }
    }

<<<<<<< HEAD
=======

>>>>>>> fb5f6804
  private:
    // Radius of the sphere
    double Radius;

    /// \short Boundary of central box macro element
    /// zeta \f$ \in [-1,1]^2 \f$
    void r_centr_L(const unsigned& t,
                   const Vector<double>& zeta,
                   Vector<double>& f);

    /// \short Boundary of central box macro element
    /// zeta \f$ \in [-1,1]^2 \f$
    void r_centr_R(const unsigned& t,
                   const Vector<double>& zeta,
                   Vector<double>& f);

    /// \short Boundary of central box macro element
    /// zeta \f$ \in [-1,1]^2 \f$
    void r_centr_D(const unsigned& t,
                   const Vector<double>& zeta,
                   Vector<double>& f);

    /// \short Boundary of central box macro element
    /// zeta \f$ \in [-1,1]^2 \f$
    void r_centr_U(const unsigned& t,
                   const Vector<double>& zeta,
                   Vector<double>& f);

    /// \short Boundary of central box macro element
    /// zeta \f$ \in [-1,1]^2 \f$
    void r_centr_B(const unsigned& t,
                   const Vector<double>& zeta,
                   Vector<double>& f);

    /// \short Boundary of central box macro element
    /// zeta \f$ \in [-1,1]^2 \f$
    void r_centr_F(const unsigned& t,
                   const Vector<double>& zeta,
                   Vector<double>& f);

    /// \short Boundary of right box macro element
    /// zeta \f$ \in [-1,1]^2 \f$
    void r_right_L(const unsigned& t,
                   const Vector<double>& zeta,
                   Vector<double>& f);

    /// \short Boundary of right box macro element
    /// zeta \f$ \in [-1,1]^2 \f$
    void r_right_R(const unsigned& t,
                   const Vector<double>& zeta,
                   Vector<double>& f);

    /// \short Boundary of  right box macro element
    /// zeta \f$ \in [-1,1]^2 \f$
    void r_right_D(const unsigned& t,
                   const Vector<double>& zeta,
                   Vector<double>& f);

    /// \short Boundary of right box macro element
    /// zeta \f$ \in [-1,1]^2 \f$
    void r_right_U(const unsigned& t,
                   const Vector<double>& zeta,
                   Vector<double>& f);

    /// \short Boundary of  right box macro element
    /// zeta \f$ \in [-1,1]^2 \f$
    void r_right_B(const unsigned& t,
                   const Vector<double>& zeta,
                   Vector<double>& f);

    /// \short Boundary of  right box macro element
    /// zeta \f$ \in [-1,1]^2 \f$
    void r_right_F(const unsigned& t,
                   const Vector<double>& zeta,
                   Vector<double>& f);

    /// \short Boundary of top left box macro element
    /// zeta \f$ \in [-1,1]^2 \f$
    void r_up_L(const unsigned& t,
                const Vector<double>& zeta,
<<<<<<< HEAD
=======
                Vector<double>& f);

    /// \short Boundary of top left box macro element
    /// zeta \f$ \in [-1,1]^2 \f$
    void r_up_R(const unsigned& t,
                const Vector<double>& zeta,
>>>>>>> fb5f6804
                Vector<double>& f);

    /// \short Boundary of top left box macro element
    /// zeta \f$ \in [-1,1]^2 \f$
<<<<<<< HEAD
    void r_up_R(const unsigned& t,
=======
    void r_up_D(const unsigned& t,
                const Vector<double>& zeta,
                Vector<double>& f);

    /// \short Boundary of top left box macro element
    /// zeta \f$ \in [-1,1]^2 \f$
    void r_up_U(const unsigned& t,
                const Vector<double>& zeta,
                Vector<double>& f);

    /// \short Boundary of top left box macro element
    /// zeta \f$ \in [-1,1]^2 \f$
    void r_up_B(const unsigned& t,
                const Vector<double>& zeta,
                Vector<double>& f);

    /// \short Boundary of top left box macro element
    /// zeta \f$ \in [-1,1]^2 \f$
    void r_up_F(const unsigned& t,
>>>>>>> fb5f6804
                const Vector<double>& zeta,
                Vector<double>& f);

    /// \short Boundary of top left box macro element
    /// zeta \f$ \in [-1,1]^2 \f$
<<<<<<< HEAD
    void r_up_D(const unsigned& t,
                const Vector<double>& zeta,
                Vector<double>& f);

    /// \short Boundary of top left box macro element
    /// zeta \f$ \in [-1,1]^2 \f$
    void r_up_U(const unsigned& t,
                const Vector<double>& zeta,
                Vector<double>& f);

    /// \short Boundary of top left box macro element
    /// zeta \f$ \in [-1,1]^2 \f$
    void r_up_B(const unsigned& t,
                const Vector<double>& zeta,
                Vector<double>& f);

    /// \short Boundary of top left box macro element
    /// zeta \f$ \in [-1,1]^2 \f$
    void r_up_F(const unsigned& t,
                const Vector<double>& zeta,
                Vector<double>& f);

    /// \short Boundary of top left box macro element
    /// zeta \f$ \in [-1,1]^2 \f$
    void r_front_L(const unsigned& t,
                   const Vector<double>& zeta,
                   Vector<double>& f);

    /// \short Boundary of top left box macro element
    /// zeta \f$ \in [-1,1]^2 \f$
    void r_front_R(const unsigned& t,
                   const Vector<double>& zeta,
                   Vector<double>& f);

    /// \short Boundary of top left box macro element
    /// zeta \f$ \in [-1,1]^2 \f$
    void r_front_D(const unsigned& t,
                   const Vector<double>& zeta,
                   Vector<double>& f);

    /// \short Boundary of top left box macro element
    /// zeta \f$ \in [-1,1]^2 \f$
    void r_front_U(const unsigned& t,
                   const Vector<double>& zeta,
                   Vector<double>& f);

    /// \short Boundary of top left box macro element
    /// zeta \f$ \in [-1,1]^2 \f$
    void r_front_B(const unsigned& t,
                   const Vector<double>& zeta,
                   Vector<double>& f);

    /// \short Boundary of top left box macro element
    /// zeta \f$ \in [-1,1]^2 \f$
    void r_front_F(const unsigned& t,
                   const Vector<double>& zeta,
                   Vector<double>& f);
  };

  ////////////////////////////////////////////////////////////////////////
  ////////////////////////////////////////////////////////////////////////
  ////////////////////////////////////////////////////////////////////////

  //=================================================================
  /// Boundary of central box macro element
  /// zeta \f$ \in [-1,1]^2 \f$
  //=================================================================
  void EighthSphereDomain::r_centr_L(const unsigned& t,
                                     const Vector<double>& zeta,
                                     Vector<double>& f)
  {
    f[0] = 0;
    f[1] = Radius * 0.25 * (1.0 + zeta[0]);
    f[2] = Radius * 0.25 * (1.0 + zeta[1]);
  }

  //=================================================================
  ///  Boundary of central box macro element
  /// zeta \f$ \in [-1,1]^2 \f$
  //=================================================================
  void EighthSphereDomain::r_centr_R(const unsigned& t,
                                     const Vector<double>& zeta,
                                     Vector<double>& f)
  {
    f[0] = Radius * 0.5;
    f[1] = Radius * 0.25 * (1.0 + zeta[0]);
    f[2] = Radius * 0.25 * (1.0 + zeta[1]);
  }

  //=================================================================
  ///  Boundary of central box macro element
  /// zeta \f$ \in [-1,1]^2 \f$
  //=================================================================
  void EighthSphereDomain::r_centr_D(const unsigned& t,
                                     const Vector<double>& zeta,
                                     Vector<double>& f)
  {
    f[0] = Radius * 0.25 * (1.0 + zeta[0]);
    f[1] = 0;
    f[2] = Radius * 0.25 * (1.0 + zeta[1]);
  }

  //=================================================================
  ///  Boundary of central box macro element
  /// zeta \f$ \in [-1,1]^2 \f$
  //=================================================================
  void EighthSphereDomain::r_centr_U(const unsigned& t,
                                     const Vector<double>& zeta,
                                     Vector<double>& f)
  {
    f[0] = Radius * 0.25 * (1.0 + zeta[0]);
    f[1] = Radius * 0.5;
    f[2] = Radius * 0.25 * (1.0 + zeta[1]);
  }

  //=================================================================
  ///  Boundary of central box macro element
  /// zeta \f$ \in [-1,1]^2 \f$
  //=================================================================
  void EighthSphereDomain::r_centr_B(const unsigned& t,
                                     const Vector<double>& zeta,
                                     Vector<double>& f)
  {
    f[0] = Radius * 0.25 * (1.0 + zeta[0]);
    f[1] = Radius * 0.25 * (1.0 + zeta[1]);
    f[2] = 0.0;
  }

  //=================================================================
  ///  Boundary of central box macro element
  /// zeta \f$ \in [-1,1]^2 \f$
  //=================================================================
  void EighthSphereDomain::r_centr_F(const unsigned& t,
                                     const Vector<double>& zeta,
                                     Vector<double>& f)
  {
    f[0] = Radius * 0.25 * (1.0 + zeta[0]);
    f[1] = Radius * 0.25 * (1.0 + zeta[1]);
    f[2] = Radius * 0.5;
  }

  //=================================================================
  ///  Boundary of right box macro element
  /// zeta \f$ \in [-1,1]^2 \f$
  //=================================================================
  void EighthSphereDomain::r_right_L(const unsigned& t,
                                     const Vector<double>& zeta,
                                     Vector<double>& f)
  {
    r_centr_R(t, zeta, f);
  }

  //=================================================================
  ///  Boundary of right box macro element
  /// zeta \f$ \in [-1,1]^2 \f$
  //=================================================================
  void EighthSphereDomain::r_right_R(const unsigned& t,
                                     const Vector<double>& zeta,
                                     Vector<double>& f)
  {
    double k0 = 0.5 * (1.0 + zeta[0]);
    double k1 = 0.5 * (1.0 + zeta[1]);
    Vector<double> p(3);
    Vector<double> point1(3);
    Vector<double> point2(3);

    point1[0] = Radius - 0.5 * Radius * k0;
    point1[1] = 0.5 * Radius * k0;
    point1[2] = 0.0;
    point2[0] = 0.5 * Radius - k0 * Radius / 6.0;
    point2[1] = k0 * Radius / 3.0;
    point2[2] = 0.5 * Radius - k0 * Radius / 6.0;

    for (unsigned i = 0; i < 3; i++)
    {
      p[i] = point1[i] + k1 * (point2[i] - point1[i]);
    }
    double alpha = Radius / std::sqrt(p[0] * p[0] + p[1] * p[1] + p[2] * p[2]);
=======
    void r_front_L(const unsigned& t,
                   const Vector<double>& zeta,
                   Vector<double>& f);

    /// \short Boundary of top left box macro element
    /// zeta \f$ \in [-1,1]^2 \f$
    void r_front_R(const unsigned& t,
                   const Vector<double>& zeta,
                   Vector<double>& f);

    /// \short Boundary of top left box macro element
    /// zeta \f$ \in [-1,1]^2 \f$
    void r_front_D(const unsigned& t,
                   const Vector<double>& zeta,
                   Vector<double>& f);

    /// \short Boundary of top left box macro element
    /// zeta \f$ \in [-1,1]^2 \f$
    void r_front_U(const unsigned& t,
                   const Vector<double>& zeta,
                   Vector<double>& f);

    /// \short Boundary of top left box macro element
    /// zeta \f$ \in [-1,1]^2 \f$
    void r_front_B(const unsigned& t,
                   const Vector<double>& zeta,
                   Vector<double>& f);

    /// \short Boundary of top left box macro element
    /// zeta \f$ \in [-1,1]^2 \f$
    void r_front_F(const unsigned& t,
                   const Vector<double>& zeta,
                   Vector<double>& f);
  };

  ////////////////////////////////////////////////////////////////////////
  ////////////////////////////////////////////////////////////////////////
  ////////////////////////////////////////////////////////////////////////


  //=================================================================
  /// Boundary of central box macro element
  /// zeta \f$ \in [-1,1]^2 \f$
  //=================================================================
  void EighthSphereDomain::r_centr_L(const unsigned& t,
                                     const Vector<double>& zeta,
                                     Vector<double>& f)
  {
    f[0] = 0;
    f[1] = Radius * 0.25 * (1.0 + zeta[0]);
    f[2] = Radius * 0.25 * (1.0 + zeta[1]);
  }


  //=================================================================
  ///  Boundary of central box macro element
  /// zeta \f$ \in [-1,1]^2 \f$
  //=================================================================
  void EighthSphereDomain::r_centr_R(const unsigned& t,
                                     const Vector<double>& zeta,
                                     Vector<double>& f)
  {
    f[0] = Radius * 0.5;
    f[1] = Radius * 0.25 * (1.0 + zeta[0]);
    f[2] = Radius * 0.25 * (1.0 + zeta[1]);
  }


  //=================================================================
  ///  Boundary of central box macro element
  /// zeta \f$ \in [-1,1]^2 \f$
  //=================================================================
  void EighthSphereDomain::r_centr_D(const unsigned& t,
                                     const Vector<double>& zeta,
                                     Vector<double>& f)
  {
    f[0] = Radius * 0.25 * (1.0 + zeta[0]);
    f[1] = 0;
    f[2] = Radius * 0.25 * (1.0 + zeta[1]);
  }


  //=================================================================
  ///  Boundary of central box macro element
  /// zeta \f$ \in [-1,1]^2 \f$
  //=================================================================
  void EighthSphereDomain::r_centr_U(const unsigned& t,
                                     const Vector<double>& zeta,
                                     Vector<double>& f)
  {
    f[0] = Radius * 0.25 * (1.0 + zeta[0]);
    f[1] = Radius * 0.5;
    f[2] = Radius * 0.25 * (1.0 + zeta[1]);
  }


  //=================================================================
  ///  Boundary of central box macro element
  /// zeta \f$ \in [-1,1]^2 \f$
  //=================================================================
  void EighthSphereDomain::r_centr_B(const unsigned& t,
                                     const Vector<double>& zeta,
                                     Vector<double>& f)
  {
    f[0] = Radius * 0.25 * (1.0 + zeta[0]);
    f[1] = Radius * 0.25 * (1.0 + zeta[1]);
    f[2] = 0.0;
  }

  //=================================================================
  ///  Boundary of central box macro element
  /// zeta \f$ \in [-1,1]^2 \f$
  //=================================================================
  void EighthSphereDomain::r_centr_F(const unsigned& t,
                                     const Vector<double>& zeta,
                                     Vector<double>& f)
  {
    f[0] = Radius * 0.25 * (1.0 + zeta[0]);
    f[1] = Radius * 0.25 * (1.0 + zeta[1]);
    f[2] = Radius * 0.5;
  }


  //=================================================================
  ///  Boundary of right box macro element
  /// zeta \f$ \in [-1,1]^2 \f$
  //=================================================================
  void EighthSphereDomain::r_right_L(const unsigned& t,
                                     const Vector<double>& zeta,
                                     Vector<double>& f)
  {
    r_centr_R(t, zeta, f);
  }


  //=================================================================
  ///  Boundary of right box macro element
  /// zeta \f$ \in [-1,1]^2 \f$
  //=================================================================
  void EighthSphereDomain::r_right_R(const unsigned& t,
                                     const Vector<double>& zeta,
                                     Vector<double>& f)
  {
    double k0 = 0.5 * (1.0 + zeta[0]);
    double k1 = 0.5 * (1.0 + zeta[1]);
    Vector<double> p(3);
    Vector<double> point1(3);
    Vector<double> point2(3);

    point1[0] = Radius - 0.5 * Radius * k0;
    point1[1] = 0.5 * Radius * k0;
    point1[2] = 0.0;
    point2[0] = 0.5 * Radius - k0 * Radius / 6.0;
    point2[1] = k0 * Radius / 3.0;
    point2[2] = 0.5 * Radius - k0 * Radius / 6.0;

    for (unsigned i = 0; i < 3; i++)
    {
      p[i] = point1[i] + k1 * (point2[i] - point1[i]);
    }
    double alpha = Radius / std::sqrt(p[0] * p[0] + p[1] * p[1] + p[2] * p[2]);

    for (unsigned i = 0; i < 3; i++)
    {
      f[i] = alpha * p[i];
    }
  }

  //=================================================================
  ///  Boundary of  right box macro element
  /// zeta \f$ \in [-1,1]^2 \f$
  //=================================================================
  void EighthSphereDomain::r_right_D(const unsigned& t,
                                     const Vector<double>& zeta,
                                     Vector<double>& f)
  {
    // position vector on sphere
    Vector<double> on_sphere(3);
    Vector<double> temp_zeta(2);
    temp_zeta[0] = -1.0;
    temp_zeta[1] = zeta[1];
    r_right_R(t, temp_zeta, on_sphere);

    // position vector on center box
    Vector<double> on_center(3);
    on_center[0] = 0.5 * Radius;
    on_center[1] = 0.0;
    on_center[2] = 0.5 * Radius * 0.5 * (zeta[1] + 1.0);
    // strait line across
    for (unsigned i = 0; i < 3; i++)
    {
      f[i] =
        on_center[i] + 0.5 * (zeta[0] + 1.0) * (on_sphere[i] - on_center[i]);
    }
  }


  //=================================================================
  ///  Boundary of right box macro element
  /// zeta \f$ \in [-1,1]^2 \f$
  //=================================================================
  void EighthSphereDomain::r_right_U(const unsigned& t,
                                     const Vector<double>& zeta,
                                     Vector<double>& f)
  {
    // position vector on sphere
    Vector<double> on_sphere(3);
    Vector<double> temp_zeta(2);
    temp_zeta[0] = 1.0;
    temp_zeta[1] = zeta[1];
    r_right_R(t, temp_zeta, on_sphere);

    // position vector on center box
    Vector<double> on_center(3);
    on_center[0] = 0.5 * Radius;
    on_center[1] = 0.5 * Radius;
    on_center[2] = 0.5 * Radius * 0.5 * (zeta[1] + 1.0);
    // strait line across
    for (unsigned i = 0; i < 3; i++)
    {
      f[i] =
        on_center[i] + 0.5 * (zeta[0] + 1.0) * (on_sphere[i] - on_center[i]);
    }
  }

  //=================================================================
  ///  Boundary of  right box macro element
  /// zeta \f$ \in [-1,1]^2 \f$
  //=================================================================
  void EighthSphereDomain::r_right_B(const unsigned& t,
                                     const Vector<double>& zeta,
                                     Vector<double>& f)
  {
    // position vector on sphere
    Vector<double> on_sphere(3);
    Vector<double> temp_zeta(2);
    temp_zeta[0] = zeta[1];
    temp_zeta[1] = -1.0;
    r_right_R(t, temp_zeta, on_sphere);

    // position vector on center box
    Vector<double> on_center(3);
    on_center[0] = 0.5 * Radius;
    on_center[1] = 0.5 * Radius * 0.5 * (zeta[1] + 1.0);
    on_center[2] = 0.0;
    // strait line across
    for (unsigned i = 0; i < 3; i++)
    {
      f[i] =
        on_center[i] + 0.5 * (zeta[0] + 1.0) * (on_sphere[i] - on_center[i]);
    }
  }


  //=================================================================
  ///  Boundary of  right box macro element
  /// zeta \f$ \in [-1,1]^2 \f$
  //=================================================================
  void EighthSphereDomain::r_right_F(const unsigned& t,
                                     const Vector<double>& zeta,
                                     Vector<double>& f)
  {
    // position vector on sphere
    Vector<double> on_sphere(3);
    Vector<double> temp_zeta(2);
    temp_zeta[0] = zeta[1];
    temp_zeta[1] = 1.0;
    r_right_R(t, temp_zeta, on_sphere);

    // position vector on center box
    Vector<double> on_center(3);
    on_center[0] = 0.5 * Radius;
    on_center[1] = 0.5 * Radius * 0.5 * (zeta[1] + 1.0);
    on_center[2] = 0.5 * Radius;
    // strait line across
    for (unsigned i = 0; i < 3; i++)
    {
      f[i] =
        on_center[i] + 0.5 * (zeta[0] + 1.0) * (on_sphere[i] - on_center[i]);
    }
  }

  //=================================================================
  ///  Boundary of top left box macro element
  /// zeta \f$ \in [-1,1]^2 \f$
  //=================================================================
  void EighthSphereDomain::r_up_L(const unsigned& t,
                                  const Vector<double>& zeta,
                                  Vector<double>& f)
  {
    // position vector on sphere
    Vector<double> on_sphere(3);
    Vector<double> temp_zeta(2);
    temp_zeta[0] = -1.0;
    temp_zeta[1] = zeta[1];
    r_up_U(t, temp_zeta, on_sphere);

    // position vector on center box
    Vector<double> on_center(3);
    on_center[0] = 0.0;
    on_center[1] = 0.5 * Radius;
    on_center[2] = 0.5 * Radius * 0.5 * (zeta[1] + 1.0);
    // strait line across
    for (unsigned i = 0; i < 3; i++)
    {
      f[i] =
        on_center[i] + 0.5 * (zeta[0] + 1.0) * (on_sphere[i] - on_center[i]);
    }
  }
>>>>>>> fb5f6804

    for (unsigned i = 0; i < 3; i++)
    {
      f[i] = alpha * p[i];
    }
  }

  //=================================================================
<<<<<<< HEAD
  ///  Boundary of  right box macro element
  /// zeta \f$ \in [-1,1]^2 \f$
  //=================================================================
  void EighthSphereDomain::r_right_D(const unsigned& t,
                                     const Vector<double>& zeta,
                                     Vector<double>& f)
  {
    // position vector on sphere
    Vector<double> on_sphere(3);
    Vector<double> temp_zeta(2);
    temp_zeta[0] = -1.0;
    temp_zeta[1] = zeta[1];
    r_right_R(t, temp_zeta, on_sphere);

    // position vector on center box
    Vector<double> on_center(3);
    on_center[0] = 0.5 * Radius;
    on_center[1] = 0.0;
    on_center[2] = 0.5 * Radius * 0.5 * (zeta[1] + 1.0);
    // strait line across
    for (unsigned i = 0; i < 3; i++)
    {
      f[i] =
        on_center[i] + 0.5 * (zeta[0] + 1.0) * (on_sphere[i] - on_center[i]);
    }
  }

  //=================================================================
  ///  Boundary of right box macro element
  /// zeta \f$ \in [-1,1]^2 \f$
  //=================================================================
  void EighthSphereDomain::r_right_U(const unsigned& t,
                                     const Vector<double>& zeta,
                                     Vector<double>& f)
  {
    // position vector on sphere
    Vector<double> on_sphere(3);
    Vector<double> temp_zeta(2);
    temp_zeta[0] = 1.0;
    temp_zeta[1] = zeta[1];
    r_right_R(t, temp_zeta, on_sphere);

    // position vector on center box
    Vector<double> on_center(3);
    on_center[0] = 0.5 * Radius;
    on_center[1] = 0.5 * Radius;
    on_center[2] = 0.5 * Radius * 0.5 * (zeta[1] + 1.0);
    // strait line across
    for (unsigned i = 0; i < 3; i++)
    {
      f[i] =
        on_center[i] + 0.5 * (zeta[0] + 1.0) * (on_sphere[i] - on_center[i]);
    }
  }

  //=================================================================
  ///  Boundary of  right box macro element
  /// zeta \f$ \in [-1,1]^2 \f$
  //=================================================================
  void EighthSphereDomain::r_right_B(const unsigned& t,
                                     const Vector<double>& zeta,
                                     Vector<double>& f)
  {
    // position vector on sphere
    Vector<double> on_sphere(3);
    Vector<double> temp_zeta(2);
    temp_zeta[0] = zeta[1];
    temp_zeta[1] = -1.0;
    r_right_R(t, temp_zeta, on_sphere);

    // position vector on center box
    Vector<double> on_center(3);
    on_center[0] = 0.5 * Radius;
    on_center[1] = 0.5 * Radius * 0.5 * (zeta[1] + 1.0);
    on_center[2] = 0.0;
    // strait line across
    for (unsigned i = 0; i < 3; i++)
    {
      f[i] =
        on_center[i] + 0.5 * (zeta[0] + 1.0) * (on_sphere[i] - on_center[i]);
    }
  }

  //=================================================================
  ///  Boundary of  right box macro element
  /// zeta \f$ \in [-1,1]^2 \f$
  //=================================================================
  void EighthSphereDomain::r_right_F(const unsigned& t,
                                     const Vector<double>& zeta,
                                     Vector<double>& f)
  {
    // position vector on sphere
    Vector<double> on_sphere(3);
    Vector<double> temp_zeta(2);
    temp_zeta[0] = zeta[1];
    temp_zeta[1] = 1.0;
    r_right_R(t, temp_zeta, on_sphere);

    // position vector on center box
    Vector<double> on_center(3);
    on_center[0] = 0.5 * Radius;
    on_center[1] = 0.5 * Radius * 0.5 * (zeta[1] + 1.0);
    on_center[2] = 0.5 * Radius;
    // strait line across
    for (unsigned i = 0; i < 3; i++)
    {
      f[i] =
        on_center[i] + 0.5 * (zeta[0] + 1.0) * (on_sphere[i] - on_center[i]);
=======
  ///  Boundary of top left box macro element
  /// zeta \f$ \in [-1,1]^2 \f$
  //=================================================================
  void EighthSphereDomain::r_up_R(const unsigned& t,
                                  const Vector<double>& zeta,
                                  Vector<double>& f)
  {
    r_right_U(t, zeta, f);
  }


  //=================================================================
  ///  Boundary of top left box macro element
  /// zeta \f$ \in [-1,1]^2 \f$
  //=================================================================
  void EighthSphereDomain::r_up_D(const unsigned& t,
                                  const Vector<double>& zeta,
                                  Vector<double>& f)
  {
    r_centr_U(t, zeta, f);
  }

  //=================================================================
  ///  Boundary of top left box macro element
  /// zeta \f$ \in [-1,1]^2 \f$
  //=================================================================
  void EighthSphereDomain::r_up_U(const unsigned& t,
                                  const Vector<double>& zeta,
                                  Vector<double>& f)
  {
    double k0 = 0.5 * (1.0 + zeta[0]);
    double k1 = 0.5 * (1.0 + zeta[1]);
    Vector<double> p(3);
    Vector<double> point1(3);
    Vector<double> point2(3);

    point1[0] = 0.5 * Radius * k0;
    point1[1] = Radius - 0.5 * Radius * k0;
    point1[2] = 0;
    point2[0] = k0 * Radius / 3.0;
    point2[1] = 0.5 * Radius - k0 * Radius / 6.0;
    point2[2] = 0.5 * Radius - k0 * Radius / 6.0;

    for (unsigned i = 0; i < 3; i++)
    {
      p[i] = point1[i] + k1 * (point2[i] - point1[i]);
    }
    double alpha = Radius / std::sqrt(p[0] * p[0] + p[1] * p[1] + p[2] * p[2]);

    for (unsigned i = 0; i < 3; i++)
    {
      f[i] = alpha * p[i];
>>>>>>> fb5f6804
    }
  }

  //=================================================================
  ///  Boundary of top left box macro element
  /// zeta \f$ \in [-1,1]^2 \f$
  //=================================================================
<<<<<<< HEAD
  void EighthSphereDomain::r_up_L(const unsigned& t,
=======
  void EighthSphereDomain::r_up_B(const unsigned& t,
>>>>>>> fb5f6804
                                  const Vector<double>& zeta,
                                  Vector<double>& f)
  {
    // position vector on sphere
    Vector<double> on_sphere(3);
    Vector<double> temp_zeta(2);
<<<<<<< HEAD
    temp_zeta[0] = -1.0;
    temp_zeta[1] = zeta[1];
=======
    temp_zeta[0] = zeta[0];
    temp_zeta[1] = -1.0;
>>>>>>> fb5f6804
    r_up_U(t, temp_zeta, on_sphere);

    // position vector on center box
    Vector<double> on_center(3);
<<<<<<< HEAD
    on_center[0] = 0.0;
    on_center[1] = 0.5 * Radius;
    on_center[2] = 0.5 * Radius * 0.5 * (zeta[1] + 1.0);
=======
    on_center[0] = 0.5 * Radius * 0.5 * (zeta[0] + 1.0);
    on_center[1] = 0.5 * Radius;
    on_center[2] = 0.0;
>>>>>>> fb5f6804
    // strait line across
    for (unsigned i = 0; i < 3; i++)
    {
      f[i] =
<<<<<<< HEAD
        on_center[i] + 0.5 * (zeta[0] + 1.0) * (on_sphere[i] - on_center[i]);
    }
  }

=======
        on_center[i] + 0.5 * (zeta[1] + 1.0) * (on_sphere[i] - on_center[i]);
    }
  }


>>>>>>> fb5f6804
  //=================================================================
  ///  Boundary of top left box macro element
  /// zeta \f$ \in [-1,1]^2 \f$
  //=================================================================
<<<<<<< HEAD
  void EighthSphereDomain::r_up_R(const unsigned& t,
                                  const Vector<double>& zeta,
                                  Vector<double>& f)
  {
    r_right_U(t, zeta, f);
  }

=======
  void EighthSphereDomain::r_up_F(const unsigned& t,
                                  const Vector<double>& zeta,
                                  Vector<double>& f)
  {
    // position vector on sphere
    Vector<double> on_sphere(3);
    Vector<double> temp_zeta(2);
    temp_zeta[0] = zeta[0];
    temp_zeta[1] = 1.0;
    r_up_U(t, temp_zeta, on_sphere);

    // position vector on center box
    Vector<double> on_center(3);
    on_center[0] = 0.5 * Radius * 0.5 * (zeta[0] + 1.0);
    on_center[1] = 0.5 * Radius;
    on_center[2] = 0.5 * Radius;
    // straight line across
    for (unsigned i = 0; i < 3; i++)
    {
      f[i] =
        on_center[i] + 0.5 * (zeta[1] + 1.0) * (on_sphere[i] - on_center[i]);
    }
  }


>>>>>>> fb5f6804
  //=================================================================
  ///  Boundary of top left box macro element
  /// zeta \f$ \in [-1,1]^2 \f$
  //=================================================================
<<<<<<< HEAD
  void EighthSphereDomain::r_up_D(const unsigned& t,
                                  const Vector<double>& zeta,
                                  Vector<double>& f)
  {
    r_centr_U(t, zeta, f);
=======
  void EighthSphereDomain::r_front_L(const unsigned& t,
                                     const Vector<double>& zeta,
                                     Vector<double>& f)
  {
    // position vector on sphere
    Vector<double> on_sphere(3);
    Vector<double> temp_zeta(2);
    temp_zeta[0] = -1.0;
    temp_zeta[1] = zeta[0];
    r_front_F(t, temp_zeta, on_sphere);

    // position vector on center box
    Vector<double> on_center(3);
    on_center[0] = 0.0;
    on_center[1] = 0.5 * Radius * 0.5 * (zeta[0] + 1.0);
    on_center[2] = 0.5 * Radius;
    // straight line across
    for (unsigned i = 0; i < 3; i++)
    {
      f[i] =
        on_center[i] + 0.5 * (zeta[1] + 1.0) * (on_sphere[i] - on_center[i]);
    }
>>>>>>> fb5f6804
  }

  //=================================================================
  ///  Boundary of top left box macro element
  /// zeta \f$ \in [-1,1]^2 \f$
  //=================================================================
  void EighthSphereDomain::r_up_U(const unsigned& t,
                                  const Vector<double>& zeta,
                                  Vector<double>& f)
  {
    double k0 = 0.5 * (1.0 + zeta[0]);
    double k1 = 0.5 * (1.0 + zeta[1]);
    Vector<double> p(3);
    Vector<double> point1(3);
    Vector<double> point2(3);

    point1[0] = 0.5 * Radius * k0;
    point1[1] = Radius - 0.5 * Radius * k0;
    point1[2] = 0;
    point2[0] = k0 * Radius / 3.0;
    point2[1] = 0.5 * Radius - k0 * Radius / 6.0;
    point2[2] = 0.5 * Radius - k0 * Radius / 6.0;

    for (unsigned i = 0; i < 3; i++)
    {
      p[i] = point1[i] + k1 * (point2[i] - point1[i]);
    }
    double alpha = Radius / std::sqrt(p[0] * p[0] + p[1] * p[1] + p[2] * p[2]);

    for (unsigned i = 0; i < 3; i++)
    {
      f[i] = alpha * p[i];
    }
  }

  //=================================================================
  ///  Boundary of top left box macro element
  /// zeta \f$ \in [-1,1]^2 \f$
  //=================================================================
<<<<<<< HEAD
  void EighthSphereDomain::r_up_B(const unsigned& t,
                                  const Vector<double>& zeta,
                                  Vector<double>& f)
  {
    // position vector on sphere
    Vector<double> on_sphere(3);
    Vector<double> temp_zeta(2);
    temp_zeta[0] = zeta[0];
    temp_zeta[1] = -1.0;
    r_up_U(t, temp_zeta, on_sphere);

    // position vector on center box
    Vector<double> on_center(3);
    on_center[0] = 0.5 * Radius * 0.5 * (zeta[0] + 1.0);
    on_center[1] = 0.5 * Radius;
    on_center[2] = 0.0;
    // strait line across
    for (unsigned i = 0; i < 3; i++)
    {
      f[i] =
        on_center[i] + 0.5 * (zeta[1] + 1.0) * (on_sphere[i] - on_center[i]);
    }
=======
  void EighthSphereDomain::r_front_R(const unsigned& t,
                                     const Vector<double>& zeta,
                                     Vector<double>& f)
  {
    Vector<double> zeta2(2);
    zeta2[0] = zeta[1];
    zeta2[1] = zeta[0];
    r_right_F(t, zeta2, f);
>>>>>>> fb5f6804
  }

  //=================================================================
  ///  Boundary of top left box macro element
  /// zeta \f$ \in [-1,1]^2 \f$
  //=================================================================
  void EighthSphereDomain::r_up_F(const unsigned& t,
                                  const Vector<double>& zeta,
                                  Vector<double>& f)
  {
    // position vector on sphere
    Vector<double> on_sphere(3);
    Vector<double> temp_zeta(2);
    temp_zeta[0] = zeta[0];
    temp_zeta[1] = 1.0;
    r_up_U(t, temp_zeta, on_sphere);

    // position vector on center box
    Vector<double> on_center(3);
    on_center[0] = 0.5 * Radius * 0.5 * (zeta[0] + 1.0);
    on_center[1] = 0.5 * Radius;
    on_center[2] = 0.5 * Radius;
    // straight line across
    for (unsigned i = 0; i < 3; i++)
    {
      f[i] =
        on_center[i] + 0.5 * (zeta[1] + 1.0) * (on_sphere[i] - on_center[i]);
    }
  }

  //=================================================================
  ///  Boundary of top left box macro element
  /// zeta \f$ \in [-1,1]^2 \f$
  //=================================================================
<<<<<<< HEAD
  void EighthSphereDomain::r_front_L(const unsigned& t,
=======
  void EighthSphereDomain::r_front_D(const unsigned& t,
>>>>>>> fb5f6804
                                     const Vector<double>& zeta,
                                     Vector<double>& f)
  {
    // position vector on sphere
    Vector<double> on_sphere(3);
    Vector<double> temp_zeta(2);
<<<<<<< HEAD
    temp_zeta[0] = -1.0;
    temp_zeta[1] = zeta[0];
=======
    temp_zeta[0] = zeta[0];
    temp_zeta[1] = -1.0;
>>>>>>> fb5f6804
    r_front_F(t, temp_zeta, on_sphere);

    // position vector on center box
    Vector<double> on_center(3);
<<<<<<< HEAD
    on_center[0] = 0.0;
    on_center[1] = 0.5 * Radius * 0.5 * (zeta[0] + 1.0);
=======
    on_center[0] = 0.5 * Radius * 0.5 * (zeta[0] + 1.0);
    on_center[1] = 0.0;
>>>>>>> fb5f6804
    on_center[2] = 0.5 * Radius;
    // straight line across
    for (unsigned i = 0; i < 3; i++)
    {
      f[i] =
        on_center[i] + 0.5 * (zeta[1] + 1.0) * (on_sphere[i] - on_center[i]);
    }
  }

  //=================================================================
  ///  Boundary of top left box macro element
  /// zeta \f$ \in [-1,1]^2 \f$
  //=================================================================
  void EighthSphereDomain::r_front_R(const unsigned& t,
                                     const Vector<double>& zeta,
                                     Vector<double>& f)
  {
    Vector<double> zeta2(2);
    zeta2[0] = zeta[1];
    zeta2[1] = zeta[0];
    r_right_F(t, zeta2, f);
  }

  //=================================================================
  ///  Boundary of top left box macro element
  /// zeta \f$ \in [-1,1]^2 \f$
  //=================================================================
<<<<<<< HEAD
  void EighthSphereDomain::r_front_D(const unsigned& t,
                                     const Vector<double>& zeta,
                                     Vector<double>& f)
  {
    // position vector on sphere
    Vector<double> on_sphere(3);
    Vector<double> temp_zeta(2);
    temp_zeta[0] = zeta[0];
    temp_zeta[1] = -1.0;
    r_front_F(t, temp_zeta, on_sphere);

    // position vector on center box
    Vector<double> on_center(3);
    on_center[0] = 0.5 * Radius * 0.5 * (zeta[0] + 1.0);
    on_center[1] = 0.0;
    on_center[2] = 0.5 * Radius;
    // straight line across
    for (unsigned i = 0; i < 3; i++)
    {
      f[i] =
        on_center[i] + 0.5 * (zeta[1] + 1.0) * (on_sphere[i] - on_center[i]);
    }
  }

=======
  void EighthSphereDomain::r_front_U(const unsigned& t,
                                     const Vector<double>& zeta,
                                     Vector<double>& f)
  {
    r_up_F(t, zeta, f);
  }


>>>>>>> fb5f6804
  //=================================================================
  ///  Boundary of top left box macro element
  /// zeta \f$ \in [-1,1]^2 \f$
  //=================================================================
<<<<<<< HEAD
  void EighthSphereDomain::r_front_U(const unsigned& t,
                                     const Vector<double>& zeta,
                                     Vector<double>& f)
  {
    r_up_F(t, zeta, f);
=======
  void EighthSphereDomain::r_front_B(const unsigned& t,
                                     const Vector<double>& zeta,
                                     Vector<double>& f)
  {
    r_centr_F(t, zeta, f);
>>>>>>> fb5f6804
  }

  //=================================================================
  ///  Boundary of top left box macro element
  /// zeta \f$ \in [-1,1]^2 \f$
  //=================================================================
  void EighthSphereDomain::r_front_B(const unsigned& t,
                                     const Vector<double>& zeta,
                                     Vector<double>& f)
  {
    r_centr_F(t, zeta, f);
  }

  //=================================================================
  /// Boundary of top left box macro element
  /// zeta \f$ \in [-1,1]^2 \f$
  //=================================================================
  void EighthSphereDomain::r_front_F(const unsigned& t,
                                     const Vector<double>& zeta,
                                     Vector<double>& f)
  {
    double k0 = 0.5 * (1.0 + zeta[0]);
    double k1 = 0.5 * (1.0 + zeta[1]);
    Vector<double> p(3);
    Vector<double> point1(3);
    Vector<double> point2(3);

    point1[0] = 0.5 * Radius * k0;
    point1[1] = 0.0;
    point1[2] = Radius - k0 * 0.5 * Radius;
    point2[0] = k0 * Radius / 3.0;
    point2[1] = 0.5 * Radius - k0 * Radius / 6.0;
    point2[2] = 0.5 * Radius - k0 * Radius / 6.0;

    for (unsigned i = 0; i < 3; i++)
    {
      p[i] = point1[i] + k1 * (point2[i] - point1[i]);
    }
    double alpha = Radius / std::sqrt(p[0] * p[0] + p[1] * p[1] + p[2] * p[2]);
<<<<<<< HEAD
=======

    for (unsigned i = 0; i < 3; i++)
    {
      f[i] = alpha * p[i];
    }
  }
>>>>>>> fb5f6804

    for (unsigned i = 0; i < 3; i++)
    {
      f[i] = alpha * p[i];
    }
  }

} // namespace oomph

#endif<|MERGE_RESOLUTION|>--- conflicted
+++ resolved
@@ -46,7 +46,6 @@
     {
       // There are four macro elements
       unsigned nmacro = 4;
-<<<<<<< HEAD
 
       // Resize
       Macro_element_pt.resize(nmacro);
@@ -70,8 +69,10 @@
       BrokenCopy::broken_assign("EighthSphereDomain");
     }
 
+
     /// Destructor: Empty; cleanup done in base class
     ~EighthSphereDomain() {}
+
 
     /// \short Vector representation of the  imacro-th macro element
     /// boundary idirect (L/R/D/U/B/F) at time level t
@@ -85,48 +86,6 @@
     {
       using namespace OcTreeNames;
 
-=======
-
-      // Resize
-      Macro_element_pt.resize(nmacro);
-
-      // Create the 3D Q macro elements
-      for (unsigned i = 0; i < nmacro; i++)
-      {
-        Macro_element_pt[i] = new QMacroElement<3>(this, i);
-      }
-    }
-
-    /// Broken copy constructor
-    EighthSphereDomain(const EighthSphereDomain&)
-    {
-      BrokenCopy::broken_copy("EighthSphereDomain");
-    }
-
-    /// Broken assignment operator
-    void operator=(const EighthSphereDomain&)
-    {
-      BrokenCopy::broken_assign("EighthSphereDomain");
-    }
-
-
-    /// Destructor: Empty; cleanup done in base class
-    ~EighthSphereDomain() {}
-
-
-    /// \short Vector representation of the  imacro-th macro element
-    /// boundary idirect (L/R/D/U/B/F) at time level t
-    /// (t=0: present; t>0: previous):
-    /// f(s).
-    void macro_element_boundary(const unsigned& t,
-                                const unsigned& imacro,
-                                const unsigned& idirect,
-                                const Vector<double>& s,
-                                Vector<double>& f)
-    {
-      using namespace OcTreeNames;
-
->>>>>>> fb5f6804
 #ifdef WARN_ABOUT_SUBTLY_CHANGED_OOMPH_INTERFACES
       // Warn about time argument being moved to the front
       OomphLibWarning(
@@ -179,10 +138,7 @@
 
           break;
 
-<<<<<<< HEAD
-=======
-
->>>>>>> fb5f6804
+
           // Macro element 1:right
         case 1:
 
@@ -317,10 +273,7 @@
       }
     }
 
-<<<<<<< HEAD
-=======
-
->>>>>>> fb5f6804
+
   private:
     // Radius of the sphere
     double Radius;
@@ -401,22 +354,16 @@
     /// zeta \f$ \in [-1,1]^2 \f$
     void r_up_L(const unsigned& t,
                 const Vector<double>& zeta,
-<<<<<<< HEAD
-=======
                 Vector<double>& f);
 
     /// \short Boundary of top left box macro element
     /// zeta \f$ \in [-1,1]^2 \f$
     void r_up_R(const unsigned& t,
                 const Vector<double>& zeta,
->>>>>>> fb5f6804
                 Vector<double>& f);
 
     /// \short Boundary of top left box macro element
     /// zeta \f$ \in [-1,1]^2 \f$
-<<<<<<< HEAD
-    void r_up_R(const unsigned& t,
-=======
     void r_up_D(const unsigned& t,
                 const Vector<double>& zeta,
                 Vector<double>& f);
@@ -436,32 +383,6 @@
     /// \short Boundary of top left box macro element
     /// zeta \f$ \in [-1,1]^2 \f$
     void r_up_F(const unsigned& t,
->>>>>>> fb5f6804
-                const Vector<double>& zeta,
-                Vector<double>& f);
-
-    /// \short Boundary of top left box macro element
-    /// zeta \f$ \in [-1,1]^2 \f$
-<<<<<<< HEAD
-    void r_up_D(const unsigned& t,
-                const Vector<double>& zeta,
-                Vector<double>& f);
-
-    /// \short Boundary of top left box macro element
-    /// zeta \f$ \in [-1,1]^2 \f$
-    void r_up_U(const unsigned& t,
-                const Vector<double>& zeta,
-                Vector<double>& f);
-
-    /// \short Boundary of top left box macro element
-    /// zeta \f$ \in [-1,1]^2 \f$
-    void r_up_B(const unsigned& t,
-                const Vector<double>& zeta,
-                Vector<double>& f);
-
-    /// \short Boundary of top left box macro element
-    /// zeta \f$ \in [-1,1]^2 \f$
-    void r_up_F(const unsigned& t,
                 const Vector<double>& zeta,
                 Vector<double>& f);
 
@@ -506,6 +427,7 @@
   ////////////////////////////////////////////////////////////////////////
   ////////////////////////////////////////////////////////////////////////
 
+
   //=================================================================
   /// Boundary of central box macro element
   /// zeta \f$ \in [-1,1]^2 \f$
@@ -519,6 +441,7 @@
     f[2] = Radius * 0.25 * (1.0 + zeta[1]);
   }
 
+
   //=================================================================
   ///  Boundary of central box macro element
   /// zeta \f$ \in [-1,1]^2 \f$
@@ -532,6 +455,7 @@
     f[2] = Radius * 0.25 * (1.0 + zeta[1]);
   }
 
+
   //=================================================================
   ///  Boundary of central box macro element
   /// zeta \f$ \in [-1,1]^2 \f$
@@ -545,6 +469,7 @@
     f[2] = Radius * 0.25 * (1.0 + zeta[1]);
   }
 
+
   //=================================================================
   ///  Boundary of central box macro element
   /// zeta \f$ \in [-1,1]^2 \f$
@@ -558,6 +483,7 @@
     f[2] = Radius * 0.25 * (1.0 + zeta[1]);
   }
 
+
   //=================================================================
   ///  Boundary of central box macro element
   /// zeta \f$ \in [-1,1]^2 \f$
@@ -584,6 +510,7 @@
     f[2] = Radius * 0.5;
   }
 
+
   //=================================================================
   ///  Boundary of right box macro element
   /// zeta \f$ \in [-1,1]^2 \f$
@@ -594,6 +521,7 @@
   {
     r_centr_R(t, zeta, f);
   }
+
 
   //=================================================================
   ///  Boundary of right box macro element
@@ -621,168 +549,6 @@
       p[i] = point1[i] + k1 * (point2[i] - point1[i]);
     }
     double alpha = Radius / std::sqrt(p[0] * p[0] + p[1] * p[1] + p[2] * p[2]);
-=======
-    void r_front_L(const unsigned& t,
-                   const Vector<double>& zeta,
-                   Vector<double>& f);
-
-    /// \short Boundary of top left box macro element
-    /// zeta \f$ \in [-1,1]^2 \f$
-    void r_front_R(const unsigned& t,
-                   const Vector<double>& zeta,
-                   Vector<double>& f);
-
-    /// \short Boundary of top left box macro element
-    /// zeta \f$ \in [-1,1]^2 \f$
-    void r_front_D(const unsigned& t,
-                   const Vector<double>& zeta,
-                   Vector<double>& f);
-
-    /// \short Boundary of top left box macro element
-    /// zeta \f$ \in [-1,1]^2 \f$
-    void r_front_U(const unsigned& t,
-                   const Vector<double>& zeta,
-                   Vector<double>& f);
-
-    /// \short Boundary of top left box macro element
-    /// zeta \f$ \in [-1,1]^2 \f$
-    void r_front_B(const unsigned& t,
-                   const Vector<double>& zeta,
-                   Vector<double>& f);
-
-    /// \short Boundary of top left box macro element
-    /// zeta \f$ \in [-1,1]^2 \f$
-    void r_front_F(const unsigned& t,
-                   const Vector<double>& zeta,
-                   Vector<double>& f);
-  };
-
-  ////////////////////////////////////////////////////////////////////////
-  ////////////////////////////////////////////////////////////////////////
-  ////////////////////////////////////////////////////////////////////////
-
-
-  //=================================================================
-  /// Boundary of central box macro element
-  /// zeta \f$ \in [-1,1]^2 \f$
-  //=================================================================
-  void EighthSphereDomain::r_centr_L(const unsigned& t,
-                                     const Vector<double>& zeta,
-                                     Vector<double>& f)
-  {
-    f[0] = 0;
-    f[1] = Radius * 0.25 * (1.0 + zeta[0]);
-    f[2] = Radius * 0.25 * (1.0 + zeta[1]);
-  }
-
-
-  //=================================================================
-  ///  Boundary of central box macro element
-  /// zeta \f$ \in [-1,1]^2 \f$
-  //=================================================================
-  void EighthSphereDomain::r_centr_R(const unsigned& t,
-                                     const Vector<double>& zeta,
-                                     Vector<double>& f)
-  {
-    f[0] = Radius * 0.5;
-    f[1] = Radius * 0.25 * (1.0 + zeta[0]);
-    f[2] = Radius * 0.25 * (1.0 + zeta[1]);
-  }
-
-
-  //=================================================================
-  ///  Boundary of central box macro element
-  /// zeta \f$ \in [-1,1]^2 \f$
-  //=================================================================
-  void EighthSphereDomain::r_centr_D(const unsigned& t,
-                                     const Vector<double>& zeta,
-                                     Vector<double>& f)
-  {
-    f[0] = Radius * 0.25 * (1.0 + zeta[0]);
-    f[1] = 0;
-    f[2] = Radius * 0.25 * (1.0 + zeta[1]);
-  }
-
-
-  //=================================================================
-  ///  Boundary of central box macro element
-  /// zeta \f$ \in [-1,1]^2 \f$
-  //=================================================================
-  void EighthSphereDomain::r_centr_U(const unsigned& t,
-                                     const Vector<double>& zeta,
-                                     Vector<double>& f)
-  {
-    f[0] = Radius * 0.25 * (1.0 + zeta[0]);
-    f[1] = Radius * 0.5;
-    f[2] = Radius * 0.25 * (1.0 + zeta[1]);
-  }
-
-
-  //=================================================================
-  ///  Boundary of central box macro element
-  /// zeta \f$ \in [-1,1]^2 \f$
-  //=================================================================
-  void EighthSphereDomain::r_centr_B(const unsigned& t,
-                                     const Vector<double>& zeta,
-                                     Vector<double>& f)
-  {
-    f[0] = Radius * 0.25 * (1.0 + zeta[0]);
-    f[1] = Radius * 0.25 * (1.0 + zeta[1]);
-    f[2] = 0.0;
-  }
-
-  //=================================================================
-  ///  Boundary of central box macro element
-  /// zeta \f$ \in [-1,1]^2 \f$
-  //=================================================================
-  void EighthSphereDomain::r_centr_F(const unsigned& t,
-                                     const Vector<double>& zeta,
-                                     Vector<double>& f)
-  {
-    f[0] = Radius * 0.25 * (1.0 + zeta[0]);
-    f[1] = Radius * 0.25 * (1.0 + zeta[1]);
-    f[2] = Radius * 0.5;
-  }
-
-
-  //=================================================================
-  ///  Boundary of right box macro element
-  /// zeta \f$ \in [-1,1]^2 \f$
-  //=================================================================
-  void EighthSphereDomain::r_right_L(const unsigned& t,
-                                     const Vector<double>& zeta,
-                                     Vector<double>& f)
-  {
-    r_centr_R(t, zeta, f);
-  }
-
-
-  //=================================================================
-  ///  Boundary of right box macro element
-  /// zeta \f$ \in [-1,1]^2 \f$
-  //=================================================================
-  void EighthSphereDomain::r_right_R(const unsigned& t,
-                                     const Vector<double>& zeta,
-                                     Vector<double>& f)
-  {
-    double k0 = 0.5 * (1.0 + zeta[0]);
-    double k1 = 0.5 * (1.0 + zeta[1]);
-    Vector<double> p(3);
-    Vector<double> point1(3);
-    Vector<double> point2(3);
-
-    point1[0] = Radius - 0.5 * Radius * k0;
-    point1[1] = 0.5 * Radius * k0;
-    point1[2] = 0.0;
-    point2[0] = 0.5 * Radius - k0 * Radius / 6.0;
-    point2[1] = k0 * Radius / 3.0;
-    point2[2] = 0.5 * Radius - k0 * Radius / 6.0;
-
-    for (unsigned i = 0; i < 3; i++)
-    {
-      p[i] = point1[i] + k1 * (point2[i] - point1[i]);
-    }
-    double alpha = Radius / std::sqrt(p[0] * p[0] + p[1] * p[1] + p[2] * p[2]);
 
     for (unsigned i = 0; i < 3; i++)
     {
@@ -931,125 +697,9 @@
         on_center[i] + 0.5 * (zeta[0] + 1.0) * (on_sphere[i] - on_center[i]);
     }
   }
->>>>>>> fb5f6804
-
-    for (unsigned i = 0; i < 3; i++)
-    {
-      f[i] = alpha * p[i];
-    }
-  }
-
-  //=================================================================
-<<<<<<< HEAD
-  ///  Boundary of  right box macro element
-  /// zeta \f$ \in [-1,1]^2 \f$
-  //=================================================================
-  void EighthSphereDomain::r_right_D(const unsigned& t,
-                                     const Vector<double>& zeta,
-                                     Vector<double>& f)
-  {
-    // position vector on sphere
-    Vector<double> on_sphere(3);
-    Vector<double> temp_zeta(2);
-    temp_zeta[0] = -1.0;
-    temp_zeta[1] = zeta[1];
-    r_right_R(t, temp_zeta, on_sphere);
-
-    // position vector on center box
-    Vector<double> on_center(3);
-    on_center[0] = 0.5 * Radius;
-    on_center[1] = 0.0;
-    on_center[2] = 0.5 * Radius * 0.5 * (zeta[1] + 1.0);
-    // strait line across
-    for (unsigned i = 0; i < 3; i++)
-    {
-      f[i] =
-        on_center[i] + 0.5 * (zeta[0] + 1.0) * (on_sphere[i] - on_center[i]);
-    }
-  }
-
-  //=================================================================
-  ///  Boundary of right box macro element
-  /// zeta \f$ \in [-1,1]^2 \f$
-  //=================================================================
-  void EighthSphereDomain::r_right_U(const unsigned& t,
-                                     const Vector<double>& zeta,
-                                     Vector<double>& f)
-  {
-    // position vector on sphere
-    Vector<double> on_sphere(3);
-    Vector<double> temp_zeta(2);
-    temp_zeta[0] = 1.0;
-    temp_zeta[1] = zeta[1];
-    r_right_R(t, temp_zeta, on_sphere);
-
-    // position vector on center box
-    Vector<double> on_center(3);
-    on_center[0] = 0.5 * Radius;
-    on_center[1] = 0.5 * Radius;
-    on_center[2] = 0.5 * Radius * 0.5 * (zeta[1] + 1.0);
-    // strait line across
-    for (unsigned i = 0; i < 3; i++)
-    {
-      f[i] =
-        on_center[i] + 0.5 * (zeta[0] + 1.0) * (on_sphere[i] - on_center[i]);
-    }
-  }
-
-  //=================================================================
-  ///  Boundary of  right box macro element
-  /// zeta \f$ \in [-1,1]^2 \f$
-  //=================================================================
-  void EighthSphereDomain::r_right_B(const unsigned& t,
-                                     const Vector<double>& zeta,
-                                     Vector<double>& f)
-  {
-    // position vector on sphere
-    Vector<double> on_sphere(3);
-    Vector<double> temp_zeta(2);
-    temp_zeta[0] = zeta[1];
-    temp_zeta[1] = -1.0;
-    r_right_R(t, temp_zeta, on_sphere);
-
-    // position vector on center box
-    Vector<double> on_center(3);
-    on_center[0] = 0.5 * Radius;
-    on_center[1] = 0.5 * Radius * 0.5 * (zeta[1] + 1.0);
-    on_center[2] = 0.0;
-    // strait line across
-    for (unsigned i = 0; i < 3; i++)
-    {
-      f[i] =
-        on_center[i] + 0.5 * (zeta[0] + 1.0) * (on_sphere[i] - on_center[i]);
-    }
-  }
-
-  //=================================================================
-  ///  Boundary of  right box macro element
-  /// zeta \f$ \in [-1,1]^2 \f$
-  //=================================================================
-  void EighthSphereDomain::r_right_F(const unsigned& t,
-                                     const Vector<double>& zeta,
-                                     Vector<double>& f)
-  {
-    // position vector on sphere
-    Vector<double> on_sphere(3);
-    Vector<double> temp_zeta(2);
-    temp_zeta[0] = zeta[1];
-    temp_zeta[1] = 1.0;
-    r_right_R(t, temp_zeta, on_sphere);
-
-    // position vector on center box
-    Vector<double> on_center(3);
-    on_center[0] = 0.5 * Radius;
-    on_center[1] = 0.5 * Radius * 0.5 * (zeta[1] + 1.0);
-    on_center[2] = 0.5 * Radius;
-    // strait line across
-    for (unsigned i = 0; i < 3; i++)
-    {
-      f[i] =
-        on_center[i] + 0.5 * (zeta[0] + 1.0) * (on_sphere[i] - on_center[i]);
-=======
+
+
+  //=================================================================
   ///  Boundary of top left box macro element
   /// zeta \f$ \in [-1,1]^2 \f$
   //=================================================================
@@ -1102,74 +752,42 @@
     for (unsigned i = 0; i < 3; i++)
     {
       f[i] = alpha * p[i];
->>>>>>> fb5f6804
-    }
-  }
-
-  //=================================================================
-  ///  Boundary of top left box macro element
-  /// zeta \f$ \in [-1,1]^2 \f$
-  //=================================================================
-<<<<<<< HEAD
-  void EighthSphereDomain::r_up_L(const unsigned& t,
-=======
+    }
+  }
+
+  //=================================================================
+  ///  Boundary of top left box macro element
+  /// zeta \f$ \in [-1,1]^2 \f$
+  //=================================================================
   void EighthSphereDomain::r_up_B(const unsigned& t,
->>>>>>> fb5f6804
                                   const Vector<double>& zeta,
                                   Vector<double>& f)
   {
     // position vector on sphere
     Vector<double> on_sphere(3);
     Vector<double> temp_zeta(2);
-<<<<<<< HEAD
-    temp_zeta[0] = -1.0;
-    temp_zeta[1] = zeta[1];
-=======
     temp_zeta[0] = zeta[0];
     temp_zeta[1] = -1.0;
->>>>>>> fb5f6804
     r_up_U(t, temp_zeta, on_sphere);
 
     // position vector on center box
     Vector<double> on_center(3);
-<<<<<<< HEAD
-    on_center[0] = 0.0;
-    on_center[1] = 0.5 * Radius;
-    on_center[2] = 0.5 * Radius * 0.5 * (zeta[1] + 1.0);
-=======
     on_center[0] = 0.5 * Radius * 0.5 * (zeta[0] + 1.0);
     on_center[1] = 0.5 * Radius;
     on_center[2] = 0.0;
->>>>>>> fb5f6804
     // strait line across
     for (unsigned i = 0; i < 3; i++)
     {
       f[i] =
-<<<<<<< HEAD
-        on_center[i] + 0.5 * (zeta[0] + 1.0) * (on_sphere[i] - on_center[i]);
-    }
-  }
-
-=======
         on_center[i] + 0.5 * (zeta[1] + 1.0) * (on_sphere[i] - on_center[i]);
     }
   }
 
 
->>>>>>> fb5f6804
-  //=================================================================
-  ///  Boundary of top left box macro element
-  /// zeta \f$ \in [-1,1]^2 \f$
-  //=================================================================
-<<<<<<< HEAD
-  void EighthSphereDomain::r_up_R(const unsigned& t,
-                                  const Vector<double>& zeta,
-                                  Vector<double>& f)
-  {
-    r_right_U(t, zeta, f);
-  }
-
-=======
+  //=================================================================
+  ///  Boundary of top left box macro element
+  /// zeta \f$ \in [-1,1]^2 \f$
+  //=================================================================
   void EighthSphereDomain::r_up_F(const unsigned& t,
                                   const Vector<double>& zeta,
                                   Vector<double>& f)
@@ -1195,18 +813,10 @@
   }
 
 
->>>>>>> fb5f6804
-  //=================================================================
-  ///  Boundary of top left box macro element
-  /// zeta \f$ \in [-1,1]^2 \f$
-  //=================================================================
-<<<<<<< HEAD
-  void EighthSphereDomain::r_up_D(const unsigned& t,
-                                  const Vector<double>& zeta,
-                                  Vector<double>& f)
-  {
-    r_centr_U(t, zeta, f);
-=======
+  //=================================================================
+  ///  Boundary of top left box macro element
+  /// zeta \f$ \in [-1,1]^2 \f$
+  //=================================================================
   void EighthSphereDomain::r_front_L(const unsigned& t,
                                      const Vector<double>& zeta,
                                      Vector<double>& f)
@@ -1229,70 +839,13 @@
       f[i] =
         on_center[i] + 0.5 * (zeta[1] + 1.0) * (on_sphere[i] - on_center[i]);
     }
->>>>>>> fb5f6804
-  }
-
-  //=================================================================
-  ///  Boundary of top left box macro element
-  /// zeta \f$ \in [-1,1]^2 \f$
-  //=================================================================
-  void EighthSphereDomain::r_up_U(const unsigned& t,
-                                  const Vector<double>& zeta,
-                                  Vector<double>& f)
-  {
-    double k0 = 0.5 * (1.0 + zeta[0]);
-    double k1 = 0.5 * (1.0 + zeta[1]);
-    Vector<double> p(3);
-    Vector<double> point1(3);
-    Vector<double> point2(3);
-
-    point1[0] = 0.5 * Radius * k0;
-    point1[1] = Radius - 0.5 * Radius * k0;
-    point1[2] = 0;
-    point2[0] = k0 * Radius / 3.0;
-    point2[1] = 0.5 * Radius - k0 * Radius / 6.0;
-    point2[2] = 0.5 * Radius - k0 * Radius / 6.0;
-
-    for (unsigned i = 0; i < 3; i++)
-    {
-      p[i] = point1[i] + k1 * (point2[i] - point1[i]);
-    }
-    double alpha = Radius / std::sqrt(p[0] * p[0] + p[1] * p[1] + p[2] * p[2]);
-
-    for (unsigned i = 0; i < 3; i++)
-    {
-      f[i] = alpha * p[i];
-    }
-  }
-
-  //=================================================================
-  ///  Boundary of top left box macro element
-  /// zeta \f$ \in [-1,1]^2 \f$
-  //=================================================================
-<<<<<<< HEAD
-  void EighthSphereDomain::r_up_B(const unsigned& t,
-                                  const Vector<double>& zeta,
-                                  Vector<double>& f)
-  {
-    // position vector on sphere
-    Vector<double> on_sphere(3);
-    Vector<double> temp_zeta(2);
-    temp_zeta[0] = zeta[0];
-    temp_zeta[1] = -1.0;
-    r_up_U(t, temp_zeta, on_sphere);
-
-    // position vector on center box
-    Vector<double> on_center(3);
-    on_center[0] = 0.5 * Radius * 0.5 * (zeta[0] + 1.0);
-    on_center[1] = 0.5 * Radius;
-    on_center[2] = 0.0;
-    // strait line across
-    for (unsigned i = 0; i < 3; i++)
-    {
-      f[i] =
-        on_center[i] + 0.5 * (zeta[1] + 1.0) * (on_sphere[i] - on_center[i]);
-    }
-=======
+  }
+
+
+  //=================================================================
+  ///  Boundary of top left box macro element
+  /// zeta \f$ \in [-1,1]^2 \f$
+  //=================================================================
   void EighthSphereDomain::r_front_R(const unsigned& t,
                                      const Vector<double>& zeta,
                                      Vector<double>& f)
@@ -1301,98 +854,13 @@
     zeta2[0] = zeta[1];
     zeta2[1] = zeta[0];
     r_right_F(t, zeta2, f);
->>>>>>> fb5f6804
-  }
-
-  //=================================================================
-  ///  Boundary of top left box macro element
-  /// zeta \f$ \in [-1,1]^2 \f$
-  //=================================================================
-  void EighthSphereDomain::r_up_F(const unsigned& t,
-                                  const Vector<double>& zeta,
-                                  Vector<double>& f)
-  {
-    // position vector on sphere
-    Vector<double> on_sphere(3);
-    Vector<double> temp_zeta(2);
-    temp_zeta[0] = zeta[0];
-    temp_zeta[1] = 1.0;
-    r_up_U(t, temp_zeta, on_sphere);
-
-    // position vector on center box
-    Vector<double> on_center(3);
-    on_center[0] = 0.5 * Radius * 0.5 * (zeta[0] + 1.0);
-    on_center[1] = 0.5 * Radius;
-    on_center[2] = 0.5 * Radius;
-    // straight line across
-    for (unsigned i = 0; i < 3; i++)
-    {
-      f[i] =
-        on_center[i] + 0.5 * (zeta[1] + 1.0) * (on_sphere[i] - on_center[i]);
-    }
-  }
-
-  //=================================================================
-  ///  Boundary of top left box macro element
-  /// zeta \f$ \in [-1,1]^2 \f$
-  //=================================================================
-<<<<<<< HEAD
-  void EighthSphereDomain::r_front_L(const unsigned& t,
-=======
-  void EighthSphereDomain::r_front_D(const unsigned& t,
->>>>>>> fb5f6804
-                                     const Vector<double>& zeta,
-                                     Vector<double>& f)
-  {
-    // position vector on sphere
-    Vector<double> on_sphere(3);
-    Vector<double> temp_zeta(2);
-<<<<<<< HEAD
-    temp_zeta[0] = -1.0;
-    temp_zeta[1] = zeta[0];
-=======
-    temp_zeta[0] = zeta[0];
-    temp_zeta[1] = -1.0;
->>>>>>> fb5f6804
-    r_front_F(t, temp_zeta, on_sphere);
-
-    // position vector on center box
-    Vector<double> on_center(3);
-<<<<<<< HEAD
-    on_center[0] = 0.0;
-    on_center[1] = 0.5 * Radius * 0.5 * (zeta[0] + 1.0);
-=======
-    on_center[0] = 0.5 * Radius * 0.5 * (zeta[0] + 1.0);
-    on_center[1] = 0.0;
->>>>>>> fb5f6804
-    on_center[2] = 0.5 * Radius;
-    // straight line across
-    for (unsigned i = 0; i < 3; i++)
-    {
-      f[i] =
-        on_center[i] + 0.5 * (zeta[1] + 1.0) * (on_sphere[i] - on_center[i]);
-    }
-  }
-
-  //=================================================================
-  ///  Boundary of top left box macro element
-  /// zeta \f$ \in [-1,1]^2 \f$
-  //=================================================================
-  void EighthSphereDomain::r_front_R(const unsigned& t,
-                                     const Vector<double>& zeta,
-                                     Vector<double>& f)
-  {
-    Vector<double> zeta2(2);
-    zeta2[0] = zeta[1];
-    zeta2[1] = zeta[0];
-    r_right_F(t, zeta2, f);
-  }
-
-  //=================================================================
-  ///  Boundary of top left box macro element
-  /// zeta \f$ \in [-1,1]^2 \f$
-  //=================================================================
-<<<<<<< HEAD
+  }
+
+
+  //=================================================================
+  ///  Boundary of top left box macro element
+  /// zeta \f$ \in [-1,1]^2 \f$
+  //=================================================================
   void EighthSphereDomain::r_front_D(const unsigned& t,
                                      const Vector<double>& zeta,
                                      Vector<double>& f)
@@ -1417,7 +885,11 @@
     }
   }
 
-=======
+
+  //=================================================================
+  ///  Boundary of top left box macro element
+  /// zeta \f$ \in [-1,1]^2 \f$
+  //=================================================================
   void EighthSphereDomain::r_front_U(const unsigned& t,
                                      const Vector<double>& zeta,
                                      Vector<double>& f)
@@ -1426,36 +898,17 @@
   }
 
 
->>>>>>> fb5f6804
-  //=================================================================
-  ///  Boundary of top left box macro element
-  /// zeta \f$ \in [-1,1]^2 \f$
-  //=================================================================
-<<<<<<< HEAD
-  void EighthSphereDomain::r_front_U(const unsigned& t,
-                                     const Vector<double>& zeta,
-                                     Vector<double>& f)
-  {
-    r_up_F(t, zeta, f);
-=======
+  //=================================================================
+  ///  Boundary of top left box macro element
+  /// zeta \f$ \in [-1,1]^2 \f$
+  //=================================================================
   void EighthSphereDomain::r_front_B(const unsigned& t,
                                      const Vector<double>& zeta,
                                      Vector<double>& f)
   {
     r_centr_F(t, zeta, f);
->>>>>>> fb5f6804
-  }
-
-  //=================================================================
-  ///  Boundary of top left box macro element
-  /// zeta \f$ \in [-1,1]^2 \f$
-  //=================================================================
-  void EighthSphereDomain::r_front_B(const unsigned& t,
-                                     const Vector<double>& zeta,
-                                     Vector<double>& f)
-  {
-    r_centr_F(t, zeta, f);
-  }
+  }
+
 
   //=================================================================
   /// Boundary of top left box macro element
@@ -1483,21 +936,13 @@
       p[i] = point1[i] + k1 * (point2[i] - point1[i]);
     }
     double alpha = Radius / std::sqrt(p[0] * p[0] + p[1] * p[1] + p[2] * p[2]);
-<<<<<<< HEAD
-=======
 
     for (unsigned i = 0; i < 3; i++)
     {
       f[i] = alpha * p[i];
     }
   }
->>>>>>> fb5f6804
-
-    for (unsigned i = 0; i < 3; i++)
-    {
-      f[i] = alpha * p[i];
-    }
-  }
+
 
 } // namespace oomph
 
