// LIC// ====================================================================
// LIC// This file forms part of oomph-lib, the object-oriented,
// LIC// multi-physics finite-element library, available
// LIC// at http://www.oomph-lib.org.
// LIC//
// LIC// Copyright (C) 2006-2021 Matthias Heil and Andrew Hazel
// LIC//
// LIC// This library is free software; you can redistribute it and/or
// LIC// modify it under the terms of the GNU Lesser General Public
// LIC// License as published by the Free Software Foundation; either
// LIC// version 2.1 of the License, or (at your option) any later version.
// LIC//
// LIC// This library is distributed in the hope that it will be useful,
// LIC// but WITHOUT ANY WARRANTY; without even the implied warranty of
// LIC// MERCHANTABILITY or FITNESS FOR A PARTICULAR PURPOSE.  See the GNU
// LIC// Lesser General Public License for more details.
// LIC//
// LIC// You should have received a copy of the GNU Lesser General Public
// LIC// License along with this library; if not, write to the Free Software
// LIC// Foundation, Inc., 51 Franklin Street, Fifth Floor, Boston, MA
// LIC// 02110-1301  USA.
// LIC//
// LIC// The authors may be contacted at oomph-lib@maths.man.ac.uk.
// LIC//
// LIC//====================================================================
// Include guards
#ifndef OOMPH_QUARTER_PIPE_DOMAIN_HEADER
#define OOMPH_QUARTER_PIPE_DOMAIN_HEADER

// Generic oomph-lib includes
#include "generic/octree.h"
#include "generic/domain.h"
#include "generic/geom_objects.h"

namespace oomph
{
  //================================================================
  /// Domain representing a quarter pipe
  //================================================================
  class QuarterPipeDomain : public Domain
  {
  public:
    /// \short Constructor: Pass number of elements in various directions,
    /// the inner and outer radius and the length of the tube
    QuarterPipeDomain(const unsigned& ntheta,
                      const unsigned& nr,
                      const unsigned& nz,
                      const double& rmin,
                      const double& rmax,
<<<<<<< HEAD
                      const double& length) :
      Ntheta(ntheta),
      Nr(nr),
      Nz(nz),
      Rmin(rmin),
      Rmax(rmax),
      Length(length),
      Axial_spacing_fct_pt(&default_axial_spacing_fct)
=======
                      const double& length)
      : Ntheta(ntheta),
        Nr(nr),
        Nz(nz),
        Rmin(rmin),
        Rmax(rmax),
        Length(length),
        Axial_spacing_fct_pt(&default_axial_spacing_fct)
>>>>>>> fb5f6804
    {
      // Number of macroelements
      unsigned nmacro = nr * ntheta * nz;

      // Resize
      Macro_element_pt.resize(nmacro);

      // Create macro elements
      for (unsigned i = 0; i < nmacro; i++)
      {
        Macro_element_pt[i] = new QMacroElement<3>(this, i);
      }

      // Make geom object representing the outer and inner boundaries of
      // the cross section
      Inner_boundary_cross_section_pt = new Ellipse(rmin, rmin);
      Outer_boundary_cross_section_pt = new Ellipse(rmax, rmax);
    }

    /// Broken copy constructor
    QuarterPipeDomain(const QuarterPipeDomain&)
    {
      BrokenCopy::broken_copy("QuarterPipeDomain");
    }

<<<<<<< HEAD
    /// Broken assignment operator
    void operator=(const QuarterPipeDomain&)
    {
      BrokenCopy::broken_assign("QuarterPipeDomain");
    }

    /// Destructor:
    ~QuarterPipeDomain()
    {
      // Note: macro elements are cleaned up in base class...
      delete Outer_boundary_cross_section_pt;
      delete Inner_boundary_cross_section_pt;
    }

    /// \short Typedef for function pointer for function that implements
    /// axial spacing of macro elements
    typedef double (*AxialSpacingFctPt)(const double& xi);

    /// \short Function pointer for function that  implements
    /// axial spacing of macro elements
    AxialSpacingFctPt& axial_spacing_fct_pt()
    {
      return Axial_spacing_fct_pt;
    }

=======

    /// Broken assignment operator
    void operator=(const QuarterPipeDomain&)
    {
      BrokenCopy::broken_assign("QuarterPipeDomain");
    }

    /// Destructor:
    ~QuarterPipeDomain()
    {
      // Note: macro elements are cleaned up in base class...
      delete Outer_boundary_cross_section_pt;
      delete Inner_boundary_cross_section_pt;
    }

    /// \short Typedef for function pointer for function that implements
    /// axial spacing of macro elements
    typedef double (*AxialSpacingFctPt)(const double& xi);

    /// \short Function pointer for function that  implements
    /// axial spacing of macro elements
    AxialSpacingFctPt& axial_spacing_fct_pt()
    {
      return Axial_spacing_fct_pt;
    }

>>>>>>> fb5f6804
    /// \short Function that implements
    /// axial spacing of macro elements
    double axial_spacing_fct(const double& xi)
    {
      return Axial_spacing_fct_pt(xi);
    }

    /// \short Vector representation of the i_macro-th macro element
    /// boundary i_direct (U/D/L/R/F/B) at time level t
    /// (t=0: present; t>0: previous): f(s).
    void macro_element_boundary(const unsigned& t,
                                const unsigned& i_macro,
                                const unsigned& i_direct,
                                const Vector<double>& s,
                                Vector<double>& f);

  private:
    /// Number of elements azimuthal direction
    unsigned Ntheta;

    /// Number of elements radial direction
    unsigned Nr;

    /// Number of elements axial direction
    unsigned Nz;

    /// Inner radius
    double Rmin;

    /// Outer radius
    double Rmax;
<<<<<<< HEAD

    /// Length
    double Length;

=======

    /// Length
    double Length;

>>>>>>> fb5f6804
    /// \short Geom object representing the outer boundary of
    /// the cross section
    GeomObject* Outer_boundary_cross_section_pt;

    /// \short Geom object representing the inner boundary of
    /// the cross section
    GeomObject* Inner_boundary_cross_section_pt;

    /// \short Function pointer for function that implements
    /// axial spacing of macro elements
    AxialSpacingFctPt Axial_spacing_fct_pt;

    /// \short Default for function that  implements
    /// axial spacing of macro elements
    static double default_axial_spacing_fct(const double& xi)
    {
      return xi;
    }

    /// \short Boundary of macro element zeta \f$ \in [-1,1]x[-1,1] \f$
    void r_U(const unsigned& t,
             const Vector<double>& zeta,
             Vector<double>& f,
             const double& rmin,
             const double& rmax,
             const double& thetamin,
             const double& thetamax,
             const double& zmin,
             const double& zmax);

    /// \short Boundary of macro element zeta \f$ \in [-1,1]x[-1,1] \f$
    void r_L(const unsigned& t,
             const Vector<double>& zeta,
             Vector<double>& f,
             const double& rmin,
             const double& rmax,
             const double& thetamin,
             const double& thetamax,
             const double& zmin,
             const double& zmax);

    /// \short Boundary of macro element zeta \f$ \in [-1,1]x[-1,1] \f$
    void r_D(const unsigned& t,
             const Vector<double>& zeta,
             Vector<double>& f,
             const double& rmin,
             const double& rmax,
             const double& thetamin,
             const double& thetamax,
             const double& zmin,
             const double& zmax);

    /// \short Boundary of macro element zeta \f$ \in [-1,1]x[-1,1] \f$
    void r_R(const unsigned& t,
             const Vector<double>& zeta,
             Vector<double>& f,
             const double& rmin,
             const double& rmax,
             const double& thetamin,
             const double& thetamax,
             const double& zmin,
             const double& zmax);

    /// \short Boundary of macro element zeta \f$ \in [-1,1]x[-1,1] \f$
    void r_F(const unsigned& t,
             const Vector<double>& zeta,
             Vector<double>& f,
             const double& rmin,
             const double& rmax,
             const double& thetamin,
             const double& thetamax,
             const double& zmin,
             const double& zmax);

    /// \short Boundary of macro element zeta \f$ \in [-1,1]x[-1,1] \f$
    void r_B(const unsigned& t,
             const Vector<double>& zeta,
             Vector<double>& f,
             const double& rmin,
             const double& rmax,
             const double& thetamin,
             const double& thetamax,
             const double& zmin,
             const double& zmax);

  }; // endofclass

<<<<<<< HEAD
=======

>>>>>>> fb5f6804
  //=================================================================
  /// Vector representation of the  imacro-th macro element
  /// boundary idirect (U/D/L/R/F/B) at time level t:
  /// f(s)
  //=================================================================
  void QuarterPipeDomain::macro_element_boundary(const unsigned& t,
                                                 const unsigned& imacro,
                                                 const unsigned& idirect,
                                                 const Vector<double>& s,
                                                 Vector<double>& f)
  {
    using namespace OcTreeNames;

    const double pi = MathematicalConstants::Pi;

    // Match the elements number with the position
    unsigned num_z = imacro / (Nr * Ntheta);
    unsigned num_y = (imacro % (Nr * Ntheta)) / Ntheta;
    unsigned num_x = imacro % Ntheta;

    // Define the extreme coordinates

    // radial direction
    double rmin = Rmin + (Rmax - Rmin) * double(num_y) / double(Nr);
    double rmax = Rmin + (Rmax - Rmin) * double(num_y + 1) / double(Nr);

    // theta direction
    double thetamin = (pi / 2.0) * (1.0 - double(num_x + 1) / double(Ntheta));
    double thetamax = (pi / 2.0) * (1.0 - double(num_x) / double(Ntheta));

    // zdirection (tube)
    double zmin = double(num_z) * Length / double(Nz);
    double zmax = double(num_z + 1) * Length / double(Nz);

<<<<<<< HEAD
=======

>>>>>>> fb5f6804
    // Which direction?
    if (idirect == U)
    {
      r_U(t, s, f, rmin, rmax, thetamin, thetamax, zmin, zmax);
    }
    else if (idirect == D)
    {
      r_D(t, s, f, rmin, rmax, thetamin, thetamax, zmin, zmax);
    }
    else if (idirect == L)
    {
      r_L(t, s, f, rmin, rmax, thetamin, thetamax, zmin, zmax);
    }
    else if (idirect == R)
    {
      r_R(t, s, f, rmin, rmax, thetamin, thetamax, zmin, zmax);
    }
    else if (idirect == F)
    {
      r_F(t, s, f, rmin, rmax, thetamin, thetamax, zmin, zmax);
    }
    else if (idirect == B)
    {
      r_B(t, s, f, rmin, rmax, thetamin, thetamax, zmin, zmax);
    }
    else
    {
      std::ostringstream error_stream;
      error_stream << "idirect is " << idirect << " not one of U, D, L, R, F, B"
                   << std::endl;

      throw OomphLibError(
        error_stream.str(), OOMPH_CURRENT_FUNCTION, OOMPH_EXCEPTION_LOCATION);
    }

    // Now redistribute points in the axial direction
    double z_frac = f[2] / Length;
    f[2] = Length * axial_spacing_fct(z_frac);
  }

<<<<<<< HEAD
=======

>>>>>>> fb5f6804
  //=================================================================
  /// Left face of a macro element \f$ s \in [-1,1]*[-1,1] \f$
  //=================================================================
  void QuarterPipeDomain::r_L(const unsigned& t,
                              const Vector<double>& s,
                              Vector<double>& f,
                              const double& rmin,
                              const double& rmax,
                              const double& thetamin,
                              const double& thetamax,
                              const double& zmin,
                              const double& zmax)
  {
    Vector<double> x(1);
    x[0] = thetamax;

    // Point on outer wall
    Vector<double> r_outer(2);
    Outer_boundary_cross_section_pt->position(t, x, r_outer);

    // Point on inner wall
    Vector<double> r_inner(2);
    Inner_boundary_cross_section_pt->position(t, x, r_inner);

    // Get layer boundaries
    Vector<double> r_top(2);
    Vector<double> r_bot(2);
    for (unsigned i = 0; i < 2; i++)
    {
      r_top[i] =
        r_inner[i] + (r_outer[i] - r_inner[i]) * (rmax - Rmin) / (Rmax - Rmin);
      r_bot[i] =
        r_inner[i] + (r_outer[i] - r_inner[i]) * (rmin - Rmin) / (Rmax - Rmin);
    }

    // Compute coordinates
    f[0] = r_bot[0] + (0.5 * (s[0] + 1.0)) * (r_top[0] - r_bot[0]);
    f[1] = r_bot[1] + (0.5 * (s[0] + 1.0)) * (r_top[1] - r_bot[1]);
    f[2] = zmin + (zmax - zmin) * (0.5 * (s[1] + 1.0));
  }

  //=================================================================
  /// Right face of a macro element \f$ s \in [-1,1]*[-1,1] \f$
  //=================================================================
  void QuarterPipeDomain::r_R(const unsigned& t,
                              const Vector<double>& s,
                              Vector<double>& f,
                              const double& rmin,
                              const double& rmax,
                              const double& thetamin,
                              const double& thetamax,
                              const double& zmin,
                              const double& zmax)
  {
    Vector<double> x(1);
    x[0] = thetamin;

    // Point on outer wall
    Vector<double> r_outer(2);
    Outer_boundary_cross_section_pt->position(t, x, r_outer);

    // Point on inner wall
    Vector<double> r_inner(2);
    Inner_boundary_cross_section_pt->position(t, x, r_inner);

    // Get layer boundaries
    Vector<double> r_top(2);
    Vector<double> r_bot(2);
    for (unsigned i = 0; i < 2; i++)
    {
      r_top[i] =
        r_inner[i] + (r_outer[i] - r_inner[i]) * (rmax - Rmin) / (Rmax - Rmin);
      r_bot[i] =
        r_inner[i] + (r_outer[i] - r_inner[i]) * (rmin - Rmin) / (Rmax - Rmin);
    }

    // Compute coordinates
    f[0] = r_bot[0] + (0.5 * (s[0] + 1.0)) * (r_top[0] - r_bot[0]);
    f[1] = r_bot[1] + (0.5 * (s[0] + 1.0)) * (r_top[1] - r_bot[1]);
    f[2] = zmin + (zmax - zmin) * (0.5 * (s[1] + 1.0));
  }

<<<<<<< HEAD
=======

>>>>>>> fb5f6804
  //=================================================================
  /// Left face of a macro element \f$s \in [-1,1]*[-1,1] \f$
  //=================================================================
  void QuarterPipeDomain::r_D(const unsigned& t,
                              const Vector<double>& s,
                              Vector<double>& f,
                              const double& rmin,
                              const double& rmax,
                              const double& thetamin,
                              const double& thetamax,
                              const double& zmin,
                              const double& zmax)
  {
    Vector<double> x(1);
    x[0] = thetamax + (0.5 * (s[0] + 1.0)) * (thetamin - thetamax);

    // Point on outer wall
    Vector<double> r_outer(2);
    Outer_boundary_cross_section_pt->position(t, x, r_outer);

    // Point on inner wall
    Vector<double> r_inner(2);
    Inner_boundary_cross_section_pt->position(t, x, r_inner);

    // Get layer
    for (unsigned i = 0; i < 2; i++)
    {
      f[i] =
        r_inner[i] + (r_outer[i] - r_inner[i]) * (rmin - Rmin) / (Rmax - Rmin);
    }
    f[2] = zmin + (zmax - zmin) * (0.5 * (s[1] + 1.0));
  }

<<<<<<< HEAD
=======

>>>>>>> fb5f6804
  //=================================================================
  /// Right face of a macro element \f$ s \in [-1,1]*[-1,1] \f$
  //=================================================================
  void QuarterPipeDomain::r_U(const unsigned& t,
                              const Vector<double>& s,
                              Vector<double>& f,
                              const double& rmin,
                              const double& rmax,
                              const double& thetamin,
                              const double& thetamax,
                              const double& zmin,
                              const double& zmax)
  {
    Vector<double> x(1);
    x[0] = thetamax + (0.5 * (s[0] + 1.0)) * (thetamin - thetamax);

    // Point on outer wall
    Vector<double> r_outer(2);
    Outer_boundary_cross_section_pt->position(t, x, r_outer);

    // Point on inner wall
    Vector<double> r_inner(2);
    Inner_boundary_cross_section_pt->position(t, x, r_inner);

    // Get layer
    for (unsigned i = 0; i < 2; i++)
    {
      f[i] =
        r_inner[i] + (r_outer[i] - r_inner[i]) * (rmax - Rmin) / (Rmax - Rmin);
    }
    f[2] = zmin + (zmax - zmin) * (0.5 * (s[1] + 1.0));
  }

<<<<<<< HEAD
=======

>>>>>>> fb5f6804
  //=================================================================
  /// Front face of a macro element \f$ s \in [-1,1]*[-1,1] \f$
  //=================================================================
  void QuarterPipeDomain::r_F(const unsigned& t,
                              const Vector<double>& s,
                              Vector<double>& f,
                              const double& rmin,
                              const double& rmax,
                              const double& thetamin,
                              const double& thetamax,
                              const double& zmin,
                              const double& zmax)
  {
    Vector<double> x(1);
    x[0] = thetamax + (0.5 * (s[0] + 1.0)) * (thetamin - thetamax);

    // Point on outer wall
    Vector<double> r_outer(2);
    Outer_boundary_cross_section_pt->position(t, x, r_outer);

    // Point on inner wall
    Vector<double> r_inner(2);
    Inner_boundary_cross_section_pt->position(t, x, r_inner);

    // Get layer
    double rad = rmin + (0.5 * (s[1] + 1.0)) * (rmax - rmin);
    for (unsigned i = 0; i < 2; i++)
    {
      f[i] =
        r_inner[i] + (r_outer[i] - r_inner[i]) * (rad - Rmin) / (Rmax - Rmin);
    }
    f[2] = zmax;
  }

  //=================================================================
  /// Back face of a macro element \f$ s \in [-1,1]*[-1,1] \f$
  //=================================================================
  void QuarterPipeDomain::r_B(const unsigned& t,
                              const Vector<double>& s,
                              Vector<double>& f,
                              const double& rmin,
                              const double& rmax,
                              const double& thetamin,
                              const double& thetamax,
                              const double& zmin,
                              const double& zmax)
  {
    Vector<double> x(1);
    x[0] = thetamax + (0.5 * (s[0] + 1.0)) * (thetamin - thetamax);

    // Point on outer wall
    Vector<double> r_outer(2);
    Outer_boundary_cross_section_pt->position(t, x, r_outer);

    // Point on inner wall
    Vector<double> r_inner(2);
    Inner_boundary_cross_section_pt->position(t, x, r_inner);

<<<<<<< HEAD
=======
  //=================================================================
  /// Back face of a macro element \f$ s \in [-1,1]*[-1,1] \f$
  //=================================================================
  void QuarterPipeDomain::r_B(const unsigned& t,
                              const Vector<double>& s,
                              Vector<double>& f,
                              const double& rmin,
                              const double& rmax,
                              const double& thetamin,
                              const double& thetamax,
                              const double& zmin,
                              const double& zmax)
  {
    Vector<double> x(1);
    x[0] = thetamax + (0.5 * (s[0] + 1.0)) * (thetamin - thetamax);

    // Point on outer wall
    Vector<double> r_outer(2);
    Outer_boundary_cross_section_pt->position(t, x, r_outer);

    // Point on inner wall
    Vector<double> r_inner(2);
    Inner_boundary_cross_section_pt->position(t, x, r_inner);

>>>>>>> fb5f6804
    // Get layer
    double rad = rmin + (0.5 * (s[1] + 1.0)) * (rmax - rmin);
    for (unsigned i = 0; i < 2; i++)
    {
      f[i] =
        r_inner[i] + (r_outer[i] - r_inner[i]) * (rad - Rmin) / (Rmax - Rmin);
    }
    f[2] = zmin;
  }

<<<<<<< HEAD
=======

>>>>>>> fb5f6804
} // namespace oomph

#endif<|MERGE_RESOLUTION|>--- conflicted
+++ resolved
@@ -47,16 +47,6 @@
                       const unsigned& nz,
                       const double& rmin,
                       const double& rmax,
-<<<<<<< HEAD
-                      const double& length) :
-      Ntheta(ntheta),
-      Nr(nr),
-      Nz(nz),
-      Rmin(rmin),
-      Rmax(rmax),
-      Length(length),
-      Axial_spacing_fct_pt(&default_axial_spacing_fct)
-=======
                       const double& length)
       : Ntheta(ntheta),
         Nr(nr),
@@ -65,7 +55,6 @@
         Rmax(rmax),
         Length(length),
         Axial_spacing_fct_pt(&default_axial_spacing_fct)
->>>>>>> fb5f6804
     {
       // Number of macroelements
       unsigned nmacro = nr * ntheta * nz;
@@ -91,7 +80,7 @@
       BrokenCopy::broken_copy("QuarterPipeDomain");
     }
 
-<<<<<<< HEAD
+
     /// Broken assignment operator
     void operator=(const QuarterPipeDomain&)
     {
@@ -117,34 +106,6 @@
       return Axial_spacing_fct_pt;
     }
 
-=======
-
-    /// Broken assignment operator
-    void operator=(const QuarterPipeDomain&)
-    {
-      BrokenCopy::broken_assign("QuarterPipeDomain");
-    }
-
-    /// Destructor:
-    ~QuarterPipeDomain()
-    {
-      // Note: macro elements are cleaned up in base class...
-      delete Outer_boundary_cross_section_pt;
-      delete Inner_boundary_cross_section_pt;
-    }
-
-    /// \short Typedef for function pointer for function that implements
-    /// axial spacing of macro elements
-    typedef double (*AxialSpacingFctPt)(const double& xi);
-
-    /// \short Function pointer for function that  implements
-    /// axial spacing of macro elements
-    AxialSpacingFctPt& axial_spacing_fct_pt()
-    {
-      return Axial_spacing_fct_pt;
-    }
-
->>>>>>> fb5f6804
     /// \short Function that implements
     /// axial spacing of macro elements
     double axial_spacing_fct(const double& xi)
@@ -176,17 +137,10 @@
 
     /// Outer radius
     double Rmax;
-<<<<<<< HEAD
 
     /// Length
     double Length;
 
-=======
-
-    /// Length
-    double Length;
-
->>>>>>> fb5f6804
     /// \short Geom object representing the outer boundary of
     /// the cross section
     GeomObject* Outer_boundary_cross_section_pt;
@@ -274,10 +228,6 @@
 
   }; // endofclass
 
-<<<<<<< HEAD
-=======
-
->>>>>>> fb5f6804
   //=================================================================
   /// Vector representation of the  imacro-th macro element
   /// boundary idirect (U/D/L/R/F/B) at time level t:
@@ -312,10 +262,6 @@
     double zmin = double(num_z) * Length / double(Nz);
     double zmax = double(num_z + 1) * Length / double(Nz);
 
-<<<<<<< HEAD
-=======
-
->>>>>>> fb5f6804
     // Which direction?
     if (idirect == U)
     {
@@ -356,10 +302,6 @@
     f[2] = Length * axial_spacing_fct(z_frac);
   }
 
-<<<<<<< HEAD
-=======
-
->>>>>>> fb5f6804
   //=================================================================
   /// Left face of a macro element \f$ s \in [-1,1]*[-1,1] \f$
   //=================================================================
@@ -442,10 +384,6 @@
     f[2] = zmin + (zmax - zmin) * (0.5 * (s[1] + 1.0));
   }
 
-<<<<<<< HEAD
-=======
-
->>>>>>> fb5f6804
   //=================================================================
   /// Left face of a macro element \f$s \in [-1,1]*[-1,1] \f$
   //=================================================================
@@ -479,10 +417,6 @@
     f[2] = zmin + (zmax - zmin) * (0.5 * (s[1] + 1.0));
   }
 
-<<<<<<< HEAD
-=======
-
->>>>>>> fb5f6804
   //=================================================================
   /// Right face of a macro element \f$ s \in [-1,1]*[-1,1] \f$
   //=================================================================
@@ -516,10 +450,6 @@
     f[2] = zmin + (zmax - zmin) * (0.5 * (s[1] + 1.0));
   }
 
-<<<<<<< HEAD
-=======
-
->>>>>>> fb5f6804
   //=================================================================
   /// Front face of a macro element \f$ s \in [-1,1]*[-1,1] \f$
   //=================================================================
@@ -578,47 +508,40 @@
     Vector<double> r_inner(2);
     Inner_boundary_cross_section_pt->position(t, x, r_inner);
 
-<<<<<<< HEAD
-=======
-  //=================================================================
-  /// Back face of a macro element \f$ s \in [-1,1]*[-1,1] \f$
-  //=================================================================
-  void QuarterPipeDomain::r_B(const unsigned& t,
-                              const Vector<double>& s,
-                              Vector<double>& f,
-                              const double& rmin,
-                              const double& rmax,
-                              const double& thetamin,
-                              const double& thetamax,
-                              const double& zmin,
-                              const double& zmax)
-  {
-    Vector<double> x(1);
-    x[0] = thetamax + (0.5 * (s[0] + 1.0)) * (thetamin - thetamax);
-
-    // Point on outer wall
-    Vector<double> r_outer(2);
-    Outer_boundary_cross_section_pt->position(t, x, r_outer);
-
-    // Point on inner wall
-    Vector<double> r_inner(2);
-    Inner_boundary_cross_section_pt->position(t, x, r_inner);
-
->>>>>>> fb5f6804
-    // Get layer
-    double rad = rmin + (0.5 * (s[1] + 1.0)) * (rmax - rmin);
-    for (unsigned i = 0; i < 2; i++)
-    {
-      f[i] =
-        r_inner[i] + (r_outer[i] - r_inner[i]) * (rad - Rmin) / (Rmax - Rmin);
-    }
-    f[2] = zmin;
-  }
-
-<<<<<<< HEAD
-=======
-
->>>>>>> fb5f6804
-} // namespace oomph
+    //=================================================================
+    /// Back face of a macro element \f$ s \in [-1,1]*[-1,1] \f$
+    //=================================================================
+    void QuarterPipeDomain::r_B(const unsigned& t,
+                                const Vector<double>& s,
+                                Vector<double>& f,
+                                const double& rmin,
+                                const double& rmax,
+                                const double& thetamin,
+                                const double& thetamax,
+                                const double& zmin,
+                                const double& zmax)
+    {
+      Vector<double> x(1);
+      x[0] = thetamax + (0.5 * (s[0] + 1.0)) * (thetamin - thetamax);
+
+      // Point on outer wall
+      Vector<double> r_outer(2);
+      Outer_boundary_cross_section_pt->position(t, x, r_outer);
+
+      // Point on inner wall
+      Vector<double> r_inner(2);
+      Inner_boundary_cross_section_pt->position(t, x, r_inner);
+
+      // Get layer
+      double rad = rmin + (0.5 * (s[1] + 1.0)) * (rmax - rmin);
+      for (unsigned i = 0; i < 2; i++)
+      {
+        f[i] =
+          r_inner[i] + (r_outer[i] - r_inner[i]) * (rad - Rmin) / (Rmax - Rmin);
+      }
+      f[2] = zmin;
+    }
+
+  } // namespace oomph
 
 #endif