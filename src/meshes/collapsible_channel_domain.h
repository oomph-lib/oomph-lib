// LIC// ====================================================================
// LIC// This file forms part of oomph-lib, the object-oriented,
// LIC// multi-physics finite-element library, available
// LIC// at http://www.oomph-lib.org.
// LIC//
// LIC// Copyright (C) 2006-2021 Matthias Heil and Andrew Hazel
// LIC//
// LIC// This library is free software; you can redistribute it and/or
// LIC// modify it under the terms of the GNU Lesser General Public
// LIC// License as published by the Free Software Foundation; either
// LIC// version 2.1 of the License, or (at your option) any later version.
// LIC//
// LIC// This library is distributed in the hope that it will be useful,
// LIC// but WITHOUT ANY WARRANTY; without even the implied warranty of
// LIC// MERCHANTABILITY or FITNESS FOR A PARTICULAR PURPOSE.  See the GNU
// LIC// Lesser General Public License for more details.
// LIC//
// LIC// You should have received a copy of the GNU Lesser General Public
// LIC// License along with this library; if not, write to the Free Software
// LIC// Foundation, Inc., 51 Franklin Street, Fifth Floor, Boston, MA
// LIC// 02110-1301  USA.
// LIC//
// LIC// The authors may be contacted at oomph-lib@maths.man.ac.uk.
// LIC//
// LIC//====================================================================
// Include guards
#ifndef OOMPH_COLLAPSIBLE_CHANNEL_DOMAIN_HEADER
#define OOMPH_COLLAPSIBLE_CHANNEL_DOMAIN_HEADER

// Generic oomph-lib includes
#include "generic/quadtree.h"
#include "generic/domain.h"
#include "generic/geom_objects.h"

namespace oomph
{
  //==================================================================
  /// Collapsible channel domain
  //==================================================================
  class CollapsibleChannelDomain : public Domain
  {
  public:
    /// \short Constructor: Pass the number of (macro-)elements,
    /// the domain lengths in the x- and y-direction
    /// and the pointer to the geometric object that specifies
    /// the shape of the "collapsible" segment.
    CollapsibleChannelDomain(const unsigned& nup,
                             const unsigned& ncollapsible,
                             const unsigned& ndown,
                             const unsigned& ny,
                             const double& lup,
                             const double& lcollapsible,
                             const double& ldown,
                             const double& ly,
<<<<<<< HEAD
                             GeomObject* wall_pt) :
      BL_squash_fct_pt(&default_BL_squash_fct),
      Axial_spacing_fct_pt(&default_axial_spacing_fct),
      Rotate_domain(false)
=======
                             GeomObject* wall_pt)
      : BL_squash_fct_pt(&default_BL_squash_fct),
        Axial_spacing_fct_pt(&default_axial_spacing_fct),
        Rotate_domain(false)
>>>>>>> fb5f6804
    {
      Nup = nup;
      Ncollapsible = ncollapsible;
      Ndown = ndown;
      Ny = ny;
      Lup = lup;
      Lcollapsible = lcollapsible;
      Ldown = ldown;
      Ly = ly;
      Wall_pt = wall_pt;

      // Total number of macro elements
      unsigned nmacro = (Nup + Ncollapsible + Ndown) * Ny;

      // Build the macro elements
      Macro_element_pt.resize(nmacro);
      for (unsigned i = 0; i < nmacro; i++)
      {
        Macro_element_pt[i] = new QMacroElement<2>(this, i);
      }
    }

<<<<<<< HEAD
    /// Destructor: emtpy; cleanup done in base class
    ~CollapsibleChannelDomain() {}

    /// Number of vertical columns of macro elements the upstream section
    unsigned nup()
    {
      return Nup;
    }

    /// Number of vertical clumns of macro elements in the "collapsible" segment
    unsigned ncollapsible()
    {
      return Ncollapsible;
    }

    /// Number of vertical columns of macro elements in the downstream section
    unsigned ndown()
    {
      return Ndown;
    }

    /// Number of macro-elements across the channel
    unsigned ny()
    {
      return Ny;
    }

    /// Length of upstream section
    double l_up()
    {
      return Lup;
    }

    ///\short Length of collapsible segment
    double l_collapsible()
    {
      return Lcollapsible;
    }

    /// Length of downstream section
    double l_down()
    {
      return Ldown;
    }

    /// Width of channel
    double l_y()
    {
      return Ly;
    }

    /// \short Access to pointer to the geometric object that parametrises
    /// the collapsible wall
    GeomObject*& wall_pt()
    {
      return Wall_pt;
    }

    /// \short Access to pointer to the geometric object that parametrises
    /// the collapsible wall (const version)
    GeomObject* wall_pt() const
    {
      return Wall_pt;
    }

    /// \short Typedef for function pointer for function that squashes
    /// the macro elements near the wall to help resolution of any
    /// wall boundary layers.
    typedef double (*BLSquashFctPt)(const double& s);

    /// \short Default for function that squashes
    /// the macro elements near the walls. Identity.
    static double default_BL_squash_fct(const double& s)
    {
      return s;
    }

    /// \short Function pointer for function that squashes
    /// the macro elements near wall. Default mapping (identity)
    /// leaves the y-coordinate of the nodal points unchanged.
    BLSquashFctPt& bl_squash_fct_pt()
    {
      return BL_squash_fct_pt;
    }

    /// \short Function that squashes the macro elements near the wall.
    /// Input argument should vary between 0 and 1; function should return
    /// stretched/squashed coordinate in the same range. Default implementation
    /// is the identity; can be overloaded by specifying a different
    /// function pointer with bl_squash_fct_pt().
    double s_squash(const double& s)
    {
      return BL_squash_fct_pt(s);
    }

    /// \short Typedef for function pointer for function that implements
    /// axial spacing of macro elements
    typedef double (*AxialSpacingFctPt)(const double& xi);

    /// \short Function pointer for function that  implements
    /// axial spacing of macro elements
    AxialSpacingFctPt& axial_spacing_fct_pt()
    {
      return Axial_spacing_fct_pt;
    }

    /// \short Function that implements
    /// axial spacing of macro elements
    double axial_spacing_fct(const double& xi)
    {
      return Axial_spacing_fct_pt(xi);
    }

    /// \short Vector representation of the  imacro-th macro element
    /// boundary idirect (N/S/W/E) at time level t
    /// (t=0: present; t>0: previous): \f$ {\bf r}({\bf zeta}) \f$
    /// Note that the local coordinate \b zeta is a 1D
    /// Vector rather than a scalar -- this is unavoidable because
    /// this function implements the pure virtual function in the
    /// Domain base class.
    void macro_element_boundary(const unsigned& t,
                                const unsigned& imacro,
                                const unsigned& idirect,
                                const Vector<double>& zeta,
                                Vector<double>& r);

    void enable_rotate_domain()
    {
      Rotate_domain = true;
    }

    /// Undo rotation of the domain (for axisymmetric problems)
    void disable_rotate_domain()
    {
      Rotate_domain = false;
    }

  private:
    void r_N_straight(const Vector<double>& zeta,
                      Vector<double>& r,
                      const unsigned& imacro,
                      const unsigned& part);

    /// \short Western boundary of the macro element imacro in the
    /// upstream (part=0) or downstream (part=1) sections
    void r_W_straight(const Vector<double>& zeta,
                      Vector<double>& r,
                      const unsigned& imacro,
                      const unsigned& part);

    /// \short Southern boundary of the macro element imacro in the
    ///  upstream (part=0) or downstream (part=1) sections
    void r_S_straight(const Vector<double>& zeta,
                      Vector<double>& r,
                      const unsigned& imacro,
                      const unsigned& part);

    /// \short Eastern boundary of the macro element imacro in the
    /// upstream (part=0) or downstream (part=1) sections
    void r_E_straight(const Vector<double>& zeta,
                      Vector<double>& r,
                      const unsigned& imacro,
                      const unsigned& part);

    /// \short Northern boundary of the macro element imacro in the collapsible
    /// section
    void r_N_collapsible(const unsigned& t,
                         const Vector<double>& zeta,
                         Vector<double>& r,
                         const unsigned& imacro);

    /// \short Western boundary of the macro element imacro in the collapsible
    /// section
    void r_W_collapsible(const unsigned& t,
                         const Vector<double>& zeta,
                         Vector<double>& r,
                         const unsigned& imacro);

    /// \short Southern boundary of the macro element imacro in the collapsible
    /// section
    void r_S_collapsible(const unsigned& t,
                         const Vector<double>& zeta,
                         Vector<double>& r,
                         const unsigned& imacro);

    /// \short Eastern boundary of the macro element imacro in the collapsible
    /// section
    void r_E_collapsible(const unsigned& t,
                         const Vector<double>& zeta,
                         Vector<double>& r,
                         const unsigned& imacro);

    /// \short Function pointer for function that squashes
    /// the macro elements near the walls
    BLSquashFctPt BL_squash_fct_pt;

    /// \short Function pointer for function that implements
    /// axial spacing of macro elements
    AxialSpacingFctPt Axial_spacing_fct_pt;

    /// \short Default for function that  implements
    /// axial spacing of macro elements
    static double default_axial_spacing_fct(const double& xi)
    {
      return xi;
    }

    /// Number of vertical element columns in upstream section
    unsigned Nup;

    /// Number of vertical element columns in "collapsible" section
    unsigned Ncollapsible;

    /// Number of vertical element columns in downstream section
    unsigned Ndown;

    /// Number of macro elements across channel
    unsigned Ny;

    /// x-length in the upstream part of the channel
    double Lup;
=======

    /// Destructor: emtpy; cleanup done in base class
    ~CollapsibleChannelDomain() {}


    /// Number of vertical columns of macro elements the upstream section
    unsigned nup()
    {
      return Nup;
    }

    /// Number of vertical clumns of macro elements in the "collapsible" segment
    unsigned ncollapsible()
    {
      return Ncollapsible;
    }

    /// Number of vertical columns of macro elements in the downstream section
    unsigned ndown()
    {
      return Ndown;
    }

    /// Number of macro-elements across the channel
    unsigned ny()
    {
      return Ny;
    }

    /// Length of upstream section
    double l_up()
    {
      return Lup;
    }

    ///\short Length of collapsible segment
    double l_collapsible()
    {
      return Lcollapsible;
    }

    /// Length of downstream section
    double l_down()
    {
      return Ldown;
    }

    /// Width of channel
    double l_y()
    {
      return Ly;
    }

    /// \short Access to pointer to the geometric object that parametrises
    /// the collapsible wall
    GeomObject*& wall_pt()
    {
      return Wall_pt;
    }


    /// \short Access to pointer to the geometric object that parametrises
    /// the collapsible wall (const version)
    GeomObject* wall_pt() const
    {
      return Wall_pt;
    }

    /// \short Typedef for function pointer for function that squashes
    /// the macro elements near the wall to help resolution of any
    /// wall boundary layers.
    typedef double (*BLSquashFctPt)(const double& s);


    /// \short Default for function that squashes
    /// the macro elements near the walls. Identity.
    static double default_BL_squash_fct(const double& s)
    {
      return s;
    }

    /// \short Function pointer for function that squashes
    /// the macro elements near wall. Default mapping (identity)
    /// leaves the y-coordinate of the nodal points unchanged.
    BLSquashFctPt& bl_squash_fct_pt()
    {
      return BL_squash_fct_pt;
    }

    /// \short Function that squashes the macro elements near the wall.
    /// Input argument should vary between 0 and 1; function should return
    /// stretched/squashed coordinate in the same range. Default implementation
    /// is the identity; can be overloaded by specifying a different
    /// function pointer with bl_squash_fct_pt().
    double s_squash(const double& s)
    {
      return BL_squash_fct_pt(s);
    }

    /// \short Typedef for function pointer for function that implements
    /// axial spacing of macro elements
    typedef double (*AxialSpacingFctPt)(const double& xi);

    /// \short Function pointer for function that  implements
    /// axial spacing of macro elements
    AxialSpacingFctPt& axial_spacing_fct_pt()
    {
      return Axial_spacing_fct_pt;
    }

    /// \short Function that implements
    /// axial spacing of macro elements
    double axial_spacing_fct(const double& xi)
    {
      return Axial_spacing_fct_pt(xi);
    }
>>>>>>> fb5f6804

    /// x-length in the "collapsible" part of the channel
    double Lcollapsible;

<<<<<<< HEAD
    /// x-length in the downstream part of the channel
    double Ldown;

    /// Width
    double Ly;

    /// Pointer to the geometric object that parametrises the collapsible wall
    GeomObject* Wall_pt;

    /// Rotate domain (for axisymmetric problems, say)
    bool Rotate_domain;
  };

  /////////////////////////////////////////////////////////////////////////
  /////////////////////////////////////////////////////////////////////////
  /////////////////////////////////////////////////////////////////////////

  //===================================================================
  /// Vector representation of the  imacro-th macro element
  /// boundary idirect (N/S/W/E) at time level t
  /// (t=0: present; t>0: previous): \f$ {\bf r}({\bf zeta}) \f$
  /// Note that the local coordinate \b zeta is a 1D
  /// Vector rather than a scalar -- this is unavoidable because
  /// this function implements the pure virtual function in the
  /// Domain base class.
  //=================================================================
  void CollapsibleChannelDomain::macro_element_boundary(
    const unsigned& t,
    const unsigned& imacro,
    const unsigned& idirect,
    const Vector<double>& zeta,
    Vector<double>& r)
  {
    using namespace QuadTreeNames;

#ifdef WARN_ABOUT_SUBTLY_CHANGED_OOMPH_INTERFACES
    // Warn about time argument being moved to the front
    OomphLibWarning(
      "Order of function arguments has changed between versions 0.8 and 0.85",
      "CollapsibleChannelDomain::macro_element_boundary(...)",
      OOMPH_EXCEPTION_LOCATION);
#endif

=======
    /// \short Vector representation of the  imacro-th macro element
    /// boundary idirect (N/S/W/E) at time level t
    /// (t=0: present; t>0: previous): \f$ {\bf r}({\bf zeta}) \f$
    /// Note that the local coordinate \b zeta is a 1D
    /// Vector rather than a scalar -- this is unavoidable because
    /// this function implements the pure virtual function in the
    /// Domain base class.
    void macro_element_boundary(const unsigned& t,
                                const unsigned& imacro,
                                const unsigned& idirect,
                                const Vector<double>& zeta,
                                Vector<double>& r);


    /// Rotate the domain (for axisymmetric problems)
    void enable_rotate_domain()
    {
      Rotate_domain = true;
    }

    /// Undo rotation of the domain (for axisymmetric problems)
    void disable_rotate_domain()
    {
      Rotate_domain = false;
    }


  private:
    /// \short Northern boundary of the macro element imacro in the
    /// upstream (part=0) or downstream (part=1) sections
    void r_N_straight(const Vector<double>& zeta,
                      Vector<double>& r,
                      const unsigned& imacro,
                      const unsigned& part);

    /// \short Western boundary of the macro element imacro in the
    /// upstream (part=0) or downstream (part=1) sections
    void r_W_straight(const Vector<double>& zeta,
                      Vector<double>& r,
                      const unsigned& imacro,
                      const unsigned& part);

    /// \short Southern boundary of the macro element imacro in the
    ///  upstream (part=0) or downstream (part=1) sections
    void r_S_straight(const Vector<double>& zeta,
                      Vector<double>& r,
                      const unsigned& imacro,
                      const unsigned& part);

    /// \short Eastern boundary of the macro element imacro in the
    /// upstream (part=0) or downstream (part=1) sections
    void r_E_straight(const Vector<double>& zeta,
                      Vector<double>& r,
                      const unsigned& imacro,
                      const unsigned& part);

    /// \short Northern boundary of the macro element imacro in the collapsible
    /// section
    void r_N_collapsible(const unsigned& t,
                         const Vector<double>& zeta,
                         Vector<double>& r,
                         const unsigned& imacro);

    /// \short Western boundary of the macro element imacro in the collapsible
    /// section
    void r_W_collapsible(const unsigned& t,
                         const Vector<double>& zeta,
                         Vector<double>& r,
                         const unsigned& imacro);

    /// \short Southern boundary of the macro element imacro in the collapsible
    /// section
    void r_S_collapsible(const unsigned& t,
                         const Vector<double>& zeta,
                         Vector<double>& r,
                         const unsigned& imacro);

    /// \short Eastern boundary of the macro element imacro in the collapsible
    /// section
    void r_E_collapsible(const unsigned& t,
                         const Vector<double>& zeta,
                         Vector<double>& r,
                         const unsigned& imacro);


    /// \short Function pointer for function that squashes
    /// the macro elements near the walls
    BLSquashFctPt BL_squash_fct_pt;

    /// \short Function pointer for function that implements
    /// axial spacing of macro elements
    AxialSpacingFctPt Axial_spacing_fct_pt;

    /// \short Default for function that  implements
    /// axial spacing of macro elements
    static double default_axial_spacing_fct(const double& xi)
    {
      return xi;
    }


    /// Number of vertical element columns in upstream section
    unsigned Nup;

    /// Number of vertical element columns in "collapsible" section
    unsigned Ncollapsible;

    /// Number of vertical element columns in downstream section
    unsigned Ndown;

    /// Number of macro elements across channel
    unsigned Ny;

    /// x-length in the upstream part of the channel
    double Lup;

    /// x-length in the "collapsible" part of the channel
    double Lcollapsible;

    /// x-length in the downstream part of the channel
    double Ldown;

    /// Width
    double Ly;

    /// Pointer to the geometric object that parametrises the collapsible wall
    GeomObject* Wall_pt;

    /// Rotate domain (for axisymmetric problems, say)
    bool Rotate_domain;
  };


  /////////////////////////////////////////////////////////////////////////
  /////////////////////////////////////////////////////////////////////////
  /////////////////////////////////////////////////////////////////////////

  //===================================================================
  /// Vector representation of the  imacro-th macro element
  /// boundary idirect (N/S/W/E) at time level t
  /// (t=0: present; t>0: previous): \f$ {\bf r}({\bf zeta}) \f$
  /// Note that the local coordinate \b zeta is a 1D
  /// Vector rather than a scalar -- this is unavoidable because
  /// this function implements the pure virtual function in the
  /// Domain base class.
  //=================================================================
  void CollapsibleChannelDomain::macro_element_boundary(
    const unsigned& t,
    const unsigned& imacro,
    const unsigned& idirect,
    const Vector<double>& zeta,
    Vector<double>& r)
  {
    using namespace QuadTreeNames;

#ifdef WARN_ABOUT_SUBTLY_CHANGED_OOMPH_INTERFACES
    // Warn about time argument being moved to the front
    OomphLibWarning(
      "Order of function arguments has changed between versions 0.8 and 0.85",
      "CollapsibleChannelDomain::macro_element_boundary(...)",
      OOMPH_EXCEPTION_LOCATION);
#endif

>>>>>>> fb5f6804
    // Total number of vertical columns of (macro-)elements
    unsigned n_x = Nup + Ncollapsible + Ndown;

    // Which direction?
    if (idirect == N)
    {
      // Upstream part of the channel
      if ((imacro % n_x) < Nup)
      {
        r_N_straight(zeta, r, imacro, 0);
      }
      // Downstream part of channel
      else if ((imacro % n_x) >= Nup + Ncollapsible)
      {
        r_N_straight(zeta, r, imacro, 1);
      }
      // Collapsible segment
      else if (((imacro % n_x) < Nup + Ncollapsible) && ((imacro % n_x) >= Nup))
      {
        r_N_collapsible(t, zeta, r, imacro);
      }
      else
      {
        std::ostringstream error_stream;
        error_stream << "Never get here! imacro, idirect: " << imacro << " "
                     << idirect << std::endl;

        throw OomphLibError(
          error_stream.str(), OOMPH_CURRENT_FUNCTION, OOMPH_EXCEPTION_LOCATION);
      }
    }
    else if (idirect == S)
    {
      // Upstream part
      if ((imacro % n_x) < Nup)
      {
        r_S_straight(zeta, r, imacro, 0);
      }
      // Downstream part
      else if ((imacro % n_x) >= Nup + Ncollapsible)
      {
        r_S_straight(zeta, r, imacro, 1);
      }
      // "Collapsible" bit
      else if (((imacro % n_x) < Nup + Ncollapsible) && ((imacro % n_x) >= Nup))
      {
        r_S_collapsible(t, zeta, r, imacro);
      }
      else
      {
        std::ostringstream error_stream;
        error_stream << "Never get here! imacro, idirect: " << imacro << " "
                     << idirect << std::endl;

        throw OomphLibError(
          error_stream.str(), OOMPH_CURRENT_FUNCTION, OOMPH_EXCEPTION_LOCATION);
      }
    }
    else if (idirect == E)
    {
      // Upstream bit
      if ((imacro % n_x) < Nup)
      {
        r_E_straight(zeta, r, imacro, 0);
      }
      // Downstream bit
      else if ((imacro % n_x) >= Nup + Ncollapsible)
      {
        r_E_straight(zeta, r, imacro, 1);
      }
      // "Collapsible" bit
      else if (((imacro % n_x) < Nup + Ncollapsible) && ((imacro % n_x) >= Nup))
      {
        r_E_collapsible(t, zeta, r, imacro);
      }
      else
      {
        std::ostringstream error_stream;
        error_stream << "Never get here! imacro, idirect: " << imacro << " "
                     << idirect << std::endl;

        throw OomphLibError(
          error_stream.str(), OOMPH_CURRENT_FUNCTION, OOMPH_EXCEPTION_LOCATION);
      }
    }

    else if (idirect == W)
    {
      // Upstream bit
      if ((imacro % n_x) < Nup)
      {
        r_W_straight(zeta, r, imacro, 0);
      }
      // Downstream bit
      else if ((imacro % n_x) >= Nup + Ncollapsible)
      {
        r_W_straight(zeta, r, imacro, 1);
      }
      // "Collapsible" bit
      else if (((imacro % n_x) < Nup + Ncollapsible) && ((imacro % n_x) >= Nup))
      {
        r_W_collapsible(t, zeta, r, imacro);
      }
      else
      {
        std::ostringstream error_stream;
        error_stream << "Never get here! imacro, idirect: " << imacro << " "
                     << idirect << std::endl;

        throw OomphLibError(
          error_stream.str(), OOMPH_CURRENT_FUNCTION, OOMPH_EXCEPTION_LOCATION);
      }
    }

    // Rotate?
    if (Rotate_domain)
    {
      double radius = r[1];
      double z = r[0];

      r[0] = radius;
      r[1] = -z;
    }
  }

<<<<<<< HEAD
=======

>>>>>>> fb5f6804
  //===========================================================================
  /// \short Western edge of the  macro element in the upstream (part=0)
  /// or downstream (part=1) parts of the channel; \f$ \zeta \in [-1,1] \f$
  //===========================================================================
  void CollapsibleChannelDomain::r_W_straight(const Vector<double>& zeta,
                                              Vector<double>& r,
                                              const unsigned& imacro,
                                              const unsigned& part)
  {
    // Determines the "coordinates" of the macro-element
    unsigned x = unsigned(imacro % (Nup + Ncollapsible + Ndown));
    unsigned y = unsigned(double(imacro) / double(Nup + Ncollapsible + Ndown));

    // Where are we?
    switch (part)
    {
      case 0: // in the upstream part of the channel

        // Parametrize the boundary
        r[0] = axial_spacing_fct(double(x) * (Lup / double(Nup)));
        r[1] = (double(y) + (0.5 * (1.0 + zeta[0]))) * (Ly / double(Ny));

        // Map it via squash fct
        r[1] = Ly * s_squash(r[1] / Ly);

        break;

      case 1: // in the downstream part of the channel

        // Parametrizes the boundary
        r[0] = axial_spacing_fct(double(x - Nup - Ncollapsible) *
                                   (Ldown / double(Ndown)) +
                                 Lup + Lcollapsible);
        r[1] = (double(y) + (0.5 * (1.0 + zeta[0]))) * (Ly / double(Ny));

        // Map it via squash fct
        r[1] = Ly * s_squash(r[1] / Ly);

        break;

      default:

        std::ostringstream error_stream;
        error_stream << "Never get here! part=" << part << std::endl;

        throw OomphLibError(
          error_stream.str(), OOMPH_CURRENT_FUNCTION, OOMPH_EXCEPTION_LOCATION);
    }
  }

<<<<<<< HEAD
=======

>>>>>>> fb5f6804
  //===========================================================================
  /// \short Eastern  edge of the  macro element in the straight parts
  /// of the channel; \f$ \zeta \in [-1,1] \f$
  /// part=0 in the upstream part, part=1 in the downstream part
  //===========================================================================
  void CollapsibleChannelDomain::r_E_straight(const Vector<double>& zeta,
                                              Vector<double>& r,
                                              const unsigned& imacro,
                                              const unsigned& part)
  {
    // Determines the "coordinates" of the macro-element
    unsigned x = unsigned(imacro % (Nup + Ncollapsible + Ndown));
    unsigned y = unsigned(double(imacro) / double(Nup + Ncollapsible + Ndown));

    // Where are we?
    switch (part)
    {
      case 0: // in the upstream part of the channel

        // Parametrizes the boundary
        r[0] = axial_spacing_fct((double(x) + 1.0) * (Lup / double(Nup)));
        r[1] = (double(y) + (0.5 * (1.0 + zeta[0]))) * (Ly / double(Ny));

        // Map it via squash fct
        r[1] = Ly * s_squash(r[1] / Ly);

        break;

      case 1: // in the downstream part of the channel

        // Parametrizes the boundary
        r[0] = axial_spacing_fct((double(x - Nup - Ncollapsible) + 1.0) *
                                   (Ldown / double(Ndown)) +
                                 Lup + Lcollapsible);
        r[1] = (double(y) + (0.5 * (1.0 + zeta[0]))) * (Ly / double(Ny));

        // Map it via squash fct
        r[1] = Ly * s_squash(r[1] / Ly);

        break;

      default:

<<<<<<< HEAD
=======

>>>>>>> fb5f6804
        std::ostringstream error_stream;
        error_stream << "Never get here! part=" << part << std::endl;

        throw OomphLibError(
          error_stream.str(), OOMPH_CURRENT_FUNCTION, OOMPH_EXCEPTION_LOCATION);
    }
  }

  //==========================================================================
  /// \short Northern edge of the  macro element in the straight parts of
  /// the channel; \f$ \zeta \in [-1,1] \f$
  /// part=0 in the left part, part=1 in the right part
  //==========================================================================
  void CollapsibleChannelDomain::r_N_straight(const Vector<double>& zeta,
                                              Vector<double>& r,
                                              const unsigned& imacro,
                                              const unsigned& part)
  {
    // Determines the "coordinates" of the macro-element
    unsigned x = unsigned(imacro % (Nup + Ncollapsible + Ndown));
    unsigned y = unsigned(double(imacro) / double(Nup + Ncollapsible + Ndown));

    // Where are we?
    switch (part)
    {
      case 0: // in the upstream part of the channel

<<<<<<< HEAD
        // Parametrizes the boundary
        r[0] = axial_spacing_fct((double(x) + (0.5 * (1.0 + zeta[0]))) *
                                 (Lup / double(Nup)));
        r[1] = (double(y) + 1.0) * (Ly / double(Ny));

        // Map it via squash fct
        r[1] = Ly * s_squash(r[1] / Ly);

        break;

      case 1: // in the downstream part of the channel

=======
    // Where are we?
    switch (part)
    {
      case 0: // in the upstream part of the channel

        // Parametrizes the boundary
        r[0] = axial_spacing_fct((double(x) + (0.5 * (1.0 + zeta[0]))) *
                                 (Lup / double(Nup)));
        r[1] = (double(y) + 1.0) * (Ly / double(Ny));

        // Map it via squash fct
        r[1] = Ly * s_squash(r[1] / Ly);

        break;

      case 1: // in the downstream part of the channel

>>>>>>> fb5f6804
        // Parametrizes the boundary
        r[0] = axial_spacing_fct(
          (double(x - Nup - Ncollapsible) + (0.5 * (1.0 + zeta[0]))) *
            (Ldown / double(Ndown)) +
          Lup + Lcollapsible);
        r[1] = (double(y) + 1.0) * (Ly / double(Ny));

        // Map it via squash fct
        r[1] = Ly * s_squash(r[1] / Ly);

        break;

      default:

<<<<<<< HEAD
=======

>>>>>>> fb5f6804
        std::ostringstream error_stream;
        error_stream << "Never get here! part=" << part << std::endl;

        throw OomphLibError(
          error_stream.str(), OOMPH_CURRENT_FUNCTION, OOMPH_EXCEPTION_LOCATION);
    }
  }

<<<<<<< HEAD
=======

>>>>>>> fb5f6804
  //=========================================================================
  /// \short Southern  edge of the  macro element in the straight parts of
  /// the channel; \f$ \zeta \in [-1,1] \f$
  /// part=0 in the left part, part=1 in the right part
  //=========================================================================
  void CollapsibleChannelDomain::r_S_straight(const Vector<double>& zeta,
                                              Vector<double>& r,
                                              const unsigned& imacro,
                                              const unsigned& part)
  {
    // Determines the "coordinates" of the macro-element
    unsigned x = unsigned(imacro % (Nup + Ncollapsible + Ndown));
    unsigned y = unsigned(double(imacro) / double(Nup + Ncollapsible + Ndown));
<<<<<<< HEAD

    // Where are we?
    switch (part)
    {
      case 0: // in the upstream bit

        // Parametrizes the boundary
        r[0] = axial_spacing_fct((double(x) + (0.5 * (1 + zeta[0]))) *
                                 (Lup / double(Nup)));
        r[1] = double(y) * (Ly / double(Ny));
=======

    // Where are we?
    switch (part)
    {
      case 0: // in the upstream bit

        // Parametrizes the boundary
        r[0] = axial_spacing_fct((double(x) + (0.5 * (1 + zeta[0]))) *
                                 (Lup / double(Nup)));
        r[1] = double(y) * (Ly / double(Ny));

        // Map it via squash fct
        r[1] = Ly * s_squash(r[1] / Ly);

        break;

      case 1: // in the downstream bit

        // Parametrizes the boundary
        r[0] = axial_spacing_fct(
          (double(x - Nup - Ncollapsible) + (0.5 * (1 + zeta[0]))) *
            (Ldown / double(Ndown)) +
          Lup + Lcollapsible);
        r[1] = double(y) * (Ly / double(Ny));

        // Map it via squash fct
        r[1] = Ly * s_squash(r[1] / Ly);

        break;

      default:
>>>>>>> fb5f6804

        // Map it via squash fct
        r[1] = Ly * s_squash(r[1] / Ly);

<<<<<<< HEAD
        break;

      case 1: // in the downstream bit

        // Parametrizes the boundary
        r[0] = axial_spacing_fct(
          (double(x - Nup - Ncollapsible) + (0.5 * (1 + zeta[0]))) *
            (Ldown / double(Ndown)) +
          Lup + Lcollapsible);
        r[1] = double(y) * (Ly / double(Ny));

        // Map it via squash fct
        r[1] = Ly * s_squash(r[1] / Ly);

        break;

      default:

        std::ostringstream error_stream;
        error_stream << "Never get here! part=" << part << std::endl;

        throw OomphLibError(
          error_stream.str(), OOMPH_CURRENT_FUNCTION, OOMPH_EXCEPTION_LOCATION);
    }
  }

  //========================================================================
  /// Western edge of the  macro element in the collapsible part of the
  /// channel; \f$ \zeta \in [-1,1] \f$.
  //========================================================================
  void CollapsibleChannelDomain::r_W_collapsible(const unsigned& t,
                                                 const Vector<double>& zeta,
                                                 Vector<double>& r,
                                                 const unsigned& imacro)
  {
    // Determines the "coordinates" of the macro-element
    unsigned x = unsigned(imacro % (Nup + Ncollapsible + Ndown));
    unsigned y = unsigned(double(imacro) / double(Nup + Ncollapsible + Ndown));

    // Vector of Lagrangian coordinates
    Vector<double> xi(1);
    xi[0] = double(x - Nup) * (Lcollapsible / double(Ncollapsible));

    // Position vector on upper wall:
    Vector<double> r_wall(2);
    Wall_pt->position(t, xi, r_wall);

    // Point will be located on straight line from bottom to top wall
    double fract = (double(y) + (0.5 * (1.0 + zeta[0]))) / double(Ny);

    // Map it via squash fct
    fract = s_squash(fract);

    // x-cooordinate -- straight line from fixed position on the bottom
    // wall to moving position on the top wall
    r[0] = Lup + xi[0] + (r_wall[0] - (xi[0] + Lup)) * fract;

    // y-coordinate
    r[1] = r_wall[1] * fract;
  }

  //=========================================================================
  /// Eastern  edge of the  macro element in the collapsible part of the
  /// channel; \f$ \zeta \in [-1,1] \f$
  //=========================================================================
  void CollapsibleChannelDomain::r_E_collapsible(const unsigned& t,
                                                 const Vector<double>& zeta,
                                                 Vector<double>& r,
                                                 const unsigned& imacro)
  {
    // Determines the "coordinates" of the macro-element
    unsigned x = unsigned(imacro % (Nup + Ncollapsible + Ndown));
    unsigned y = unsigned(double(imacro) / double(Nup + Ncollapsible + Ndown));

    // Vector of Lagrangian coordinates
    Vector<double> xi(1);
    xi[0] = (double(x - Nup) + 1.0) * (Lcollapsible / double(Ncollapsible));

    // Position vector on upper wall:
    Vector<double> r_wall(2);
    Wall_pt->position(t, xi, r_wall);

    // Point will be located on straight line from bottom to top wall
    double fract = (double(y) + (0.5 * (1.0 + zeta[0]))) / double(Ny);

    // Map it via squash fct
    fract = s_squash(fract);

    // x-cooordinate -- straight line from fixed position on the bottom
    // wall to moving position on the top wall
    r[0] = Lup + xi[0] + (r_wall[0] - (xi[0] + Lup)) * fract;

    // y-coordinate
    r[1] = r_wall[1] * fract;
  }

  //==========================================================================
  /// Northern edge of the  macro element in the collapsible part of the
  /// channel; \f$ \zeta \in [-1,1] \f$
  //==========================================================================
  void CollapsibleChannelDomain::r_N_collapsible(const unsigned& t,
                                                 const Vector<double>& zeta,
                                                 Vector<double>& r,
                                                 const unsigned& imacro)
  {
    // Determines the "coordinates" of the macro-element
    unsigned x = unsigned(imacro % (Nup + Ncollapsible + Ndown));
    unsigned y = unsigned(double(imacro) / double(Nup + Ncollapsible + Ndown));

    // Vector of Lagrangian coordinates
    Vector<double> xi(1);
    xi[0] = (double(x - Nup) + (0.5 * (1.0 + zeta[0]))) *
            (Lcollapsible / double(Ncollapsible));

    // Position vector on upper wall:
    Vector<double> r_wall(2);
    Wall_pt->position(t, xi, r_wall);

    // Point will be located on straight line from bottom to top wall
    double fract = (double(y) + 1.0) / double(Ny);

    // Map it via squash fct
    fract = s_squash(fract);

    // x-cooordinate -- straight line from fixed position on the bottom
    // wall to moving position on the top wall
    r[0] = Lup + xi[0] + (r_wall[0] - (xi[0] + Lup)) * fract;

    // y-coordinate
    r[1] = r_wall[1] * fract;
  }

  //========================================================================
  /// Southern  edge of the  macro element in the collapsible part of the
  /// channel; \f$ \zeta \in [-1,1] \f$
  //========================================================================
  void CollapsibleChannelDomain::r_S_collapsible(const unsigned& t,
                                                 const Vector<double>& zeta,
                                                 Vector<double>& r,
                                                 const unsigned& imacro)
  {
    // Determines the "coordinates" of the macro-element
    unsigned x = unsigned(imacro % (Nup + Ncollapsible + Ndown));
    unsigned y = unsigned(double(imacro) / double(Nup + Ncollapsible + Ndown));

    // Vector of Lagrangian coordinates
    Vector<double> xi(1);
    xi[0] = (double(x - Nup) + (0.5 * (1.0 + zeta[0]))) *
            (Lcollapsible / double(Ncollapsible));

    // Position vector on upper wall:
    Vector<double> r_wall(2);
    Wall_pt->position(t, xi, r_wall);

    // Point will be located on straight line from bottom to top wall
    double fract = double(y) / double(Ny);

    // Map it via squash fct
    fract = s_squash(fract);
=======
        std::ostringstream error_stream;
        error_stream << "Never get here! part=" << part << std::endl;

        throw OomphLibError(
          error_stream.str(), OOMPH_CURRENT_FUNCTION, OOMPH_EXCEPTION_LOCATION);
    }
  }


  //========================================================================
  /// Western edge of the  macro element in the collapsible part of the
  /// channel; \f$ \zeta \in [-1,1] \f$.
  //========================================================================
  void CollapsibleChannelDomain::r_W_collapsible(const unsigned& t,
                                                 const Vector<double>& zeta,
                                                 Vector<double>& r,
                                                 const unsigned& imacro)
  {
    // Determines the "coordinates" of the macro-element
    unsigned x = unsigned(imacro % (Nup + Ncollapsible + Ndown));
    unsigned y = unsigned(double(imacro) / double(Nup + Ncollapsible + Ndown));

    // Vector of Lagrangian coordinates
    Vector<double> xi(1);
    xi[0] = double(x - Nup) * (Lcollapsible / double(Ncollapsible));

    // Position vector on upper wall:
    Vector<double> r_wall(2);
    Wall_pt->position(t, xi, r_wall);

    // Point will be located on straight line from bottom to top wall
    double fract = (double(y) + (0.5 * (1.0 + zeta[0]))) / double(Ny);

    // Map it via squash fct
    fract = s_squash(fract);

    // x-cooordinate -- straight line from fixed position on the bottom
    // wall to moving position on the top wall
    r[0] = Lup + xi[0] + (r_wall[0] - (xi[0] + Lup)) * fract;

    // y-coordinate
    r[1] = r_wall[1] * fract;
  }


  //=========================================================================
  /// Eastern  edge of the  macro element in the collapsible part of the
  /// channel; \f$ \zeta \in [-1,1] \f$
  //=========================================================================
  void CollapsibleChannelDomain::r_E_collapsible(const unsigned& t,
                                                 const Vector<double>& zeta,
                                                 Vector<double>& r,
                                                 const unsigned& imacro)
  {
    // Determines the "coordinates" of the macro-element
    unsigned x = unsigned(imacro % (Nup + Ncollapsible + Ndown));
    unsigned y = unsigned(double(imacro) / double(Nup + Ncollapsible + Ndown));

    // Vector of Lagrangian coordinates
    Vector<double> xi(1);
    xi[0] = (double(x - Nup) + 1.0) * (Lcollapsible / double(Ncollapsible));

    // Position vector on upper wall:
    Vector<double> r_wall(2);
    Wall_pt->position(t, xi, r_wall);

    // Point will be located on straight line from bottom to top wall
    double fract = (double(y) + (0.5 * (1.0 + zeta[0]))) / double(Ny);

    // Map it via squash fct
    fract = s_squash(fract);

    // x-cooordinate -- straight line from fixed position on the bottom
    // wall to moving position on the top wall
    r[0] = Lup + xi[0] + (r_wall[0] - (xi[0] + Lup)) * fract;

    // y-coordinate
    r[1] = r_wall[1] * fract;
  }


  //==========================================================================
  /// Northern edge of the  macro element in the collapsible part of the
  /// channel; \f$ \zeta \in [-1,1] \f$
  //==========================================================================
  void CollapsibleChannelDomain::r_N_collapsible(const unsigned& t,
                                                 const Vector<double>& zeta,
                                                 Vector<double>& r,
                                                 const unsigned& imacro)
  {
    // Determines the "coordinates" of the macro-element
    unsigned x = unsigned(imacro % (Nup + Ncollapsible + Ndown));
    unsigned y = unsigned(double(imacro) / double(Nup + Ncollapsible + Ndown));

    // Vector of Lagrangian coordinates
    Vector<double> xi(1);
    xi[0] = (double(x - Nup) + (0.5 * (1.0 + zeta[0]))) *
            (Lcollapsible / double(Ncollapsible));

    // Position vector on upper wall:
    Vector<double> r_wall(2);
    Wall_pt->position(t, xi, r_wall);

    // Point will be located on straight line from bottom to top wall
    double fract = (double(y) + 1.0) / double(Ny);

    // Map it via squash fct
    fract = s_squash(fract);

    // x-cooordinate -- straight line from fixed position on the bottom
    // wall to moving position on the top wall
    r[0] = Lup + xi[0] + (r_wall[0] - (xi[0] + Lup)) * fract;

    // y-coordinate
    r[1] = r_wall[1] * fract;
  }


  //========================================================================
  /// Southern  edge of the  macro element in the collapsible part of the
  /// channel; \f$ \zeta \in [-1,1] \f$
  //========================================================================
  void CollapsibleChannelDomain::r_S_collapsible(const unsigned& t,
                                                 const Vector<double>& zeta,
                                                 Vector<double>& r,
                                                 const unsigned& imacro)
  {
    // Determines the "coordinates" of the macro-element
    unsigned x = unsigned(imacro % (Nup + Ncollapsible + Ndown));
    unsigned y = unsigned(double(imacro) / double(Nup + Ncollapsible + Ndown));

    // Vector of Lagrangian coordinates
    Vector<double> xi(1);
    xi[0] = (double(x - Nup) + (0.5 * (1.0 + zeta[0]))) *
            (Lcollapsible / double(Ncollapsible));

    // Position vector on upper wall:
    Vector<double> r_wall(2);
    Wall_pt->position(t, xi, r_wall);

    // Point will be located on straight line from bottom to top wall
    double fract = double(y) / double(Ny);

    // Map it via squash fct
    fract = s_squash(fract);

    // x-cooordinate -- straight line from fixed position on the bottom
    // wall to moving position on the top wall
    r[0] = Lup + xi[0] + (r_wall[0] - (xi[0] + Lup)) * fract;

    // y-coordinate
    r[1] = r_wall[1] * fract;
  }
>>>>>>> fb5f6804

    // x-cooordinate -- straight line from fixed position on the bottom
    // wall to moving position on the top wall
    r[0] = Lup + xi[0] + (r_wall[0] - (xi[0] + Lup)) * fract;

    // y-coordinate
    r[1] = r_wall[1] * fract;
  }

} // namespace oomph

#endif<|MERGE_RESOLUTION|>--- conflicted
+++ resolved
@@ -52,17 +52,10 @@
                              const double& lcollapsible,
                              const double& ldown,
                              const double& ly,
-<<<<<<< HEAD
-                             GeomObject* wall_pt) :
-      BL_squash_fct_pt(&default_BL_squash_fct),
-      Axial_spacing_fct_pt(&default_axial_spacing_fct),
-      Rotate_domain(false)
-=======
                              GeomObject* wall_pt)
       : BL_squash_fct_pt(&default_BL_squash_fct),
         Axial_spacing_fct_pt(&default_axial_spacing_fct),
         Rotate_domain(false)
->>>>>>> fb5f6804
     {
       Nup = nup;
       Ncollapsible = ncollapsible;
@@ -85,9 +78,10 @@
       }
     }
 
-<<<<<<< HEAD
+
     /// Destructor: emtpy; cleanup done in base class
     ~CollapsibleChannelDomain() {}
+
 
     /// Number of vertical columns of macro elements the upstream section
     unsigned nup()
@@ -143,6 +137,7 @@
     {
       return Wall_pt;
     }
+
 
     /// \short Access to pointer to the geometric object that parametrises
     /// the collapsible wall (const version)
@@ -155,6 +150,7 @@
     /// the macro elements near the wall to help resolution of any
     /// wall boundary layers.
     typedef double (*BLSquashFctPt)(const double& s);
+
 
     /// \short Default for function that squashes
     /// the macro elements near the walls. Identity.
@@ -198,6 +194,9 @@
     {
       return Axial_spacing_fct_pt(xi);
     }
+
+    /// x-length in the "collapsible" part of the channel
+    double Lcollapsible;
 
     /// \short Vector representation of the  imacro-th macro element
     /// boundary idirect (N/S/W/E) at time level t
@@ -212,6 +211,8 @@
                                 const Vector<double>& zeta,
                                 Vector<double>& r);
 
+
+    /// Rotate the domain (for axisymmetric problems)
     void enable_rotate_domain()
     {
       Rotate_domain = true;
@@ -223,7 +224,10 @@
       Rotate_domain = false;
     }
 
+
   private:
+    /// \short Northern boundary of the macro element imacro in the
+    /// upstream (part=0) or downstream (part=1) sections
     void r_N_straight(const Vector<double>& zeta,
                       Vector<double>& r,
                       const unsigned& imacro,
@@ -278,6 +282,7 @@
                          Vector<double>& r,
                          const unsigned& imacro);
 
+
     /// \short Function pointer for function that squashes
     /// the macro elements near the walls
     BLSquashFctPt BL_squash_fct_pt;
@@ -293,6 +298,7 @@
       return xi;
     }
 
+
     /// Number of vertical element columns in upstream section
     unsigned Nup;
 
@@ -307,129 +313,10 @@
 
     /// x-length in the upstream part of the channel
     double Lup;
-=======
-
-    /// Destructor: emtpy; cleanup done in base class
-    ~CollapsibleChannelDomain() {}
-
-
-    /// Number of vertical columns of macro elements the upstream section
-    unsigned nup()
-    {
-      return Nup;
-    }
-
-    /// Number of vertical clumns of macro elements in the "collapsible" segment
-    unsigned ncollapsible()
-    {
-      return Ncollapsible;
-    }
-
-    /// Number of vertical columns of macro elements in the downstream section
-    unsigned ndown()
-    {
-      return Ndown;
-    }
-
-    /// Number of macro-elements across the channel
-    unsigned ny()
-    {
-      return Ny;
-    }
-
-    /// Length of upstream section
-    double l_up()
-    {
-      return Lup;
-    }
-
-    ///\short Length of collapsible segment
-    double l_collapsible()
-    {
-      return Lcollapsible;
-    }
-
-    /// Length of downstream section
-    double l_down()
-    {
-      return Ldown;
-    }
-
-    /// Width of channel
-    double l_y()
-    {
-      return Ly;
-    }
-
-    /// \short Access to pointer to the geometric object that parametrises
-    /// the collapsible wall
-    GeomObject*& wall_pt()
-    {
-      return Wall_pt;
-    }
-
-
-    /// \short Access to pointer to the geometric object that parametrises
-    /// the collapsible wall (const version)
-    GeomObject* wall_pt() const
-    {
-      return Wall_pt;
-    }
-
-    /// \short Typedef for function pointer for function that squashes
-    /// the macro elements near the wall to help resolution of any
-    /// wall boundary layers.
-    typedef double (*BLSquashFctPt)(const double& s);
-
-
-    /// \short Default for function that squashes
-    /// the macro elements near the walls. Identity.
-    static double default_BL_squash_fct(const double& s)
-    {
-      return s;
-    }
-
-    /// \short Function pointer for function that squashes
-    /// the macro elements near wall. Default mapping (identity)
-    /// leaves the y-coordinate of the nodal points unchanged.
-    BLSquashFctPt& bl_squash_fct_pt()
-    {
-      return BL_squash_fct_pt;
-    }
-
-    /// \short Function that squashes the macro elements near the wall.
-    /// Input argument should vary between 0 and 1; function should return
-    /// stretched/squashed coordinate in the same range. Default implementation
-    /// is the identity; can be overloaded by specifying a different
-    /// function pointer with bl_squash_fct_pt().
-    double s_squash(const double& s)
-    {
-      return BL_squash_fct_pt(s);
-    }
-
-    /// \short Typedef for function pointer for function that implements
-    /// axial spacing of macro elements
-    typedef double (*AxialSpacingFctPt)(const double& xi);
-
-    /// \short Function pointer for function that  implements
-    /// axial spacing of macro elements
-    AxialSpacingFctPt& axial_spacing_fct_pt()
-    {
-      return Axial_spacing_fct_pt;
-    }
-
-    /// \short Function that implements
-    /// axial spacing of macro elements
-    double axial_spacing_fct(const double& xi)
-    {
-      return Axial_spacing_fct_pt(xi);
-    }
->>>>>>> fb5f6804
 
     /// x-length in the "collapsible" part of the channel
     double Lcollapsible;
 
-<<<<<<< HEAD
     /// x-length in the downstream part of the channel
     double Ldown;
 
@@ -442,6 +329,7 @@
     /// Rotate domain (for axisymmetric problems, say)
     bool Rotate_domain;
   };
+
 
   /////////////////////////////////////////////////////////////////////////
   /////////////////////////////////////////////////////////////////////////
@@ -473,171 +361,6 @@
       OOMPH_EXCEPTION_LOCATION);
 #endif
 
-=======
-    /// \short Vector representation of the  imacro-th macro element
-    /// boundary idirect (N/S/W/E) at time level t
-    /// (t=0: present; t>0: previous): \f$ {\bf r}({\bf zeta}) \f$
-    /// Note that the local coordinate \b zeta is a 1D
-    /// Vector rather than a scalar -- this is unavoidable because
-    /// this function implements the pure virtual function in the
-    /// Domain base class.
-    void macro_element_boundary(const unsigned& t,
-                                const unsigned& imacro,
-                                const unsigned& idirect,
-                                const Vector<double>& zeta,
-                                Vector<double>& r);
-
-
-    /// Rotate the domain (for axisymmetric problems)
-    void enable_rotate_domain()
-    {
-      Rotate_domain = true;
-    }
-
-    /// Undo rotation of the domain (for axisymmetric problems)
-    void disable_rotate_domain()
-    {
-      Rotate_domain = false;
-    }
-
-
-  private:
-    /// \short Northern boundary of the macro element imacro in the
-    /// upstream (part=0) or downstream (part=1) sections
-    void r_N_straight(const Vector<double>& zeta,
-                      Vector<double>& r,
-                      const unsigned& imacro,
-                      const unsigned& part);
-
-    /// \short Western boundary of the macro element imacro in the
-    /// upstream (part=0) or downstream (part=1) sections
-    void r_W_straight(const Vector<double>& zeta,
-                      Vector<double>& r,
-                      const unsigned& imacro,
-                      const unsigned& part);
-
-    /// \short Southern boundary of the macro element imacro in the
-    ///  upstream (part=0) or downstream (part=1) sections
-    void r_S_straight(const Vector<double>& zeta,
-                      Vector<double>& r,
-                      const unsigned& imacro,
-                      const unsigned& part);
-
-    /// \short Eastern boundary of the macro element imacro in the
-    /// upstream (part=0) or downstream (part=1) sections
-    void r_E_straight(const Vector<double>& zeta,
-                      Vector<double>& r,
-                      const unsigned& imacro,
-                      const unsigned& part);
-
-    /// \short Northern boundary of the macro element imacro in the collapsible
-    /// section
-    void r_N_collapsible(const unsigned& t,
-                         const Vector<double>& zeta,
-                         Vector<double>& r,
-                         const unsigned& imacro);
-
-    /// \short Western boundary of the macro element imacro in the collapsible
-    /// section
-    void r_W_collapsible(const unsigned& t,
-                         const Vector<double>& zeta,
-                         Vector<double>& r,
-                         const unsigned& imacro);
-
-    /// \short Southern boundary of the macro element imacro in the collapsible
-    /// section
-    void r_S_collapsible(const unsigned& t,
-                         const Vector<double>& zeta,
-                         Vector<double>& r,
-                         const unsigned& imacro);
-
-    /// \short Eastern boundary of the macro element imacro in the collapsible
-    /// section
-    void r_E_collapsible(const unsigned& t,
-                         const Vector<double>& zeta,
-                         Vector<double>& r,
-                         const unsigned& imacro);
-
-
-    /// \short Function pointer for function that squashes
-    /// the macro elements near the walls
-    BLSquashFctPt BL_squash_fct_pt;
-
-    /// \short Function pointer for function that implements
-    /// axial spacing of macro elements
-    AxialSpacingFctPt Axial_spacing_fct_pt;
-
-    /// \short Default for function that  implements
-    /// axial spacing of macro elements
-    static double default_axial_spacing_fct(const double& xi)
-    {
-      return xi;
-    }
-
-
-    /// Number of vertical element columns in upstream section
-    unsigned Nup;
-
-    /// Number of vertical element columns in "collapsible" section
-    unsigned Ncollapsible;
-
-    /// Number of vertical element columns in downstream section
-    unsigned Ndown;
-
-    /// Number of macro elements across channel
-    unsigned Ny;
-
-    /// x-length in the upstream part of the channel
-    double Lup;
-
-    /// x-length in the "collapsible" part of the channel
-    double Lcollapsible;
-
-    /// x-length in the downstream part of the channel
-    double Ldown;
-
-    /// Width
-    double Ly;
-
-    /// Pointer to the geometric object that parametrises the collapsible wall
-    GeomObject* Wall_pt;
-
-    /// Rotate domain (for axisymmetric problems, say)
-    bool Rotate_domain;
-  };
-
-
-  /////////////////////////////////////////////////////////////////////////
-  /////////////////////////////////////////////////////////////////////////
-  /////////////////////////////////////////////////////////////////////////
-
-  //===================================================================
-  /// Vector representation of the  imacro-th macro element
-  /// boundary idirect (N/S/W/E) at time level t
-  /// (t=0: present; t>0: previous): \f$ {\bf r}({\bf zeta}) \f$
-  /// Note that the local coordinate \b zeta is a 1D
-  /// Vector rather than a scalar -- this is unavoidable because
-  /// this function implements the pure virtual function in the
-  /// Domain base class.
-  //=================================================================
-  void CollapsibleChannelDomain::macro_element_boundary(
-    const unsigned& t,
-    const unsigned& imacro,
-    const unsigned& idirect,
-    const Vector<double>& zeta,
-    Vector<double>& r)
-  {
-    using namespace QuadTreeNames;
-
-#ifdef WARN_ABOUT_SUBTLY_CHANGED_OOMPH_INTERFACES
-    // Warn about time argument being moved to the front
-    OomphLibWarning(
-      "Order of function arguments has changed between versions 0.8 and 0.85",
-      "CollapsibleChannelDomain::macro_element_boundary(...)",
-      OOMPH_EXCEPTION_LOCATION);
-#endif
-
->>>>>>> fb5f6804
     // Total number of vertical columns of (macro-)elements
     unsigned n_x = Nup + Ncollapsible + Ndown;
 
@@ -763,10 +486,6 @@
     }
   }
 
-<<<<<<< HEAD
-=======
-
->>>>>>> fb5f6804
   //===========================================================================
   /// \short Western edge of the  macro element in the upstream (part=0)
   /// or downstream (part=1) parts of the channel; \f$ \zeta \in [-1,1] \f$
@@ -817,10 +536,6 @@
     }
   }
 
-<<<<<<< HEAD
-=======
-
->>>>>>> fb5f6804
   //===========================================================================
   /// \short Eastern  edge of the  macro element in the straight parts
   /// of the channel; \f$ \zeta \in [-1,1] \f$
@@ -864,10 +579,6 @@
 
       default:
 
-<<<<<<< HEAD
-=======
-
->>>>>>> fb5f6804
         std::ostringstream error_stream;
         error_stream << "Never get here! part=" << part << std::endl;
 
@@ -895,182 +606,253 @@
     {
       case 0: // in the upstream part of the channel
 
-<<<<<<< HEAD
-        // Parametrizes the boundary
-        r[0] = axial_spacing_fct((double(x) + (0.5 * (1.0 + zeta[0]))) *
-                                 (Lup / double(Nup)));
-        r[1] = (double(y) + 1.0) * (Ly / double(Ny));
-
-        // Map it via squash fct
-        r[1] = Ly * s_squash(r[1] / Ly);
-
-        break;
-
-      case 1: // in the downstream part of the channel
-
-=======
-    // Where are we?
-    switch (part)
-    {
-      case 0: // in the upstream part of the channel
-
-        // Parametrizes the boundary
-        r[0] = axial_spacing_fct((double(x) + (0.5 * (1.0 + zeta[0]))) *
-                                 (Lup / double(Nup)));
-        r[1] = (double(y) + 1.0) * (Ly / double(Ny));
-
-        // Map it via squash fct
-        r[1] = Ly * s_squash(r[1] / Ly);
-
-        break;
-
-      case 1: // in the downstream part of the channel
-
->>>>>>> fb5f6804
-        // Parametrizes the boundary
-        r[0] = axial_spacing_fct(
-          (double(x - Nup - Ncollapsible) + (0.5 * (1.0 + zeta[0]))) *
-            (Ldown / double(Ndown)) +
-          Lup + Lcollapsible);
-        r[1] = (double(y) + 1.0) * (Ly / double(Ny));
-
-        // Map it via squash fct
-        r[1] = Ly * s_squash(r[1] / Ly);
-
-        break;
-
-      default:
-
-<<<<<<< HEAD
-=======
-
->>>>>>> fb5f6804
-        std::ostringstream error_stream;
-        error_stream << "Never get here! part=" << part << std::endl;
-
-        throw OomphLibError(
-          error_stream.str(), OOMPH_CURRENT_FUNCTION, OOMPH_EXCEPTION_LOCATION);
-    }
-  }
-
-<<<<<<< HEAD
-=======
-
->>>>>>> fb5f6804
-  //=========================================================================
-  /// \short Southern  edge of the  macro element in the straight parts of
-  /// the channel; \f$ \zeta \in [-1,1] \f$
-  /// part=0 in the left part, part=1 in the right part
-  //=========================================================================
-  void CollapsibleChannelDomain::r_S_straight(const Vector<double>& zeta,
-                                              Vector<double>& r,
-                                              const unsigned& imacro,
-                                              const unsigned& part)
-  {
-    // Determines the "coordinates" of the macro-element
-    unsigned x = unsigned(imacro % (Nup + Ncollapsible + Ndown));
-    unsigned y = unsigned(double(imacro) / double(Nup + Ncollapsible + Ndown));
-<<<<<<< HEAD
-
-    // Where are we?
-    switch (part)
-    {
-      case 0: // in the upstream bit
-
-        // Parametrizes the boundary
-        r[0] = axial_spacing_fct((double(x) + (0.5 * (1 + zeta[0]))) *
-                                 (Lup / double(Nup)));
-        r[1] = double(y) * (Ly / double(Ny));
-=======
-
-    // Where are we?
-    switch (part)
-    {
-      case 0: // in the upstream bit
-
-        // Parametrizes the boundary
-        r[0] = axial_spacing_fct((double(x) + (0.5 * (1 + zeta[0]))) *
-                                 (Lup / double(Nup)));
-        r[1] = double(y) * (Ly / double(Ny));
-
-        // Map it via squash fct
-        r[1] = Ly * s_squash(r[1] / Ly);
-
-        break;
-
-      case 1: // in the downstream bit
-
-        // Parametrizes the boundary
-        r[0] = axial_spacing_fct(
-          (double(x - Nup - Ncollapsible) + (0.5 * (1 + zeta[0]))) *
-            (Ldown / double(Ndown)) +
-          Lup + Lcollapsible);
-        r[1] = double(y) * (Ly / double(Ny));
-
-        // Map it via squash fct
-        r[1] = Ly * s_squash(r[1] / Ly);
-
-        break;
-
-      default:
->>>>>>> fb5f6804
-
-        // Map it via squash fct
-        r[1] = Ly * s_squash(r[1] / Ly);
-
-<<<<<<< HEAD
-        break;
-
-      case 1: // in the downstream bit
-
-        // Parametrizes the boundary
-        r[0] = axial_spacing_fct(
-          (double(x - Nup - Ncollapsible) + (0.5 * (1 + zeta[0]))) *
-            (Ldown / double(Ndown)) +
-          Lup + Lcollapsible);
-        r[1] = double(y) * (Ly / double(Ny));
-
-        // Map it via squash fct
-        r[1] = Ly * s_squash(r[1] / Ly);
-
-        break;
-
-      default:
-
-        std::ostringstream error_stream;
-        error_stream << "Never get here! part=" << part << std::endl;
-
-        throw OomphLibError(
-          error_stream.str(), OOMPH_CURRENT_FUNCTION, OOMPH_EXCEPTION_LOCATION);
-    }
-  }
-
-  //========================================================================
-  /// Western edge of the  macro element in the collapsible part of the
-  /// channel; \f$ \zeta \in [-1,1] \f$.
-  //========================================================================
-  void CollapsibleChannelDomain::r_W_collapsible(const unsigned& t,
-                                                 const Vector<double>& zeta,
-                                                 Vector<double>& r,
-                                                 const unsigned& imacro)
-  {
-    // Determines the "coordinates" of the macro-element
-    unsigned x = unsigned(imacro % (Nup + Ncollapsible + Ndown));
-    unsigned y = unsigned(double(imacro) / double(Nup + Ncollapsible + Ndown));
-
-    // Vector of Lagrangian coordinates
-    Vector<double> xi(1);
-    xi[0] = double(x - Nup) * (Lcollapsible / double(Ncollapsible));
-
-    // Position vector on upper wall:
-    Vector<double> r_wall(2);
-    Wall_pt->position(t, xi, r_wall);
-
-    // Point will be located on straight line from bottom to top wall
-    double fract = (double(y) + (0.5 * (1.0 + zeta[0]))) / double(Ny);
-
-    // Map it via squash fct
-    fract = s_squash(fract);
+        // Where are we?
+        switch (part)
+        {
+          case 0: // in the upstream part of the channel
+
+            // Parametrizes the boundary
+            r[0] = axial_spacing_fct((double(x) + (0.5 * (1.0 + zeta[0]))) *
+                                     (Lup / double(Nup)));
+            r[1] = (double(y) + 1.0) * (Ly / double(Ny));
+
+            // Map it via squash fct
+            r[1] = Ly * s_squash(r[1] / Ly);
+
+            break;
+
+          case 1: // in the downstream part of the channel
+
+            // Parametrizes the boundary
+            r[0] = axial_spacing_fct(
+              (double(x - Nup - Ncollapsible) + (0.5 * (1.0 + zeta[0]))) *
+                (Ldown / double(Ndown)) +
+              Lup + Lcollapsible);
+            r[1] = (double(y) + 1.0) * (Ly / double(Ny));
+
+            // Map it via squash fct
+            r[1] = Ly * s_squash(r[1] / Ly);
+
+            break;
+
+          default:
+
+            std::ostringstream error_stream;
+            error_stream << "Never get here! part=" << part << std::endl;
+
+            throw OomphLibError(error_stream.str(),
+                                OOMPH_CURRENT_FUNCTION,
+                                OOMPH_EXCEPTION_LOCATION);
+        }
+    }
+
+    //=========================================================================
+    /// \short Southern  edge of the  macro element in the straight parts of
+    /// the channel; \f$ \zeta \in [-1,1] \f$
+    /// part=0 in the left part, part=1 in the right part
+    //=========================================================================
+    void CollapsibleChannelDomain::r_S_straight(const Vector<double>& zeta,
+                                                Vector<double>& r,
+                                                const unsigned& imacro,
+                                                const unsigned& part)
+    {
+      // Determines the "coordinates" of the macro-element
+      unsigned x = unsigned(imacro % (Nup + Ncollapsible + Ndown));
+      unsigned y =
+        unsigned(double(imacro) / double(Nup + Ncollapsible + Ndown));
+
+      // Where are we?
+      switch (part)
+      {
+        case 0: // in the upstream bit
+
+          // Parametrizes the boundary
+          r[0] = axial_spacing_fct((double(x) + (0.5 * (1 + zeta[0]))) *
+                                   (Lup / double(Nup)));
+          r[1] = double(y) * (Ly / double(Ny));
+
+          // Map it via squash fct
+          r[1] = Ly * s_squash(r[1] / Ly);
+
+          break;
+
+        case 1: // in the downstream bit
+
+          // Parametrizes the boundary
+          r[0] = axial_spacing_fct(
+            (double(x - Nup - Ncollapsible) + (0.5 * (1 + zeta[0]))) *
+              (Ldown / double(Ndown)) +
+            Lup + Lcollapsible);
+          r[1] = double(y) * (Ly / double(Ny));
+
+          // Map it via squash fct
+          r[1] = Ly * s_squash(r[1] / Ly);
+
+          break;
+
+        default:
+
+          // Map it via squash fct
+          r[1] = Ly * s_squash(r[1] / Ly);
+
+          std::ostringstream error_stream;
+          error_stream << "Never get here! part=" << part << std::endl;
+
+          throw OomphLibError(error_stream.str(),
+                              OOMPH_CURRENT_FUNCTION,
+                              OOMPH_EXCEPTION_LOCATION);
+      }
+    }
+
+
+    //========================================================================
+    /// Western edge of the  macro element in the collapsible part of the
+    /// channel; \f$ \zeta \in [-1,1] \f$.
+    //========================================================================
+    void CollapsibleChannelDomain::r_W_collapsible(const unsigned& t,
+                                                   const Vector<double>& zeta,
+                                                   Vector<double>& r,
+                                                   const unsigned& imacro)
+    {
+      // Determines the "coordinates" of the macro-element
+      unsigned x = unsigned(imacro % (Nup + Ncollapsible + Ndown));
+      unsigned y =
+        unsigned(double(imacro) / double(Nup + Ncollapsible + Ndown));
+
+      // Vector of Lagrangian coordinates
+      Vector<double> xi(1);
+      xi[0] = double(x - Nup) * (Lcollapsible / double(Ncollapsible));
+
+      // Position vector on upper wall:
+      Vector<double> r_wall(2);
+      Wall_pt->position(t, xi, r_wall);
+
+      // Point will be located on straight line from bottom to top wall
+      double fract = (double(y) + (0.5 * (1.0 + zeta[0]))) / double(Ny);
+
+      // Map it via squash fct
+      fract = s_squash(fract);
+
+      // x-cooordinate -- straight line from fixed position on the bottom
+      // wall to moving position on the top wall
+      r[0] = Lup + xi[0] + (r_wall[0] - (xi[0] + Lup)) * fract;
+
+      // y-coordinate
+      r[1] = r_wall[1] * fract;
+    }
+
+
+    //=========================================================================
+    /// Eastern  edge of the  macro element in the collapsible part of the
+    /// channel; \f$ \zeta \in [-1,1] \f$
+    //=========================================================================
+    void CollapsibleChannelDomain::r_E_collapsible(const unsigned& t,
+                                                   const Vector<double>& zeta,
+                                                   Vector<double>& r,
+                                                   const unsigned& imacro)
+    {
+      // Determines the "coordinates" of the macro-element
+      unsigned x = unsigned(imacro % (Nup + Ncollapsible + Ndown));
+      unsigned y =
+        unsigned(double(imacro) / double(Nup + Ncollapsible + Ndown));
+
+      // Vector of Lagrangian coordinates
+      Vector<double> xi(1);
+      xi[0] = (double(x - Nup) + 1.0) * (Lcollapsible / double(Ncollapsible));
+
+      // Position vector on upper wall:
+      Vector<double> r_wall(2);
+      Wall_pt->position(t, xi, r_wall);
+
+      // Point will be located on straight line from bottom to top wall
+      double fract = (double(y) + (0.5 * (1.0 + zeta[0]))) / double(Ny);
+
+      // Map it via squash fct
+      fract = s_squash(fract);
+
+      // x-cooordinate -- straight line from fixed position on the bottom
+      // wall to moving position on the top wall
+      r[0] = Lup + xi[0] + (r_wall[0] - (xi[0] + Lup)) * fract;
+
+      // y-coordinate
+      r[1] = r_wall[1] * fract;
+    }
+
+
+    //==========================================================================
+    /// Northern edge of the  macro element in the collapsible part of the
+    /// channel; \f$ \zeta \in [-1,1] \f$
+    //==========================================================================
+    void CollapsibleChannelDomain::r_N_collapsible(const unsigned& t,
+                                                   const Vector<double>& zeta,
+                                                   Vector<double>& r,
+                                                   const unsigned& imacro)
+    {
+      // Determines the "coordinates" of the macro-element
+      unsigned x = unsigned(imacro % (Nup + Ncollapsible + Ndown));
+      unsigned y =
+        unsigned(double(imacro) / double(Nup + Ncollapsible + Ndown));
+
+      // Vector of Lagrangian coordinates
+      Vector<double> xi(1);
+      xi[0] = (double(x - Nup) + (0.5 * (1.0 + zeta[0]))) *
+              (Lcollapsible / double(Ncollapsible));
+
+      // Position vector on upper wall:
+      Vector<double> r_wall(2);
+      Wall_pt->position(t, xi, r_wall);
+
+      // Point will be located on straight line from bottom to top wall
+      double fract = (double(y) + 1.0) / double(Ny);
+
+      // Map it via squash fct
+      fract = s_squash(fract);
+
+      // x-cooordinate -- straight line from fixed position on the bottom
+      // wall to moving position on the top wall
+      r[0] = Lup + xi[0] + (r_wall[0] - (xi[0] + Lup)) * fract;
+
+      // y-coordinate
+      r[1] = r_wall[1] * fract;
+    }
+
+
+    //========================================================================
+    /// Southern  edge of the  macro element in the collapsible part of the
+    /// channel; \f$ \zeta \in [-1,1] \f$
+    //========================================================================
+    void CollapsibleChannelDomain::r_S_collapsible(const unsigned& t,
+                                                   const Vector<double>& zeta,
+                                                   Vector<double>& r,
+                                                   const unsigned& imacro)
+    {
+      // Determines the "coordinates" of the macro-element
+      unsigned x = unsigned(imacro % (Nup + Ncollapsible + Ndown));
+      unsigned y =
+        unsigned(double(imacro) / double(Nup + Ncollapsible + Ndown));
+
+      // Vector of Lagrangian coordinates
+      Vector<double> xi(1);
+      xi[0] = (double(x - Nup) + (0.5 * (1.0 + zeta[0]))) *
+              (Lcollapsible / double(Ncollapsible));
+
+      // Position vector on upper wall:
+      Vector<double> r_wall(2);
+      Wall_pt->position(t, xi, r_wall);
+
+      // Point will be located on straight line from bottom to top wall
+      double fract = double(y) / double(Ny);
+
+      // Map it via squash fct
+      fract = s_squash(fract);
+
+      // x-cooordinate -- straight line from fixed position on the bottom
+      // wall to moving position on the top wall
+      r[0] = Lup + xi[0] + (r_wall[0] - (xi[0] + Lup)) * fract;
+
+      // y-coordinate
+      r[1] = r_wall[1] * fract;
+    }
 
     // x-cooordinate -- straight line from fixed position on the bottom
     // wall to moving position on the top wall
@@ -1080,268 +862,6 @@
     r[1] = r_wall[1] * fract;
   }
 
-  //=========================================================================
-  /// Eastern  edge of the  macro element in the collapsible part of the
-  /// channel; \f$ \zeta \in [-1,1] \f$
-  //=========================================================================
-  void CollapsibleChannelDomain::r_E_collapsible(const unsigned& t,
-                                                 const Vector<double>& zeta,
-                                                 Vector<double>& r,
-                                                 const unsigned& imacro)
-  {
-    // Determines the "coordinates" of the macro-element
-    unsigned x = unsigned(imacro % (Nup + Ncollapsible + Ndown));
-    unsigned y = unsigned(double(imacro) / double(Nup + Ncollapsible + Ndown));
-
-    // Vector of Lagrangian coordinates
-    Vector<double> xi(1);
-    xi[0] = (double(x - Nup) + 1.0) * (Lcollapsible / double(Ncollapsible));
-
-    // Position vector on upper wall:
-    Vector<double> r_wall(2);
-    Wall_pt->position(t, xi, r_wall);
-
-    // Point will be located on straight line from bottom to top wall
-    double fract = (double(y) + (0.5 * (1.0 + zeta[0]))) / double(Ny);
-
-    // Map it via squash fct
-    fract = s_squash(fract);
-
-    // x-cooordinate -- straight line from fixed position on the bottom
-    // wall to moving position on the top wall
-    r[0] = Lup + xi[0] + (r_wall[0] - (xi[0] + Lup)) * fract;
-
-    // y-coordinate
-    r[1] = r_wall[1] * fract;
-  }
-
-  //==========================================================================
-  /// Northern edge of the  macro element in the collapsible part of the
-  /// channel; \f$ \zeta \in [-1,1] \f$
-  //==========================================================================
-  void CollapsibleChannelDomain::r_N_collapsible(const unsigned& t,
-                                                 const Vector<double>& zeta,
-                                                 Vector<double>& r,
-                                                 const unsigned& imacro)
-  {
-    // Determines the "coordinates" of the macro-element
-    unsigned x = unsigned(imacro % (Nup + Ncollapsible + Ndown));
-    unsigned y = unsigned(double(imacro) / double(Nup + Ncollapsible + Ndown));
-
-    // Vector of Lagrangian coordinates
-    Vector<double> xi(1);
-    xi[0] = (double(x - Nup) + (0.5 * (1.0 + zeta[0]))) *
-            (Lcollapsible / double(Ncollapsible));
-
-    // Position vector on upper wall:
-    Vector<double> r_wall(2);
-    Wall_pt->position(t, xi, r_wall);
-
-    // Point will be located on straight line from bottom to top wall
-    double fract = (double(y) + 1.0) / double(Ny);
-
-    // Map it via squash fct
-    fract = s_squash(fract);
-
-    // x-cooordinate -- straight line from fixed position on the bottom
-    // wall to moving position on the top wall
-    r[0] = Lup + xi[0] + (r_wall[0] - (xi[0] + Lup)) * fract;
-
-    // y-coordinate
-    r[1] = r_wall[1] * fract;
-  }
-
-  //========================================================================
-  /// Southern  edge of the  macro element in the collapsible part of the
-  /// channel; \f$ \zeta \in [-1,1] \f$
-  //========================================================================
-  void CollapsibleChannelDomain::r_S_collapsible(const unsigned& t,
-                                                 const Vector<double>& zeta,
-                                                 Vector<double>& r,
-                                                 const unsigned& imacro)
-  {
-    // Determines the "coordinates" of the macro-element
-    unsigned x = unsigned(imacro % (Nup + Ncollapsible + Ndown));
-    unsigned y = unsigned(double(imacro) / double(Nup + Ncollapsible + Ndown));
-
-    // Vector of Lagrangian coordinates
-    Vector<double> xi(1);
-    xi[0] = (double(x - Nup) + (0.5 * (1.0 + zeta[0]))) *
-            (Lcollapsible / double(Ncollapsible));
-
-    // Position vector on upper wall:
-    Vector<double> r_wall(2);
-    Wall_pt->position(t, xi, r_wall);
-
-    // Point will be located on straight line from bottom to top wall
-    double fract = double(y) / double(Ny);
-
-    // Map it via squash fct
-    fract = s_squash(fract);
-=======
-        std::ostringstream error_stream;
-        error_stream << "Never get here! part=" << part << std::endl;
-
-        throw OomphLibError(
-          error_stream.str(), OOMPH_CURRENT_FUNCTION, OOMPH_EXCEPTION_LOCATION);
-    }
-  }
-
-
-  //========================================================================
-  /// Western edge of the  macro element in the collapsible part of the
-  /// channel; \f$ \zeta \in [-1,1] \f$.
-  //========================================================================
-  void CollapsibleChannelDomain::r_W_collapsible(const unsigned& t,
-                                                 const Vector<double>& zeta,
-                                                 Vector<double>& r,
-                                                 const unsigned& imacro)
-  {
-    // Determines the "coordinates" of the macro-element
-    unsigned x = unsigned(imacro % (Nup + Ncollapsible + Ndown));
-    unsigned y = unsigned(double(imacro) / double(Nup + Ncollapsible + Ndown));
-
-    // Vector of Lagrangian coordinates
-    Vector<double> xi(1);
-    xi[0] = double(x - Nup) * (Lcollapsible / double(Ncollapsible));
-
-    // Position vector on upper wall:
-    Vector<double> r_wall(2);
-    Wall_pt->position(t, xi, r_wall);
-
-    // Point will be located on straight line from bottom to top wall
-    double fract = (double(y) + (0.5 * (1.0 + zeta[0]))) / double(Ny);
-
-    // Map it via squash fct
-    fract = s_squash(fract);
-
-    // x-cooordinate -- straight line from fixed position on the bottom
-    // wall to moving position on the top wall
-    r[0] = Lup + xi[0] + (r_wall[0] - (xi[0] + Lup)) * fract;
-
-    // y-coordinate
-    r[1] = r_wall[1] * fract;
-  }
-
-
-  //=========================================================================
-  /// Eastern  edge of the  macro element in the collapsible part of the
-  /// channel; \f$ \zeta \in [-1,1] \f$
-  //=========================================================================
-  void CollapsibleChannelDomain::r_E_collapsible(const unsigned& t,
-                                                 const Vector<double>& zeta,
-                                                 Vector<double>& r,
-                                                 const unsigned& imacro)
-  {
-    // Determines the "coordinates" of the macro-element
-    unsigned x = unsigned(imacro % (Nup + Ncollapsible + Ndown));
-    unsigned y = unsigned(double(imacro) / double(Nup + Ncollapsible + Ndown));
-
-    // Vector of Lagrangian coordinates
-    Vector<double> xi(1);
-    xi[0] = (double(x - Nup) + 1.0) * (Lcollapsible / double(Ncollapsible));
-
-    // Position vector on upper wall:
-    Vector<double> r_wall(2);
-    Wall_pt->position(t, xi, r_wall);
-
-    // Point will be located on straight line from bottom to top wall
-    double fract = (double(y) + (0.5 * (1.0 + zeta[0]))) / double(Ny);
-
-    // Map it via squash fct
-    fract = s_squash(fract);
-
-    // x-cooordinate -- straight line from fixed position on the bottom
-    // wall to moving position on the top wall
-    r[0] = Lup + xi[0] + (r_wall[0] - (xi[0] + Lup)) * fract;
-
-    // y-coordinate
-    r[1] = r_wall[1] * fract;
-  }
-
-
-  //==========================================================================
-  /// Northern edge of the  macro element in the collapsible part of the
-  /// channel; \f$ \zeta \in [-1,1] \f$
-  //==========================================================================
-  void CollapsibleChannelDomain::r_N_collapsible(const unsigned& t,
-                                                 const Vector<double>& zeta,
-                                                 Vector<double>& r,
-                                                 const unsigned& imacro)
-  {
-    // Determines the "coordinates" of the macro-element
-    unsigned x = unsigned(imacro % (Nup + Ncollapsible + Ndown));
-    unsigned y = unsigned(double(imacro) / double(Nup + Ncollapsible + Ndown));
-
-    // Vector of Lagrangian coordinates
-    Vector<double> xi(1);
-    xi[0] = (double(x - Nup) + (0.5 * (1.0 + zeta[0]))) *
-            (Lcollapsible / double(Ncollapsible));
-
-    // Position vector on upper wall:
-    Vector<double> r_wall(2);
-    Wall_pt->position(t, xi, r_wall);
-
-    // Point will be located on straight line from bottom to top wall
-    double fract = (double(y) + 1.0) / double(Ny);
-
-    // Map it via squash fct
-    fract = s_squash(fract);
-
-    // x-cooordinate -- straight line from fixed position on the bottom
-    // wall to moving position on the top wall
-    r[0] = Lup + xi[0] + (r_wall[0] - (xi[0] + Lup)) * fract;
-
-    // y-coordinate
-    r[1] = r_wall[1] * fract;
-  }
-
-
-  //========================================================================
-  /// Southern  edge of the  macro element in the collapsible part of the
-  /// channel; \f$ \zeta \in [-1,1] \f$
-  //========================================================================
-  void CollapsibleChannelDomain::r_S_collapsible(const unsigned& t,
-                                                 const Vector<double>& zeta,
-                                                 Vector<double>& r,
-                                                 const unsigned& imacro)
-  {
-    // Determines the "coordinates" of the macro-element
-    unsigned x = unsigned(imacro % (Nup + Ncollapsible + Ndown));
-    unsigned y = unsigned(double(imacro) / double(Nup + Ncollapsible + Ndown));
-
-    // Vector of Lagrangian coordinates
-    Vector<double> xi(1);
-    xi[0] = (double(x - Nup) + (0.5 * (1.0 + zeta[0]))) *
-            (Lcollapsible / double(Ncollapsible));
-
-    // Position vector on upper wall:
-    Vector<double> r_wall(2);
-    Wall_pt->position(t, xi, r_wall);
-
-    // Point will be located on straight line from bottom to top wall
-    double fract = double(y) / double(Ny);
-
-    // Map it via squash fct
-    fract = s_squash(fract);
-
-    // x-cooordinate -- straight line from fixed position on the bottom
-    // wall to moving position on the top wall
-    r[0] = Lup + xi[0] + (r_wall[0] - (xi[0] + Lup)) * fract;
-
-    // y-coordinate
-    r[1] = r_wall[1] * fract;
-  }
->>>>>>> fb5f6804
-
-    // x-cooordinate -- straight line from fixed position on the bottom
-    // wall to moving position on the top wall
-    r[0] = Lup + xi[0] + (r_wall[0] - (xi[0] + Lup)) * fract;
-
-    // y-coordinate
-    r[1] = r_wall[1] * fract;
-  }
-
 } // namespace oomph
 
 #endif