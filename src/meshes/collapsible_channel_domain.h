--- conflicted
+++ resolved
@@ -136,12 +136,8 @@
       return Wall_pt;
     }
 
-<<<<<<< HEAD
-    /// \short Access to pointer to the geometric object that parametrises
-=======
 
     /// Access to pointer to the geometric object that parametrises
->>>>>>> 463b95ea
     /// the collapsible wall (const version)
     GeomObject* wall_pt() const
     {
@@ -153,12 +149,8 @@
     /// wall boundary layers.
     typedef double (*BLSquashFctPt)(const double& s);
 
-<<<<<<< HEAD
-    /// \short Default for function that squashes
-=======
 
     /// Default for function that squashes
->>>>>>> 463b95ea
     /// the macro elements near the walls. Identity.
     static double default_BL_squash_fct(const double& s)
     {
@@ -201,12 +193,8 @@
       return Axial_spacing_fct_pt(xi);
     }
 
-<<<<<<< HEAD
-    /// \short Vector representation of the  imacro-th macro element
-=======
 
     /// Vector representation of the  imacro-th macro element
->>>>>>> 463b95ea
     /// boundary idirect (N/S/W/E) at time level t
     /// (t=0: present; t>0: previous): \f$ {\bf r}({\bf zeta}) \f$
     /// Note that the local coordinate \b zeta is a 1D
@@ -231,11 +219,8 @@
     }
 
   private:
-<<<<<<< HEAD
-=======
     /// Northern boundary of the macro element imacro in the
     /// upstream (part=0) or downstream (part=1) sections
->>>>>>> 463b95ea
     void r_N_straight(const Vector<double>& zeta,
                       Vector<double>& r,
                       const unsigned& imacro,
@@ -290,12 +275,8 @@
                          Vector<double>& r,
                          const unsigned& imacro);
 
-<<<<<<< HEAD
-    /// \short Function pointer for function that squashes
-=======
 
     /// Function pointer for function that squashes
->>>>>>> 463b95ea
     /// the macro elements near the walls
     BLSquashFctPt BL_squash_fct_pt;
 
@@ -341,16 +322,10 @@
     bool Rotate_domain;
   };
 
-<<<<<<< HEAD
+
   /////////////////////////////////////////////////////////////////////////
   /////////////////////////////////////////////////////////////////////////
   /////////////////////////////////////////////////////////////////////////
-=======
-
-  /// //////////////////////////////////////////////////////////////////////
-  /// //////////////////////////////////////////////////////////////////////
-  /// //////////////////////////////////////////////////////////////////////
->>>>>>> 463b95ea
 
   //===================================================================
   /// Vector representation of the  imacro-th macro element
