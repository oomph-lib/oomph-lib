// LIC// ====================================================================
// LIC// This file forms part of oomph-lib, the object-oriented,
// LIC// multi-physics finite-element library, available
// LIC// at http://www.oomph-lib.org.
// LIC//
// LIC// Copyright (C) 2006-2021 Matthias Heil and Andrew Hazel
// LIC//
// LIC// This library is free software; you can redistribute it and/or
// LIC// modify it under the terms of the GNU Lesser General Public
// LIC// License as published by the Free Software Foundation; either
// LIC// version 2.1 of the License, or (at your option) any later version.
// LIC//
// LIC// This library is distributed in the hope that it will be useful,
// LIC// but WITHOUT ANY WARRANTY; without even the implied warranty of
// LIC// MERCHANTABILITY or FITNESS FOR A PARTICULAR PURPOSE.  See the GNU
// LIC// Lesser General Public License for more details.
// LIC//
// LIC// You should have received a copy of the GNU Lesser General Public
// LIC// License along with this library; if not, write to the Free Software
// LIC// Foundation, Inc., 51 Franklin Street, Fifth Floor, Boston, MA
// LIC// 02110-1301  USA.
// LIC//
// LIC// The authors may be contacted at oomph-lib@maths.man.ac.uk.
// LIC//
// LIC//====================================================================
#ifndef OOMPH_CYLINDER_WITH_FLAG_DOMAIN_HEADER
#define OOMPH_CYLINDER_WITH_FLAG_DOMAIN_HEADER

// Generic includes
#include "generic/geom_objects.h"
#include "generic/macro_element.h"
#include "generic/domain.h"

namespace oomph
{
  //===========================================================
  /// Domain for cylinder with flag as in Turek benchmark.
  //===========================================================
  class CylinderWithFlagDomain : public Domain
  {
  public:
    /// Constructor. Pass the pointers to the GeomObjects that parametrise
    /// the cylinder, the three edges of the flag, the length and height of the
    /// domain, the length and height of the flag, the coordinates of the
    /// centre of the cylinder and its radius.
    CylinderWithFlagDomain(Circle* cylinder_pt,
                           GeomObject* top_flag_pt,
                           GeomObject* bottom_flag_pt,
                           GeomObject* tip_flag_pt,
                           const double& length,
                           const double& height,
                           const double& flag_length,
                           const double& flag_height,
                           const double& centre_x,
                           const double& centre_y,
                           const double& a);
<<<<<<< HEAD

    /// \short Destructor: Emtpy because clean up happens in base class
    /// as a service to the user!
    ~CylinderWithFlagDomain() {}

    /// \short Parametrisation of macro element boundaries: f(s) is the position
    /// vector to macro-element m's boundary in the specified direction
    /// [N/S/E/W] at the specfied discrete time level (time=0: present; time>0:
    /// previous)
    void macro_element_boundary(const unsigned& time,
                                const unsigned& m,
                                const unsigned& direction,
                                const Vector<double>& s,
                                Vector<double>& f);

    /// \short Access fct to GeomObject (of type Circle)
    /// that represents the cylinder
    Circle* cylinder_pt()
    {
      return Cylinder_pt;
    }

    /// \short Access fct to GeomObjects for top, bottom and tip
    GeomObject*& bottom_flag_pt()
    {
      return Bottom_flag_pt;
    }
    GeomObject*& top_flag_pt()
    {
      return Top_flag_pt;
    }
    GeomObject*& tip_flag_pt()
    {
      return Tip_flag_pt;
    }

=======


    /// \short Destructor: Emtpy because clean up happens in base class
    /// as a service to the user!
    ~CylinderWithFlagDomain() {}


    /// \short Parametrisation of macro element boundaries: f(s) is the position
    /// vector to macro-element m's boundary in the specified direction
    /// [N/S/E/W] at the specfied discrete time level (time=0: present; time>0:
    /// previous)
    void macro_element_boundary(const unsigned& time,
                                const unsigned& m,
                                const unsigned& direction,
                                const Vector<double>& s,
                                Vector<double>& f);

    /// \short Access fct to GeomObject (of type Circle)
    /// that represents the cylinder
    Circle* cylinder_pt()
    {
      return Cylinder_pt;
    }

    /// \short Access fct to GeomObjects for top, bottom and tip
    GeomObject*& bottom_flag_pt()
    {
      return Bottom_flag_pt;
    }
    GeomObject*& top_flag_pt()
    {
      return Top_flag_pt;
    }
    GeomObject*& tip_flag_pt()
    {
      return Tip_flag_pt;
    }

>>>>>>> fb5f6804
  private:
    /// \short Helper function to interpolate linearly between the
    /// "right" and "left" points; \f$ s \in [-1,1] \f$
    void linear_interpolate(const Vector<double>& left,
                            const Vector<double>& right,
                            const double& s,
                            Vector<double>& f)
<<<<<<< HEAD
    {
      for (unsigned i = 0; i < 2; i++)
      {
        f[i] = left[i] + (right[i] - left[i]) * 0.5 * (s + 1.0);
      }
    }

    // Helper points
    Vector<double> p1;
    Vector<double> p2;
    Vector<double> p3;
    Vector<double> p4;
    Vector<double> p5;
    Vector<double> p6;
    Vector<double> p7;
    Vector<double> p8;
    Vector<double> p9;
    Vector<double> p10;
    Vector<double> p11;
    Vector<double> p12;
    Vector<double> p13;
    Vector<double> p14;
    Vector<double> p15;
    Vector<double> p16;
    Vector<double> p17;
    Vector<double> p18;
    Vector<double> p19;
    Vector<double> p20;
    Vector<double> p21;
    Vector<double> p22;
    Vector<double> p23;
    Vector<double> p24;
    Vector<double> p25;
    Vector<double> p26;
    Vector<double> p27;
    Vector<double> p28;
    Vector<double> p29;
    Vector<double> p30;
    Vector<double> p31;
    Vector<double> p32;
    Vector<double> p33;
    Vector<double> p34;
    Vector<double> p35;
    Vector<double> p36;
    Vector<double> p37;
    Vector<double> p38;
    Vector<double> p39;
    Vector<double> p40;
    Vector<double> p41;
    Vector<double> p42;
    Vector<double> p43;
    Vector<double> p44;
    Vector<double> p45;
    Vector<double> p46;
    Vector<double> p47;
    Vector<double> p48;
    Vector<double> p49;
    Vector<double> p50;

    /// Pointer to geometric object that represents the central cylinder
    Circle* Cylinder_pt;

    /// Pointer to geometric object that represents the top of the flag
    GeomObject* Top_flag_pt;

    /// Pointer to geometric object that represents the bottom of the flag
    GeomObject* Bottom_flag_pt;

    /// Pointer to geometric object that represents the tip of the flag
    GeomObject* Tip_flag_pt;

    // Length of the flag
    double Lx;

    // Thickness of the flag
    double Ly;

    // Centre of the cylinder : x coordinate
    double Centre_x;

    // Centre of the cylinder : y coordinate
    double Centre_y;

    // Radius of the cylinder
    double A;

  }; // end of domain

  //=======================================================================
  /// Constructor, Pass the pointers to the GeomObjects that parametrise
  /// the cylinder, the three edges of the flag, the length and height of the
  ///  domain, the length and height of the flag, the coordinates of the
  /// centre of the cylinder and its radius.
  //=======================================================================
  inline CylinderWithFlagDomain::CylinderWithFlagDomain(
    Circle* cylinder_pt,
    GeomObject* top_flag_pt,
    GeomObject* bottom_flag_pt,
    GeomObject* tip_flag_pt,
    const double& length,
    const double& height,
    const double& flag_length,
    const double& flag_height,
    const double& centre_x,
    const double& centre_y,
    const double& a) :
    Cylinder_pt(cylinder_pt),
    Top_flag_pt(top_flag_pt),
    Bottom_flag_pt(bottom_flag_pt),
    Tip_flag_pt(tip_flag_pt),
    Lx(flag_length),
    Ly(flag_height),
    Centre_x(centre_x),
    Centre_y(centre_y),
    A(a)
  {
    // Vertices of rectangle
    // Those are points of references of the domain
    // to help create the macro_element_boundary sub_functions
    p1.resize(2);
    p1[0] = 0.0;
    p1[1] = height;

    p2.resize(2);
    p2[0] = Centre_x;
    p2[1] = height;

    p3.resize(2);
    p3[0] = 0.155596 * length;
    p3[1] = height;

    p4.resize(2);
    p4[0] = 0.183596 * length;
    p4[1] = height;

    p5.resize(2);
    p5[0] = 0.239596 * length;
    p5[1] = height;

    p6.resize(2);
    p6[0] = 0.285123967 * length;
    p6[1] = height;

    p7.resize(2);
    p7[0] = 0.433884298 * length;
    p7[1] = height;

    p8.resize(2);
    p8[0] = 0.578512397 * length;
    p8[1] = height;

    p9.resize(2);
    p9[0] = 0.789256198 * length;
    p9[1] = height;

    p10.resize(2);
    p10[0] = length;
    p10[1] = height;

    p11.resize(2);
    p11[0] = 0.127596 * length;
    p11[1] = 0.778024390 * height;

    p12.resize(2);
    p12[0] = 0.155596 * length;
    p12[1] = 0.778024390 * height;

    p13.resize(2);
    p13[0] = 0.183596 * length;
    p13[1] = 0.778024390 * height;

    p14.resize(2);
    p14[0] = 0.211596 * length;
    p14[1] = 0.778024390 * height;

    p15.resize(2);
    p15[0] = 0.285123967 * length;
    p15[1] = 0.625 * height;

    p16.resize(2);
    p16[0] = 0.351239669 * length;
    p16[1] = 0.625 * height;

    p18.resize(2);
    p18[0] = Centre_x;
    p18[1] = Centre_y + A;

    p33.resize(2);
    p33[0] = Centre_x;
    p33[1] = Centre_y - A;

    p35.resize(2);
    p35[0] = 0.285123967 * length;
    p35[1] = 0.350609756 * height;

    p36.resize(2);
    p36[0] = 0.351239669 * length;
    p36[1] = 0.350609756 * height;

    p37.resize(2);
    p37[0] = 0.127596 * length;
    p37[1] = 0.197585366 * height;

    p38.resize(2);
    p38[0] = 0.155596 * length;
    p38[1] = 0.197585366 * height;

    p39.resize(2);
    p39[0] = 0.183596 * length;
    p39[1] = 0.197585366 * height;

    p40.resize(2);
    p40[0] = 0.211596 * length;
    p40[1] = 0.197585366 * height;

    p41.resize(2);
    p41[0] = 0.0;
    p41[1] = 0.;

    p42.resize(2);
    p42[0] = Centre_x;
    p42[1] = 0.;

    p43.resize(2);
    p43[0] = 0.155596 * length;
    p43[1] = 0.;

    p44.resize(2);
    p44[0] = 0.183596 * length;
    p44[1] = 0.;

    p45.resize(2);
    p45[0] = 0.239596 * length;
    p45[1] = 0.;

    p46.resize(2);
    p46[0] = 0.285123967 * length;
    p46[1] = 0.;

    p47.resize(2);
    p47[0] = 0.433884298 * length;
    p47[1] = 0.;

    p48.resize(2);
    p48[0] = 0.578512397 * length;
    p48[1] = 0.;

    p49.resize(2);
    p49[0] = 0.789256198 * length;
    p49[1] = 0.;

    p50.resize(2);
    p50[0] = length;
    p50[1] = 0.;

    // Allocate storage for variable points
    p21.resize(2);
    p22.resize(2);
    p23.resize(2);
    p24.resize(2);
    p25.resize(2);
    p27.resize(2);
    p28.resize(2);
    p29.resize(2);
    p30.resize(2);
    p31.resize(2);

    // There are 31 macro elements
    Macro_element_pt.resize(31);

    // Build the 2D macro elements
    for (unsigned i = 0; i < 31; i++)
    {
      Macro_element_pt[i] = new QMacroElement<2>(this, i);
    }

  } // end of constructor

  //============================================================================
  /// Parametrisation of macro element boundaries: f(s) is the position
  /// vector to macro-element m's boundary in the specified direction [N/S/E/W]
  /// at the specfied discrete time level (time=0: present; time>0: previous)
  //============================================================================
  inline void CylinderWithFlagDomain::macro_element_boundary(
    const unsigned& time,
    const unsigned& m,
    const unsigned& direction,
    const Vector<double>& s,
    Vector<double>& f)
  {
    // Use Quadtree names for directions
    using namespace QuadTreeNames;

#ifdef WARN_ABOUT_SUBTLY_CHANGED_OOMPH_INTERFACES
    // Warn about time argument being moved to the front
    OomphLibWarning(
      "Order of function arguments has changed between versions 0.8 and 0.85",
      "CylinderWithFlagDomain::macro_element_boundary(...)",
      OOMPH_EXCEPTION_LOCATION);
#endif

    // Lagrangian coordinate along surface of cylinder
    Vector<double> xi(1);

    // Point on circle
    Vector<double> point_on_circle(2);

    // Lagrangian coordinates on the flag
    Vector<double> zeta(1);

    // Definition of the points that depend on the shape of the flags
    zeta[0] = 1. / 5. * Lx;
    Top_flag_pt->position(time, zeta, p21);

    zeta[0] = 2. / 5. * Lx;
    Top_flag_pt->position(time, zeta, p22);

    zeta[0] = 3. / 5. * Lx;
    Top_flag_pt->position(time, zeta, p23);

    zeta[0] = 4. / 5. * Lx;
    Top_flag_pt->position(time, zeta, p24);

    zeta[0] = Ly / 2.;
    Tip_flag_pt->position(time, zeta, p25);

    zeta[0] = 1. / 5. * Lx;
    Bottom_flag_pt->position(time, zeta, p27);

    zeta[0] = 2. / 5. * Lx;
    Bottom_flag_pt->position(time, zeta, p28);

    zeta[0] = 3. / 5. * Lx;
    Bottom_flag_pt->position(time, zeta, p29);

    zeta[0] = 4. / 5. * Lx;
    Bottom_flag_pt->position(time, zeta, p30);

    zeta[0] = -Ly / 2.;
    Tip_flag_pt->position(time, zeta, p31);

    std::ostringstream error_message;

    // Switch on the macro element
    switch (m)
    {
        // Macro element 0, is is immediately left of the cylinder
      case 0:

        switch (direction)
        {
          case N:
            xi[0] = 3.0 * atan(1.0);
            Cylinder_pt->position(time, xi, point_on_circle);
            linear_interpolate(p1, point_on_circle, s[0], f);
            break;

          case S:
            xi[0] = -3.0 * atan(1.0);
            Cylinder_pt->position(time, xi, point_on_circle);
            linear_interpolate(p41, point_on_circle, s[0], f);
            break;

          case W:
            linear_interpolate(p41, p1, s[0], f);
            break;

          case E:
            xi[0] = 5.0 * atan(1.0) - 2.0 * atan(1.0) * 0.5 * (1.0 + s[0]);
            Cylinder_pt->position(time, xi, f);
            break;

          default:
            error_message << "Direction is incorrect: " << direction
                          << std::endl;
            throw OomphLibError(error_message.str(),
                                OOMPH_CURRENT_FUNCTION,
                                OOMPH_EXCEPTION_LOCATION);
        }

        break;

        // Macro element 1, is immediately above the cylinder
      case 1:

        switch (direction)
        {
          case N:
            linear_interpolate(p1, p2, s[0], f);
            break;

          case S:
            xi[0] = 3.0 * atan(1.0) - atan(1.0) * 0.5 * (1.0 + s[0]);
            Cylinder_pt->position(time, xi, f);
            break;

          case W:
            xi[0] = 3.0 * atan(1.0);
            Cylinder_pt->position(time, xi, point_on_circle);
            linear_interpolate(point_on_circle, p1, s[0], f);
            break;

          case E:
            linear_interpolate(p18, p2, s[0], f);
            break;

          default:
            error_message << "Direction is incorrect: " << direction
                          << std::endl;
            throw OomphLibError(error_message.str(),
                                OOMPH_CURRENT_FUNCTION,
                                OOMPH_EXCEPTION_LOCATION);
        }

        break;

        // Macro element 2, is immediately right of the cylinder
      case 2:

        switch (direction)
        {
          case N:
            linear_interpolate(p2, p11, s[0], f);
            break;

          case S:
            xi[0] = 2.0 * atan(1.0) - atan(1.0) * 0.5 * (1.0 + s[0]);
            Cylinder_pt->position(time, xi, f);
            break;

          case W:
            linear_interpolate(p18, p2, s[0], f);
            break;

          case E:
            xi[0] = atan(1.0);
            Cylinder_pt->position(time, xi, point_on_circle);
            linear_interpolate(point_on_circle, p11, s[0], f);
            break;

          default:
            error_message << "Direction is incorrect: " << direction
                          << std::endl;
            throw OomphLibError(error_message.str(),
                                OOMPH_CURRENT_FUNCTION,
                                OOMPH_EXCEPTION_LOCATION);
        }

        break;

        // Macro element 3, is immediately below cylinder
      case 3:

        switch (direction)
        {
          case N:
            xi[0] = atan(1.0);
            Cylinder_pt->position(time, xi, point_on_circle);
            linear_interpolate(point_on_circle, p11, s[0], f);
            break;

          case S:
            xi[0] = (1. + s[0]) / 2. * 1. / 5. * Lx;
            Top_flag_pt->position(time, xi, f);
            break;

          case W:
            xi[0] = asin(Ly / A / 2.) +
                    (atan(1.0) - asin(Ly / A / 2.)) * 0.5 * (1.0 + s[0]);
            Cylinder_pt->position(time, xi, f);
            break;

          case E:
            linear_interpolate(p21, p11, s[0], f);
            break;

          default:
            error_message << "Direction is incorrect: " << direction
                          << std::endl;
            throw OomphLibError(error_message.str(),
                                OOMPH_CURRENT_FUNCTION,
                                OOMPH_EXCEPTION_LOCATION);
        }

        break;

        // Macro element 4, is right hand block 1
      case 4:

        switch (direction)
        {
          case N:
            xi[0] = (1. + s[0]) / 2. * 1. / 5. * Lx;
            Bottom_flag_pt->position(time, xi, f);
            break;

          case S:
            xi[0] = -atan(1.0);
            Cylinder_pt->position(time, xi, point_on_circle);
            linear_interpolate(point_on_circle, p37, s[0], f);
            break;

          case W:
            xi[0] =
              -atan(1.0) + (atan(1.0) - asin(Ly / A / 2.)) * 0.5 * (1.0 + s[0]);
            Cylinder_pt->position(time, xi, f);
            break;

          case E:
            linear_interpolate(p37, p27, s[0], f);
            break;

          default:
            error_message << "Direction is incorrect: " << direction
                          << std::endl;
            throw OomphLibError(error_message.str(),
                                OOMPH_CURRENT_FUNCTION,
                                OOMPH_EXCEPTION_LOCATION);
        }

        break;

        // Macro element 5, is right hand block 2
      case 5:

        switch (direction)
        {
          case N:
            xi[0] = 6 * atan(1.0) + atan(1.0) * 0.5 * (1.0 + s[0]);
            Cylinder_pt->position(time, xi, f);
            break;

          case S:
            linear_interpolate(p42, p37, s[0], f);
            break;

          case W:
            linear_interpolate(p42, p33, s[0], f);
            break;

          case E:
            xi[0] = -atan(1.0);
            Cylinder_pt->position(time, xi, point_on_circle);
            linear_interpolate(p37, point_on_circle, s[0], f);
            break;

          default:
            error_message << "Direction is incorrect: " << direction
                          << std::endl;
            throw OomphLibError(error_message.str(),
                                OOMPH_CURRENT_FUNCTION,
                                OOMPH_EXCEPTION_LOCATION);
        }

        break;

        // Macro element 6, is right hand block 3
      case 6:

        switch (direction)
        {
          case N:
            xi[0] = 5.0 * atan(1.0) + atan(1.0) * 0.5 * (1.0 + s[0]);
            Cylinder_pt->position(time, xi, f);
            break;

          case S:
            linear_interpolate(p41, p42, s[0], f);
            break;

          case W:
            xi[0] = 5.0 * atan(1.0);
            Cylinder_pt->position(time, xi, point_on_circle);
            linear_interpolate(p41, point_on_circle, s[0], f);
            break;

          case E:
            linear_interpolate(p42, p33, s[0], f);
            break;

          default:
            error_message << "Direction is incorrect: " << direction
                          << std::endl;
            throw OomphLibError(error_message.str(),
                                OOMPH_CURRENT_FUNCTION,
                                OOMPH_EXCEPTION_LOCATION);
        }

        break;

        // Macro element 7, is right hand block 4
      case 7:

        switch (direction)
        {
          case N:
            linear_interpolate(p2, p3, s[0], f);
            break;

          case S:
            linear_interpolate(p11, p12, s[0], f);
            break;

          case W:
            linear_interpolate(p11, p2, s[0], f);
            break;

          case E:
            linear_interpolate(p12, p3, s[0], f);
            break;

          default:
            error_message << "Direction is incorrect: " << direction
                          << std::endl;
            throw OomphLibError(error_message.str(),
                                OOMPH_CURRENT_FUNCTION,
                                OOMPH_EXCEPTION_LOCATION);
        }

        break;

      case 8:

        switch (direction)
        {
          case N:
            linear_interpolate(p11, p12, s[0], f);
            break;

          case S:
            xi[0] = 1. / 5. * Lx + (1. + s[0]) / 2. * 1. / 5. * Lx;
            Top_flag_pt->position(time, xi, f);
            break;

          case W:
            linear_interpolate(p21, p11, s[0], f);
            break;

          case E:
            linear_interpolate(p22, p12, s[0], f);
            break;

          default:
            error_message << "Direction is incorrect: " << direction
                          << std::endl;
            throw OomphLibError(error_message.str(),
                                OOMPH_CURRENT_FUNCTION,
                                OOMPH_EXCEPTION_LOCATION);
        }

        break;
      case 9:

        switch (direction)
        {
          case N:
            xi[0] = 1. / 5. * Lx + (1. + s[0]) / 2. * 1. / 5. * Lx;
            Bottom_flag_pt->position(time, xi, f);
            break;

          case S:
            linear_interpolate(p37, p38, s[0], f);
            break;

          case W:
            linear_interpolate(p37, p27, s[0], f);
            break;

          case E:
            linear_interpolate(p38, p28, s[0], f);
            break;

          default:
            error_message << "Direction is incorrect: " << direction
                          << std::endl;
            throw OomphLibError(error_message.str(),
                                OOMPH_CURRENT_FUNCTION,
                                OOMPH_EXCEPTION_LOCATION);
        }

        break;

      case 10:

        switch (direction)
        {
          case N:
            linear_interpolate(p37, p38, s[0], f);
            break;

          case S:
            linear_interpolate(p42, p43, s[0], f);
            break;

          case W:
            linear_interpolate(p42, p37, s[0], f);
            break;

          case E:
            linear_interpolate(p43, p38, s[0], f);
            break;

          default:
            error_message << "Direction is incorrect: " << direction
                          << std::endl;
            throw OomphLibError(error_message.str(),
                                OOMPH_CURRENT_FUNCTION,
                                OOMPH_EXCEPTION_LOCATION);
        }

        break;
      case 11:

        switch (direction)
        {
          case N:
            linear_interpolate(p3, p4, s[0], f);
            break;

          case S:
            linear_interpolate(p12, p13, s[0], f);
            break;

          case W:
            linear_interpolate(p12, p3, s[0], f);
            break;

          case E:
            linear_interpolate(p13, p4, s[0], f);
            break;

          default:
            error_message << "Direction is incorrect: " << direction
                          << std::endl;
            throw OomphLibError(error_message.str(),
                                OOMPH_CURRENT_FUNCTION,
                                OOMPH_EXCEPTION_LOCATION);
        }

        break;

      case 12:

        switch (direction)
        {
          case N:
            linear_interpolate(p12, p13, s[0], f);
            break;

          case S:
            //    linear_interpolate(p22,p23,s[0],f);
            xi[0] = 2. / 5. * Lx + (1. + s[0]) / 2. * 1. / 5. * Lx;
            Top_flag_pt->position(time, xi, f);
            break;

          case W:
            linear_interpolate(p22, p12, s[0], f);
            break;

          case E:
            linear_interpolate(p23, p13, s[0], f);
            break;

          default:
            error_message << "Direction is incorrect: " << direction
                          << std::endl;
            throw OomphLibError(error_message.str(),
                                OOMPH_CURRENT_FUNCTION,
                                OOMPH_EXCEPTION_LOCATION);
        }

        break;

      case 13:

        switch (direction)
        {
          case N:
            xi[0] = 2. / 5. * Lx + (1. + s[0]) / 2. * 1. / 5. * Lx;
            Bottom_flag_pt->position(time, xi, f);
            break;

          case S:
            linear_interpolate(p38, p39, s[0], f);
            break;

          case W:
            linear_interpolate(p38, p28, s[0], f);
            break;

          case E:
            linear_interpolate(p39, p29, s[0], f);
            break;

          default:
            error_message << "Direction is incorrect: " << direction
                          << std::endl;
            throw OomphLibError(error_message.str(),
                                OOMPH_CURRENT_FUNCTION,
                                OOMPH_EXCEPTION_LOCATION);
        }

        break;

      case 14:

        switch (direction)
        {
          case N:
            linear_interpolate(p38, p39, s[0], f);
            break;

          case S:
            linear_interpolate(p43, p44, s[0], f);
            break;

          case W:
            linear_interpolate(p43, p38, s[0], f);
            break;

          case E:
            linear_interpolate(p44, p39, s[0], f);
            break;

          default:
            error_message << "Direction is incorrect: " << direction
                          << std::endl;
            throw OomphLibError(error_message.str(),
                                OOMPH_CURRENT_FUNCTION,
                                OOMPH_EXCEPTION_LOCATION);
        }

        break;

      case 15:

        switch (direction)
        {
          case N:
            linear_interpolate(p4, p5, s[0], f);
            break;

          case S:
            linear_interpolate(p13, p14, s[0], f);
            break;

          case W:
            linear_interpolate(p13, p4, s[0], f);
            break;

          case E:
            linear_interpolate(p14, p5, s[0], f);
            break;

          default:
            error_message << "Direction is incorrect: " << direction
                          << std::endl;
            throw OomphLibError(error_message.str(),
                                OOMPH_CURRENT_FUNCTION,
                                OOMPH_EXCEPTION_LOCATION);
        }

        break;

      case 16:

        switch (direction)
        {
          case N:
            linear_interpolate(p13, p14, s[0], f);
            break;

          case S:
            xi[0] = 3. / 5. * Lx + (1. + s[0]) / 2. * 1. / 5. * Lx;
            Top_flag_pt->position(time, xi, f);
            break;

          case W:
            linear_interpolate(p23, p13, s[0], f);
            break;

          case E:
            linear_interpolate(p24, p14, s[0], f);
            break;

          default:
            error_message << "Direction is incorrect: " << direction
                          << std::endl;
            throw OomphLibError(error_message.str(),
                                OOMPH_CURRENT_FUNCTION,
                                OOMPH_EXCEPTION_LOCATION);
        }

        break;

      case 17:

        switch (direction)
        {
          case N:
            xi[0] = 3. / 5. * Lx + (1. + s[0]) / 2. * 1. / 5. * Lx;
            Bottom_flag_pt->position(time, xi, f);
            break;

          case S:
            linear_interpolate(p39, p40, s[0], f);
            break;

          case W:
            linear_interpolate(p39, p29, s[0], f);
            break;

          case E:
            linear_interpolate(p40, p30, s[0], f);
            break;

          default:
            error_message << "Direction is incorrect: " << direction
                          << std::endl;
            throw OomphLibError(error_message.str(),
                                OOMPH_CURRENT_FUNCTION,
                                OOMPH_EXCEPTION_LOCATION);
        }

        break;

      case 18:

        switch (direction)
        {
          case N:
            linear_interpolate(p39, p40, s[0], f);
            break;

          case S:
            linear_interpolate(p44, p45, s[0], f);
            break;

          case W:
            linear_interpolate(p44, p39, s[0], f);
            break;

          case E:
            linear_interpolate(p45, p40, s[0], f);
            break;

          default:
            error_message << "Direction is incorrect: " << direction
                          << std::endl;
            throw OomphLibError(error_message.str(),
                                OOMPH_CURRENT_FUNCTION,
                                OOMPH_EXCEPTION_LOCATION);
        }

        break;

      case 19:

        switch (direction)
        {
          case N:
            linear_interpolate(p14, p5, s[0], f);
            break;

          case S:
            xi[0] = 4. / 5. * Lx + (1. + s[0]) / 2. * 1. / 5. * Lx;
            Top_flag_pt->position(time, xi, f);
            break;

          case W:
            linear_interpolate(p24, p14, s[0], f);
            break;

          case E:
            linear_interpolate(p25, p5, s[0], f);
            break;

          default:
            error_message << "Direction is incorrect: " << direction
                          << std::endl;
            throw OomphLibError(error_message.str(),
                                OOMPH_CURRENT_FUNCTION,
                                OOMPH_EXCEPTION_LOCATION);
        }

        break;

      case 20:

        switch (direction)
        {
          case N:
            xi[0] = 4. / 5. * Lx + (1. + s[0]) / 2. * 1. / 5. * Lx;
            Bottom_flag_pt->position(time, xi, f);
            break;

          case S:
            linear_interpolate(p40, p45, s[0], f);
            break;

          case W:
            linear_interpolate(p40, p30, s[0], f);
            break;

          case E:
            linear_interpolate(p45, p31, s[0], f);
            break;

          default:
            error_message << "Direction is incorrect: " << direction
                          << std::endl;
            throw OomphLibError(error_message.str(),
                                OOMPH_CURRENT_FUNCTION,
                                OOMPH_EXCEPTION_LOCATION);
        }

        break;

      case 21:

        switch (direction)
        {
          case N:
            linear_interpolate(p5, p6, s[0], f);
            break;

          case S:
            linear_interpolate(p25, p15, s[0], f);
            break;

          case W:
            linear_interpolate(p25, p5, s[0], f);
            break;

          case E:
            linear_interpolate(p15, p6, s[0], f);
            break;

          default:
            error_message << "Direction is incorrect: " << direction
                          << std::endl;
            throw OomphLibError(error_message.str(),
                                OOMPH_CURRENT_FUNCTION,
                                OOMPH_EXCEPTION_LOCATION);
        }

        break;

      case 22:

        switch (direction)
        {
          case N:
            linear_interpolate(p25, p15, s[0], f);
            break;

          case S:
            linear_interpolate(p31, p35, s[0], f);
            break;

          case W:
            xi[0] = s[0] * Ly / 2.;
            Tip_flag_pt->position(time, xi, f);
            break;

          case E:
            linear_interpolate(p35, p15, s[0], f);
            break;

          default:
            error_message << "Direction is incorrect: " << direction
                          << std::endl;
            throw OomphLibError(error_message.str(),
                                OOMPH_CURRENT_FUNCTION,
                                OOMPH_EXCEPTION_LOCATION);
        }

        break;

      case 23:

        switch (direction)
        {
          case N:
            linear_interpolate(p31, p35, s[0], f);
            break;

          case S:
            linear_interpolate(p45, p46, s[0], f);
            break;

          case W:
            linear_interpolate(p45, p31, s[0], f);
            break;

          case E:
            linear_interpolate(p46, p35, s[0], f);
            break;

          default:
            error_message << "Direction is incorrect: " << direction
                          << std::endl;
            throw OomphLibError(error_message.str(),
                                OOMPH_CURRENT_FUNCTION,
                                OOMPH_EXCEPTION_LOCATION);
        }

        break;

      case 24:

        switch (direction)
        {
          case N:
            linear_interpolate(p6, p7, s[0], f);
            break;

          case S:
            linear_interpolate(p15, p16, s[0], f);
            break;

          case W:
            linear_interpolate(p15, p6, s[0], f);
            break;

          case E:
            linear_interpolate(p16, p7, s[0], f);
            break;

          default:
            error_message << "Direction is incorrect: " << direction
                          << std::endl;
            throw OomphLibError(error_message.str(),
                                OOMPH_CURRENT_FUNCTION,
                                OOMPH_EXCEPTION_LOCATION);
        }

        break;

      case 25:

        switch (direction)
        {
          case N:
            linear_interpolate(p15, p16, s[0], f);
            break;

          case S:
            linear_interpolate(p35, p36, s[0], f);
            break;

          case W:
            linear_interpolate(p35, p15, s[0], f);
            break;

          case E:
            linear_interpolate(p36, p16, s[0], f);
            break;

          default:
            error_message << "Direction is incorrect: " << direction
                          << std::endl;
            throw OomphLibError(error_message.str(),
                                OOMPH_CURRENT_FUNCTION,
                                OOMPH_EXCEPTION_LOCATION);
        }

        break;

      case 26:

        switch (direction)
        {
          case N:
            linear_interpolate(p35, p36, s[0], f);
            break;

          case S:
            linear_interpolate(p46, p47, s[0], f);
            break;

          case W:
            linear_interpolate(p46, p35, s[0], f);
            break;

          case E:
            linear_interpolate(p47, p36, s[0], f);
            break;

          default:
            error_message << "Direction is incorrect: " << direction
                          << std::endl;
            throw OomphLibError(error_message.str(),
                                OOMPH_CURRENT_FUNCTION,
                                OOMPH_EXCEPTION_LOCATION);
        }

        break;

      case 27:

        switch (direction)
        {
          case N:
            linear_interpolate(p16, p7, s[0], f);
            break;

          case S:
            linear_interpolate(p36, p47, s[0], f);
            break;

          case W:
            linear_interpolate(p36, p16, s[0], f);
            break;

          case E:
            linear_interpolate(p47, p7, s[0], f);
            break;

          default:
            error_message << "Direction is incorrect: " << direction
                          << std::endl;
            throw OomphLibError(error_message.str(),
                                OOMPH_CURRENT_FUNCTION,
                                OOMPH_EXCEPTION_LOCATION);
        }

        break;

      case 28:

        switch (direction)
        {
          case N:
            linear_interpolate(p7, p8, s[0], f);
            break;

          case S:
            linear_interpolate(p47, p48, s[0], f);
            break;

          case W:
            linear_interpolate(p47, p7, s[0], f);
            break;

          case E:
            linear_interpolate(p48, p8, s[0], f);
            break;

          default:
            error_message << "Direction is incorrect: " << direction
                          << std::endl;
            throw OomphLibError(error_message.str(),
                                OOMPH_CURRENT_FUNCTION,
                                OOMPH_EXCEPTION_LOCATION);
        }

        break;

      case 29:

        switch (direction)
        {
          case N:
            linear_interpolate(p8, p9, s[0], f);
            break;

          case S:
            linear_interpolate(p48, p49, s[0], f);
            break;

          case W:
            linear_interpolate(p48, p8, s[0], f);
            break;

          case E:
            linear_interpolate(p49, p9, s[0], f);
            break;

          default:
            error_message << "Direction is incorrect: " << direction
                          << std::endl;
            throw OomphLibError(error_message.str(),
                                OOMPH_CURRENT_FUNCTION,
                                OOMPH_EXCEPTION_LOCATION);
        }

        break;

      case 30:

        switch (direction)
        {
          case N:
            linear_interpolate(p9, p10, s[0], f);
            break;

          case S:
            linear_interpolate(p49, p50, s[0], f);
            break;

          case W:
            linear_interpolate(p49, p9, s[0], f);
            break;

          case E:
            linear_interpolate(p50, p10, s[0], f);
            break;

          default:
            error_message << "Direction is incorrect: " << direction
                          << std::endl;
            throw OomphLibError(error_message.str(),
                                OOMPH_CURRENT_FUNCTION,
                                OOMPH_EXCEPTION_LOCATION);
        }

        break;

      default:

        error_message << "Wrong macro element number" << m << std::endl;
        throw OomphLibError(error_message.str(),
                            OOMPH_CURRENT_FUNCTION,
                            OOMPH_EXCEPTION_LOCATION);
    }

  } // end of macro element boundary
=======
    {
      for (unsigned i = 0; i < 2; i++)
      {
        f[i] = left[i] + (right[i] - left[i]) * 0.5 * (s + 1.0);
      }
    }

    // Helper points
    Vector<double> p1;
    Vector<double> p2;
    Vector<double> p3;
    Vector<double> p4;
    Vector<double> p5;
    Vector<double> p6;
    Vector<double> p7;
    Vector<double> p8;
    Vector<double> p9;
    Vector<double> p10;
    Vector<double> p11;
    Vector<double> p12;
    Vector<double> p13;
    Vector<double> p14;
    Vector<double> p15;
    Vector<double> p16;
    Vector<double> p17;
    Vector<double> p18;
    Vector<double> p19;
    Vector<double> p20;
    Vector<double> p21;
    Vector<double> p22;
    Vector<double> p23;
    Vector<double> p24;
    Vector<double> p25;
    Vector<double> p26;
    Vector<double> p27;
    Vector<double> p28;
    Vector<double> p29;
    Vector<double> p30;
    Vector<double> p31;
    Vector<double> p32;
    Vector<double> p33;
    Vector<double> p34;
    Vector<double> p35;
    Vector<double> p36;
    Vector<double> p37;
    Vector<double> p38;
    Vector<double> p39;
    Vector<double> p40;
    Vector<double> p41;
    Vector<double> p42;
    Vector<double> p43;
    Vector<double> p44;
    Vector<double> p45;
    Vector<double> p46;
    Vector<double> p47;
    Vector<double> p48;
    Vector<double> p49;
    Vector<double> p50;


    /// Pointer to geometric object that represents the central cylinder
    Circle* Cylinder_pt;

    /// Pointer to geometric object that represents the top of the flag
    GeomObject* Top_flag_pt;

    /// Pointer to geometric object that represents the bottom of the flag
    GeomObject* Bottom_flag_pt;

    /// Pointer to geometric object that represents the tip of the flag
    GeomObject* Tip_flag_pt;

    // Length of the flag
    double Lx;

    // Thickness of the flag
    double Ly;

    // Centre of the cylinder : x coordinate
    double Centre_x;

    // Centre of the cylinder : y coordinate
    double Centre_y;

    // Radius of the cylinder
    double A;


  }; // end of domain

>>>>>>> fb5f6804
} // namespace oomph

#endif<|MERGE_RESOLUTION|>--- conflicted
+++ resolved
@@ -54,7 +54,6 @@
                            const double& centre_x,
                            const double& centre_y,
                            const double& a);
-<<<<<<< HEAD
 
     /// \short Destructor: Emtpy because clean up happens in base class
     /// as a service to the user!
@@ -91,46 +90,6 @@
       return Tip_flag_pt;
     }
 
-=======
-
-
-    /// \short Destructor: Emtpy because clean up happens in base class
-    /// as a service to the user!
-    ~CylinderWithFlagDomain() {}
-
-
-    /// \short Parametrisation of macro element boundaries: f(s) is the position
-    /// vector to macro-element m's boundary in the specified direction
-    /// [N/S/E/W] at the specfied discrete time level (time=0: present; time>0:
-    /// previous)
-    void macro_element_boundary(const unsigned& time,
-                                const unsigned& m,
-                                const unsigned& direction,
-                                const Vector<double>& s,
-                                Vector<double>& f);
-
-    /// \short Access fct to GeomObject (of type Circle)
-    /// that represents the cylinder
-    Circle* cylinder_pt()
-    {
-      return Cylinder_pt;
-    }
-
-    /// \short Access fct to GeomObjects for top, bottom and tip
-    GeomObject*& bottom_flag_pt()
-    {
-      return Bottom_flag_pt;
-    }
-    GeomObject*& top_flag_pt()
-    {
-      return Top_flag_pt;
-    }
-    GeomObject*& tip_flag_pt()
-    {
-      return Tip_flag_pt;
-    }
-
->>>>>>> fb5f6804
   private:
     /// \short Helper function to interpolate linearly between the
     /// "right" and "left" points; \f$ s \in [-1,1] \f$
@@ -138,7 +97,6 @@
                             const Vector<double>& right,
                             const double& s,
                             Vector<double>& f)
-<<<<<<< HEAD
     {
       for (unsigned i = 0; i < 2; i++)
       {
@@ -244,16 +202,16 @@
     const double& flag_height,
     const double& centre_x,
     const double& centre_y,
-    const double& a) :
-    Cylinder_pt(cylinder_pt),
-    Top_flag_pt(top_flag_pt),
-    Bottom_flag_pt(bottom_flag_pt),
-    Tip_flag_pt(tip_flag_pt),
-    Lx(flag_length),
-    Ly(flag_height),
-    Centre_x(centre_x),
-    Centre_y(centre_y),
-    A(a)
+    const double& a)
+    : Cylinder_pt(cylinder_pt),
+      Top_flag_pt(top_flag_pt),
+      Bottom_flag_pt(bottom_flag_pt),
+      Tip_flag_pt(tip_flag_pt),
+      Lx(flag_length),
+      Ly(flag_height),
+      Centre_x(centre_x),
+      Centre_y(centre_y),
+      A(a)
   {
     // Vertices of rectangle
     // Those are points of references of the domain
@@ -1467,98 +1425,6 @@
     }
 
   } // end of macro element boundary
-=======
-    {
-      for (unsigned i = 0; i < 2; i++)
-      {
-        f[i] = left[i] + (right[i] - left[i]) * 0.5 * (s + 1.0);
-      }
-    }
-
-    // Helper points
-    Vector<double> p1;
-    Vector<double> p2;
-    Vector<double> p3;
-    Vector<double> p4;
-    Vector<double> p5;
-    Vector<double> p6;
-    Vector<double> p7;
-    Vector<double> p8;
-    Vector<double> p9;
-    Vector<double> p10;
-    Vector<double> p11;
-    Vector<double> p12;
-    Vector<double> p13;
-    Vector<double> p14;
-    Vector<double> p15;
-    Vector<double> p16;
-    Vector<double> p17;
-    Vector<double> p18;
-    Vector<double> p19;
-    Vector<double> p20;
-    Vector<double> p21;
-    Vector<double> p22;
-    Vector<double> p23;
-    Vector<double> p24;
-    Vector<double> p25;
-    Vector<double> p26;
-    Vector<double> p27;
-    Vector<double> p28;
-    Vector<double> p29;
-    Vector<double> p30;
-    Vector<double> p31;
-    Vector<double> p32;
-    Vector<double> p33;
-    Vector<double> p34;
-    Vector<double> p35;
-    Vector<double> p36;
-    Vector<double> p37;
-    Vector<double> p38;
-    Vector<double> p39;
-    Vector<double> p40;
-    Vector<double> p41;
-    Vector<double> p42;
-    Vector<double> p43;
-    Vector<double> p44;
-    Vector<double> p45;
-    Vector<double> p46;
-    Vector<double> p47;
-    Vector<double> p48;
-    Vector<double> p49;
-    Vector<double> p50;
-
-
-    /// Pointer to geometric object that represents the central cylinder
-    Circle* Cylinder_pt;
-
-    /// Pointer to geometric object that represents the top of the flag
-    GeomObject* Top_flag_pt;
-
-    /// Pointer to geometric object that represents the bottom of the flag
-    GeomObject* Bottom_flag_pt;
-
-    /// Pointer to geometric object that represents the tip of the flag
-    GeomObject* Tip_flag_pt;
-
-    // Length of the flag
-    double Lx;
-
-    // Thickness of the flag
-    double Ly;
-
-    // Centre of the cylinder : x coordinate
-    double Centre_x;
-
-    // Centre of the cylinder : y coordinate
-    double Centre_y;
-
-    // Radius of the cylinder
-    double A;
-
-
-  }; // end of domain
-
->>>>>>> fb5f6804
 } // namespace oomph
 
 #endif