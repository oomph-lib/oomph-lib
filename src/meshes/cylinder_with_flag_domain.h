--- conflicted
+++ resolved
@@ -55,13 +55,6 @@
                            const double& centre_y,
                            const double& a);
 
-<<<<<<< HEAD
-    /// \short Destructor: Emtpy because clean up happens in base class
-    /// as a service to the user!
-    ~CylinderWithFlagDomain() {}
-
-    /// \short Parametrisation of macro element boundaries: f(s) is the position
-=======
 
     /// Destructor: Emtpy because clean up happens in base class
     /// as a service to the user!
@@ -69,7 +62,6 @@
 
 
     /// Parametrisation of macro element boundaries: f(s) is the position
->>>>>>> 463b95ea
     /// vector to macro-element m's boundary in the specified direction
     /// [N/S/E/W] at the specfied discrete time level (time=0: present; time>0:
     /// previous)
