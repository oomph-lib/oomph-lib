--- conflicted
+++ resolved
@@ -107,7 +107,6 @@
     {
       return Lleft;
     }
-<<<<<<< HEAD
 
     /// Length of domain to the right of leaflet
     double lright()
@@ -245,6 +244,7 @@
                           const Vector<double>& zeta,
                           Vector<double>& r);
 
+
     /// Length of the domain to the right of the leaflet
     double Lright;
 
@@ -276,6 +276,7 @@
     /// Pointer to leaflet
     GeomObject* Leaflet_pt;
   };
+
 
   //===================================================================
   /// Parametrisation of macro element boundaries
@@ -301,202 +302,6 @@
     // Beware : iline starts on zero
     unsigned iline = int(floor(double(imacro) / double(Nleft + Nright)));
     unsigned icol = imacro % (Nright + Nleft);
-=======
-
-    /// Length of domain to the right of leaflet
-    double lright()
-    {
-      return Lright;
-    }
-
-    /// Pointer to the wall
-    GeomObject*& leaflet_pt()
-    {
-      return Leaflet_pt;
-    };
-
-    /// Parametrisation of macro element boundaries
-    void macro_element_boundary(const unsigned& t,
-                                const unsigned& imacro,
-                                const unsigned& idirect,
-                                const Vector<double>& zeta,
-                                Vector<double>& r);
-
-  protected:
-    /// Helper function
-    void macro_bound_I_N(const unsigned& t,
-                         const Vector<double>& zeta,
-                         Vector<double>& r,
-                         const unsigned& i,
-                         const unsigned& j);
-
-    /// Helper function
-    void macro_bound_I_S(const unsigned& t,
-                         const Vector<double>& zeta,
-                         Vector<double>& r,
-                         const unsigned& i,
-                         const unsigned& j);
-
-    /// Helper function
-    void macro_bound_I_W(const unsigned& t,
-                         const Vector<double>& zeta,
-                         Vector<double>& r,
-                         const unsigned& i,
-                         const unsigned& j);
-
-    /// Helper function
-    void macro_bound_I_E(const unsigned& t,
-                         const Vector<double>& zeta,
-                         Vector<double>& r,
-                         const unsigned& i,
-                         const unsigned& j);
-
-    /// Helper function
-    void macro_bound_II_N(const unsigned& t,
-                          const Vector<double>& zeta,
-                          Vector<double>& r,
-                          const unsigned& i,
-                          const unsigned& j);
-
-    /// Helper function
-    void macro_bound_II_S(const unsigned& t,
-                          const Vector<double>& zeta,
-                          Vector<double>& r,
-                          const unsigned& i,
-                          const unsigned& j);
-
-    /// Helper function
-    void macro_bound_II_W(const unsigned& t,
-                          const Vector<double>& zeta,
-                          Vector<double>& r,
-                          const unsigned& i,
-                          const unsigned& j);
-
-    /// Helper function
-    void macro_bound_II_E(const unsigned& t,
-                          const Vector<double>& zeta,
-                          Vector<double>& r,
-                          const unsigned& i,
-                          const unsigned& j);
-
-    /// Helper function
-    void macro_bound_III_N(const unsigned& t,
-                           const Vector<double>& zeta,
-                           Vector<double>& r,
-                           const unsigned& i,
-                           const unsigned& j);
-
-    /// Helper function
-    void macro_bound_III_S(const unsigned& t,
-                           const Vector<double>& zeta,
-                           Vector<double>& r,
-                           const unsigned& i,
-                           const unsigned& j);
-
-    /// Helper function
-    void macro_bound_III_W(const unsigned& t,
-                           const Vector<double>& zeta,
-                           Vector<double>& r,
-                           const unsigned& i,
-                           const unsigned& j);
-
-    /// Helper function
-    void macro_bound_III_E(const unsigned& t,
-                           const Vector<double>& zeta,
-                           Vector<double>& r,
-                           const unsigned& i,
-                           const unsigned& j);
-
-    /// Helper function
-    void macro_bound_IV_N(const unsigned& t,
-                          const Vector<double>& zeta,
-                          Vector<double>& r,
-                          const unsigned& i,
-                          const unsigned& j);
-
-    /// Helper function
-    void macro_bound_IV_S(const unsigned& t,
-                          const Vector<double>& zeta,
-                          Vector<double>& r,
-                          const unsigned& i,
-                          const unsigned& j);
-
-    /// Helper function
-    void macro_bound_IV_W(const unsigned& t,
-                          const Vector<double>& zeta,
-                          Vector<double>& r,
-                          const unsigned& i,
-                          const unsigned& j);
-
-    /// Helper function
-    void macro_bound_IV_E(const unsigned& t,
-                          const Vector<double>& zeta,
-                          Vector<double>& r,
-                          const unsigned& i,
-                          const unsigned& j);
-    /// Helper function
-    void slanted_bound_up(const unsigned& t,
-                          const Vector<double>& zeta,
-                          Vector<double>& r);
-
-
-    /// Length of the domain to the right of the leaflet
-    double Lright;
-
-    /// Length of the domain to the left of the leaflet
-    double Lleft;
-
-    /// Lagrangian coordinate at end of leaflet
-    double Hleaflet;
-
-    /// Total width of the channel
-    double Htot;
-
-    /// Number of macro element columnns to the right of the leaflet
-    unsigned Nright;
-
-    /// Number of macro element columns to the left of the leaflet
-    unsigned Nleft;
-
-    /// Number of macro element rows up to the end of the leaflet
-    unsigned Ny1;
-
-    /// Number of macro element rows above the leaflet
-    unsigned Ny2;
-
-    /// \short Center of the domain : origin of the leaflet, extracted
-    /// from GeomObject and stored for fast access.
-    double X_0;
-
-    /// Pointer to leaflet
-    GeomObject* Leaflet_pt;
-  };
-
-
-  //===================================================================
-  /// Parametrisation of macro element boundaries
-  //===================================================================
-  void ChannelWithLeafletDomain::macro_element_boundary(
-    const unsigned& t,
-    const unsigned& imacro,
-    const unsigned& idirect,
-    const Vector<double>& zeta,
-    Vector<double>& r)
-  {
-#ifdef WARN_ABOUT_SUBTLY_CHANGED_OOMPH_INTERFACES
-    // Warn about time argument being moved to the front
-    OomphLibWarning(
-      "Order of function arguments has changed between versions 0.8 and 0.85",
-      "ChannelWithLeafletDomain::macro_element_boundary(...)",
-      OOMPH_EXCEPTION_LOCATION);
-#endif
-
-    using namespace QuadTreeNames;
-
-    // Number of the line and of the colum in the whole domain
-    // Beware : iline starts on zero
-    unsigned iline = int(floor(double(imacro) / double(Nleft + Nright)));
-    unsigned icol = imacro % (Nright + Nleft);
 
     // Number of the line and of the colum in the part considered
     unsigned i, j;
@@ -594,119 +399,16 @@
       }
     }
   }
->>>>>>> fb5f6804
-
-    // Number of the line and of the colum in the part considered
-    unsigned i, j;
-
-<<<<<<< HEAD
-    // Left low part of the domain : Part I
-    //------------------------------------
-    if ((iline < Ny1) && (icol < Nleft))
-    {
-      i = iline;
-      j = icol;
-
-      switch (idirect)
-      {
-        case N:
-          macro_bound_I_N(t, zeta, r, i, j);
-          break;
-        case S:
-          macro_bound_I_S(t, zeta, r, i, j);
-          break;
-        case W:
-          macro_bound_I_W(t, zeta, r, i, j);
-          break;
-        case E:
-          macro_bound_I_E(t, zeta, r, i, j);
-          break;
-      }
-    }
-    // Right low part of the domain : Part II
-    //--------------------------------------
-    else if ((iline < Ny1) && (icol >= Nleft))
-    {
-      i = iline;
-      j = icol - Nleft;
-
-      switch (idirect)
-      {
-        case N:
-          macro_bound_II_N(t, zeta, r, i, j);
-          break;
-        case S:
-          macro_bound_II_S(t, zeta, r, i, j);
-          break;
-        case W:
-          macro_bound_II_W(t, zeta, r, i, j);
-          break;
-        case E:
-          macro_bound_II_E(t, zeta, r, i, j);
-          break;
-      }
-    }
-    // Left upper part of the domain : Part III
-    //----------------------------------------
-    else if ((iline >= Ny1) && (icol < Nleft))
-    {
-      i = iline - Ny1;
-      j = icol;
-
-      switch (idirect)
-      {
-        case N:
-          macro_bound_III_N(t, zeta, r, i, j);
-          break;
-        case S:
-          macro_bound_III_S(t, zeta, r, i, j);
-          break;
-        case W:
-          macro_bound_III_W(t, zeta, r, i, j);
-          break;
-        case E:
-          macro_bound_III_E(t, zeta, r, i, j);
-          break;
-      }
-    }
-    // Right upper part of the domain : Part IV
-    //-----------------------------------------
-    else if ((iline >= Ny1) && (icol >= Nleft))
-    {
-      i = iline - Ny1;
-      j = icol - Nleft;
-
-      switch (idirect)
-      {
-        case N:
-          macro_bound_IV_N(t, zeta, r, i, j);
-          break;
-        case S:
-          macro_bound_IV_S(t, zeta, r, i, j);
-          break;
-        case W:
-          macro_bound_IV_W(t, zeta, r, i, j);
-          break;
-        case E:
-          macro_bound_IV_E(t, zeta, r, i, j);
-          break;
-      }
-    }
-  }
+
+  // Number of the line and of the colum in the part considered
+  unsigned i, j;
 
   /////////////////////////////////////////////////////////////////////
   /////////////////////////////////////////////////////////////////////
   // Helper functions for region I (lower left region)
   /////////////////////////////////////////////////////////////////////
   /////////////////////////////////////////////////////////////////////
-=======
-  /////////////////////////////////////////////////////////////////////
-  /////////////////////////////////////////////////////////////////////
-  // Helper functions for region I (lower left region)
-  /////////////////////////////////////////////////////////////////////
-  /////////////////////////////////////////////////////////////////////
-
->>>>>>> fb5f6804
+
 
   //=====================================================================
   /// Helper function for eastern boundary in lower left region
@@ -761,75 +463,47 @@
   {
     // Find x,y on the wall corresponding to the position of the macro element
 
-<<<<<<< HEAD
-    // xi_wall varies from xi0 to xi1 on the wall
-    double xi0, xi1;
-    xi0 = double(i) * Hleaflet / double(Ny1);
-    xi1 = double(i + 1) * Hleaflet / double(Ny1);
-
-    Vector<double> xi_wall(1);
-    xi_wall[0] = xi0 + (1.0 + zeta[0]) / 2.0 * (xi1 - xi0);
-
-    Vector<double> r_wall(2);
-    Leaflet_pt->position(t, xi_wall, r_wall);
-
-    // Find x,y on a vertical line corresponding
-    // to the position of the macro element
-
-    // the vertical line goes from y0 to y1
-    double y0, y1;
-    y0 = double(i) * Hleaflet / double(Ny1);
-    y1 = double(i + 1) * Hleaflet / double(Ny1);
-
-    Vector<double> r_vert(2);
-    r_vert[0] = -Lleft + X_0;
-    r_vert[1] = y0 + (1.0 + zeta[0]) / 2.0 * (y1 - y0);
-
-    // Parameter with value 0 in -Lleft and value 1 on the wall.
-    double s = double(j) / double(Nleft);
-=======
-  //=====================================================================
-  /// Helper function for western boundary in lower left region
-  //=====================================================================
-  void ChannelWithLeafletDomain::macro_bound_I_W(const unsigned& t,
-                                                 const Vector<double>& zeta,
-                                                 Vector<double>& r,
-                                                 const unsigned& i,
-                                                 const unsigned& j)
-  {
-    // Find x,y on the wall corresponding to the position of the macro element
-
-    // xi_wall varies from xi0 to xi1 on the wall
-    double xi0, xi1;
-    xi0 = double(i) * Hleaflet / double(Ny1);
-    xi1 = double(i + 1) * Hleaflet / double(Ny1);
-
-    Vector<double> xi_wall(1);
-    xi_wall[0] = xi0 + (1.0 + zeta[0]) / 2.0 * (xi1 - xi0);
-
-    Vector<double> r_wall(2);
-    Leaflet_pt->position(t, xi_wall, r_wall);
-
-    // Find x,y on a vertical line corresponding
-    // to the position of the macro element
-
-    // the vertical line goes from y0 to y1
-    double y0, y1;
-    y0 = double(i) * Hleaflet / double(Ny1);
-    y1 = double(i + 1) * Hleaflet / double(Ny1);
-
-    Vector<double> r_vert(2);
-    r_vert[0] = -Lleft + X_0;
-    r_vert[1] = y0 + (1.0 + zeta[0]) / 2.0 * (y1 - y0);
-
-    // Parameter with value 0 in -Lleft and value 1 on the wall.
-    double s = double(j) / double(Nleft);
-
-    /// Final expression of r
-    r[0] = r_vert[0] + s * (r_wall[0] - r_vert[0]);
-    r[1] = r_vert[1] + s * (r_wall[1] - r_vert[1]);
-  }
->>>>>>> fb5f6804
+    //=====================================================================
+    /// Helper function for western boundary in lower left region
+    //=====================================================================
+    void ChannelWithLeafletDomain::macro_bound_I_W(const unsigned& t,
+                                                   const Vector<double>& zeta,
+                                                   Vector<double>& r,
+                                                   const unsigned& i,
+                                                   const unsigned& j)
+    {
+      // Find x,y on the wall corresponding to the position of the macro element
+
+      // xi_wall varies from xi0 to xi1 on the wall
+      double xi0, xi1;
+      xi0 = double(i) * Hleaflet / double(Ny1);
+      xi1 = double(i + 1) * Hleaflet / double(Ny1);
+
+      Vector<double> xi_wall(1);
+      xi_wall[0] = xi0 + (1.0 + zeta[0]) / 2.0 * (xi1 - xi0);
+
+      Vector<double> r_wall(2);
+      Leaflet_pt->position(t, xi_wall, r_wall);
+
+      // Find x,y on a vertical line corresponding
+      // to the position of the macro element
+
+      // the vertical line goes from y0 to y1
+      double y0, y1;
+      y0 = double(i) * Hleaflet / double(Ny1);
+      y1 = double(i + 1) * Hleaflet / double(Ny1);
+
+      Vector<double> r_vert(2);
+      r_vert[0] = -Lleft + X_0;
+      r_vert[1] = y0 + (1.0 + zeta[0]) / 2.0 * (y1 - y0);
+
+      // Parameter with value 0 in -Lleft and value 1 on the wall.
+      double s = double(j) / double(Nleft);
+
+      /// Final expression of r
+      r[0] = r_vert[0] + s * (r_wall[0] - r_vert[0]);
+      r[1] = r_vert[1] + s * (r_wall[1] - r_vert[1]);
+    }
 
     /// Final expression of r
     r[0] = r_vert[0] + s * (r_wall[0] - r_vert[0]);
@@ -857,10 +531,6 @@
     r[0] = r_left[0] + (1.0 + zeta[0]) / 2.0 * (r_right[0] - r_left[0]);
     r[1] = r_left[1] + (1.0 + zeta[0]) / 2.0 * (r_right[1] - r_left[1]);
   }
-<<<<<<< HEAD
-=======
-
->>>>>>> fb5f6804
 
   //=====================================================================
   /// Helper function for southern boundary in lower left region
@@ -884,12 +554,13 @@
     r[1] = r_left[1] + (1.0 + zeta[0]) / 2.0 * (r_right[1] - r_left[1]);
   }
 
-<<<<<<< HEAD
+
   /////////////////////////////////////////////////////////////////////
   /////////////////////////////////////////////////////////////////////
   // Helper functions for region II (lower right region)
   /////////////////////////////////////////////////////////////////////
   /////////////////////////////////////////////////////////////////////
+
 
   //=====================================================================
   /// Helper function for eastern boundary in lower right region
@@ -934,6 +605,7 @@
     r[1] = r_vert[1] + s * (r_wall[1] - r_vert[1]);
   }
 
+
   //=====================================================================
   /// Helper function for western boundary in lower right region
   //=====================================================================
@@ -977,6 +649,8 @@
     r[0] = r_vert[0] + s * (r_wall[0] - r_vert[0]);
     r[1] = r_vert[1] + s * (r_wall[1] - r_vert[1]);
   }
+
+  Leaflet_pt->position(t, xi, r_join);
 
   //=====================================================================
   /// Helper function for northern boundary in lower right region
@@ -1000,6 +674,7 @@
     r[1] = r_left[1] + (1.0 + zeta[0]) / 2.0 * (r_right[1] - r_left[1]);
   }
 
+
   //=====================================================================
   /// Helper function for southern boundary in lower right region
   //=====================================================================
@@ -1022,11 +697,13 @@
     r[1] = r_left[1] + (1.0 + zeta[0]) / 2.0 * (r_right[1] - r_left[1]);
   }
 
+
   /////////////////////////////////////////////////////////////////////
   /////////////////////////////////////////////////////////////////////
   // Helper functions for region III (upper left region)
   /////////////////////////////////////////////////////////////////////
   /////////////////////////////////////////////////////////////////////
+
 
   //=====================================================================
   /// Describe the line between the boundary north of the domain (at x=X_0)
@@ -1042,227 +719,11 @@
     xi[0] = Hleaflet;
 
     Vector<double> r_join(2);
-=======
-
-  /////////////////////////////////////////////////////////////////////
-  /////////////////////////////////////////////////////////////////////
-  // Helper functions for region II (lower right region)
-  /////////////////////////////////////////////////////////////////////
-  /////////////////////////////////////////////////////////////////////
-
-
-  //=====================================================================
-  /// Helper function for eastern boundary in lower right region
-  //=====================================================================
-  void ChannelWithLeafletDomain::macro_bound_II_E(const unsigned& t,
-                                                  const Vector<double>& zeta,
-                                                  Vector<double>& r,
-                                                  const unsigned& i,
-                                                  const unsigned& j)
-
-  {
-    // Find x,y on the wall corresponding to the position of the macro element
-
-    // xi_wall varies from xi0 to xi1 on the wall
-    double xi0, xi1;
-    xi0 = double(i) * Hleaflet / double(Ny1);
-    xi1 = double(i + 1) * Hleaflet / double(Ny1);
-
-    Vector<double> xi_wall(1);
-    xi_wall[0] = xi0 + (1.0 + zeta[0]) / 2.0 * (xi1 - xi0);
-
-    Vector<double> r_wall(2);
-    Leaflet_pt->position(t, xi_wall, r_wall);
-
-    // Find x,y on a vertical line corresponding
-    // to the position of the macro element
-
-    // the vertical line goes from y0 to y1
-    double y0, y1;
-    y0 = double(i) * Hleaflet / double(Ny1);
-    y1 = double(i + 1) * Hleaflet / double(Ny1);
-
-    Vector<double> r_vert(2);
-    r_vert[0] = Lright + X_0;
-    r_vert[1] = y0 + (1.0 + zeta[0]) / 2.0 * (y1 - y0);
-
-    // Parameter with value 0 in Lright and value 1 on the wall.
-    double s = double(Nright - j - 1) / double(Nright); /***Change****/
-
-    /// Final expression of r
-    r[0] = r_vert[0] + s * (r_wall[0] - r_vert[0]);
-    r[1] = r_vert[1] + s * (r_wall[1] - r_vert[1]);
-  }
-
-
-  //=====================================================================
-  /// Helper function for western boundary in lower right region
-  //=====================================================================
-  void ChannelWithLeafletDomain::macro_bound_II_W(const unsigned& t,
-                                                  const Vector<double>& zeta,
-                                                  Vector<double>& r,
-                                                  const unsigned& i,
-                                                  const unsigned& j)
-  {
-    // Abscissa of the origin of the boudary east
-
-    // Find x,y on the wall corresponding to the position of the macro element
-
-    // xi_wall varies from xi0 to xi1 on the wall
-    double xi0, xi1;
-    xi0 = double(i) * Hleaflet / double(Ny1);
-    xi1 = double(i + 1) * Hleaflet / double(Ny1);
-
-    Vector<double> xi_wall(1);
-    xi_wall[0] = xi0 + (1.0 + zeta[0]) / 2.0 * (xi1 - xi0);
-
-    Vector<double> r_wall(2);
-    Leaflet_pt->position(t, xi_wall, r_wall);
-
-    // Find x,y on a vertical line corresponding
-    // to the position of the macro element
-
-    // the vertical line goes from y0 to y1
-    double y0, y1;
-    y0 = double(i) * Hleaflet / double(Ny1);
-    y1 = double(i + 1) * Hleaflet / double(Ny1);
-
-    Vector<double> r_vert(2);
-    r_vert[0] = Lright + X_0;
-    r_vert[1] = y0 + (1.0 + zeta[0]) / 2.0 * (y1 - y0);
-
-    // Parameter with value 0 in -Lleft and value 1 on the wall.
-    double s = double(Nright - j) / double(Nright); /***Change****/
-
-    // Final expression of r
-    r[0] = r_vert[0] + s * (r_wall[0] - r_vert[0]);
-    r[1] = r_vert[1] + s * (r_wall[1] - r_vert[1]);
-  }
->>>>>>> fb5f6804
 
     Leaflet_pt->position(t, xi, r_join);
 
-<<<<<<< HEAD
     r[0] = r_join[0] + zeta[0] * (X_0 - r_join[0]);
     r[1] = r_join[1] + zeta[0] * (Htot - r_join[1]);
-  }
-
-  //=====================================================================
-  /// Helper function for eastern boundary in upper left region
-  //=====================================================================
-  void ChannelWithLeafletDomain::macro_bound_III_E(const unsigned& t,
-                                                   const Vector<double>& zeta,
-                                                   Vector<double>& r,
-                                                   const unsigned& i,
-                                                   const unsigned& j)
-  {
-    // Find x,y on the slanted straight line (SSL) corresponding to
-    // the position of the macro element
-
-    // xi_line varies from xi0 to xi1 on the SSL
-    double xi0, xi1;
-    xi0 = double(i) / double(Ny2);
-    xi1 = double(i + 1) / double(Ny2);
-
-    Vector<double> xi_line(1);
-    xi_line[0] = xi0 + (1.0 + zeta[0]) / 2.0 * (xi1 - xi0);
-
-    Vector<double> r_line(2);
-    slanted_bound_up(t, xi_line, r_line);
-
-    // Find x,y on a vertical line corresponding
-    // to the position of the macro element
-
-    // the vertical line goes from y0 to y1
-    double y0, y1;
-    y0 = double(i) * (Htot - Hleaflet) / double(Ny2) + Hleaflet;
-    y1 = double(i + 1) * (Htot - Hleaflet) / double(Ny2) + Hleaflet;
-    ;
-
-    Vector<double> r_vert(2);
-    r_vert[0] = -Lleft + X_0;
-    r_vert[1] = y0 + (1.0 + zeta[0]) / 2.0 * (y1 - y0);
-
-    // Parameter with value 0 in Lright and value 1 on the wall.
-    double s = double(j + 1) / double(Nleft); /***Change****/
-
-    /// Final expression of r
-    r[0] = r_vert[0] + s * (r_line[0] - r_vert[0]);
-    r[1] = r_vert[1] + s * (r_line[1] - r_vert[1]);
-=======
-  //=====================================================================
-  /// Helper function for northern boundary in lower right region
-  //=====================================================================
-  void ChannelWithLeafletDomain::macro_bound_II_N(const unsigned& t,
-                                                  const Vector<double>& zeta,
-                                                  Vector<double>& r,
-                                                  const unsigned& i,
-                                                  const unsigned& j)
-  {
-    // Find the coordinates of the two corners of the north boundary
-    Vector<double> xi(1);
-    Vector<double> r_left(2);
-    Vector<double> r_right(2);
-    xi[0] = 1;
-    macro_bound_II_W(t, xi, r_left, i, j);
-    macro_bound_II_E(t, xi, r_right, i, j);
-
-    // Connect those two points with a straight line
-    r[0] = r_left[0] + (1.0 + zeta[0]) / 2.0 * (r_right[0] - r_left[0]);
-    r[1] = r_left[1] + (1.0 + zeta[0]) / 2.0 * (r_right[1] - r_left[1]);
-  }
-
-
-  //=====================================================================
-  /// Helper function for southern boundary in lower right region
-  //=====================================================================
-  void ChannelWithLeafletDomain::macro_bound_II_S(const unsigned& t,
-                                                  const Vector<double>& zeta,
-                                                  Vector<double>& r,
-                                                  const unsigned& i,
-                                                  const unsigned& j)
-  {
-    // Find the coordinates of the two corners of the south boundary
-    Vector<double> xi(1);
-    Vector<double> r_left(2);
-    Vector<double> r_right(2);
-    xi[0] = -1.0;
-    macro_bound_II_W(t, xi, r_left, i, j);
-    macro_bound_II_E(t, xi, r_right, i, j);
-
-    // Connect those two points with a straight line
-    r[0] = r_left[0] + (1.0 + zeta[0]) / 2.0 * (r_right[0] - r_left[0]);
-    r[1] = r_left[1] + (1.0 + zeta[0]) / 2.0 * (r_right[1] - r_left[1]);
-  }
-
-
-  /////////////////////////////////////////////////////////////////////
-  /////////////////////////////////////////////////////////////////////
-  // Helper functions for region III (upper left region)
-  /////////////////////////////////////////////////////////////////////
-  /////////////////////////////////////////////////////////////////////
-
-
-  //=====================================================================
-  /// Describe the line between the boundary north of the domain (at x=X_0)
-  /// and the top of the wall, when zeta goes from 0 to 1.
-  //=====================================================================
-  void ChannelWithLeafletDomain::slanted_bound_up(const unsigned& t,
-                                                  const Vector<double>& zeta,
-                                                  Vector<double>& r)
-  {
-    // Coordinates of the point on the boundary beetween the upper
-    // and the lower part, in the same column, at the east.
-    Vector<double> xi(1);
-    xi[0] = Hleaflet;
-
-    Vector<double> r_join(2);
-
-    Leaflet_pt->position(t, xi, r_join);
-
-    r[0] = r_join[0] + zeta[0] * (X_0 - r_join[0]);
-    r[1] = r_join[1] + zeta[0] * (Htot - r_join[1]);
->>>>>>> fb5f6804
   }
 
   //=====================================================================
@@ -1277,335 +738,281 @@
     // Find x,y on the slanted straight line (SSL) corresponding to
     // the position of the macro element
 
-<<<<<<< HEAD
-    // xi_line varies from xi0 to xi1 on the SSL
-    double xi0, xi1;
-    xi0 = double(i) / double(Ny2);
-    xi1 = double(i + 1) / double(Ny2);
-
-    Vector<double> xi_line(1);
-    xi_line[0] = xi0 + (1.0 + zeta[0]) / 2.0 * (xi1 - xi0);
-
-    Vector<double> r_line(2);
-    slanted_bound_up(t, xi_line, r_line);
-
-    // Find x,y on a vertical line corresponding
-    // to the position of the macro element
-
-    // the vertical line goes from y0 to y1
-    double y0, y1;
-    y0 = double(i) * (Htot - Hleaflet) / double(Ny2) + Hleaflet;
-    y1 = double(i + 1) * (Htot - Hleaflet) / double(Ny2) + Hleaflet;
-    ;
-
-=======
-  //=====================================================================
-  /// Helper function for eastern boundary in upper left region
-  //=====================================================================
-  void ChannelWithLeafletDomain::macro_bound_III_E(const unsigned& t,
-                                                   const Vector<double>& zeta,
-                                                   Vector<double>& r,
-                                                   const unsigned& i,
-                                                   const unsigned& j)
-  {
-    // Find x,y on the slanted straight line (SSL) corresponding to
-    // the position of the macro element
-
-    // xi_line varies from xi0 to xi1 on the SSL
-    double xi0, xi1;
-    xi0 = double(i) / double(Ny2);
-    xi1 = double(i + 1) / double(Ny2);
-
-    Vector<double> xi_line(1);
-    xi_line[0] = xi0 + (1.0 + zeta[0]) / 2.0 * (xi1 - xi0);
-
-    Vector<double> r_line(2);
-    slanted_bound_up(t, xi_line, r_line);
-
-    // Find x,y on a vertical line corresponding
-    // to the position of the macro element
-
-    // the vertical line goes from y0 to y1
-    double y0, y1;
-    y0 = double(i) * (Htot - Hleaflet) / double(Ny2) + Hleaflet;
-    y1 = double(i + 1) * (Htot - Hleaflet) / double(Ny2) + Hleaflet;
-    ;
-
-    Vector<double> r_vert(2);
-    r_vert[0] = -Lleft + X_0;
-    r_vert[1] = y0 + (1.0 + zeta[0]) / 2.0 * (y1 - y0);
-
-    // Parameter with value 0 in Lright and value 1 on the wall.
-    double s = double(j + 1) / double(Nleft); /***Change****/
-
-    /// Final expression of r
-    r[0] = r_vert[0] + s * (r_line[0] - r_vert[0]);
-    r[1] = r_vert[1] + s * (r_line[1] - r_vert[1]);
-  }
-
-
-  //=====================================================================
-  /// Helper function for western boundary in upper left region
-  //=====================================================================
-  void ChannelWithLeafletDomain::macro_bound_III_W(const unsigned& t,
-                                                   const Vector<double>& zeta,
-                                                   Vector<double>& r,
-                                                   const unsigned& i,
-                                                   const unsigned& j)
-  {
-    // Find x,y on the slanted straight line (SSL) corresponding to
-    // the position of the macro element
-
-    // xi_line varies from xi0 to xi1 on the SSL
-    double xi0, xi1;
-    xi0 = double(i) / double(Ny2);
-    xi1 = double(i + 1) / double(Ny2);
-
-    Vector<double> xi_line(1);
-    xi_line[0] = xi0 + (1.0 + zeta[0]) / 2.0 * (xi1 - xi0);
-
-    Vector<double> r_line(2);
-    slanted_bound_up(t, xi_line, r_line);
-
-    // Find x,y on a vertical line corresponding
-    // to the position of the macro element
-
-    // the vertical line goes from y0 to y1
-    double y0, y1;
-    y0 = double(i) * (Htot - Hleaflet) / double(Ny2) + Hleaflet;
-    y1 = double(i + 1) * (Htot - Hleaflet) / double(Ny2) + Hleaflet;
-    ;
-
->>>>>>> fb5f6804
-    Vector<double> r_vert(2);
-    r_vert[0] = -Lleft + X_0;
-    r_vert[1] = y0 + (1.0 + zeta[0]) / 2.0 * (y1 - y0);
-
-    // Parameter with value 0 in Lright and value 1 on the wall.
-    double s = double(j) / double(Nleft); /***Change****/
-
-    // Final expression of r
-    r[0] = r_vert[0] + s * (r_line[0] - r_vert[0]);
-    r[1] = r_vert[1] + s * (r_line[1] - r_vert[1]);
-  }
-
-<<<<<<< HEAD
-=======
-
->>>>>>> fb5f6804
-  //=====================================================================
-  /// Helper function for northern boundary in upper left region
-  //=====================================================================
-  void ChannelWithLeafletDomain::macro_bound_III_N(const unsigned& t,
-                                                   const Vector<double>& zeta,
-                                                   Vector<double>& r,
-                                                   const unsigned& i,
-                                                   const unsigned& j)
-  {
-    // Find the coordinates of the two corners of the north boundary
-    Vector<double> xi(1);
-    Vector<double> r_left(2);
-    Vector<double> r_right(2);
-    xi[0] = 1;
-    macro_bound_III_W(t, xi, r_left, i, j);
-    macro_bound_III_E(t, xi, r_right, i, j);
-
-    // Connect those two points with a straight line
-    r[0] = r_left[0] + (1.0 + zeta[0]) / 2.0 * (r_right[0] - r_left[0]);
-    r[1] = r_left[1] + (1.0 + zeta[0]) / 2.0 * (r_right[1] - r_left[1]);
-  }
-
-<<<<<<< HEAD
-=======
-
->>>>>>> fb5f6804
-  //=====================================================================
-  /// Helper function for southern boundary in upper left region
-  //=====================================================================
-  void ChannelWithLeafletDomain::macro_bound_III_S(const unsigned& t,
-                                                   const Vector<double>& zeta,
-                                                   Vector<double>& r,
-                                                   const unsigned& i,
-                                                   const unsigned& j)
-  {
-    // Find the coordinates of the two corners of the south boundary
-    Vector<double> xi(1);
-    Vector<double> r_left(2);
-    Vector<double> r_right(2);
-    xi[0] = -1;
-    macro_bound_III_W(t, xi, r_left, i, j);
-    macro_bound_III_E(t, xi, r_right, i, j);
-
-    // Connect those two points with a straight line
-    r[0] = r_left[0] + (1.0 + zeta[0]) / 2.0 * (r_right[0] - r_left[0]);
-    r[1] = r_left[1] + (1.0 + zeta[0]) / 2.0 * (r_right[1] - r_left[1]);
-  }
-
-<<<<<<< HEAD
-=======
-
->>>>>>> fb5f6804
-  /////////////////////////////////////////////////////////////////////
-  /////////////////////////////////////////////////////////////////////
-  // Helper functions for region IV (upper right region)
-  /////////////////////////////////////////////////////////////////////
-  /////////////////////////////////////////////////////////////////////
-
-<<<<<<< HEAD
-=======
-
->>>>>>> fb5f6804
-  //=====================================================================
-  /// Helper function for eastern boundary in upper right region
-  //=====================================================================
-  void ChannelWithLeafletDomain::macro_bound_IV_E(const unsigned& t,
-                                                  const Vector<double>& zeta,
-                                                  Vector<double>& r,
-                                                  const unsigned& i,
-                                                  const unsigned& j)
-  {
-    // Find x,y on the slanted straight line (SSL) corresponding to
-    // the position of the macro element
-
-    // xi_line varies from xi0 to xi1 on the SSL
-    double xi0, xi1;
-    xi0 = double(i) / double(Ny2);
-    xi1 = double(i + 1) / double(Ny2);
-
-    Vector<double> xi_line(1);
-    xi_line[0] = xi0 + (1.0 + zeta[0]) / 2.0 * (xi1 - xi0);
-
-    Vector<double> r_line(2);
-    slanted_bound_up(t, xi_line, r_line);
-
-    // Find x,y on a vertical line corresponding
-    // to the position of the macro element
-
-    // the vertical line goes from y0 to y1
-    double y0, y1;
-    y0 = double(i) * (Htot - Hleaflet) / double(Ny2) + Hleaflet;
-    y1 = double(i + 1) * (Htot - Hleaflet) / double(Ny2) + Hleaflet;
-    ;
-
-    Vector<double> r_vert(2);
-    r_vert[0] = Lright + X_0;
-    r_vert[1] = y0 + (1.0 + zeta[0]) / 2.0 * (y1 - y0);
-
-    // Parameter with value 0 in Lright and value 1 on the wall.
-    double s = double(Nright - j - 1) / double(Nright); /***Change****/
-
-    // Final expression of r
-    r[0] = r_vert[0] + s * (r_line[0] - r_vert[0]);
-    r[1] = r_vert[1] + s * (r_line[1] - r_vert[1]);
-  }
-
-<<<<<<< HEAD
-=======
-
->>>>>>> fb5f6804
-  //=====================================================================
-  /// Helper function for western boundary in upper right region
-  //=====================================================================
-  void ChannelWithLeafletDomain::macro_bound_IV_W(const unsigned& t,
-                                                  const Vector<double>& zeta,
-                                                  Vector<double>& r,
-                                                  const unsigned& i,
-                                                  const unsigned& j)
-  {
-    // Find x,y on the slanted straight line (SSL) corresponding to
-    // the position of the macro element
-
-    // xi_line varies from xi0 to xi1 on the SSL
-    double xi0, xi1;
-    xi0 = double(i) / double(Ny2);
-    xi1 = double(i + 1) / double(Ny2);
-
-    Vector<double> xi_line(1);
-    xi_line[0] = xi0 + (1.0 + zeta[0]) / 2.0 * (xi1 - xi0);
-
-    Vector<double> r_line(2);
-    slanted_bound_up(t, xi_line, r_line);
-
-    // Find x,y on a vertical line corresponding
-    // to the position of the macro element
-
-    // The vertical line goes from y0 to y1
-    double y0, y1;
-    y0 = double(i) * (Htot - Hleaflet) / double(Ny2) + Hleaflet;
-    y1 = double(i + 1) * (Htot - Hleaflet) / double(Ny2) + Hleaflet;
-    ;
-
-    Vector<double> r_vert(2);
-    r_vert[0] = Lright + X_0;
-    r_vert[1] = y0 + (1.0 + zeta[0]) / 2.0 * (y1 - y0);
-
-    // Parameter with value 0 in Lright and value 1 on the wall.
-    double s = double(Nright - j) / double(Nright); /***Change****/
-
-    // Final expression of r
-    r[0] = r_vert[0] + s * (r_line[0] - r_vert[0]);
-    r[1] = r_vert[1] + s * (r_line[1] - r_vert[1]);
-  }
-
-<<<<<<< HEAD
-=======
-
->>>>>>> fb5f6804
-  //=====================================================================
-  /// Helper function for northern boundary in upper right region
-  //=====================================================================
-  void ChannelWithLeafletDomain::macro_bound_IV_N(const unsigned& t,
-                                                  const Vector<double>& zeta,
-                                                  Vector<double>& r,
-                                                  const unsigned& i,
-                                                  const unsigned& j)
-  {
-    // Find the coordinates of the two corners of the north boundary
-    Vector<double> xi(1);
-    Vector<double> r_left(2);
-    Vector<double> r_right(2);
-    xi[0] = 1;
-    macro_bound_IV_W(t, xi, r_left, i, j);
-    macro_bound_IV_E(t, xi, r_right, i, j);
-
-    // Connect those two points with a straight line
-    r[0] = r_left[0] + (1.0 + zeta[0]) / 2.0 * (r_right[0] - r_left[0]);
-    r[1] = r_left[1] + (1.0 + zeta[0]) / 2.0 * (r_right[1] - r_left[1]);
-  }
-
-<<<<<<< HEAD
-=======
-
->>>>>>> fb5f6804
-  //=====================================================================
-  /// Helper function for southern boundary in upper right region
-  //=====================================================================
-  void ChannelWithLeafletDomain::macro_bound_IV_S(const unsigned& t,
-                                                  const Vector<double>& zeta,
-                                                  Vector<double>& r,
-                                                  const unsigned& i,
-                                                  const unsigned& j)
-  {
-    // Find the coordinates of the two corners of the south boundary
-    Vector<double> xi(1);
-    Vector<double> r_left(2);
-    Vector<double> r_right(2);
-    xi[0] = -1;
-    macro_bound_IV_W(t, xi, r_left, i, j);
-    macro_bound_IV_E(t, xi, r_right, i, j);
-
-    // Connect those two points with a straight line
-    r[0] = r_left[0] + (1.0 + zeta[0]) / 2.0 * (r_right[0] - r_left[0]);
-    r[1] = r_left[1] + (1.0 + zeta[0]) / 2.0 * (r_right[1] - r_left[1]);
-  }
-
-<<<<<<< HEAD
-} // namespace oomph
-
-=======
-
-} // namespace oomph
-
-
->>>>>>> fb5f6804
+    //=====================================================================
+    /// Helper function for eastern boundary in upper left region
+    //=====================================================================
+    void ChannelWithLeafletDomain::macro_bound_III_E(const unsigned& t,
+                                                     const Vector<double>& zeta,
+                                                     Vector<double>& r,
+                                                     const unsigned& i,
+                                                     const unsigned& j)
+    {
+      // Find x,y on the slanted straight line (SSL) corresponding to
+      // the position of the macro element
+
+      // xi_line varies from xi0 to xi1 on the SSL
+      double xi0, xi1;
+      xi0 = double(i) / double(Ny2);
+      xi1 = double(i + 1) / double(Ny2);
+
+      Vector<double> xi_line(1);
+      xi_line[0] = xi0 + (1.0 + zeta[0]) / 2.0 * (xi1 - xi0);
+
+      Vector<double> r_line(2);
+      slanted_bound_up(t, xi_line, r_line);
+
+      // Find x,y on a vertical line corresponding
+      // to the position of the macro element
+
+      // the vertical line goes from y0 to y1
+      double y0, y1;
+      y0 = double(i) * (Htot - Hleaflet) / double(Ny2) + Hleaflet;
+      y1 = double(i + 1) * (Htot - Hleaflet) / double(Ny2) + Hleaflet;
+      ;
+
+      Vector<double> r_vert(2);
+      r_vert[0] = -Lleft + X_0;
+      r_vert[1] = y0 + (1.0 + zeta[0]) / 2.0 * (y1 - y0);
+
+      // Parameter with value 0 in Lright and value 1 on the wall.
+      double s = double(j + 1) / double(Nleft); /***Change****/
+
+      /// Final expression of r
+      r[0] = r_vert[0] + s * (r_line[0] - r_vert[0]);
+      r[1] = r_vert[1] + s * (r_line[1] - r_vert[1]);
+    }
+
+
+    //=====================================================================
+    /// Helper function for western boundary in upper left region
+    //=====================================================================
+    void ChannelWithLeafletDomain::macro_bound_III_W(const unsigned& t,
+                                                     const Vector<double>& zeta,
+                                                     Vector<double>& r,
+                                                     const unsigned& i,
+                                                     const unsigned& j)
+    {
+      // Find x,y on the slanted straight line (SSL) corresponding to
+      // the position of the macro element
+
+      // xi_line varies from xi0 to xi1 on the SSL
+      double xi0, xi1;
+      xi0 = double(i) / double(Ny2);
+      xi1 = double(i + 1) / double(Ny2);
+
+      Vector<double> xi_line(1);
+      xi_line[0] = xi0 + (1.0 + zeta[0]) / 2.0 * (xi1 - xi0);
+
+      Vector<double> r_line(2);
+      slanted_bound_up(t, xi_line, r_line);
+
+      // Find x,y on a vertical line corresponding
+      // to the position of the macro element
+
+      // the vertical line goes from y0 to y1
+      double y0, y1;
+      y0 = double(i) * (Htot - Hleaflet) / double(Ny2) + Hleaflet;
+      y1 = double(i + 1) * (Htot - Hleaflet) / double(Ny2) + Hleaflet;
+      ;
+
+      Vector<double> r_vert(2);
+      r_vert[0] = -Lleft + X_0;
+      r_vert[1] = y0 + (1.0 + zeta[0]) / 2.0 * (y1 - y0);
+
+      // Parameter with value 0 in Lright and value 1 on the wall.
+      double s = double(j) / double(Nleft); /***Change****/
+
+      // Final expression of r
+      r[0] = r_vert[0] + s * (r_line[0] - r_vert[0]);
+      r[1] = r_vert[1] + s * (r_line[1] - r_vert[1]);
+    }
+
+    //=====================================================================
+    /// Helper function for northern boundary in upper left region
+    //=====================================================================
+    void ChannelWithLeafletDomain::macro_bound_III_N(const unsigned& t,
+                                                     const Vector<double>& zeta,
+                                                     Vector<double>& r,
+                                                     const unsigned& i,
+                                                     const unsigned& j)
+    {
+      // Find the coordinates of the two corners of the north boundary
+      Vector<double> xi(1);
+      Vector<double> r_left(2);
+      Vector<double> r_right(2);
+      xi[0] = 1;
+      macro_bound_III_W(t, xi, r_left, i, j);
+      macro_bound_III_E(t, xi, r_right, i, j);
+
+      // Connect those two points with a straight line
+      r[0] = r_left[0] + (1.0 + zeta[0]) / 2.0 * (r_right[0] - r_left[0]);
+      r[1] = r_left[1] + (1.0 + zeta[0]) / 2.0 * (r_right[1] - r_left[1]);
+    }
+
+    //=====================================================================
+    /// Helper function for southern boundary in upper left region
+    //=====================================================================
+    void ChannelWithLeafletDomain::macro_bound_III_S(const unsigned& t,
+                                                     const Vector<double>& zeta,
+                                                     Vector<double>& r,
+                                                     const unsigned& i,
+                                                     const unsigned& j)
+    {
+      // Find the coordinates of the two corners of the south boundary
+      Vector<double> xi(1);
+      Vector<double> r_left(2);
+      Vector<double> r_right(2);
+      xi[0] = -1;
+      macro_bound_III_W(t, xi, r_left, i, j);
+      macro_bound_III_E(t, xi, r_right, i, j);
+
+      // Connect those two points with a straight line
+      r[0] = r_left[0] + (1.0 + zeta[0]) / 2.0 * (r_right[0] - r_left[0]);
+      r[1] = r_left[1] + (1.0 + zeta[0]) / 2.0 * (r_right[1] - r_left[1]);
+    }
+
+    /////////////////////////////////////////////////////////////////////
+    /////////////////////////////////////////////////////////////////////
+    // Helper functions for region IV (upper right region)
+    /////////////////////////////////////////////////////////////////////
+    /////////////////////////////////////////////////////////////////////
+
+
+    //=====================================================================
+    /// Helper function for eastern boundary in upper right region
+    //=====================================================================
+    void ChannelWithLeafletDomain::macro_bound_IV_E(const unsigned& t,
+                                                    const Vector<double>& zeta,
+                                                    Vector<double>& r,
+                                                    const unsigned& i,
+                                                    const unsigned& j)
+    {
+      // Find x,y on the slanted straight line (SSL) corresponding to
+      // the position of the macro element
+
+      // xi_line varies from xi0 to xi1 on the SSL
+      double xi0, xi1;
+      xi0 = double(i) / double(Ny2);
+      xi1 = double(i + 1) / double(Ny2);
+
+      Vector<double> xi_line(1);
+      xi_line[0] = xi0 + (1.0 + zeta[0]) / 2.0 * (xi1 - xi0);
+
+      Vector<double> r_line(2);
+      slanted_bound_up(t, xi_line, r_line);
+
+      // Find x,y on a vertical line corresponding
+      // to the position of the macro element
+
+      // the vertical line goes from y0 to y1
+      double y0, y1;
+      y0 = double(i) * (Htot - Hleaflet) / double(Ny2) + Hleaflet;
+      y1 = double(i + 1) * (Htot - Hleaflet) / double(Ny2) + Hleaflet;
+      ;
+
+      Vector<double> r_vert(2);
+      r_vert[0] = Lright + X_0;
+      r_vert[1] = y0 + (1.0 + zeta[0]) / 2.0 * (y1 - y0);
+
+      // Parameter with value 0 in Lright and value 1 on the wall.
+      double s = double(Nright - j - 1) / double(Nright); /***Change****/
+
+      // Final expression of r
+      r[0] = r_vert[0] + s * (r_line[0] - r_vert[0]);
+      r[1] = r_vert[1] + s * (r_line[1] - r_vert[1]);
+    }
+
+
+    //=====================================================================
+    /// Helper function for western boundary in upper right region
+    //=====================================================================
+    void ChannelWithLeafletDomain::macro_bound_IV_W(const unsigned& t,
+                                                    const Vector<double>& zeta,
+                                                    Vector<double>& r,
+                                                    const unsigned& i,
+                                                    const unsigned& j)
+    {
+      // Find x,y on the slanted straight line (SSL) corresponding to
+      // the position of the macro element
+
+      // xi_line varies from xi0 to xi1 on the SSL
+      double xi0, xi1;
+      xi0 = double(i) / double(Ny2);
+      xi1 = double(i + 1) / double(Ny2);
+
+      Vector<double> xi_line(1);
+      xi_line[0] = xi0 + (1.0 + zeta[0]) / 2.0 * (xi1 - xi0);
+
+      Vector<double> r_line(2);
+      slanted_bound_up(t, xi_line, r_line);
+
+      // Find x,y on a vertical line corresponding
+      // to the position of the macro element
+
+      // The vertical line goes from y0 to y1
+      double y0, y1;
+      y0 = double(i) * (Htot - Hleaflet) / double(Ny2) + Hleaflet;
+      y1 = double(i + 1) * (Htot - Hleaflet) / double(Ny2) + Hleaflet;
+      ;
+
+      Vector<double> r_vert(2);
+      r_vert[0] = Lright + X_0;
+      r_vert[1] = y0 + (1.0 + zeta[0]) / 2.0 * (y1 - y0);
+
+      // Parameter with value 0 in Lright and value 1 on the wall.
+      double s = double(Nright - j) / double(Nright); /***Change****/
+
+      // Final expression of r
+      r[0] = r_vert[0] + s * (r_line[0] - r_vert[0]);
+      r[1] = r_vert[1] + s * (r_line[1] - r_vert[1]);
+    }
+
+    //=====================================================================
+    /// Helper function for northern boundary in upper right region
+    //=====================================================================
+    void ChannelWithLeafletDomain::macro_bound_IV_N(const unsigned& t,
+                                                    const Vector<double>& zeta,
+                                                    Vector<double>& r,
+                                                    const unsigned& i,
+                                                    const unsigned& j)
+    {
+      // Find the coordinates of the two corners of the north boundary
+      Vector<double> xi(1);
+      Vector<double> r_left(2);
+      Vector<double> r_right(2);
+      xi[0] = 1;
+      macro_bound_IV_W(t, xi, r_left, i, j);
+      macro_bound_IV_E(t, xi, r_right, i, j);
+
+      // Connect those two points with a straight line
+      r[0] = r_left[0] + (1.0 + zeta[0]) / 2.0 * (r_right[0] - r_left[0]);
+      r[1] = r_left[1] + (1.0 + zeta[0]) / 2.0 * (r_right[1] - r_left[1]);
+    }
+
+    //=====================================================================
+    /// Helper function for southern boundary in upper right region
+    //=====================================================================
+    void ChannelWithLeafletDomain::macro_bound_IV_S(const unsigned& t,
+                                                    const Vector<double>& zeta,
+                                                    Vector<double>& r,
+                                                    const unsigned& i,
+                                                    const unsigned& j)
+    {
+      // Find the coordinates of the two corners of the south boundary
+      Vector<double> xi(1);
+      Vector<double> r_left(2);
+      Vector<double> r_right(2);
+      xi[0] = -1;
+      macro_bound_IV_W(t, xi, r_left, i, j);
+      macro_bound_IV_E(t, xi, r_right, i, j);
+
+      // Connect those two points with a straight line
+      r[0] = r_left[0] + (1.0 + zeta[0]) / 2.0 * (r_right[0] - r_left[0]);
+      r[1] = r_left[1] + (1.0 + zeta[0]) / 2.0 * (r_right[1] - r_left[1]);
+    }
+
+
+  } // namespace oomph
+
+
 #endif