// LIC// ====================================================================
// LIC// This file forms part of oomph-lib, the object-oriented,
// LIC// multi-physics finite-element library, available
// LIC// at http://www.oomph-lib.org.
// LIC//
// LIC// Copyright (C) 2006-2021 Matthias Heil and Andrew Hazel
// LIC//
// LIC// This library is free software; you can redistribute it and/or
// LIC// modify it under the terms of the GNU Lesser General Public
// LIC// License as published by the Free Software Foundation; either
// LIC// version 2.1 of the License, or (at your option) any later version.
// LIC//
// LIC// This library is distributed in the hope that it will be useful,
// LIC// but WITHOUT ANY WARRANTY; without even the implied warranty of
// LIC// MERCHANTABILITY or FITNESS FOR A PARTICULAR PURPOSE.  See the GNU
// LIC// Lesser General Public License for more details.
// LIC//
// LIC// You should have received a copy of the GNU Lesser General Public
// LIC// License along with this library; if not, write to the Free Software
// LIC// Foundation, Inc., 51 Franklin Street, Fifth Floor, Boston, MA
// LIC// 02110-1301  USA.
// LIC//
// LIC// The authors may be contacted at oomph-lib@maths.man.ac.uk.
// LIC//
// LIC//====================================================================
// Include guards
#ifndef OOMPH_TUBE_DOMAIN_HEADER
#define OOMPH_TUBE_DOMAIN_HEADER

// Generic oomph-lib includes
#include "generic/quadtree.h"
#include "generic/domain.h"
#include "generic/geom_objects.h"

namespace oomph
{
  //=================================================================
  /// \short Tube as a domain. The entire domain must be defined by
  /// a GeomObject with the following convention: zeta[0] is the coordinate
  /// along the centreline, zeta[1] is the theta coordinate around the tube
  /// wall and zeta[2] is the radial coordinate.
  /// The outer boundary must lie at zeta[2] = 1.
  ///
  /// The domain is
  /// parametrised by five macro elements (a central box surrounded by
  /// four curved elements) in each of the nlayer slices. The labelling
  /// of the macro elements is as follows with the zeta[0] coordinate
  /// coming out of the page.
  ///
  ///                       ----------------------------
  ///                       |\                        /|
  ///                       | \       Macro          / |
  ///                       |  3      Element 3     2  |
  ///                       |   \                  /   |
  ///                       |    \----------------/    |
  ///                       |     |               |    |
  ///                       | 4   |    Macro      |    |
  ///                       |     |    Element 0  | 2  |
  ///                       |     |               |    |
  ///                       |     -----------------    |
  ///                       |    /                 \   |
  ///                       |   0     Macro         1  |
  ///                       |  /      Element 1      \ |
  ///                       | /                       \|
  ///                       |/-------------------------|
  ///
  ///
  //=================================================================
  class TubeDomain : public Domain
  {
  public:
    /// \short Constructor: Pass geometric  object; start and end limit of the
    /// centreline coordinate; the theta locations marking the division between
    /// the elements of the outer ring, labelled from the lower left to the
    /// upper left in order, theta should be in the range \f$-\pi\f$ to
    /// \f$\pi\f$; the corresponding fractions of the
    /// radius at which the central box is to be placed; and the number of
    /// layers in the domain
    TubeDomain(GeomObject* volume_geom_object_pt,
               const Vector<double>& centreline_limits,
               const Vector<double>& theta_positions,
               const Vector<double>& radius_box,
<<<<<<< HEAD
               const unsigned& nlayer) :
      Centreline_limits(centreline_limits),
      Theta_positions(theta_positions),
      Radius_box(radius_box),
      Nlayer(nlayer),
      Volume_pt(volume_geom_object_pt)
=======
               const unsigned& nlayer)
      : Centreline_limits(centreline_limits),
        Theta_positions(theta_positions),
        Radius_box(radius_box),
        Nlayer(nlayer),
        Volume_pt(volume_geom_object_pt)
>>>>>>> fb5f6804
    {
      // There are five macro elements
      const unsigned n_macro = 5 * nlayer;
      Macro_element_pt.resize(n_macro);

      // Create the macro elements
      for (unsigned i = 0; i < n_macro; i++)
      {
        Macro_element_pt[i] = new QMacroElement<3>(this, i);
      }
    }

    /// Broken copy constructor
    TubeDomain(const TubeDomain&)
    {
      BrokenCopy::broken_copy("TubeDomain");
    }
<<<<<<< HEAD

    /// Broken assignment operator
    void operator=(const TubeDomain&)
    {
      BrokenCopy::broken_assign("TubeDomain");
    }

    /// Destructor: Empty; cleanup done in base class
    ~TubeDomain() {}

    /// \short Vector representation of the  i_macro-th macro element
    /// boundary i_direct (L/R/D/U/B/F) at time level t
    /// (t=0: present; t>0: previous):
    /// f(s).
    void macro_element_boundary(const unsigned& t,
                                const unsigned& i_macro,
                                const unsigned& i_direct,
                                const Vector<double>& s,
                                Vector<double>& f);

  private:
    /// Storage for the limits of the centreline coordinate
    Vector<double> Centreline_limits;

    /// \short Storage for the dividing lines on the boundary
    /// starting from the lower left and proceeding anticlockwise to
    /// the upper left
    Vector<double> Theta_positions;

    /// Storage for the fraction of the radius at which the central box
    /// should be located corresponding to the chosen values of theta.
    Vector<double> Radius_box;

    /// Number of axial layers
    unsigned Nlayer;

    /// Pointer to geometric object that represents the domain
    GeomObject* Volume_pt;

    /// \short  A very little linear interpolation helper.
    /// Interpolate from the low
    /// point to the high point using the coordinate s which is
    /// assumed to run from -1 to 1.
    void lin_interpolate(const Vector<double>& low,
                         const Vector<double>& high,
                         const double& s,
                         Vector<double>& f)
    {
      // Loop over all coordinates
      for (unsigned i = 0; i < 3; i++)
      {
        f[i] = low[i] + (high[i] - low[i]) * 0.5 * (s + 1.0);
      }
    }
  };

  /////////////////////////////////////////////////////////////////////////
  /////////////////////////////////////////////////////////////////////////
  /////////////////////////////////////////////////////////////////////////

  //=================================================================
  /// \short Vector representation of the  imacro-th macro element
  /// boundary idirect (L/R/D/U/B/F) at time level t
  /// (t=0: present; t>0: previous): f(s)
  //=================================================================
  void TubeDomain::macro_element_boundary(const unsigned& t,
                                          const unsigned& imacro,
                                          const unsigned& idirect,
                                          const Vector<double>& s,
                                          Vector<double>& f)
  {
    using namespace OcTreeNames;

#ifdef WARN_ABOUT_SUBTLY_CHANGED_OOMPH_INTERFACES
    // Warn about time argument being moved to the front
    OomphLibWarning(
      "Order of function arguments has changed between versions 0.8 and 0.85",
      "TubeDomain::macro_element_boundary(...)",
      OOMPH_EXCEPTION_LOCATION);
#endif

    // Get the number of the layer
    unsigned ilayer = unsigned(imacro / 5);

    // Get all required coordinates of the corners of the box
    // at each end of the layer
    Vector<Vector<Vector<double>>> Box(2);

    // Get the centreline coordinates at the ends of the layer
    Vector<double> zeta_centre(2);
    // Storage for position in the volume
    Vector<double> zeta(3);

    // Loop over the layers
    for (unsigned i = 0; i < 2; i++)
    {
      // Resize the storage
      Box[i].resize(4);

      // Get the centreline coordinate
      zeta_centre[i] =
        Centreline_limits[0] + (ilayer + i) *
                                 (Centreline_limits[1] - Centreline_limits[0]) /
                                 (double)(Nlayer);

      // Now get the coordinates of each corner
      zeta[0] = zeta_centre[i];

      // Loop over the angles
      for (unsigned j = 0; j < 4; j++)
      {
        // Set up the storage
        Box[i][j].resize(3);

        // Set the other values of zeta
        zeta[1] = Theta_positions[j];
        zeta[2] = Radius_box[j];

        // Now get the values
        Volume_pt->position(t, zeta, Box[i][j]);
      }
    }

    // Local storage for positions on the boundaries
    Vector<double> pos_1(3), pos_2(3);

    const double pi = MathematicalConstants::Pi;
=======

    /// Broken assignment operator
    void operator=(const TubeDomain&)
    {
      BrokenCopy::broken_assign("TubeDomain");
    }


    /// Destructor: Empty; cleanup done in base class
    ~TubeDomain() {}

    /// \short Vector representation of the  i_macro-th macro element
    /// boundary i_direct (L/R/D/U/B/F) at time level t
    /// (t=0: present; t>0: previous):
    /// f(s).
    void macro_element_boundary(const unsigned& t,
                                const unsigned& i_macro,
                                const unsigned& i_direct,
                                const Vector<double>& s,
                                Vector<double>& f);

  private:
    /// Storage for the limits of the centreline coordinate
    Vector<double> Centreline_limits;

    /// \short Storage for the dividing lines on the boundary
    /// starting from the lower left and proceeding anticlockwise to
    /// the upper left
    Vector<double> Theta_positions;

    /// Storage for the fraction of the radius at which the central box
    /// should be located corresponding to the chosen values of theta.
    Vector<double> Radius_box;

    /// Number of axial layers
    unsigned Nlayer;

    /// Pointer to geometric object that represents the domain
    GeomObject* Volume_pt;

    /// \short  A very little linear interpolation helper.
    /// Interpolate from the low
    /// point to the high point using the coordinate s which is
    /// assumed to run from -1 to 1.
    void lin_interpolate(const Vector<double>& low,
                         const Vector<double>& high,
                         const double& s,
                         Vector<double>& f)
    {
      // Loop over all coordinates
      for (unsigned i = 0; i < 3; i++)
      {
        f[i] = low[i] + (high[i] - low[i]) * 0.5 * (s + 1.0);
      }
    }
  };


  /////////////////////////////////////////////////////////////////////////
  /////////////////////////////////////////////////////////////////////////
  /////////////////////////////////////////////////////////////////////////


  //=================================================================
  /// \short Vector representation of the  imacro-th macro element
  /// boundary idirect (L/R/D/U/B/F) at time level t
  /// (t=0: present; t>0: previous): f(s)
  //=================================================================
  void TubeDomain::macro_element_boundary(const unsigned& t,
                                          const unsigned& imacro,
                                          const unsigned& idirect,
                                          const Vector<double>& s,
                                          Vector<double>& f)
  {
    using namespace OcTreeNames;

#ifdef WARN_ABOUT_SUBTLY_CHANGED_OOMPH_INTERFACES
    // Warn about time argument being moved to the front
    OomphLibWarning(
      "Order of function arguments has changed between versions 0.8 and 0.85",
      "TubeDomain::macro_element_boundary(...)",
      OOMPH_EXCEPTION_LOCATION);
#endif

    // Get the number of the layer
    unsigned ilayer = unsigned(imacro / 5);

    // Get all required coordinates of the corners of the box
    // at each end of the layer
    Vector<Vector<Vector<double>>> Box(2);

    // Get the centreline coordinates at the ends of the layer
    Vector<double> zeta_centre(2);
    // Storage for position in the volume
    Vector<double> zeta(3);

    // Loop over the layers
    for (unsigned i = 0; i < 2; i++)
    {
      // Resize the storage
      Box[i].resize(4);

      // Get the centreline coordinate
      zeta_centre[i] =
        Centreline_limits[0] + (ilayer + i) *
                                 (Centreline_limits[1] - Centreline_limits[0]) /
                                 (double)(Nlayer);

      // Now get the coordinates of each corner
      zeta[0] = zeta_centre[i];

      // Loop over the angles
      for (unsigned j = 0; j < 4; j++)
      {
        // Set up the storage
        Box[i][j].resize(3);

        // Set the other values of zeta
        zeta[1] = Theta_positions[j];
        zeta[2] = Radius_box[j];

        // Now get the values
        Volume_pt->position(t, zeta, Box[i][j]);
      }
    }

    // Local storage for positions on the boundaries
    Vector<double> pos_1(3), pos_2(3);

    const double pi = MathematicalConstants::Pi;

    // Which macro element?
    // --------------------
    switch (imacro % 5)
    {
        // Macro element 0: Central box
      case 0:

        // Choose a direction
        switch (idirect)
        {
          case L:
            // Need to get the position from the domain
            // Get the centreline position
            zeta[0] = zeta_centre[0] +
                      (zeta_centre[1] - zeta_centre[0]) * 0.5 * (s[1] + 1.0);
            // Get the lower corner
            zeta[1] = Theta_positions[0];
            zeta[2] = Radius_box[0];
            Volume_pt->position(t, zeta, pos_1);

            // Get the upper corner
            zeta[1] = Theta_positions[3];
            zeta[2] = Radius_box[3];
            Volume_pt->position(t, zeta, pos_2);

            // Now interpolate between the two corner positions
            lin_interpolate(pos_1, pos_2, s[0], f);
            break;

          case R:
            // Need to get the position from the domain
            // Get the centreline position
            zeta[0] = zeta_centre[0] +
                      (zeta_centre[1] - zeta_centre[0]) * 0.5 * (s[1] + 1.0);
            // Get the lower corner
            zeta[1] = Theta_positions[1];
            zeta[2] = Radius_box[1];
            Volume_pt->position(t, zeta, pos_1);

            // Get the upper corner
            zeta[1] = Theta_positions[2];
            zeta[2] = Radius_box[2];
            Volume_pt->position(t, zeta, pos_2);

            // Now interpolate between the positions
            lin_interpolate(pos_1, pos_2, s[0], f);
            break;

          case D:
            // Need to get the position from the domain
            // Get the centreline position
            zeta[0] = zeta_centre[0] +
                      (zeta_centre[1] - zeta_centre[0]) * 0.5 * (s[1] + 1.0);
            // Get the left corner
            zeta[1] = Theta_positions[0];
            zeta[2] = Radius_box[0];
            Volume_pt->position(t, zeta, pos_1);

            // Get the right corner
            zeta[1] = Theta_positions[1];
            zeta[2] = Radius_box[1];
            Volume_pt->position(t, zeta, pos_2);
            // Now interpolate between the positions
            lin_interpolate(pos_1, pos_2, s[0], f);
            break;

          case U:
            // Need to get the position from the domain
            // Get the centreline position
            zeta[0] = zeta_centre[0] +
                      (zeta_centre[1] - zeta_centre[0]) * 0.5 * (s[1] + 1.0);
            // Get the left corner
            zeta[1] = Theta_positions[3];
            zeta[2] = Radius_box[3];
            Volume_pt->position(t, zeta, pos_1);

            // Get the right corner
            zeta[1] = Theta_positions[2];
            zeta[2] = Radius_box[2];
            Volume_pt->position(t, zeta, pos_2);

            // Now interpolate between the positions
            lin_interpolate(pos_1, pos_2, s[0], f);
            break;

          case B:
            // Linearly interpolate between lower left and lower right corners
            lin_interpolate(Box[0][0], Box[0][1], s[0], pos_1);
            // Linearly interpolate between upper left and upper right corners
            lin_interpolate(Box[0][3], Box[0][2], s[0], pos_2);
            // Finally, linearly interpolate between the upper and lower
            // positions
            lin_interpolate(pos_1, pos_2, s[1], f);
            break;

          case F:
            // Linearly interpolate between lower left and lower right corners
            lin_interpolate(Box[1][0], Box[1][1], s[0], pos_1);
            // Linearly interpolate between upper left and upper right corners
            lin_interpolate(Box[1][3], Box[1][2], s[0], pos_2);
            // Finally, linearly interpolate between the upper and lower
            // positions
            lin_interpolate(pos_1, pos_2, s[1], f);
            break;

          default:
            std::ostringstream error_stream;
            error_stream << "idirect is " << idirect
                         << " not one of L, R, D, U, B, F" << std::endl;

            throw OomphLibError(error_stream.str(),
                                OOMPH_CURRENT_FUNCTION,
                                OOMPH_EXCEPTION_LOCATION);
            break;
        }

        break;


        // Macro element 1: Bottom
      case 1:

        // Choose a direction
        switch (idirect)
        {
          case L:
            // Get the position on the wall
            zeta[0] = zeta_centre[0] +
                      (zeta_centre[1] - zeta_centre[0]) * 0.5 * (s[1] + 1.0);
            zeta[1] = Theta_positions[0];
            zeta[2] = 1.0;
            Volume_pt->position(t, zeta, pos_1);

            // Get the position on the box
            zeta[2] = Radius_box[0];
            Volume_pt->position(t, zeta, pos_2);

            // Now linearly interpolate between the two
            lin_interpolate(pos_1, pos_2, s[0], f);
            break;

          case R:
            // Get the position on the wall
            zeta[0] = zeta_centre[0] +
                      (zeta_centre[1] - zeta_centre[0]) * 0.5 * (s[1] + 1.0);
            zeta[1] = Theta_positions[1];
            zeta[2] = 1.0;
            Volume_pt->position(t, zeta, pos_1);

            // Get the position from the box
            zeta[2] = Radius_box[1];
            Volume_pt->position(t, zeta, pos_2);

            // Now linearly interpolate between the two
            lin_interpolate(pos_1, pos_2, s[0], f);
            break;

          case D:
            // This is entrirly on the wall
            zeta[0] = zeta_centre[0] +
                      (zeta_centre[1] - zeta_centre[0]) * 0.5 * (s[1] + 1.0);
            zeta[1] =
              Theta_positions[0] +
              (Theta_positions[1] - Theta_positions[0]) * 0.5 * (s[0] + 1.0);
            zeta[2] = 1.0;
            Volume_pt->position(t, zeta, f);
            break;

          case U:
            // Need to get the position from the domain
            // Get the centreline position
            zeta[0] = zeta_centre[0] +
                      (zeta_centre[1] - zeta_centre[0]) * 0.5 * (s[1] + 1.0);
            // Get the left corner
            zeta[1] = Theta_positions[0];
            zeta[2] = Radius_box[0];
            Volume_pt->position(t, zeta, pos_1);

            // Get the right corner
            zeta[1] = Theta_positions[1];
            zeta[2] = Radius_box[1];
            Volume_pt->position(t, zeta, pos_2);
            // Now interpolate between the positions
            lin_interpolate(pos_1, pos_2, s[0], f);
            break;

          case B:
            // Get the position on the wall
            zeta[0] = zeta_centre[0];
            zeta[1] =
              Theta_positions[0] +
              (Theta_positions[1] - Theta_positions[0]) * 0.5 * (s[0] + 1.0);
            zeta[2] = 1.0;
            Volume_pt->position(t, zeta, pos_1);

            // Now linearly interpolate the position on the box
            lin_interpolate(Box[0][0], Box[0][1], s[0], pos_2);

            // Now linearly interpolate between the two
            lin_interpolate(pos_1, pos_2, s[1], f);
            break;

          case F:
            // Get the position on the wall
            zeta[0] = zeta_centre[1];
            zeta[1] =
              Theta_positions[0] +
              (Theta_positions[1] - Theta_positions[0]) * 0.5 * (s[0] + 1.0);
            zeta[2] = 1.0;
            Volume_pt->position(t, zeta, pos_1);

            // Now linearly interpolate the position on the box
            lin_interpolate(Box[1][0], Box[1][1], s[0], pos_2);

            // Now linearly interpolate between the two
            lin_interpolate(pos_1, pos_2, s[1], f);
            break;


          default:

            std::ostringstream error_stream;
            error_stream << "idirect is " << idirect
                         << " not one of L, R, D, U, B, F" << std::endl;

            throw OomphLibError(error_stream.str(),
                                OOMPH_CURRENT_FUNCTION,
                                OOMPH_EXCEPTION_LOCATION);
            break;
        }


        break;

      // Macro element 2:Right
      case 2:

        // Which direction?
        switch (idirect)
        {
          case L:
            // Need to get the position from the domain
            // Get the centreline position
            zeta[0] = zeta_centre[0] +
                      (zeta_centre[1] - zeta_centre[0]) * 0.5 * (s[1] + 1.0);
            // Get the lower corner
            zeta[1] = Theta_positions[1];
            zeta[2] = Radius_box[1];
            Volume_pt->position(t, zeta, pos_1);

            // Get the upper corner
            zeta[1] = Theta_positions[2];
            zeta[2] = Radius_box[2];
            Volume_pt->position(t, zeta, pos_2);
            // Now interpolate between the positions
            lin_interpolate(pos_1, pos_2, s[0], f);
            break;

          case R:
            // Entirely on the wall
            zeta[0] = zeta_centre[0] +
                      (zeta_centre[1] - zeta_centre[0]) * 0.5 * (s[1] + 1.0);
            zeta[1] =
              Theta_positions[1] +
              (Theta_positions[2] - Theta_positions[1]) * 0.5 * (s[0] + 1.0);
            zeta[2] = 1.0;
            Volume_pt->position(t, zeta, f);
            break;

          case U:
            // Get the position on the wall
            zeta[0] = zeta_centre[0] +
                      (zeta_centre[1] - zeta_centre[0]) * 0.5 * (s[1] + 1.0);
            zeta[1] = Theta_positions[2];
            zeta[2] = 1.0;
            Volume_pt->position(t, zeta, pos_1);

            // Get the position of the box
            zeta[2] = Radius_box[2];
            Volume_pt->position(t, zeta, pos_2);

            // Now linearly interpolate between the two
            lin_interpolate(pos_2, pos_1, s[0], f);
            break;

          case D:
            // Get the position on the wall
            zeta[0] = zeta_centre[0] +
                      (zeta_centre[1] - zeta_centre[0]) * 0.5 * (s[1] + 1.0);
            zeta[1] = Theta_positions[1];
            zeta[2] = 1.0;
            Volume_pt->position(t, zeta, pos_1);

            // Get the position of the box
            zeta[2] = Radius_box[1];
            Volume_pt->position(t, zeta, pos_2);

            // Now linearly interpolate between the two
            lin_interpolate(pos_2, pos_1, s[0], f);
            break;

          case B:
            // Get the position on the wall
            zeta[0] = zeta_centre[0];
            zeta[1] =
              Theta_positions[1] +
              (Theta_positions[2] - Theta_positions[1]) * 0.5 * (s[1] + 1.0);
            zeta[2] = 1.0;
            Volume_pt->position(t, zeta, pos_1);

            // Now linearly interpolate the position on the box
            lin_interpolate(Box[0][1], Box[0][2], s[1], pos_2);

            // Now linearly interpolate between the two
            lin_interpolate(pos_2, pos_1, s[0], f);
            break;

          case F:
            // Get the position on the wall
            zeta[0] = zeta_centre[1];
            zeta[1] =
              Theta_positions[1] +
              (Theta_positions[2] - Theta_positions[1]) * 0.5 * (s[1] + 1.0);
            zeta[2] = 1.0;
            Volume_pt->position(t, zeta, pos_1);

            // Now linearly interpolate the position on the box
            lin_interpolate(Box[1][1], Box[1][2], s[1], pos_2);

            // Now linearly interpolate between the two
            lin_interpolate(pos_2, pos_1, s[0], f);
            break;


          default:
            std::ostringstream error_stream;
            error_stream << "idirect is " << idirect
                         << " not one of L, R, D, U, B, F" << std::endl;

            throw OomphLibError(error_stream.str(),
                                OOMPH_CURRENT_FUNCTION,
                                OOMPH_EXCEPTION_LOCATION);
        }

        break;

        // Macro element 3: Top
      case 3:

        // Which direction?
        switch (idirect)
        {
          case L:
            // Get the position on the wall
            zeta[0] = zeta_centre[0] +
                      (zeta_centre[1] - zeta_centre[0]) * 0.5 * (s[1] + 1.0);
            zeta[1] = Theta_positions[3];
            zeta[2] = 1.0;
            Volume_pt->position(t, zeta, pos_1);

            // Get the position on the box
            zeta[2] = Radius_box[3];
            Volume_pt->position(t, zeta, pos_2);


            // Now linearly interpolate between the two
            lin_interpolate(pos_2, pos_1, s[0], f);
            break;

          case R:
            // Get the position on the wall
            zeta[0] = zeta_centre[0] +
                      (zeta_centre[1] - zeta_centre[0]) * 0.5 * (s[1] + 1.0);
            zeta[1] = Theta_positions[2];
            zeta[2] = 1.0;
            Volume_pt->position(t, zeta, pos_1);

            // Get the position on the box
            zeta[2] = Radius_box[2];
            Volume_pt->position(t, zeta, pos_2);


            // Now linearly interpolate between the two
            lin_interpolate(pos_2, pos_1, s[0], f);
            break;

          case D:
            // This is entirely on the box
            // Need to get the position from the domain
            // Get the centreline position
            zeta[0] = zeta_centre[0] +
                      (zeta_centre[1] - zeta_centre[0]) * 0.5 * (s[1] + 1.0);
            zeta[1] = Theta_positions[3];
            zeta[2] = Radius_box[3];
            // Get the lower corner
            Volume_pt->position(t, zeta, pos_2);

            // Get the upper corner
            zeta[1] = Theta_positions[2];
            zeta[2] = Radius_box[2];
            // Get the upper corner
            Volume_pt->position(t, zeta, pos_1);
            // Now interpolate between the positions
            lin_interpolate(pos_2, pos_1, s[0], f);
            break;

          case U:
            // This is entirely on the wall
            zeta[0] = zeta_centre[0] +
                      (zeta_centre[1] - zeta_centre[0]) * 0.5 * (s[1] + 1.0);
            zeta[1] =
              Theta_positions[3] +
              (Theta_positions[2] - Theta_positions[3]) * 0.5 * (s[0] + 1.0);
            zeta[2] = 1.0;
            Volume_pt->position(t, zeta, f);
            break;

          case B:
            // Get the position on the wall
            zeta[0] = zeta_centre[0];
            zeta[1] =
              Theta_positions[3] +
              (Theta_positions[2] - Theta_positions[3]) * 0.5 * (s[0] + 1.0);
            zeta[2] = 1.0;
            Volume_pt->position(t, zeta, pos_1);

            // Now linearly interpolate the position on the box
            lin_interpolate(Box[0][3], Box[0][2], s[0], pos_2);

            // Now linearly interpolate between the two
            lin_interpolate(pos_2, pos_1, s[1], f);
            break;

          case F:
            // Get the position on the wall
            zeta[0] = zeta_centre[1];
            zeta[1] =
              Theta_positions[3] +
              (Theta_positions[2] - Theta_positions[3]) * 0.5 * (s[0] + 1.0);
            zeta[2] = 1.0;
            Volume_pt->position(t, zeta, pos_1);

            // Now linearly interpolate the position on the box
            lin_interpolate(Box[1][3], Box[1][2], s[0], pos_2);

            // Now linearly interpolate between the two
            lin_interpolate(pos_2, pos_1, s[1], f);
            break;


          default:
            std::ostringstream error_stream;
            error_stream << "idirect is " << idirect
                         << " not one of L, R, D, U, B, F" << std::endl;

            throw OomphLibError(error_stream.str(),
                                OOMPH_CURRENT_FUNCTION,
                                OOMPH_EXCEPTION_LOCATION);
        }

        break;


        // Macro element 4: Left
      case 4:

        // Which direction?
        switch (idirect)
        {
          case L:
            // Entirely on the wall, Need to be careful
            // because this is the point at which theta passes through the
            // branch cut
            zeta[0] = zeta_centre[0] +
                      (zeta_centre[1] - zeta_centre[0]) * 0.5 * (s[1] + 1.0);
            zeta[1] = Theta_positions[0] + 2.0 * pi +
                      (Theta_positions[3] - (Theta_positions[0] + 2.0 * pi)) *
                        0.5 * (s[0] + 1.0);
            zeta[2] = 1.0;
            Volume_pt->position(t, zeta, f);
            break;

          case R:
            // Entirely on the box
            // Need to get the position from the domain
            // Get the centreline position
            zeta[0] = zeta_centre[0] +
                      (zeta_centre[1] - zeta_centre[0]) * 0.5 * (s[1] + 1.0);
            zeta[1] = Theta_positions[0];
            zeta[2] = Radius_box[0];
            // Get the lower corner
            Volume_pt->position(t, zeta, pos_2);

            // Get the upper corner
            zeta[1] = Theta_positions[3];
            zeta[2] = Radius_box[3];
            // Get the upper corner
            Volume_pt->position(t, zeta, pos_1);

            lin_interpolate(pos_2, pos_1, s[0], f);
            break;

          case D:
            // Get the position on the wall
            zeta[0] = zeta_centre[0] +
                      (zeta_centre[1] - zeta_centre[0]) * 0.5 * (s[1] + 1.0);
            zeta[1] = Theta_positions[0];
            zeta[2] = 1.0;
            Volume_pt->position(t, zeta, pos_1);


            // Get the position on the box
            zeta[2] = Radius_box[0];
            Volume_pt->position(t, zeta, pos_2);


            // Now linearly interpolate between the two
            lin_interpolate(pos_1, pos_2, s[0], f);
            break;

          case U:
            // Get the position on the wall
            zeta[0] = zeta_centre[0] +
                      (zeta_centre[1] - zeta_centre[0]) * 0.5 * (s[1] + 1.0);
            zeta[1] = Theta_positions[3];
            zeta[2] = 1.0;
            Volume_pt->position(t, zeta, pos_1);

            // Get the position on the box
            zeta[2] = Radius_box[3];
            Volume_pt->position(t, zeta, pos_2);

            // Now linearly interpolate between the two
            lin_interpolate(pos_1, pos_2, s[0], f);
            break;

          case B:
            // Get the position on the wall
            // Again be careful of the branch cut
            zeta[0] = zeta_centre[0];
            zeta[1] = Theta_positions[0] + 2.0 * pi +
                      (Theta_positions[3] - (Theta_positions[0] + 2.0 * pi)) *
                        0.5 * (s[1] + 1.0);
            zeta[2] = 1.0;
            Volume_pt->position(t, zeta, pos_1);

            // Now linearly interpolate the position on the box
            lin_interpolate(Box[0][0], Box[0][3], s[1], pos_2);

            // Now linearly interpolate between the two
            lin_interpolate(pos_1, pos_2, s[0], f);
            break;


          case F:
            // Get the position on the wall
            // Again be careful of the branch cut
            zeta[0] = zeta_centre[1];
            zeta[1] = Theta_positions[0] + 2.0 * pi +
                      (Theta_positions[3] - (Theta_positions[0] + 2.0 * pi)) *
                        0.5 * (s[1] + 1.0);
            zeta[2] = 1.0;
            Volume_pt->position(t, zeta, pos_1);

            // Now linearly interpolate the position on the box
            lin_interpolate(Box[1][0], Box[1][3], s[1], pos_2);

            // Now linearly interpolate between the two
            lin_interpolate(pos_1, pos_2, s[0], f);
            break;


          default:
            std::ostringstream error_stream;
            error_stream << "idirect is " << idirect
                         << " not one of L, R, D, U, B, F" << std::endl;

            throw OomphLibError(error_stream.str(),
                                OOMPH_CURRENT_FUNCTION,
                                OOMPH_EXCEPTION_LOCATION);
        }
        break;
>>>>>>> fb5f6804

    // Which macro element?
    // --------------------
    switch (imacro % 5)
    {
        // Macro element 0: Central box
      case 0:

        // Choose a direction
        switch (idirect)
        {
          case L:
            // Need to get the position from the domain
            // Get the centreline position
            zeta[0] = zeta_centre[0] +
                      (zeta_centre[1] - zeta_centre[0]) * 0.5 * (s[1] + 1.0);
            // Get the lower corner
            zeta[1] = Theta_positions[0];
            zeta[2] = Radius_box[0];
            Volume_pt->position(t, zeta, pos_1);

            // Get the upper corner
            zeta[1] = Theta_positions[3];
            zeta[2] = Radius_box[3];
            Volume_pt->position(t, zeta, pos_2);

            // Now interpolate between the two corner positions
            lin_interpolate(pos_1, pos_2, s[0], f);
            break;

          case R:
            // Need to get the position from the domain
            // Get the centreline position
            zeta[0] = zeta_centre[0] +
                      (zeta_centre[1] - zeta_centre[0]) * 0.5 * (s[1] + 1.0);
            // Get the lower corner
            zeta[1] = Theta_positions[1];
            zeta[2] = Radius_box[1];
            Volume_pt->position(t, zeta, pos_1);

            // Get the upper corner
            zeta[1] = Theta_positions[2];
            zeta[2] = Radius_box[2];
            Volume_pt->position(t, zeta, pos_2);

            // Now interpolate between the positions
            lin_interpolate(pos_1, pos_2, s[0], f);
            break;

          case D:
            // Need to get the position from the domain
            // Get the centreline position
            zeta[0] = zeta_centre[0] +
                      (zeta_centre[1] - zeta_centre[0]) * 0.5 * (s[1] + 1.0);
            // Get the left corner
            zeta[1] = Theta_positions[0];
            zeta[2] = Radius_box[0];
            Volume_pt->position(t, zeta, pos_1);

            // Get the right corner
            zeta[1] = Theta_positions[1];
            zeta[2] = Radius_box[1];
            Volume_pt->position(t, zeta, pos_2);
            // Now interpolate between the positions
            lin_interpolate(pos_1, pos_2, s[0], f);
            break;

          case U:
            // Need to get the position from the domain
            // Get the centreline position
            zeta[0] = zeta_centre[0] +
                      (zeta_centre[1] - zeta_centre[0]) * 0.5 * (s[1] + 1.0);
            // Get the left corner
            zeta[1] = Theta_positions[3];
            zeta[2] = Radius_box[3];
            Volume_pt->position(t, zeta, pos_1);

            // Get the right corner
            zeta[1] = Theta_positions[2];
            zeta[2] = Radius_box[2];
            Volume_pt->position(t, zeta, pos_2);

            // Now interpolate between the positions
            lin_interpolate(pos_1, pos_2, s[0], f);
            break;

          case B:
            // Linearly interpolate between lower left and lower right corners
            lin_interpolate(Box[0][0], Box[0][1], s[0], pos_1);
            // Linearly interpolate between upper left and upper right corners
            lin_interpolate(Box[0][3], Box[0][2], s[0], pos_2);
            // Finally, linearly interpolate between the upper and lower
            // positions
            lin_interpolate(pos_1, pos_2, s[1], f);
            break;

          case F:
            // Linearly interpolate between lower left and lower right corners
            lin_interpolate(Box[1][0], Box[1][1], s[0], pos_1);
            // Linearly interpolate between upper left and upper right corners
            lin_interpolate(Box[1][3], Box[1][2], s[0], pos_2);
            // Finally, linearly interpolate between the upper and lower
            // positions
            lin_interpolate(pos_1, pos_2, s[1], f);
            break;

          default:
            std::ostringstream error_stream;
            error_stream << "idirect is " << idirect
                         << " not one of L, R, D, U, B, F" << std::endl;

            throw OomphLibError(error_stream.str(),
                                OOMPH_CURRENT_FUNCTION,
                                OOMPH_EXCEPTION_LOCATION);
            break;
        }

        break;

        // Macro element 1: Bottom
      case 1:

        // Choose a direction
        switch (idirect)
        {
          case L:
            // Get the position on the wall
            zeta[0] = zeta_centre[0] +
                      (zeta_centre[1] - zeta_centre[0]) * 0.5 * (s[1] + 1.0);
            zeta[1] = Theta_positions[0];
            zeta[2] = 1.0;
            Volume_pt->position(t, zeta, pos_1);

            // Get the position on the box
            zeta[2] = Radius_box[0];
            Volume_pt->position(t, zeta, pos_2);

            // Now linearly interpolate between the two
            lin_interpolate(pos_1, pos_2, s[0], f);
            break;

          case R:
            // Get the position on the wall
            zeta[0] = zeta_centre[0] +
                      (zeta_centre[1] - zeta_centre[0]) * 0.5 * (s[1] + 1.0);
            zeta[1] = Theta_positions[1];
            zeta[2] = 1.0;
            Volume_pt->position(t, zeta, pos_1);

            // Get the position from the box
            zeta[2] = Radius_box[1];
            Volume_pt->position(t, zeta, pos_2);

            // Now linearly interpolate between the two
            lin_interpolate(pos_1, pos_2, s[0], f);
            break;

          case D:
            // This is entrirly on the wall
            zeta[0] = zeta_centre[0] +
                      (zeta_centre[1] - zeta_centre[0]) * 0.5 * (s[1] + 1.0);
            zeta[1] =
              Theta_positions[0] +
              (Theta_positions[1] - Theta_positions[0]) * 0.5 * (s[0] + 1.0);
            zeta[2] = 1.0;
            Volume_pt->position(t, zeta, f);
            break;

          case U:
            // Need to get the position from the domain
            // Get the centreline position
            zeta[0] = zeta_centre[0] +
                      (zeta_centre[1] - zeta_centre[0]) * 0.5 * (s[1] + 1.0);
            // Get the left corner
            zeta[1] = Theta_positions[0];
            zeta[2] = Radius_box[0];
            Volume_pt->position(t, zeta, pos_1);

            // Get the right corner
            zeta[1] = Theta_positions[1];
            zeta[2] = Radius_box[1];
            Volume_pt->position(t, zeta, pos_2);
            // Now interpolate between the positions
            lin_interpolate(pos_1, pos_2, s[0], f);
            break;

          case B:
            // Get the position on the wall
            zeta[0] = zeta_centre[0];
            zeta[1] =
              Theta_positions[0] +
              (Theta_positions[1] - Theta_positions[0]) * 0.5 * (s[0] + 1.0);
            zeta[2] = 1.0;
            Volume_pt->position(t, zeta, pos_1);

            // Now linearly interpolate the position on the box
            lin_interpolate(Box[0][0], Box[0][1], s[0], pos_2);

            // Now linearly interpolate between the two
            lin_interpolate(pos_1, pos_2, s[1], f);
            break;

          case F:
            // Get the position on the wall
            zeta[0] = zeta_centre[1];
            zeta[1] =
              Theta_positions[0] +
              (Theta_positions[1] - Theta_positions[0]) * 0.5 * (s[0] + 1.0);
            zeta[2] = 1.0;
            Volume_pt->position(t, zeta, pos_1);

            // Now linearly interpolate the position on the box
            lin_interpolate(Box[1][0], Box[1][1], s[0], pos_2);

            // Now linearly interpolate between the two
            lin_interpolate(pos_1, pos_2, s[1], f);
            break;

          default:

            std::ostringstream error_stream;
            error_stream << "idirect is " << idirect
                         << " not one of L, R, D, U, B, F" << std::endl;

            throw OomphLibError(error_stream.str(),
                                OOMPH_CURRENT_FUNCTION,
                                OOMPH_EXCEPTION_LOCATION);
            break;
        }

        break;

      // Macro element 2:Right
      case 2:

        // Which direction?
        switch (idirect)
        {
          case L:
            // Need to get the position from the domain
            // Get the centreline position
            zeta[0] = zeta_centre[0] +
                      (zeta_centre[1] - zeta_centre[0]) * 0.5 * (s[1] + 1.0);
            // Get the lower corner
            zeta[1] = Theta_positions[1];
            zeta[2] = Radius_box[1];
            Volume_pt->position(t, zeta, pos_1);

            // Get the upper corner
            zeta[1] = Theta_positions[2];
            zeta[2] = Radius_box[2];
            Volume_pt->position(t, zeta, pos_2);
            // Now interpolate between the positions
            lin_interpolate(pos_1, pos_2, s[0], f);
            break;

          case R:
            // Entirely on the wall
            zeta[0] = zeta_centre[0] +
                      (zeta_centre[1] - zeta_centre[0]) * 0.5 * (s[1] + 1.0);
            zeta[1] =
              Theta_positions[1] +
              (Theta_positions[2] - Theta_positions[1]) * 0.5 * (s[0] + 1.0);
            zeta[2] = 1.0;
            Volume_pt->position(t, zeta, f);
            break;

          case U:
            // Get the position on the wall
            zeta[0] = zeta_centre[0] +
                      (zeta_centre[1] - zeta_centre[0]) * 0.5 * (s[1] + 1.0);
            zeta[1] = Theta_positions[2];
            zeta[2] = 1.0;
            Volume_pt->position(t, zeta, pos_1);

            // Get the position of the box
            zeta[2] = Radius_box[2];
            Volume_pt->position(t, zeta, pos_2);

            // Now linearly interpolate between the two
            lin_interpolate(pos_2, pos_1, s[0], f);
            break;

          case D:
            // Get the position on the wall
            zeta[0] = zeta_centre[0] +
                      (zeta_centre[1] - zeta_centre[0]) * 0.5 * (s[1] + 1.0);
            zeta[1] = Theta_positions[1];
            zeta[2] = 1.0;
            Volume_pt->position(t, zeta, pos_1);

            // Get the position of the box
            zeta[2] = Radius_box[1];
            Volume_pt->position(t, zeta, pos_2);

            // Now linearly interpolate between the two
            lin_interpolate(pos_2, pos_1, s[0], f);
            break;

          case B:
            // Get the position on the wall
            zeta[0] = zeta_centre[0];
            zeta[1] =
              Theta_positions[1] +
              (Theta_positions[2] - Theta_positions[1]) * 0.5 * (s[1] + 1.0);
            zeta[2] = 1.0;
            Volume_pt->position(t, zeta, pos_1);

            // Now linearly interpolate the position on the box
            lin_interpolate(Box[0][1], Box[0][2], s[1], pos_2);

            // Now linearly interpolate between the two
            lin_interpolate(pos_2, pos_1, s[0], f);
            break;

          case F:
            // Get the position on the wall
            zeta[0] = zeta_centre[1];
            zeta[1] =
              Theta_positions[1] +
              (Theta_positions[2] - Theta_positions[1]) * 0.5 * (s[1] + 1.0);
            zeta[2] = 1.0;
            Volume_pt->position(t, zeta, pos_1);

            // Now linearly interpolate the position on the box
            lin_interpolate(Box[1][1], Box[1][2], s[1], pos_2);

            // Now linearly interpolate between the two
            lin_interpolate(pos_2, pos_1, s[0], f);
            break;

          default:
            std::ostringstream error_stream;
            error_stream << "idirect is " << idirect
                         << " not one of L, R, D, U, B, F" << std::endl;

            throw OomphLibError(error_stream.str(),
                                OOMPH_CURRENT_FUNCTION,
                                OOMPH_EXCEPTION_LOCATION);
        }

        break;

        // Macro element 3: Top
      case 3:

        // Which direction?
        switch (idirect)
        {
          case L:
            // Get the position on the wall
            zeta[0] = zeta_centre[0] +
                      (zeta_centre[1] - zeta_centre[0]) * 0.5 * (s[1] + 1.0);
            zeta[1] = Theta_positions[3];
            zeta[2] = 1.0;
            Volume_pt->position(t, zeta, pos_1);

            // Get the position on the box
            zeta[2] = Radius_box[3];
            Volume_pt->position(t, zeta, pos_2);

            // Now linearly interpolate between the two
            lin_interpolate(pos_2, pos_1, s[0], f);
            break;

          case R:
            // Get the position on the wall
            zeta[0] = zeta_centre[0] +
                      (zeta_centre[1] - zeta_centre[0]) * 0.5 * (s[1] + 1.0);
            zeta[1] = Theta_positions[2];
            zeta[2] = 1.0;
            Volume_pt->position(t, zeta, pos_1);

            // Get the position on the box
            zeta[2] = Radius_box[2];
            Volume_pt->position(t, zeta, pos_2);

            // Now linearly interpolate between the two
            lin_interpolate(pos_2, pos_1, s[0], f);
            break;

          case D:
            // This is entirely on the box
            // Need to get the position from the domain
            // Get the centreline position
            zeta[0] = zeta_centre[0] +
                      (zeta_centre[1] - zeta_centre[0]) * 0.5 * (s[1] + 1.0);
            zeta[1] = Theta_positions[3];
            zeta[2] = Radius_box[3];
            // Get the lower corner
            Volume_pt->position(t, zeta, pos_2);

            // Get the upper corner
            zeta[1] = Theta_positions[2];
            zeta[2] = Radius_box[2];
            // Get the upper corner
            Volume_pt->position(t, zeta, pos_1);
            // Now interpolate between the positions
            lin_interpolate(pos_2, pos_1, s[0], f);
            break;

          case U:
            // This is entirely on the wall
            zeta[0] = zeta_centre[0] +
                      (zeta_centre[1] - zeta_centre[0]) * 0.5 * (s[1] + 1.0);
            zeta[1] =
              Theta_positions[3] +
              (Theta_positions[2] - Theta_positions[3]) * 0.5 * (s[0] + 1.0);
            zeta[2] = 1.0;
            Volume_pt->position(t, zeta, f);
            break;

          case B:
            // Get the position on the wall
            zeta[0] = zeta_centre[0];
            zeta[1] =
              Theta_positions[3] +
              (Theta_positions[2] - Theta_positions[3]) * 0.5 * (s[0] + 1.0);
            zeta[2] = 1.0;
            Volume_pt->position(t, zeta, pos_1);

            // Now linearly interpolate the position on the box
            lin_interpolate(Box[0][3], Box[0][2], s[0], pos_2);

            // Now linearly interpolate between the two
            lin_interpolate(pos_2, pos_1, s[1], f);
            break;

          case F:
            // Get the position on the wall
            zeta[0] = zeta_centre[1];
            zeta[1] =
              Theta_positions[3] +
              (Theta_positions[2] - Theta_positions[3]) * 0.5 * (s[0] + 1.0);
            zeta[2] = 1.0;
            Volume_pt->position(t, zeta, pos_1);

            // Now linearly interpolate the position on the box
            lin_interpolate(Box[1][3], Box[1][2], s[0], pos_2);

            // Now linearly interpolate between the two
            lin_interpolate(pos_2, pos_1, s[1], f);
            break;

          default:
            std::ostringstream error_stream;
            error_stream << "idirect is " << idirect
                         << " not one of L, R, D, U, B, F" << std::endl;

            throw OomphLibError(error_stream.str(),
                                OOMPH_CURRENT_FUNCTION,
                                OOMPH_EXCEPTION_LOCATION);
        }

        break;

        // Macro element 4: Left
      case 4:

        // Which direction?
        switch (idirect)
        {
          case L:
            // Entirely on the wall, Need to be careful
            // because this is the point at which theta passes through the
            // branch cut
            zeta[0] = zeta_centre[0] +
                      (zeta_centre[1] - zeta_centre[0]) * 0.5 * (s[1] + 1.0);
            zeta[1] = Theta_positions[0] + 2.0 * pi +
                      (Theta_positions[3] - (Theta_positions[0] + 2.0 * pi)) *
                        0.5 * (s[0] + 1.0);
            zeta[2] = 1.0;
            Volume_pt->position(t, zeta, f);
            break;

          case R:
            // Entirely on the box
            // Need to get the position from the domain
            // Get the centreline position
            zeta[0] = zeta_centre[0] +
                      (zeta_centre[1] - zeta_centre[0]) * 0.5 * (s[1] + 1.0);
            zeta[1] = Theta_positions[0];
            zeta[2] = Radius_box[0];
            // Get the lower corner
            Volume_pt->position(t, zeta, pos_2);

            // Get the upper corner
            zeta[1] = Theta_positions[3];
            zeta[2] = Radius_box[3];
            // Get the upper corner
            Volume_pt->position(t, zeta, pos_1);

            lin_interpolate(pos_2, pos_1, s[0], f);
            break;

          case D:
            // Get the position on the wall
            zeta[0] = zeta_centre[0] +
                      (zeta_centre[1] - zeta_centre[0]) * 0.5 * (s[1] + 1.0);
            zeta[1] = Theta_positions[0];
            zeta[2] = 1.0;
            Volume_pt->position(t, zeta, pos_1);

            // Get the position on the box
            zeta[2] = Radius_box[0];
            Volume_pt->position(t, zeta, pos_2);

            // Now linearly interpolate between the two
            lin_interpolate(pos_1, pos_2, s[0], f);
            break;

          case U:
            // Get the position on the wall
            zeta[0] = zeta_centre[0] +
                      (zeta_centre[1] - zeta_centre[0]) * 0.5 * (s[1] + 1.0);
            zeta[1] = Theta_positions[3];
            zeta[2] = 1.0;
            Volume_pt->position(t, zeta, pos_1);

            // Get the position on the box
            zeta[2] = Radius_box[3];
            Volume_pt->position(t, zeta, pos_2);

            // Now linearly interpolate between the two
            lin_interpolate(pos_1, pos_2, s[0], f);
            break;

          case B:
            // Get the position on the wall
            // Again be careful of the branch cut
            zeta[0] = zeta_centre[0];
            zeta[1] = Theta_positions[0] + 2.0 * pi +
                      (Theta_positions[3] - (Theta_positions[0] + 2.0 * pi)) *
                        0.5 * (s[1] + 1.0);
            zeta[2] = 1.0;
            Volume_pt->position(t, zeta, pos_1);

            // Now linearly interpolate the position on the box
            lin_interpolate(Box[0][0], Box[0][3], s[1], pos_2);

            // Now linearly interpolate between the two
            lin_interpolate(pos_1, pos_2, s[0], f);
            break;

          case F:
            // Get the position on the wall
            // Again be careful of the branch cut
            zeta[0] = zeta_centre[1];
            zeta[1] = Theta_positions[0] + 2.0 * pi +
                      (Theta_positions[3] - (Theta_positions[0] + 2.0 * pi)) *
                        0.5 * (s[1] + 1.0);
            zeta[2] = 1.0;
            Volume_pt->position(t, zeta, pos_1);

            // Now linearly interpolate the position on the box
            lin_interpolate(Box[1][0], Box[1][3], s[1], pos_2);

            // Now linearly interpolate between the two
            lin_interpolate(pos_1, pos_2, s[0], f);
            break;

          default:
            std::ostringstream error_stream;
            error_stream << "idirect is " << idirect
                         << " not one of L, R, D, U, B, F" << std::endl;

            throw OomphLibError(error_stream.str(),
                                OOMPH_CURRENT_FUNCTION,
                                OOMPH_EXCEPTION_LOCATION);
        }
        break;

      default:
        // Error
        std::ostringstream error_stream;
        error_stream << "Wrong imacro " << imacro << std::endl;
        throw OomphLibError(
          error_stream.str(), OOMPH_CURRENT_FUNCTION, OOMPH_EXCEPTION_LOCATION);
    }
  }

} // namespace oomph

#endif<|MERGE_RESOLUTION|>--- conflicted
+++ resolved
@@ -80,21 +80,12 @@
                const Vector<double>& centreline_limits,
                const Vector<double>& theta_positions,
                const Vector<double>& radius_box,
-<<<<<<< HEAD
-               const unsigned& nlayer) :
-      Centreline_limits(centreline_limits),
-      Theta_positions(theta_positions),
-      Radius_box(radius_box),
-      Nlayer(nlayer),
-      Volume_pt(volume_geom_object_pt)
-=======
                const unsigned& nlayer)
       : Centreline_limits(centreline_limits),
         Theta_positions(theta_positions),
         Radius_box(radius_box),
         Nlayer(nlayer),
         Volume_pt(volume_geom_object_pt)
->>>>>>> fb5f6804
     {
       // There are five macro elements
       const unsigned n_macro = 5 * nlayer;
@@ -112,13 +103,13 @@
     {
       BrokenCopy::broken_copy("TubeDomain");
     }
-<<<<<<< HEAD
 
     /// Broken assignment operator
     void operator=(const TubeDomain&)
     {
       BrokenCopy::broken_assign("TubeDomain");
     }
+
 
     /// Destructor: Empty; cleanup done in base class
     ~TubeDomain() {}
@@ -169,9 +160,11 @@
     }
   };
 
+
   /////////////////////////////////////////////////////////////////////////
   /////////////////////////////////////////////////////////////////////////
   /////////////////////////////////////////////////////////////////////////
+
 
   //=================================================================
   /// \short Vector representation of the  imacro-th macro element
@@ -240,137 +233,6 @@
     Vector<double> pos_1(3), pos_2(3);
 
     const double pi = MathematicalConstants::Pi;
-=======
-
-    /// Broken assignment operator
-    void operator=(const TubeDomain&)
-    {
-      BrokenCopy::broken_assign("TubeDomain");
-    }
-
-
-    /// Destructor: Empty; cleanup done in base class
-    ~TubeDomain() {}
-
-    /// \short Vector representation of the  i_macro-th macro element
-    /// boundary i_direct (L/R/D/U/B/F) at time level t
-    /// (t=0: present; t>0: previous):
-    /// f(s).
-    void macro_element_boundary(const unsigned& t,
-                                const unsigned& i_macro,
-                                const unsigned& i_direct,
-                                const Vector<double>& s,
-                                Vector<double>& f);
-
-  private:
-    /// Storage for the limits of the centreline coordinate
-    Vector<double> Centreline_limits;
-
-    /// \short Storage for the dividing lines on the boundary
-    /// starting from the lower left and proceeding anticlockwise to
-    /// the upper left
-    Vector<double> Theta_positions;
-
-    /// Storage for the fraction of the radius at which the central box
-    /// should be located corresponding to the chosen values of theta.
-    Vector<double> Radius_box;
-
-    /// Number of axial layers
-    unsigned Nlayer;
-
-    /// Pointer to geometric object that represents the domain
-    GeomObject* Volume_pt;
-
-    /// \short  A very little linear interpolation helper.
-    /// Interpolate from the low
-    /// point to the high point using the coordinate s which is
-    /// assumed to run from -1 to 1.
-    void lin_interpolate(const Vector<double>& low,
-                         const Vector<double>& high,
-                         const double& s,
-                         Vector<double>& f)
-    {
-      // Loop over all coordinates
-      for (unsigned i = 0; i < 3; i++)
-      {
-        f[i] = low[i] + (high[i] - low[i]) * 0.5 * (s + 1.0);
-      }
-    }
-  };
-
-
-  /////////////////////////////////////////////////////////////////////////
-  /////////////////////////////////////////////////////////////////////////
-  /////////////////////////////////////////////////////////////////////////
-
-
-  //=================================================================
-  /// \short Vector representation of the  imacro-th macro element
-  /// boundary idirect (L/R/D/U/B/F) at time level t
-  /// (t=0: present; t>0: previous): f(s)
-  //=================================================================
-  void TubeDomain::macro_element_boundary(const unsigned& t,
-                                          const unsigned& imacro,
-                                          const unsigned& idirect,
-                                          const Vector<double>& s,
-                                          Vector<double>& f)
-  {
-    using namespace OcTreeNames;
-
-#ifdef WARN_ABOUT_SUBTLY_CHANGED_OOMPH_INTERFACES
-    // Warn about time argument being moved to the front
-    OomphLibWarning(
-      "Order of function arguments has changed between versions 0.8 and 0.85",
-      "TubeDomain::macro_element_boundary(...)",
-      OOMPH_EXCEPTION_LOCATION);
-#endif
-
-    // Get the number of the layer
-    unsigned ilayer = unsigned(imacro / 5);
-
-    // Get all required coordinates of the corners of the box
-    // at each end of the layer
-    Vector<Vector<Vector<double>>> Box(2);
-
-    // Get the centreline coordinates at the ends of the layer
-    Vector<double> zeta_centre(2);
-    // Storage for position in the volume
-    Vector<double> zeta(3);
-
-    // Loop over the layers
-    for (unsigned i = 0; i < 2; i++)
-    {
-      // Resize the storage
-      Box[i].resize(4);
-
-      // Get the centreline coordinate
-      zeta_centre[i] =
-        Centreline_limits[0] + (ilayer + i) *
-                                 (Centreline_limits[1] - Centreline_limits[0]) /
-                                 (double)(Nlayer);
-
-      // Now get the coordinates of each corner
-      zeta[0] = zeta_centre[i];
-
-      // Loop over the angles
-      for (unsigned j = 0; j < 4; j++)
-      {
-        // Set up the storage
-        Box[i][j].resize(3);
-
-        // Set the other values of zeta
-        zeta[1] = Theta_positions[j];
-        zeta[2] = Radius_box[j];
-
-        // Now get the values
-        Volume_pt->position(t, zeta, Box[i][j]);
-      }
-    }
-
-    // Local storage for positions on the boundaries
-    Vector<double> pos_1(3), pos_2(3);
-
-    const double pi = MathematicalConstants::Pi;
 
     // Which macro element?
     // --------------------
@@ -954,578 +816,7 @@
                                 OOMPH_EXCEPTION_LOCATION);
         }
         break;
->>>>>>> fb5f6804
-
-    // Which macro element?
-    // --------------------
-    switch (imacro % 5)
-    {
-        // Macro element 0: Central box
-      case 0:
-
-        // Choose a direction
-        switch (idirect)
-        {
-          case L:
-            // Need to get the position from the domain
-            // Get the centreline position
-            zeta[0] = zeta_centre[0] +
-                      (zeta_centre[1] - zeta_centre[0]) * 0.5 * (s[1] + 1.0);
-            // Get the lower corner
-            zeta[1] = Theta_positions[0];
-            zeta[2] = Radius_box[0];
-            Volume_pt->position(t, zeta, pos_1);
-
-            // Get the upper corner
-            zeta[1] = Theta_positions[3];
-            zeta[2] = Radius_box[3];
-            Volume_pt->position(t, zeta, pos_2);
-
-            // Now interpolate between the two corner positions
-            lin_interpolate(pos_1, pos_2, s[0], f);
-            break;
-
-          case R:
-            // Need to get the position from the domain
-            // Get the centreline position
-            zeta[0] = zeta_centre[0] +
-                      (zeta_centre[1] - zeta_centre[0]) * 0.5 * (s[1] + 1.0);
-            // Get the lower corner
-            zeta[1] = Theta_positions[1];
-            zeta[2] = Radius_box[1];
-            Volume_pt->position(t, zeta, pos_1);
-
-            // Get the upper corner
-            zeta[1] = Theta_positions[2];
-            zeta[2] = Radius_box[2];
-            Volume_pt->position(t, zeta, pos_2);
-
-            // Now interpolate between the positions
-            lin_interpolate(pos_1, pos_2, s[0], f);
-            break;
-
-          case D:
-            // Need to get the position from the domain
-            // Get the centreline position
-            zeta[0] = zeta_centre[0] +
-                      (zeta_centre[1] - zeta_centre[0]) * 0.5 * (s[1] + 1.0);
-            // Get the left corner
-            zeta[1] = Theta_positions[0];
-            zeta[2] = Radius_box[0];
-            Volume_pt->position(t, zeta, pos_1);
-
-            // Get the right corner
-            zeta[1] = Theta_positions[1];
-            zeta[2] = Radius_box[1];
-            Volume_pt->position(t, zeta, pos_2);
-            // Now interpolate between the positions
-            lin_interpolate(pos_1, pos_2, s[0], f);
-            break;
-
-          case U:
-            // Need to get the position from the domain
-            // Get the centreline position
-            zeta[0] = zeta_centre[0] +
-                      (zeta_centre[1] - zeta_centre[0]) * 0.5 * (s[1] + 1.0);
-            // Get the left corner
-            zeta[1] = Theta_positions[3];
-            zeta[2] = Radius_box[3];
-            Volume_pt->position(t, zeta, pos_1);
-
-            // Get the right corner
-            zeta[1] = Theta_positions[2];
-            zeta[2] = Radius_box[2];
-            Volume_pt->position(t, zeta, pos_2);
-
-            // Now interpolate between the positions
-            lin_interpolate(pos_1, pos_2, s[0], f);
-            break;
-
-          case B:
-            // Linearly interpolate between lower left and lower right corners
-            lin_interpolate(Box[0][0], Box[0][1], s[0], pos_1);
-            // Linearly interpolate between upper left and upper right corners
-            lin_interpolate(Box[0][3], Box[0][2], s[0], pos_2);
-            // Finally, linearly interpolate between the upper and lower
-            // positions
-            lin_interpolate(pos_1, pos_2, s[1], f);
-            break;
-
-          case F:
-            // Linearly interpolate between lower left and lower right corners
-            lin_interpolate(Box[1][0], Box[1][1], s[0], pos_1);
-            // Linearly interpolate between upper left and upper right corners
-            lin_interpolate(Box[1][3], Box[1][2], s[0], pos_2);
-            // Finally, linearly interpolate between the upper and lower
-            // positions
-            lin_interpolate(pos_1, pos_2, s[1], f);
-            break;
-
-          default:
-            std::ostringstream error_stream;
-            error_stream << "idirect is " << idirect
-                         << " not one of L, R, D, U, B, F" << std::endl;
-
-            throw OomphLibError(error_stream.str(),
-                                OOMPH_CURRENT_FUNCTION,
-                                OOMPH_EXCEPTION_LOCATION);
-            break;
-        }
-
-        break;
-
-        // Macro element 1: Bottom
-      case 1:
-
-        // Choose a direction
-        switch (idirect)
-        {
-          case L:
-            // Get the position on the wall
-            zeta[0] = zeta_centre[0] +
-                      (zeta_centre[1] - zeta_centre[0]) * 0.5 * (s[1] + 1.0);
-            zeta[1] = Theta_positions[0];
-            zeta[2] = 1.0;
-            Volume_pt->position(t, zeta, pos_1);
-
-            // Get the position on the box
-            zeta[2] = Radius_box[0];
-            Volume_pt->position(t, zeta, pos_2);
-
-            // Now linearly interpolate between the two
-            lin_interpolate(pos_1, pos_2, s[0], f);
-            break;
-
-          case R:
-            // Get the position on the wall
-            zeta[0] = zeta_centre[0] +
-                      (zeta_centre[1] - zeta_centre[0]) * 0.5 * (s[1] + 1.0);
-            zeta[1] = Theta_positions[1];
-            zeta[2] = 1.0;
-            Volume_pt->position(t, zeta, pos_1);
-
-            // Get the position from the box
-            zeta[2] = Radius_box[1];
-            Volume_pt->position(t, zeta, pos_2);
-
-            // Now linearly interpolate between the two
-            lin_interpolate(pos_1, pos_2, s[0], f);
-            break;
-
-          case D:
-            // This is entrirly on the wall
-            zeta[0] = zeta_centre[0] +
-                      (zeta_centre[1] - zeta_centre[0]) * 0.5 * (s[1] + 1.0);
-            zeta[1] =
-              Theta_positions[0] +
-              (Theta_positions[1] - Theta_positions[0]) * 0.5 * (s[0] + 1.0);
-            zeta[2] = 1.0;
-            Volume_pt->position(t, zeta, f);
-            break;
-
-          case U:
-            // Need to get the position from the domain
-            // Get the centreline position
-            zeta[0] = zeta_centre[0] +
-                      (zeta_centre[1] - zeta_centre[0]) * 0.5 * (s[1] + 1.0);
-            // Get the left corner
-            zeta[1] = Theta_positions[0];
-            zeta[2] = Radius_box[0];
-            Volume_pt->position(t, zeta, pos_1);
-
-            // Get the right corner
-            zeta[1] = Theta_positions[1];
-            zeta[2] = Radius_box[1];
-            Volume_pt->position(t, zeta, pos_2);
-            // Now interpolate between the positions
-            lin_interpolate(pos_1, pos_2, s[0], f);
-            break;
-
-          case B:
-            // Get the position on the wall
-            zeta[0] = zeta_centre[0];
-            zeta[1] =
-              Theta_positions[0] +
-              (Theta_positions[1] - Theta_positions[0]) * 0.5 * (s[0] + 1.0);
-            zeta[2] = 1.0;
-            Volume_pt->position(t, zeta, pos_1);
-
-            // Now linearly interpolate the position on the box
-            lin_interpolate(Box[0][0], Box[0][1], s[0], pos_2);
-
-            // Now linearly interpolate between the two
-            lin_interpolate(pos_1, pos_2, s[1], f);
-            break;
-
-          case F:
-            // Get the position on the wall
-            zeta[0] = zeta_centre[1];
-            zeta[1] =
-              Theta_positions[0] +
-              (Theta_positions[1] - Theta_positions[0]) * 0.5 * (s[0] + 1.0);
-            zeta[2] = 1.0;
-            Volume_pt->position(t, zeta, pos_1);
-
-            // Now linearly interpolate the position on the box
-            lin_interpolate(Box[1][0], Box[1][1], s[0], pos_2);
-
-            // Now linearly interpolate between the two
-            lin_interpolate(pos_1, pos_2, s[1], f);
-            break;
-
-          default:
-
-            std::ostringstream error_stream;
-            error_stream << "idirect is " << idirect
-                         << " not one of L, R, D, U, B, F" << std::endl;
-
-            throw OomphLibError(error_stream.str(),
-                                OOMPH_CURRENT_FUNCTION,
-                                OOMPH_EXCEPTION_LOCATION);
-            break;
-        }
-
-        break;
-
-      // Macro element 2:Right
-      case 2:
-
-        // Which direction?
-        switch (idirect)
-        {
-          case L:
-            // Need to get the position from the domain
-            // Get the centreline position
-            zeta[0] = zeta_centre[0] +
-                      (zeta_centre[1] - zeta_centre[0]) * 0.5 * (s[1] + 1.0);
-            // Get the lower corner
-            zeta[1] = Theta_positions[1];
-            zeta[2] = Radius_box[1];
-            Volume_pt->position(t, zeta, pos_1);
-
-            // Get the upper corner
-            zeta[1] = Theta_positions[2];
-            zeta[2] = Radius_box[2];
-            Volume_pt->position(t, zeta, pos_2);
-            // Now interpolate between the positions
-            lin_interpolate(pos_1, pos_2, s[0], f);
-            break;
-
-          case R:
-            // Entirely on the wall
-            zeta[0] = zeta_centre[0] +
-                      (zeta_centre[1] - zeta_centre[0]) * 0.5 * (s[1] + 1.0);
-            zeta[1] =
-              Theta_positions[1] +
-              (Theta_positions[2] - Theta_positions[1]) * 0.5 * (s[0] + 1.0);
-            zeta[2] = 1.0;
-            Volume_pt->position(t, zeta, f);
-            break;
-
-          case U:
-            // Get the position on the wall
-            zeta[0] = zeta_centre[0] +
-                      (zeta_centre[1] - zeta_centre[0]) * 0.5 * (s[1] + 1.0);
-            zeta[1] = Theta_positions[2];
-            zeta[2] = 1.0;
-            Volume_pt->position(t, zeta, pos_1);
-
-            // Get the position of the box
-            zeta[2] = Radius_box[2];
-            Volume_pt->position(t, zeta, pos_2);
-
-            // Now linearly interpolate between the two
-            lin_interpolate(pos_2, pos_1, s[0], f);
-            break;
-
-          case D:
-            // Get the position on the wall
-            zeta[0] = zeta_centre[0] +
-                      (zeta_centre[1] - zeta_centre[0]) * 0.5 * (s[1] + 1.0);
-            zeta[1] = Theta_positions[1];
-            zeta[2] = 1.0;
-            Volume_pt->position(t, zeta, pos_1);
-
-            // Get the position of the box
-            zeta[2] = Radius_box[1];
-            Volume_pt->position(t, zeta, pos_2);
-
-            // Now linearly interpolate between the two
-            lin_interpolate(pos_2, pos_1, s[0], f);
-            break;
-
-          case B:
-            // Get the position on the wall
-            zeta[0] = zeta_centre[0];
-            zeta[1] =
-              Theta_positions[1] +
-              (Theta_positions[2] - Theta_positions[1]) * 0.5 * (s[1] + 1.0);
-            zeta[2] = 1.0;
-            Volume_pt->position(t, zeta, pos_1);
-
-            // Now linearly interpolate the position on the box
-            lin_interpolate(Box[0][1], Box[0][2], s[1], pos_2);
-
-            // Now linearly interpolate between the two
-            lin_interpolate(pos_2, pos_1, s[0], f);
-            break;
-
-          case F:
-            // Get the position on the wall
-            zeta[0] = zeta_centre[1];
-            zeta[1] =
-              Theta_positions[1] +
-              (Theta_positions[2] - Theta_positions[1]) * 0.5 * (s[1] + 1.0);
-            zeta[2] = 1.0;
-            Volume_pt->position(t, zeta, pos_1);
-
-            // Now linearly interpolate the position on the box
-            lin_interpolate(Box[1][1], Box[1][2], s[1], pos_2);
-
-            // Now linearly interpolate between the two
-            lin_interpolate(pos_2, pos_1, s[0], f);
-            break;
-
-          default:
-            std::ostringstream error_stream;
-            error_stream << "idirect is " << idirect
-                         << " not one of L, R, D, U, B, F" << std::endl;
-
-            throw OomphLibError(error_stream.str(),
-                                OOMPH_CURRENT_FUNCTION,
-                                OOMPH_EXCEPTION_LOCATION);
-        }
-
-        break;
-
-        // Macro element 3: Top
-      case 3:
-
-        // Which direction?
-        switch (idirect)
-        {
-          case L:
-            // Get the position on the wall
-            zeta[0] = zeta_centre[0] +
-                      (zeta_centre[1] - zeta_centre[0]) * 0.5 * (s[1] + 1.0);
-            zeta[1] = Theta_positions[3];
-            zeta[2] = 1.0;
-            Volume_pt->position(t, zeta, pos_1);
-
-            // Get the position on the box
-            zeta[2] = Radius_box[3];
-            Volume_pt->position(t, zeta, pos_2);
-
-            // Now linearly interpolate between the two
-            lin_interpolate(pos_2, pos_1, s[0], f);
-            break;
-
-          case R:
-            // Get the position on the wall
-            zeta[0] = zeta_centre[0] +
-                      (zeta_centre[1] - zeta_centre[0]) * 0.5 * (s[1] + 1.0);
-            zeta[1] = Theta_positions[2];
-            zeta[2] = 1.0;
-            Volume_pt->position(t, zeta, pos_1);
-
-            // Get the position on the box
-            zeta[2] = Radius_box[2];
-            Volume_pt->position(t, zeta, pos_2);
-
-            // Now linearly interpolate between the two
-            lin_interpolate(pos_2, pos_1, s[0], f);
-            break;
-
-          case D:
-            // This is entirely on the box
-            // Need to get the position from the domain
-            // Get the centreline position
-            zeta[0] = zeta_centre[0] +
-                      (zeta_centre[1] - zeta_centre[0]) * 0.5 * (s[1] + 1.0);
-            zeta[1] = Theta_positions[3];
-            zeta[2] = Radius_box[3];
-            // Get the lower corner
-            Volume_pt->position(t, zeta, pos_2);
-
-            // Get the upper corner
-            zeta[1] = Theta_positions[2];
-            zeta[2] = Radius_box[2];
-            // Get the upper corner
-            Volume_pt->position(t, zeta, pos_1);
-            // Now interpolate between the positions
-            lin_interpolate(pos_2, pos_1, s[0], f);
-            break;
-
-          case U:
-            // This is entirely on the wall
-            zeta[0] = zeta_centre[0] +
-                      (zeta_centre[1] - zeta_centre[0]) * 0.5 * (s[1] + 1.0);
-            zeta[1] =
-              Theta_positions[3] +
-              (Theta_positions[2] - Theta_positions[3]) * 0.5 * (s[0] + 1.0);
-            zeta[2] = 1.0;
-            Volume_pt->position(t, zeta, f);
-            break;
-
-          case B:
-            // Get the position on the wall
-            zeta[0] = zeta_centre[0];
-            zeta[1] =
-              Theta_positions[3] +
-              (Theta_positions[2] - Theta_positions[3]) * 0.5 * (s[0] + 1.0);
-            zeta[2] = 1.0;
-            Volume_pt->position(t, zeta, pos_1);
-
-            // Now linearly interpolate the position on the box
-            lin_interpolate(Box[0][3], Box[0][2], s[0], pos_2);
-
-            // Now linearly interpolate between the two
-            lin_interpolate(pos_2, pos_1, s[1], f);
-            break;
-
-          case F:
-            // Get the position on the wall
-            zeta[0] = zeta_centre[1];
-            zeta[1] =
-              Theta_positions[3] +
-              (Theta_positions[2] - Theta_positions[3]) * 0.5 * (s[0] + 1.0);
-            zeta[2] = 1.0;
-            Volume_pt->position(t, zeta, pos_1);
-
-            // Now linearly interpolate the position on the box
-            lin_interpolate(Box[1][3], Box[1][2], s[0], pos_2);
-
-            // Now linearly interpolate between the two
-            lin_interpolate(pos_2, pos_1, s[1], f);
-            break;
-
-          default:
-            std::ostringstream error_stream;
-            error_stream << "idirect is " << idirect
-                         << " not one of L, R, D, U, B, F" << std::endl;
-
-            throw OomphLibError(error_stream.str(),
-                                OOMPH_CURRENT_FUNCTION,
-                                OOMPH_EXCEPTION_LOCATION);
-        }
-
-        break;
-
-        // Macro element 4: Left
-      case 4:
-
-        // Which direction?
-        switch (idirect)
-        {
-          case L:
-            // Entirely on the wall, Need to be careful
-            // because this is the point at which theta passes through the
-            // branch cut
-            zeta[0] = zeta_centre[0] +
-                      (zeta_centre[1] - zeta_centre[0]) * 0.5 * (s[1] + 1.0);
-            zeta[1] = Theta_positions[0] + 2.0 * pi +
-                      (Theta_positions[3] - (Theta_positions[0] + 2.0 * pi)) *
-                        0.5 * (s[0] + 1.0);
-            zeta[2] = 1.0;
-            Volume_pt->position(t, zeta, f);
-            break;
-
-          case R:
-            // Entirely on the box
-            // Need to get the position from the domain
-            // Get the centreline position
-            zeta[0] = zeta_centre[0] +
-                      (zeta_centre[1] - zeta_centre[0]) * 0.5 * (s[1] + 1.0);
-            zeta[1] = Theta_positions[0];
-            zeta[2] = Radius_box[0];
-            // Get the lower corner
-            Volume_pt->position(t, zeta, pos_2);
-
-            // Get the upper corner
-            zeta[1] = Theta_positions[3];
-            zeta[2] = Radius_box[3];
-            // Get the upper corner
-            Volume_pt->position(t, zeta, pos_1);
-
-            lin_interpolate(pos_2, pos_1, s[0], f);
-            break;
-
-          case D:
-            // Get the position on the wall
-            zeta[0] = zeta_centre[0] +
-                      (zeta_centre[1] - zeta_centre[0]) * 0.5 * (s[1] + 1.0);
-            zeta[1] = Theta_positions[0];
-            zeta[2] = 1.0;
-            Volume_pt->position(t, zeta, pos_1);
-
-            // Get the position on the box
-            zeta[2] = Radius_box[0];
-            Volume_pt->position(t, zeta, pos_2);
-
-            // Now linearly interpolate between the two
-            lin_interpolate(pos_1, pos_2, s[0], f);
-            break;
-
-          case U:
-            // Get the position on the wall
-            zeta[0] = zeta_centre[0] +
-                      (zeta_centre[1] - zeta_centre[0]) * 0.5 * (s[1] + 1.0);
-            zeta[1] = Theta_positions[3];
-            zeta[2] = 1.0;
-            Volume_pt->position(t, zeta, pos_1);
-
-            // Get the position on the box
-            zeta[2] = Radius_box[3];
-            Volume_pt->position(t, zeta, pos_2);
-
-            // Now linearly interpolate between the two
-            lin_interpolate(pos_1, pos_2, s[0], f);
-            break;
-
-          case B:
-            // Get the position on the wall
-            // Again be careful of the branch cut
-            zeta[0] = zeta_centre[0];
-            zeta[1] = Theta_positions[0] + 2.0 * pi +
-                      (Theta_positions[3] - (Theta_positions[0] + 2.0 * pi)) *
-                        0.5 * (s[1] + 1.0);
-            zeta[2] = 1.0;
-            Volume_pt->position(t, zeta, pos_1);
-
-            // Now linearly interpolate the position on the box
-            lin_interpolate(Box[0][0], Box[0][3], s[1], pos_2);
-
-            // Now linearly interpolate between the two
-            lin_interpolate(pos_1, pos_2, s[0], f);
-            break;
-
-          case F:
-            // Get the position on the wall
-            // Again be careful of the branch cut
-            zeta[0] = zeta_centre[1];
-            zeta[1] = Theta_positions[0] + 2.0 * pi +
-                      (Theta_positions[3] - (Theta_positions[0] + 2.0 * pi)) *
-                        0.5 * (s[1] + 1.0);
-            zeta[2] = 1.0;
-            Volume_pt->position(t, zeta, pos_1);
-
-            // Now linearly interpolate the position on the box
-            lin_interpolate(Box[1][0], Box[1][3], s[1], pos_2);
-
-            // Now linearly interpolate between the two
-            lin_interpolate(pos_1, pos_2, s[0], f);
-            break;
-
-          default:
-            std::ostringstream error_stream;
-            error_stream << "idirect is " << idirect
-                         << " not one of L, R, D, U, B, F" << std::endl;
-
-            throw OomphLibError(error_stream.str(),
-                                OOMPH_CURRENT_FUNCTION,
-                                OOMPH_EXCEPTION_LOCATION);
-        }
-        break;
+
 
       default:
         // Error
