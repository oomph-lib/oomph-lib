--- conflicted
+++ resolved
@@ -91,7 +91,6 @@
       throw OomphLibError(
         error_message, OOMPH_CURRENT_FUNCTION, OOMPH_EXCEPTION_LOCATION);
     }
-<<<<<<< HEAD
 
     // If the stress tensor does not have the same dimensions as the others
     // complain.
@@ -107,24 +106,7 @@
     }
   }
 
-=======
-
-    // If the stress tensor does not have the same dimensions as the others
-    // complain.
-    if (!are_matrices_of_equal_dimensions(g, sigma))
-    {
-      std::string error_message =
-        "Strain tensor passed to calculate_green_strain() does  \n";
-      error_message +=
-        "not have same dimensions as the undeformed metric tensor\n";
-
-      throw OomphLibError(
-        error_message, OOMPH_CURRENT_FUNCTION, OOMPH_EXCEPTION_LOCATION);
-    }
-  }
-
-
->>>>>>> fb5f6804
+
   //===========================================================================
   /// The function to calculate the contravariant tensor from a covariant one
   //===========================================================================
@@ -180,10 +162,7 @@
         Gup(0, 0) = 1.0 / Gdown(0, 0);
         break;
 
-<<<<<<< HEAD
-=======
-
->>>>>>> fb5f6804
+
         // Two dimensions
       case 2:
         // Calculate the determinant
@@ -237,10 +216,7 @@
     return (det);
   }
 
-<<<<<<< HEAD
-=======
-
->>>>>>> fb5f6804
+
   //===========================================================================
   /// The function to calculate the derivatives of the contravariant tensor
   /// and determinant of covariant tensor with respect to the components of
@@ -287,10 +263,7 @@
         d_Gup_dG(0, 0, 0, 0) = -1.0 / (Gdown(0, 0) * Gdown(0, 0));
         break;
 
-<<<<<<< HEAD
-=======
-
->>>>>>> fb5f6804
+
         // Two dimensions
       case 2:
         // Calculate the determinant
@@ -365,10 +338,7 @@
     }
   }
 
-<<<<<<< HEAD
-=======
-
->>>>>>> fb5f6804
+
   //=========================================================================
   /// \short Calculate the derivatives of the contravariant
   /// 2nd Piola Kirchhoff stress tensor with respect to the deformed metric
@@ -399,7 +369,6 @@
 
     // Find the dimension of the matrix (assuming that it's square)
     const unsigned dim = G.ncol();
-<<<<<<< HEAD
 
     // Find the dimension
     // FD step
@@ -418,26 +387,6 @@
       }
     }
 
-=======
-
-    // Find the dimension
-    // FD step
-    const double eps_fd = GeneralisedElement::Default_fd_jacobian_step;
-
-    // Advanced metric tensor
-    DenseMatrix<double> G_pls(dim, dim);
-    DenseMatrix<double> sigma_pls(dim, dim);
-
-    // Copy across the original value
-    for (unsigned i = 0; i < dim; i++)
-    {
-      for (unsigned j = 0; j < dim; j++)
-      {
-        G_pls(i, j) = G(i, j);
-      }
-    }
-
->>>>>>> fb5f6804
     // Do FD -- only w.r.t. to upper indices, exploiting symmetry.
     // NOTE: We exploit the symmetry of the stress and metric tensors
     //       by incrementing G(i,j) and G(j,i) simultaenously and
@@ -488,10 +437,7 @@
     }
   }
 
-<<<<<<< HEAD
-=======
-
->>>>>>> fb5f6804
+
   //=========================================================================
   /// \short Calculate the derivatives of the contravariant
   /// 2nd Piola Kirchhoff stress tensor \f$ \sigma^{ij}\f$.
@@ -563,10 +509,7 @@
         this->calculate_second_piola_kirchhoff_stress(
           g, G_pls, sigma_dev_pls, Gup_pls, detG_pls);
 
-<<<<<<< HEAD
-=======
-
->>>>>>> fb5f6804
+
         // Derivative of determinant of deformed metric tensor
         d_detG_dG(i, j) = (detG_pls - detG) / eps_fd;
 
@@ -610,10 +553,7 @@
     }
   }
 
-<<<<<<< HEAD
-=======
-
->>>>>>> fb5f6804
+
   //========================================================================
   /// \short Calculate the derivatives of the contravariant
   /// 2nd Piola Kirchoff stress tensor with respect to the deformed metric
@@ -726,11 +666,12 @@
       }
     }
   }
-<<<<<<< HEAD
+
 
   /////////////////////////////////////////////////////////////////////
   /////////////////////////////////////////////////////////////////////
   /////////////////////////////////////////////////////////////////////
+
 
   //=====================================================================
   /// \short Calculate the contravariant 2nd Piola Kirchhoff
@@ -759,51 +700,10 @@
     // Premultiply some constants
     double C1 = (*E_pt) / (2.0 * (1.0 + (*Nu_pt)));
     double C2 = 2.0 * (*Nu_pt) / (1.0 - 2.0 * (*Nu_pt));
-=======
-
-
-  /////////////////////////////////////////////////////////////////////
-  /////////////////////////////////////////////////////////////////////
-  /////////////////////////////////////////////////////////////////////
->>>>>>> fb5f6804
 
     // Strain tensor
     DenseMatrix<double> strain(dim, dim);
 
-<<<<<<< HEAD
-=======
-  //=====================================================================
-  /// \short Calculate the contravariant 2nd Piola Kirchhoff
-  /// stress tensor. Arguments are the
-  /// covariant undeformed (stress-free) and deformed metric
-  /// tensors, g and G, and the matrix in which to return the stress tensor.
-  //=====================================================================
-  void GeneralisedHookean::calculate_second_piola_kirchhoff_stress(
-    const DenseMatrix<double>& g,
-    const DenseMatrix<double>& G,
-    DenseMatrix<double>& sigma)
-  {
-    // Error checking
-#ifdef PARANOID
-    error_checking_in_input(g, G, sigma);
-#endif
-
-    // Find the dimension of the problem
-    unsigned dim = G.nrow();
-
-    // Calculate the contravariant Deformed metric tensor
-    DenseMatrix<double> Gup(dim);
-    // We don't need the Jacobian so cast the function to void
-    (void)calculate_contravariant(G, Gup);
-
-    // Premultiply some constants
-    double C1 = (*E_pt) / (2.0 * (1.0 + (*Nu_pt)));
-    double C2 = 2.0 * (*Nu_pt) / (1.0 - 2.0 * (*Nu_pt));
-
-    // Strain tensor
-    DenseMatrix<double> strain(dim, dim);
-
->>>>>>> fb5f6804
     // Upper triangle
     for (unsigned i = 0; i < dim; i++)
     {
@@ -979,19 +879,12 @@
     }
   }
 
-<<<<<<< HEAD
+
   /////////////////////////////////////////////////////////////////////////
   /////////////////////////////////////////////////////////////////////////
   /////////////////////////////////////////////////////////////////////////
 
-=======
-
-  /////////////////////////////////////////////////////////////////////////
-  /////////////////////////////////////////////////////////////////////////
-  /////////////////////////////////////////////////////////////////////////
-
-
->>>>>>> fb5f6804
+
   //========================================================================
   /// Calculate the contravariant 2nd Piola Kirchhoff
   /// stress tensor. Arguments are the
@@ -1044,7 +937,6 @@
         I[1] += g(i, j) * Gup(i, j);
       }
     }
-<<<<<<< HEAD
 
     // If 2D we assume plane strain: In this case the 3D tensors have
     // a 1 on the diagonal and zeroes in the off-diagonals of their
@@ -1059,32 +951,12 @@
 
     // Second strain invariant is multiplied by the third.
     I[1] *= I[2];
-=======
-
-    // If 2D we assume plane strain: In this case the 3D tensors have
-    // a 1 on the diagonal and zeroes in the off-diagonals of their
-    // third rows and columns. Only effect: Increase the first two
-    // invariants by one; rest of the computation can just be performed
-    // over the 2d set of coordinates.
-    if (dim == 2)
-    {
-      I[0] += 1.0;
-      I[1] += 1.0;
-    }
-
-    // Second strain invariant is multiplied by the third.
-    I[1] *= I[2];
 
     // Calculate the derivatives of the strain energy function wrt the
     // strain invariants
     Vector<double> dWdI(3, 0.0);
     Strain_energy_function_pt->derivatives(I, dWdI);
->>>>>>> fb5f6804
-
-    // Calculate the derivatives of the strain energy function wrt the
-    // strain invariants
-    Vector<double> dWdI(3, 0.0);
-    Strain_energy_function_pt->derivatives(I, dWdI);
+
 
     // Only bother to compute the tensor B^{ij} (Green & Zerna notation)
     // if the derivative wrt the second strain invariant is non-zero
@@ -1145,15 +1017,10 @@
 #ifdef PARANOID
     error_checking_in_input(g, G, sigma_dev);
 #endif
-<<<<<<< HEAD
-=======
 
     // Find the dimension of the problem
     unsigned dim = g.nrow();
->>>>>>> fb5f6804
-
-    // Find the dimension of the problem
-    unsigned dim = g.nrow();
+
 
 #ifdef PARANOID
     if (dim == 1)
