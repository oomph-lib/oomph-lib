// LIC// ====================================================================
// LIC// This file forms part of oomph-lib, the object-oriented,
// LIC// multi-physics finite-element library, available
// LIC// at http://www.oomph-lib.org.
// LIC//
// LIC// Copyright (C) 2006-2021 Matthias Heil and Andrew Hazel
// LIC//
// LIC// This library is free software; you can redistribute it and/or
// LIC// modify it under the terms of the GNU Lesser General Public
// LIC// License as published by the Free Software Foundation; either
// LIC// version 2.1 of the License, or (at your option) any later version.
// LIC//
// LIC// This library is distributed in the hope that it will be useful,
// LIC// but WITHOUT ANY WARRANTY; without even the implied warranty of
// LIC// MERCHANTABILITY or FITNESS FOR A PARTICULAR PURPOSE.  See the GNU
// LIC// Lesser General Public License for more details.
// LIC//
// LIC// You should have received a copy of the GNU Lesser General Public
// LIC// License along with this library; if not, write to the Free Software
// LIC// Foundation, Inc., 51 Franklin Street, Fifth Floor, Boston, MA
// LIC// 02110-1301  USA.
// LIC//
// LIC// The authors may be contacted at oomph-lib@maths.man.ac.uk.
// LIC//
// LIC//====================================================================

#ifndef OOMPH_MESH_SMOOTH_HEADER
#define OOMPH_MESH_SMOOTH_HEADER

#include <fstream>
#include <iostream>

#include "../linear_elasticity/elasticity_tensor.h"
#include "../constitutive/constitutive_laws.h"
#include "../solid/solid_traction_elements.h"

<<<<<<< HEAD
=======

>>>>>>> fb5f6804
namespace oomph
{
  //======================================================================
  /// Helper namespace
  //======================================================================
  namespace Helper_namespace_for_mesh_smoothing
  {
    /// Poisson's ratio  (for smoothing by linear or nonlinear elasticity)
    double Nu = 0.3;

    /// Young's modulus (for smoothing by linear or nonlinear elasticity)
    double E = 1.0;

    /// The elasticity tensor  (for smoothing by linear elasticity)
    IsotropicElasticityTensor Isotropic_elasticity_tensor(Nu);

    /// Create constitutive law (for smoothing by nonlinear elasticity)
    ConstitutiveLaw* Constitutive_law_pt = new GeneralisedHookean(&Nu, &E);

    /// Scale for displacement of quadratic boundary (0.0: simplex; 1.0:
    /// quadratic)
    double Scale = 0.1;

    /// Increment for scale factor for displacement of quadratic boundary
    double Scale_increment = 0.1;

  } // namespace Helper_namespace_for_mesh_smoothing

  //////////////////////////////////////////////////////////////////
  //////////////////////////////////////////////////////////////////
  //////////////////////////////////////////////////////////////////

<<<<<<< HEAD
=======

>>>>>>> fb5f6804
  //====================================================================
  /// Auxiliary Problem to smooth a SolidMesh by adjusting the internal
  /// nodal positions via the solution of a nonlinear solid mechanics problem.
  /// The mesh will typically have been created with an unstructured
  /// mesh generator that uses a low-order (simplex) representation of the
  /// element geometry; some of the nodes, typically non-vertex nodes on
  /// the domain's curvilinear boundaries, were then moved to their new
  /// position to provide a more accurate representation of the geometry.
  /// This class should be used to deal with elements that may have
  /// become inverted during the node motion.
  /// \n
  /// \b Important \b assumption:
  /// - It is important that the Lagrangian coordinates of all nodes still
  ///   indicate their original position, i.e. their position before (some of)
  ///   them were moved to their new position. This is because
  ///   we apply the boundary displacements in small increments.
  /// .
  /// Template argument specifies type of element. It must be a pure
  /// solid mechanics element! This shouldn't cause any problems
  /// since mesh smoothing operations tend to be performed off-line
  /// so the mesh may as well be built with pure solid elements
  /// even if it is ultimately to be used with other element types.
  /// (This restriction could easily be avoided but would
  /// require double templating and would generally be messy...)
  //====================================================================
  template<class ELEMENT>
  class NonLinearElasticitySmoothMesh : public Problem
  {
  public:
    /// \short Functor to update the nodal positions in SolidMesh pointed to by
    /// orig_mesh_pt in response to the displacement of some of its
    /// nodes relative to their original position which must still be indicated
    /// by the nodes' Lagrangian position. copy_of_mesh_pt must be a deep copy
    /// of orig_mesh_pt, with the same boundary coordinates etc. This mesh
    /// is used as workspace and can be deleted afterwards.
    /// The vector controlled_boundary_id contains the ids of
    /// the mesh boundaries in orig_mesh_pt whose position is supposed
    /// to remain fixed (while the other nodes are re-positioned to avoid
    /// the inversion of elements). The final optional argument
    /// specifies the max. number of increments in which the mesh
    /// boundary is deformed.
    void operator()(SolidMesh* orig_mesh_pt,
                    SolidMesh* copy_of_mesh_pt,
                    const Vector<unsigned>& controlled_boundary_id,
                    const unsigned& max_steps = 100000000)
    {
      // Dummy doc_info
      DocInfo doc_info;
      doc_info.disable_doc();
      NonLinearElasticitySmoothMesh<ELEMENT>()(orig_mesh_pt,
                                               copy_of_mesh_pt,
                                               controlled_boundary_id,
                                               doc_info,
                                               max_steps);
    }

    /// \short Functor to update the nodal positions in SolidMesh pointed to by
    /// orig_mesh_pt in response to the displacement of some of its
    /// nodes relative to their original position which must still be indicated
    /// by the nodes' Lagrangian position. copy_of_mesh_pt must be a deep copy
    /// of orig_mesh_pt, with the same boundary coordinates etc. This mesh
    /// is used as workspace and can be deleted afterwards.
    /// The vector controlled_boundary_id contains the ids of
    /// the mesh boundaries in orig_mesh_pt whose position is supposed
    /// to remain fixed (while the other nodes are re-positioned to avoid
    /// the inversion of elements). The DocInfo allows allows the output
    /// of the intermediate meshes. The final optional argument
    /// specifies the max. number of increments in which the mesh
    /// boundary is deformed.
    void operator()(SolidMesh* orig_mesh_pt,
                    SolidMesh* copy_of_mesh_pt,
                    const Vector<unsigned>& controlled_boundary_id,
                    DocInfo doc_info,
                    const unsigned& max_steps = 100000000)
    {
      // Make original mesh available to everyone...
      Orig_mesh_pt = orig_mesh_pt;
      Dummy_mesh_pt = copy_of_mesh_pt;

      unsigned nnode = orig_mesh_pt->nnode();
      unsigned nbound = orig_mesh_pt->nboundary();
      unsigned dim = orig_mesh_pt->node_pt(0)->ndim();

      // Add to problem's collection of sub-meshes
      add_sub_mesh(Dummy_mesh_pt);

      // Backup original nodal positions with boundary nodes snapped
      // into quadratic position; will soon move these back to
      // undeformed positon and gently move them back towards
      // their original position
      unsigned nnod = Orig_mesh_pt->nnode();
      Orig_node_pos.resize(nnod);
      for (unsigned j = 0; j < nnod; j++)
      {
        Orig_node_pos[j].resize(dim);
        SolidNode* nod_pt = dynamic_cast<SolidNode*>(Orig_mesh_pt->node_pt(j));
        for (unsigned i = 0; i < dim; i++)
        {
          Orig_node_pos[j][i] = nod_pt->x(i);
        }
      }

<<<<<<< HEAD
      // Meshes containing the face elements that represent the
      // quadratic surface
      Vector<SolidMesh*> quadratic_surface_mesh_pt(nbound);

      // GeomObject incarnations
      Vector<MeshAsGeomObject*> quadratic_surface_geom_obj_pt(nbound);

=======
    /// \short Functor to update the nodal positions in SolidMesh pointed to by
    /// orig_mesh_pt in response to the displacement of some of its
    /// nodes relative to their original position which must still be indicated
    /// by the nodes' Lagrangian position. copy_of_mesh_pt must be a deep copy
    /// of orig_mesh_pt, with the same boundary coordinates etc. This mesh
    /// is used as workspace and can be deleted afterwards.
    /// The vector controlled_boundary_id contains the ids of
    /// the mesh boundaries in orig_mesh_pt whose position is supposed
    /// to remain fixed (while the other nodes are re-positioned to avoid
    /// the inversion of elements). The DocInfo allows allows the output
    /// of the intermediate meshes. The final optional argument
    /// specifies the max. number of increments in which the mesh
    /// boundary is deformed.
    void operator()(SolidMesh* orig_mesh_pt,
                    SolidMesh* copy_of_mesh_pt,
                    const Vector<unsigned>& controlled_boundary_id,
                    DocInfo doc_info,
                    const unsigned& max_steps = 100000000)
    {
      // Make original mesh available to everyone...
      Orig_mesh_pt = orig_mesh_pt;
      Dummy_mesh_pt = copy_of_mesh_pt;

      unsigned nnode = orig_mesh_pt->nnode();
      unsigned nbound = orig_mesh_pt->nboundary();
      unsigned dim = orig_mesh_pt->node_pt(0)->ndim();

      // Add to problem's collection of sub-meshes
      add_sub_mesh(Dummy_mesh_pt);

      // Backup original nodal positions with boundary nodes snapped
      // into quadratic position; will soon move these back to
      // undeformed positon and gently move them back towards
      // their original position
      unsigned nnod = Orig_mesh_pt->nnode();
      Orig_node_pos.resize(nnod);
      for (unsigned j = 0; j < nnod; j++)
      {
        Orig_node_pos[j].resize(dim);
        SolidNode* nod_pt = dynamic_cast<SolidNode*>(Orig_mesh_pt->node_pt(j));
        for (unsigned i = 0; i < dim; i++)
        {
          Orig_node_pos[j][i] = nod_pt->x(i);
        }
      }

      // Meshes containing the face elements that represent the
      // quadratic surface
      Vector<SolidMesh*> quadratic_surface_mesh_pt(nbound);

      // GeomObject incarnations
      Vector<MeshAsGeomObject*> quadratic_surface_geom_obj_pt(nbound);


>>>>>>> fb5f6804
      // Create FaceElements on original mesh to define
      //-------------------------------------------------
      // the desired boundary shape
      //---------------------------

      unsigned n = controlled_boundary_id.size();
      for (unsigned i = 0; i < n; i++)
      {
        // Get boundary ID
        unsigned b = controlled_boundary_id[i];

        // Create mesh for surface elements
        quadratic_surface_mesh_pt[b] = new SolidMesh;

        // How many bulk elements are adjacent to boundary b?
        unsigned n_element = Orig_mesh_pt->nboundary_element(b);

        // Loop over the bulk elements adjacent to boundary b
        for (unsigned e = 0; e < n_element; e++)
        {
          // Get pointer to the bulk element that is adjacent to boundary b
          ELEMENT* bulk_elem_pt =
            dynamic_cast<ELEMENT*>(Orig_mesh_pt->boundary_element_pt(b, e));

          // What is the index of the face of the element e along boundary b
          int face_index = Orig_mesh_pt->face_index_at_boundary(b, e);

          // Create new element
          SolidTractionElement<ELEMENT>* el_pt =
            new SolidTractionElement<ELEMENT>(bulk_elem_pt, face_index);

          // Add it to the mesh
          quadratic_surface_mesh_pt[b]->add_element_pt(el_pt);

          // Specify boundary number
          el_pt->set_boundary_number_in_bulk_mesh(b);
        }

        // Create GeomObject incarnation
        quadratic_surface_geom_obj_pt[b] =
          new MeshAsGeomObject(quadratic_surface_mesh_pt[b]);
      }

<<<<<<< HEAD
=======

>>>>>>> fb5f6804
      // Now create Lagrange multiplier elements on dummy mesh
      //-------------------------------------------------------
      Vector<SolidMesh*> dummy_lagrange_multiplier_mesh_pt(n);
      for (unsigned i = 0; i < n; i++)
      {
        // Get boundary ID
        unsigned b = controlled_boundary_id[i];

        // Make new mesh
        dummy_lagrange_multiplier_mesh_pt[i] = new SolidMesh;

        // How many bulk elements are adjacent to boundary b?
        unsigned n_element = Dummy_mesh_pt->nboundary_element(b);

        // Loop over the bulk fluid elements adjacent to boundary b?
        for (unsigned e = 0; e < n_element; e++)
        {
          // Get pointer to the bulk fluid element that is adjacent to boundary
          // b
          ELEMENT* bulk_elem_pt =
            dynamic_cast<ELEMENT*>(Dummy_mesh_pt->boundary_element_pt(b, e));

          // Find the index of the face of element e along boundary b
          int face_index = Dummy_mesh_pt->face_index_at_boundary(b, e);

          // Create new element
          ImposeDisplacementByLagrangeMultiplierElement<ELEMENT>* el_pt =
            new ImposeDisplacementByLagrangeMultiplierElement<ELEMENT>(
              bulk_elem_pt, face_index);

          // Add it to the mesh
          dummy_lagrange_multiplier_mesh_pt[i]->add_element_pt(el_pt);

          // Set the GeomObject that defines the boundary shape and set
          // which bulk boundary we are attached to (needed to extract
          // the boundary coordinate from the bulk nodes)
          el_pt->set_boundary_shape_geom_object_pt(
            quadratic_surface_geom_obj_pt[b], b);
        }

        // Add sub mesh
        add_sub_mesh(dummy_lagrange_multiplier_mesh_pt[i]);
      }

<<<<<<< HEAD
=======

>>>>>>> fb5f6804
      // Combine the lot
      build_global_mesh();

      oomph_info << "Number of equations for nonlinear smoothing problem: "
                 << assign_eqn_numbers() << std::endl;

<<<<<<< HEAD
=======

>>>>>>> fb5f6804
      // Complete the build of the elements so they are fully functional
      //----------------------------------------------------------------
      unsigned n_element = Dummy_mesh_pt->nelement();
      for (unsigned e = 0; e < n_element; e++)
      {
        // Upcast from GeneralisedElement to the present element
        ELEMENT* el_pt = dynamic_cast<ELEMENT*>(Dummy_mesh_pt->element_pt(e));

        // Set the constitutive law for pseudo-elastic mesh deformation
        el_pt->constitutive_law_pt() =
          Helper_namespace_for_mesh_smoothing::Constitutive_law_pt;

      } // end loop over elements

<<<<<<< HEAD
=======

>>>>>>> fb5f6804
      // Output initial configuration
      doc_solution(doc_info);
      doc_info.number()++;

      // Initial scale
      Helper_namespace_for_mesh_smoothing::Scale = 0.0;
      Helper_namespace_for_mesh_smoothing::Scale_increment = 0.1;

<<<<<<< HEAD
=======

>>>>>>> fb5f6804
      // Increase scale of deformation until full range is reached
      //----------------------------------------------------------
      bool done = false;
      unsigned count = 0;
      while (!done)
      {
        // Increase scale
        Helper_namespace_for_mesh_smoothing::Scale +=
          Helper_namespace_for_mesh_smoothing::Scale_increment;

        // Backup current nodal positions in dummy mesh
        backup();

        // Try it...
        bool success = true;
        try
<<<<<<< HEAD
        {
          // Avoid overshoot
          if (Helper_namespace_for_mesh_smoothing::Scale > 1.0)
          {
            Helper_namespace_for_mesh_smoothing::Scale = 1.0;
          }

          // Solve
          newton_solve();
        }
        catch (oomph::NewtonSolverError&)
        {
          success = false;
          Helper_namespace_for_mesh_smoothing::Scale -=
            Helper_namespace_for_mesh_smoothing::Scale_increment;
          Helper_namespace_for_mesh_smoothing::Scale_increment /= 2.0;

          // Reset current nodal positions in dummy mesh
          reset();
        }

        // Output solution
        if (success)
        {
          count++;
          doc_solution(doc_info);
          doc_info.number()++;
          if (Helper_namespace_for_mesh_smoothing::Scale >= 1.0)
            done = true;
=======
        {
          // Avoid overshoot
          if (Helper_namespace_for_mesh_smoothing::Scale > 1.0)
          {
            Helper_namespace_for_mesh_smoothing::Scale = 1.0;
          }

          // Solve
          newton_solve();
        }
        catch (oomph::NewtonSolverError&)
        {
          success = false;
          Helper_namespace_for_mesh_smoothing::Scale -=
            Helper_namespace_for_mesh_smoothing::Scale_increment;
          Helper_namespace_for_mesh_smoothing::Scale_increment /= 2.0;

          // Reset current nodal positions in dummy mesh
          reset();
        }

        // Output solution
        if (success)
        {
          count++;
          doc_solution(doc_info);
          doc_info.number()++;
          if (Helper_namespace_for_mesh_smoothing::Scale >= 1.0) done = true;
>>>>>>> fb5f6804
          if (count == max_steps)
          {
            oomph_info << "Bailing out after " << count << " steps.\n";
            done = true;
          }
        }
      }

      oomph_info << "Done with Helper_namespace_for_mesh_smoothing::Scale="
                 << Helper_namespace_for_mesh_smoothing::Scale << std::endl;

      // Loop over nodes in actual mesh and assign new position
      for (unsigned j = 0; j < nnode; j++)
      {
        // Get nodes
        Node* orig_node_pt = orig_mesh_pt->node_pt(j);
        Node* new_node_pt = Dummy_mesh_pt->node_pt(j);

        // Assign new position
        for (unsigned i = 0; i < dim; i++)
        {
          orig_node_pt->x(i) = new_node_pt->x(i);
        }
      }

      // Now re-assign undeformed position
      orig_mesh_pt->set_lagrangian_nodal_coordinates();

      // Cleanup
      //--------
      n = controlled_boundary_id.size();
      for (unsigned i = 0; i < n; i++)
      {
        // Get boundary ID
        unsigned b = controlled_boundary_id[i];

        // Kill meshes and GeomObject representations
        delete quadratic_surface_mesh_pt[b];
        delete quadratic_surface_geom_obj_pt[b];
        delete dummy_lagrange_multiplier_mesh_pt[i];
      }
    }

    /// Destructor (empty)
    ~NonLinearElasticitySmoothMesh() {}

<<<<<<< HEAD
=======

>>>>>>> fb5f6804
    /// \short Update nodal positions in main mesh -- also moves the
    /// nodes of the FaceElements that impose the new position
    void actions_before_newton_solve()
    {
      oomph_info << "Solving nonlinear smoothing problem for scale "
                 << Helper_namespace_for_mesh_smoothing::Scale << std::endl;
      unsigned nnod = Orig_mesh_pt->nnode();
      for (unsigned j = 0; j < nnod; j++)
      {
        SolidNode* nod_pt = dynamic_cast<SolidNode*>(Orig_mesh_pt->node_pt(j));
        unsigned dim = nod_pt->ndim();
        for (unsigned i = 0; i < dim; i++)
        {
          nod_pt->x(i) =
            nod_pt->xi(i) + Helper_namespace_for_mesh_smoothing::Scale *
                              (Orig_node_pos[j][i] - nod_pt->xi(i));
        }
      }
    }
<<<<<<< HEAD
=======

>>>>>>> fb5f6804

    /// \short Backup nodal positions in dummy mesh to allow for reset
    /// after non-convergence of Newton method
    void backup()
    {
      unsigned nnod = Dummy_mesh_pt->nnode();
      Backup_node_pos.resize(nnod);
      for (unsigned j = 0; j < nnod; j++)
      {
        SolidNode* nod_pt = dynamic_cast<SolidNode*>(Dummy_mesh_pt->node_pt(j));
        unsigned dim = nod_pt->ndim();
        Backup_node_pos[j].resize(dim);
        for (unsigned i = 0; i < dim; i++)
        {
          Backup_node_pos[j][i] = nod_pt->x(i);
        }
      }
    }
<<<<<<< HEAD
=======

>>>>>>> fb5f6804

    /// Reset nodal positions in dummy mesh to allow for restart of
    /// Newton method with reduced increment in Scale
    void reset()
    {
      unsigned nnod = Dummy_mesh_pt->nnode();
      for (unsigned j = 0; j < nnod; j++)
      {
        SolidNode* nod_pt = dynamic_cast<SolidNode*>(Dummy_mesh_pt->node_pt(j));
        unsigned dim = nod_pt->ndim();
        for (unsigned i = 0; i < dim; i++)
        {
          nod_pt->x(i) = Backup_node_pos[j][i];
        }
      }
    }

    /// Doc the solution
    void doc_solution(DocInfo& doc_info)
    {
      // Bail out
<<<<<<< HEAD
      if (!doc_info.is_doc_enabled())
        return;
=======
      if (!doc_info.is_doc_enabled()) return;
>>>>>>> fb5f6804

      std::ofstream some_file;
      std::ostringstream filename;

      // Number of plot points
      unsigned npts;
      npts = 5;

      filename << doc_info.directory() << "/smoothing_soln" << doc_info.number()
               << ".dat";

      some_file.open(filename.str().c_str());
      Dummy_mesh_pt->output(some_file, npts);
      some_file.close();

      // Check for inverted elements
      bool mesh_has_inverted_elements;
      std::ofstream inverted_fluid_elements;
      filename.str("");
      filename << doc_info.directory() << "/inverted_elements_during_smoothing"
               << doc_info.number() << ".dat";
      some_file.open(filename.str().c_str());
      Dummy_mesh_pt->check_inverted_elements(mesh_has_inverted_elements,
                                             some_file);
      some_file.close();
      oomph_info << "Dummy mesh does ";
<<<<<<< HEAD
      if (!mesh_has_inverted_elements)
        oomph_info << "not ";
=======
      if (!mesh_has_inverted_elements) oomph_info << "not ";
>>>>>>> fb5f6804
      oomph_info << "have inverted elements. \n";
    }

  private:
    /// Original nodal positions
    Vector<Vector<double>> Orig_node_pos;

    /// Backup nodal positions
    Vector<Vector<double>> Backup_node_pos;

    /// Bulk original mesh
    SolidMesh* Orig_mesh_pt;

    /// Copy of mesh to work on
    SolidMesh* Dummy_mesh_pt;
  };

<<<<<<< HEAD
  //////////////////////////////////////////////////////////////////
  //////////////////////////////////////////////////////////////////
  //////////////////////////////////////////////////////////////////

=======

  //////////////////////////////////////////////////////////////////
  //////////////////////////////////////////////////////////////////
  //////////////////////////////////////////////////////////////////


>>>>>>> fb5f6804
  //====================================================================
  /// Auxiliary Problem to smooth a SolidMesh by adjusting the internal
  /// nodal positions by solving a LINEAR solid mechanics problem for the
  /// nodal displacements between the specified displacements of certain
  /// pinned nodes (usually located on boundaries). The template
  /// parameter specifies the linear elasticity element that must have
  /// the same shape (geometric element type) as the elements contained
  /// in the mesh that's to be smoothed. So, e.g. for the ten-noded
  /// three-dimensional tetrahedral TTaylorHoodElement<3>, it would be
  /// a TLinearElasticityElement<3,3>, etc.
  /// \b Important \b assumptions:
  /// - It is important that the Lagrangian coordinates of all nodes
  ///   still indicate their original position, i.e. their position
  ///   before (some of) them were moved to their new position.
  /// - It is assumed that in its original state, the mesh does not contain
  ///   any inverted elements.
  /// .
  //====================================================================
  template<class LINEAR_ELASTICITY_ELEMENT>
  class LinearElasticitySmoothMesh : public Problem
  {
  public:
    /// \short Constructor: Specify SolidMesh whose nodal positions are to
    /// be adjusted, and set of nodes in that mesh whose position
    /// are to remain fixed.
    void operator()(SolidMesh* orig_mesh_pt, std::set<Node*> pinned_nodes)
    {
      // Create new mesh and read out node/element numbers from old one
      mesh_pt() = new Mesh;
      unsigned nelem = orig_mesh_pt->nelement();
      unsigned nnode = orig_mesh_pt->nnode();

      // Have we already created that node?
      std::map<Node*, Node*> new_node;

      // Create new elements
      for (unsigned e = 0; e < nelem; e++)
      {
        // Make/add new element
        LINEAR_ELASTICITY_ELEMENT* el_pt = new LINEAR_ELASTICITY_ELEMENT;
        mesh_pt()->add_element_pt(el_pt);

        // Set elasticity tensor
        el_pt->elasticity_tensor_pt() =
          &Helper_namespace_for_mesh_smoothing::Isotropic_elasticity_tensor;

        // Find corresponding original element
        SolidFiniteElement* orig_elem_pt =
          dynamic_cast<SolidFiniteElement*>(orig_mesh_pt->finite_element_pt(e));
        unsigned nnod = orig_elem_pt->nnode();

        // Create nodes
        for (unsigned j = 0; j < nnod; j++)
        {
          // Does it not exist yet?
          if (new_node[orig_elem_pt->node_pt(j)] == 0)
          {
            Node* new_nod_pt =
              mesh_pt()->finite_element_pt(e)->construct_node(j);
            new_node[orig_elem_pt->node_pt(j)] = new_nod_pt;
            mesh_pt()->add_node_pt(new_nod_pt);
            unsigned dim = new_nod_pt->ndim();
            for (unsigned i = 0; i < dim; i++)
            {
              // Set new nodal position to be the old one in the
              // SolidMesh (assumed to contain no inverted elements)
              new_nod_pt->x(i) =
                dynamic_cast<SolidNode*>(orig_elem_pt->node_pt(j))->xi(i);
            }
          }
          // It already exists -- copy across
          else
          {
            mesh_pt()->finite_element_pt(e)->node_pt(j) =
              new_node[orig_elem_pt->node_pt(j)];
          }
        }
      }

      // Loop over pinned nodes -- pin their positions and assign updated nodal
      // positions
      double scale = 1.0;
      for (std::set<Node*>::iterator it = pinned_nodes.begin();
           it != pinned_nodes.end();
           it++)
      {
        unsigned dim = (*it)->ndim();
        for (unsigned i = 0; i < dim; i++)
<<<<<<< HEAD
        {
          new_node[*it]->pin(i);
          new_node[*it]->set_value(i,
                                   scale *
                                     (dynamic_cast<SolidNode*>(*it)->x(i) -
                                      dynamic_cast<SolidNode*>(*it)->xi(i)));
        }
      }

      oomph_info << "Number of equations for smoothing problem: "
                 << assign_eqn_numbers() << std::endl;

      // Solve
      newton_solve();

      // Loop over nodes and assign displacement difference
      for (unsigned j = 0; j < nnode; j++)
      {
        // Get nodes
        SolidNode* orig_node_pt = orig_mesh_pt->node_pt(j);
        Node* new_node_pt = new_node[orig_node_pt];

        // Assign displacement difference
        unsigned dim = new_node_pt->ndim();
        for (unsigned i = 0; i < dim; i++)
        {
          orig_node_pt->x(i) = orig_node_pt->xi(i) + new_node_pt->value(i);
        }
      }

=======
        {
          new_node[*it]->pin(i);
          new_node[*it]->set_value(i,
                                   scale *
                                     (dynamic_cast<SolidNode*>(*it)->x(i) -
                                      dynamic_cast<SolidNode*>(*it)->xi(i)));
        }
      }

      oomph_info << "Number of equations for smoothing problem: "
                 << assign_eqn_numbers() << std::endl;


      // Solve
      newton_solve();

      // Loop over nodes and assign displacement difference
      for (unsigned j = 0; j < nnode; j++)
      {
        // Get nodes
        SolidNode* orig_node_pt = orig_mesh_pt->node_pt(j);
        Node* new_node_pt = new_node[orig_node_pt];

        // Assign displacement difference
        unsigned dim = new_node_pt->ndim();
        for (unsigned i = 0; i < dim; i++)
        {
          orig_node_pt->x(i) = orig_node_pt->xi(i) + new_node_pt->value(i);
        }
      }

>>>>>>> fb5f6804
      // Now re-assign undeformed position
      orig_mesh_pt->set_lagrangian_nodal_coordinates();

      // Clean up -- mesh deletes nodes and elements
      delete mesh_pt();
    }

    /// Destructor (empty)
    ~LinearElasticitySmoothMesh() {}
  };

<<<<<<< HEAD
  ////////////////////////////////////////////////////////////////////////
  ////////////////////////////////////////////////////////////////////////
  ////////////////////////////////////////////////////////////////////////

=======

  ////////////////////////////////////////////////////////////////////////
  ////////////////////////////////////////////////////////////////////////
  ////////////////////////////////////////////////////////////////////////


>>>>>>> fb5f6804
  //====================================================================
  /// Functor to smooth a SolidMesh by adjusting the internal
  /// nodal positions by solving a Poisson problem for the
  /// nodal displacements in the interior. The displacements of the specified
  /// pinned nodes (usually located on boundaries) remain fixed (their
  /// displacements are computed from the difference between their
  /// Lagrangian and Eulerian coordinates). The assumptions is
  /// that the Lagrangian coordinates in the SolidMesh still reflect
  /// the original nodal positions before the boundary nodes were
  /// moved.
  /// \n
  /// The template parameter specifies the Poisson element that must have
  /// the same shape (geometric element type) as the elements contained
  /// in the mesh that's to be smoothed. So, e.g. for the ten-noded
  /// three-dimensional tetrahedral TTaylorHoodElement<3>, it would be
  /// a TPoissonElement<3,3>, etc.
  //====================================================================
  template<class POISSON_ELEMENT>
  class PoissonSmoothMesh : public Problem
  {
  public:
    /// \short Functor: Specify SolidMesh whose nodal positions are to
    /// be adjusted, and set of nodes in that mesh whose position
    /// are to remain fixed.
    void operator()(SolidMesh* orig_mesh_pt, std::set<Node*> pinned_nodes)
    {
      // Create new mesh and read out node/element numbers from old one
      mesh_pt() = new Mesh;
      unsigned nelem = orig_mesh_pt->nelement();
      unsigned nnode = orig_mesh_pt->nnode();

      // Have we already created that node?
      std::map<Node*, Node*> new_node;

      // Create new elements
      for (unsigned e = 0; e < nelem; e++)
      {
        mesh_pt()->add_element_pt(new POISSON_ELEMENT);

        // Find corresponding original element
        SolidFiniteElement* orig_elem_pt =
          dynamic_cast<SolidFiniteElement*>(orig_mesh_pt->finite_element_pt(e));
        unsigned nnod = orig_elem_pt->nnode();

        // Create nodes
        for (unsigned j = 0; j < nnod; j++)
        {
          // Does it not exist yet?
          if (new_node[orig_elem_pt->node_pt(j)] == 0)
          {
            Node* new_nod_pt =
              mesh_pt()->finite_element_pt(e)->construct_node(j);
            new_node[orig_elem_pt->node_pt(j)] = new_nod_pt;
            mesh_pt()->add_node_pt(new_nod_pt);
            unsigned dim = new_nod_pt->ndim();
            for (unsigned i = 0; i < dim; i++)
            {
              // Set new nodal position to be the old one in the
              // SolidMesh (assumed to contain no inverted elements)
              new_nod_pt->x(i) =
                dynamic_cast<SolidNode*>(orig_elem_pt->node_pt(j))->xi(i);
            }
          }
          // It already exists -- copy across
          else
          {
            mesh_pt()->finite_element_pt(e)->node_pt(j) =
              new_node[orig_elem_pt->node_pt(j)];
          }
        }
<<<<<<< HEAD
      }

      // Loop over pinned nodes
      for (std::set<Node*>::iterator it = pinned_nodes.begin();
           it != pinned_nodes.end();
           it++)
      {
        new_node[*it]->pin(0);
      }

      oomph_info << "Number of equations for Poisson displacement smoothing: "
                 << assign_eqn_numbers() << std::endl;

      // Solve separate displacement problems
      unsigned dim = orig_mesh_pt->node_pt(0)->ndim();
      for (unsigned i = 0; i < dim; i++)
      {
        // Loop over nodes and assign displacement difference
        for (unsigned j = 0; j < nnode; j++)
        {
          // Get nodes
          SolidNode* orig_node_pt = orig_mesh_pt->node_pt(j);
          Node* new_node_pt = new_node[orig_node_pt];

          // Assign displacement difference
          new_node_pt->set_value(0, orig_node_pt->x(i) - orig_node_pt->xi(i));
        }

        // Solve
        newton_solve();

        // Loop over nodes and assign displacement difference
        for (unsigned j = 0; j < nnode; j++)
        {
          // Get nodes
          SolidNode* orig_node_pt = orig_mesh_pt->node_pt(j);
          Node* new_node_pt = new_node[orig_node_pt];

          // Assign displacement difference
          orig_node_pt->x(i) = orig_node_pt->xi(i) + new_node_pt->value(0);
        }
      }

=======
      }


      // Loop over pinned nodes
      for (std::set<Node*>::iterator it = pinned_nodes.begin();
           it != pinned_nodes.end();
           it++)
      {
        new_node[*it]->pin(0);
      }

      oomph_info << "Number of equations for Poisson displacement smoothing: "
                 << assign_eqn_numbers() << std::endl;

      // Solve separate displacement problems
      unsigned dim = orig_mesh_pt->node_pt(0)->ndim();
      for (unsigned i = 0; i < dim; i++)
      {
        // Loop over nodes and assign displacement difference
        for (unsigned j = 0; j < nnode; j++)
        {
          // Get nodes
          SolidNode* orig_node_pt = orig_mesh_pt->node_pt(j);
          Node* new_node_pt = new_node[orig_node_pt];

          // Assign displacement difference
          new_node_pt->set_value(0, orig_node_pt->x(i) - orig_node_pt->xi(i));
        }

        // Solve
        newton_solve();

        // Loop over nodes and assign displacement difference
        for (unsigned j = 0; j < nnode; j++)
        {
          // Get nodes
          SolidNode* orig_node_pt = orig_mesh_pt->node_pt(j);
          Node* new_node_pt = new_node[orig_node_pt];

          // Assign displacement difference
          orig_node_pt->x(i) = orig_node_pt->xi(i) + new_node_pt->value(0);
        }
      }

>>>>>>> fb5f6804
      // Now re-assign undeformed position
      orig_mesh_pt->set_lagrangian_nodal_coordinates();

      // Clean up -- mesh deletes nodes and elements
      delete mesh_pt();
    }
  };

<<<<<<< HEAD
=======

>>>>>>> fb5f6804
  /////////////////////////////////////////////////////////////////////////
  /////////////////////////////////////////////////////////////////////////
  /////////////////////////////////////////////////////////////////////////

} // namespace oomph

#endif<|MERGE_RESOLUTION|>--- conflicted
+++ resolved
@@ -34,10 +34,7 @@
 #include "../constitutive/constitutive_laws.h"
 #include "../solid/solid_traction_elements.h"
 
-<<<<<<< HEAD
-=======
-
->>>>>>> fb5f6804
+
 namespace oomph
 {
   //======================================================================
@@ -70,10 +67,7 @@
   //////////////////////////////////////////////////////////////////
   //////////////////////////////////////////////////////////////////
 
-<<<<<<< HEAD
-=======
-
->>>>>>> fb5f6804
+
   //====================================================================
   /// Auxiliary Problem to smooth a SolidMesh by adjusting the internal
   /// nodal positions via the solution of a nonlinear solid mechanics problem.
@@ -130,6 +124,7 @@
                                                max_steps);
     }
 
+
     /// \short Functor to update the nodal positions in SolidMesh pointed to by
     /// orig_mesh_pt in response to the displacement of some of its
     /// nodes relative to their original position which must still be indicated
@@ -176,7 +171,6 @@
         }
       }
 
-<<<<<<< HEAD
       // Meshes containing the face elements that represent the
       // quadratic surface
       Vector<SolidMesh*> quadratic_surface_mesh_pt(nbound);
@@ -184,62 +178,7 @@
       // GeomObject incarnations
       Vector<MeshAsGeomObject*> quadratic_surface_geom_obj_pt(nbound);
 
-=======
-    /// \short Functor to update the nodal positions in SolidMesh pointed to by
-    /// orig_mesh_pt in response to the displacement of some of its
-    /// nodes relative to their original position which must still be indicated
-    /// by the nodes' Lagrangian position. copy_of_mesh_pt must be a deep copy
-    /// of orig_mesh_pt, with the same boundary coordinates etc. This mesh
-    /// is used as workspace and can be deleted afterwards.
-    /// The vector controlled_boundary_id contains the ids of
-    /// the mesh boundaries in orig_mesh_pt whose position is supposed
-    /// to remain fixed (while the other nodes are re-positioned to avoid
-    /// the inversion of elements). The DocInfo allows allows the output
-    /// of the intermediate meshes. The final optional argument
-    /// specifies the max. number of increments in which the mesh
-    /// boundary is deformed.
-    void operator()(SolidMesh* orig_mesh_pt,
-                    SolidMesh* copy_of_mesh_pt,
-                    const Vector<unsigned>& controlled_boundary_id,
-                    DocInfo doc_info,
-                    const unsigned& max_steps = 100000000)
-    {
-      // Make original mesh available to everyone...
-      Orig_mesh_pt = orig_mesh_pt;
-      Dummy_mesh_pt = copy_of_mesh_pt;
-
-      unsigned nnode = orig_mesh_pt->nnode();
-      unsigned nbound = orig_mesh_pt->nboundary();
-      unsigned dim = orig_mesh_pt->node_pt(0)->ndim();
-
-      // Add to problem's collection of sub-meshes
-      add_sub_mesh(Dummy_mesh_pt);
-
-      // Backup original nodal positions with boundary nodes snapped
-      // into quadratic position; will soon move these back to
-      // undeformed positon and gently move them back towards
-      // their original position
-      unsigned nnod = Orig_mesh_pt->nnode();
-      Orig_node_pos.resize(nnod);
-      for (unsigned j = 0; j < nnod; j++)
-      {
-        Orig_node_pos[j].resize(dim);
-        SolidNode* nod_pt = dynamic_cast<SolidNode*>(Orig_mesh_pt->node_pt(j));
-        for (unsigned i = 0; i < dim; i++)
-        {
-          Orig_node_pos[j][i] = nod_pt->x(i);
-        }
-      }
-
-      // Meshes containing the face elements that represent the
-      // quadratic surface
-      Vector<SolidMesh*> quadratic_surface_mesh_pt(nbound);
-
-      // GeomObject incarnations
-      Vector<MeshAsGeomObject*> quadratic_surface_geom_obj_pt(nbound);
-
-
->>>>>>> fb5f6804
+
       // Create FaceElements on original mesh to define
       //-------------------------------------------------
       // the desired boundary shape
@@ -283,10 +222,7 @@
           new MeshAsGeomObject(quadratic_surface_mesh_pt[b]);
       }
 
-<<<<<<< HEAD
-=======
-
->>>>>>> fb5f6804
+
       // Now create Lagrange multiplier elements on dummy mesh
       //-------------------------------------------------------
       Vector<SolidMesh*> dummy_lagrange_multiplier_mesh_pt(n);
@@ -331,20 +267,14 @@
         add_sub_mesh(dummy_lagrange_multiplier_mesh_pt[i]);
       }
 
-<<<<<<< HEAD
-=======
-
->>>>>>> fb5f6804
+
       // Combine the lot
       build_global_mesh();
 
       oomph_info << "Number of equations for nonlinear smoothing problem: "
                  << assign_eqn_numbers() << std::endl;
 
-<<<<<<< HEAD
-=======
-
->>>>>>> fb5f6804
+
       // Complete the build of the elements so they are fully functional
       //----------------------------------------------------------------
       unsigned n_element = Dummy_mesh_pt->nelement();
@@ -359,10 +289,7 @@
 
       } // end loop over elements
 
-<<<<<<< HEAD
-=======
-
->>>>>>> fb5f6804
+
       // Output initial configuration
       doc_solution(doc_info);
       doc_info.number()++;
@@ -371,10 +298,7 @@
       Helper_namespace_for_mesh_smoothing::Scale = 0.0;
       Helper_namespace_for_mesh_smoothing::Scale_increment = 0.1;
 
-<<<<<<< HEAD
-=======
-
->>>>>>> fb5f6804
+
       // Increase scale of deformation until full range is reached
       //----------------------------------------------------------
       bool done = false;
@@ -391,7 +315,6 @@
         // Try it...
         bool success = true;
         try
-<<<<<<< HEAD
         {
           // Avoid overshoot
           if (Helper_namespace_for_mesh_smoothing::Scale > 1.0)
@@ -419,38 +342,7 @@
           count++;
           doc_solution(doc_info);
           doc_info.number()++;
-          if (Helper_namespace_for_mesh_smoothing::Scale >= 1.0)
-            done = true;
-=======
-        {
-          // Avoid overshoot
-          if (Helper_namespace_for_mesh_smoothing::Scale > 1.0)
-          {
-            Helper_namespace_for_mesh_smoothing::Scale = 1.0;
-          }
-
-          // Solve
-          newton_solve();
-        }
-        catch (oomph::NewtonSolverError&)
-        {
-          success = false;
-          Helper_namespace_for_mesh_smoothing::Scale -=
-            Helper_namespace_for_mesh_smoothing::Scale_increment;
-          Helper_namespace_for_mesh_smoothing::Scale_increment /= 2.0;
-
-          // Reset current nodal positions in dummy mesh
-          reset();
-        }
-
-        // Output solution
-        if (success)
-        {
-          count++;
-          doc_solution(doc_info);
-          doc_info.number()++;
           if (Helper_namespace_for_mesh_smoothing::Scale >= 1.0) done = true;
->>>>>>> fb5f6804
           if (count == max_steps)
           {
             oomph_info << "Bailing out after " << count << " steps.\n";
@@ -497,10 +389,7 @@
     /// Destructor (empty)
     ~NonLinearElasticitySmoothMesh() {}
 
-<<<<<<< HEAD
-=======
-
->>>>>>> fb5f6804
+
     /// \short Update nodal positions in main mesh -- also moves the
     /// nodes of the FaceElements that impose the new position
     void actions_before_newton_solve()
@@ -520,10 +409,7 @@
         }
       }
     }
-<<<<<<< HEAD
-=======
-
->>>>>>> fb5f6804
+
 
     /// \short Backup nodal positions in dummy mesh to allow for reset
     /// after non-convergence of Newton method
@@ -542,10 +428,7 @@
         }
       }
     }
-<<<<<<< HEAD
-=======
-
->>>>>>> fb5f6804
+
 
     /// Reset nodal positions in dummy mesh to allow for restart of
     /// Newton method with reduced increment in Scale
@@ -567,12 +450,7 @@
     void doc_solution(DocInfo& doc_info)
     {
       // Bail out
-<<<<<<< HEAD
-      if (!doc_info.is_doc_enabled())
-        return;
-=======
       if (!doc_info.is_doc_enabled()) return;
->>>>>>> fb5f6804
 
       std::ofstream some_file;
       std::ostringstream filename;
@@ -599,12 +477,7 @@
                                              some_file);
       some_file.close();
       oomph_info << "Dummy mesh does ";
-<<<<<<< HEAD
-      if (!mesh_has_inverted_elements)
-        oomph_info << "not ";
-=======
       if (!mesh_has_inverted_elements) oomph_info << "not ";
->>>>>>> fb5f6804
       oomph_info << "have inverted elements. \n";
     }
 
@@ -622,19 +495,12 @@
     SolidMesh* Dummy_mesh_pt;
   };
 
-<<<<<<< HEAD
+
   //////////////////////////////////////////////////////////////////
   //////////////////////////////////////////////////////////////////
   //////////////////////////////////////////////////////////////////
 
-=======
-
-  //////////////////////////////////////////////////////////////////
-  //////////////////////////////////////////////////////////////////
-  //////////////////////////////////////////////////////////////////
-
-
->>>>>>> fb5f6804
+
   //====================================================================
   /// Auxiliary Problem to smooth a SolidMesh by adjusting the internal
   /// nodal positions by solving a LINEAR solid mechanics problem for the
@@ -723,7 +589,6 @@
       {
         unsigned dim = (*it)->ndim();
         for (unsigned i = 0; i < dim; i++)
-<<<<<<< HEAD
         {
           new_node[*it]->pin(i);
           new_node[*it]->set_value(i,
@@ -736,6 +601,7 @@
       oomph_info << "Number of equations for smoothing problem: "
                  << assign_eqn_numbers() << std::endl;
 
+
       // Solve
       newton_solve();
 
@@ -754,39 +620,6 @@
         }
       }
 
-=======
-        {
-          new_node[*it]->pin(i);
-          new_node[*it]->set_value(i,
-                                   scale *
-                                     (dynamic_cast<SolidNode*>(*it)->x(i) -
-                                      dynamic_cast<SolidNode*>(*it)->xi(i)));
-        }
-      }
-
-      oomph_info << "Number of equations for smoothing problem: "
-                 << assign_eqn_numbers() << std::endl;
-
-
-      // Solve
-      newton_solve();
-
-      // Loop over nodes and assign displacement difference
-      for (unsigned j = 0; j < nnode; j++)
-      {
-        // Get nodes
-        SolidNode* orig_node_pt = orig_mesh_pt->node_pt(j);
-        Node* new_node_pt = new_node[orig_node_pt];
-
-        // Assign displacement difference
-        unsigned dim = new_node_pt->ndim();
-        for (unsigned i = 0; i < dim; i++)
-        {
-          orig_node_pt->x(i) = orig_node_pt->xi(i) + new_node_pt->value(i);
-        }
-      }
-
->>>>>>> fb5f6804
       // Now re-assign undeformed position
       orig_mesh_pt->set_lagrangian_nodal_coordinates();
 
@@ -798,19 +631,12 @@
     ~LinearElasticitySmoothMesh() {}
   };
 
-<<<<<<< HEAD
+
   ////////////////////////////////////////////////////////////////////////
   ////////////////////////////////////////////////////////////////////////
   ////////////////////////////////////////////////////////////////////////
 
-=======
-
-  ////////////////////////////////////////////////////////////////////////
-  ////////////////////////////////////////////////////////////////////////
-  ////////////////////////////////////////////////////////////////////////
-
-
->>>>>>> fb5f6804
+
   //====================================================================
   /// Functor to smooth a SolidMesh by adjusting the internal
   /// nodal positions by solving a Poisson problem for the
@@ -881,8 +707,8 @@
               new_node[orig_elem_pt->node_pt(j)];
           }
         }
-<<<<<<< HEAD
-      }
+      }
+
 
       // Loop over pinned nodes
       for (std::set<Node*>::iterator it = pinned_nodes.begin();
@@ -925,52 +751,6 @@
         }
       }
 
-=======
-      }
-
-
-      // Loop over pinned nodes
-      for (std::set<Node*>::iterator it = pinned_nodes.begin();
-           it != pinned_nodes.end();
-           it++)
-      {
-        new_node[*it]->pin(0);
-      }
-
-      oomph_info << "Number of equations for Poisson displacement smoothing: "
-                 << assign_eqn_numbers() << std::endl;
-
-      // Solve separate displacement problems
-      unsigned dim = orig_mesh_pt->node_pt(0)->ndim();
-      for (unsigned i = 0; i < dim; i++)
-      {
-        // Loop over nodes and assign displacement difference
-        for (unsigned j = 0; j < nnode; j++)
-        {
-          // Get nodes
-          SolidNode* orig_node_pt = orig_mesh_pt->node_pt(j);
-          Node* new_node_pt = new_node[orig_node_pt];
-
-          // Assign displacement difference
-          new_node_pt->set_value(0, orig_node_pt->x(i) - orig_node_pt->xi(i));
-        }
-
-        // Solve
-        newton_solve();
-
-        // Loop over nodes and assign displacement difference
-        for (unsigned j = 0; j < nnode; j++)
-        {
-          // Get nodes
-          SolidNode* orig_node_pt = orig_mesh_pt->node_pt(j);
-          Node* new_node_pt = new_node[orig_node_pt];
-
-          // Assign displacement difference
-          orig_node_pt->x(i) = orig_node_pt->xi(i) + new_node_pt->value(0);
-        }
-      }
-
->>>>>>> fb5f6804
       // Now re-assign undeformed position
       orig_mesh_pt->set_lagrangian_nodal_coordinates();
 
@@ -979,10 +759,7 @@
     }
   };
 
-<<<<<<< HEAD
-=======
-
->>>>>>> fb5f6804
+
   /////////////////////////////////////////////////////////////////////////
   /////////////////////////////////////////////////////////////////////////
   /////////////////////////////////////////////////////////////////////////
