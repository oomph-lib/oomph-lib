// LIC// ====================================================================
// LIC// This file forms part of oomph-lib, the object-oriented,
// LIC// multi-physics finite-element library, available
// LIC// at http://www.oomph-lib.org.
// LIC//
// LIC// Copyright (C) 2006-2021 Matthias Heil and Andrew Hazel
// LIC//
// LIC// This library is free software; you can redistribute it and/or
// LIC// modify it under the terms of the GNU Lesser General Public
// LIC// License as published by the Free Software Foundation; either
// LIC// version 2.1 of the License, or (at your option) any later version.
// LIC//
// LIC// This library is distributed in the hope that it will be useful,
// LIC// but WITHOUT ANY WARRANTY; without even the implied warranty of
// LIC// MERCHANTABILITY or FITNESS FOR A PARTICULAR PURPOSE.  See the GNU
// LIC// Lesser General Public License for more details.
// LIC//
// LIC// You should have received a copy of the GNU Lesser General Public
// LIC// License along with this library; if not, write to the Free Software
// LIC// Foundation, Inc., 51 Franklin Street, Fifth Floor, Boston, MA
// LIC// 02110-1301  USA.
// LIC//
// LIC// The authors may be contacted at oomph-lib@maths.man.ac.uk.
// LIC//
// LIC//====================================================================
// Non-inline functions for space-time Navier-Stokes elements
#include "refineable_spacetime_navier_stokes_elements.h"

/////////////////////////////////////////////////////////////////////////
/////////////////////////////////////////////////////////////////////////
/////////////////////////////////////////////////////////////////////////

namespace oomph
{
  //===================================================================
  /// Compute the diagonal of the velocity/pressure mass matrices.
  /// If which one=0, both are computed, otherwise only the pressure
  /// (which_one=1) or the velocity mass matrix (which_one=2 -- the
  /// LSC version of the preconditioner only needs that one)
  //===================================================================
  template<unsigned DIM>
  void RefineableSpaceTimeNavierStokesEquations<DIM>::
    get_pressure_and_velocity_mass_matrix_diagonal(
      Vector<double>& press_mass_diag,
      Vector<double>& veloc_mass_diag,
      const unsigned& which_one)
  {
    // Resize and initialise
    unsigned n_dof = ndof();

    // If the pressure mass matrix needs to be constructed
    if ((which_one == 0) || (which_one == 1))
    {
      // Assign the appropriate amount of space
      press_mass_diag.assign(n_dof, 0.0);
    }

    // If the velocity mass matrix needs to be constructed
    if ((which_one == 0) || (which_one == 2))
    {
      // Assign the appropriate amount of space
      veloc_mass_diag.assign(n_dof, 0.0);
    }

    // Pointer to hang info object
    HangInfo* hang_info_pt = 0;

    // Number of master nodes
    unsigned n_master = 1;

    // Hang weight for shape functions
    double hang_weight = 1.0;

    // Find out how many nodes there are in the element
    unsigned n_node = nnode();

    // Local coordinates
    Vector<double> s(DIM + 1, 0.0);

    // Storage for the local velocity indices
    Vector<unsigned> u_nodal_index(DIM, 0.0);

    // Find the indices at which the local velocities are stored
    for (unsigned i = 0; i < DIM; i++)
    {
      // Calculate the i-th local velocity component
      u_nodal_index[i] = this->u_index_nst(i);
    }

    // Set up memory for velocity shape functions
    Shape psi(n_node);

    // Find number of pressure dofs
    unsigned n_pres = this->npres_nst();

    // Pressure shape function
    Shape psi_p(n_pres);

    // Which nodal value represents the pressure? (Negative if pressure
    // is not based on nodal interpolation).
    int p_index = this->p_nodal_index_nst();

    // Local array of booleans that are true if the l-th pressure value is
    // hanging (avoid repeated virtual function calls)
    bool pressure_dof_is_hanging[n_pres];

    // If the pressure is stored at a node
    if (p_index >= 0)
    {
      // Loop over the pressure nodes
      for (unsigned l = 0; l < n_pres; l++)
      {
        // Read out the hang status of the pressure node
        pressure_dof_is_hanging[l] = pressure_node_pt(l)->is_hanging(p_index);
      }
    }
    // Otherwise the pressure is not stored at a node and so cannot hang
    else
    {
      // Loop over the pressures nodes
      for (unsigned l = 0; l < n_pres; l++)
      {
        // Indicate that the pressure node is not hanging
        pressure_dof_is_hanging[l] = false;
      }
    } // if (p_index>=0)

    // Number of integration points
    unsigned n_intpt = integral_pt()->nweight();

    // Integer to store the local equations no
    int local_eqn = 0;

    // Loop over the integration points
    for (unsigned ipt = 0; ipt < n_intpt; ipt++)
    {
      // Get the integral weight
      double w = integral_pt()->weight(ipt);

      // Get determinant of Jacobian of the mapping
      double J = J_eulerian_at_knot(ipt);

      // Assign values of s
      for (unsigned i = 0; i < DIM + 1; i++)
      {
        // Calculate the i-th local coordinate at the ipt-th integration point
        s[i] = integral_pt()->knot(ipt, i);
      }

      // Premultiply weights and Jacobian
      double W = w * J;

      // Do we want the velocity one?
      if ((which_one == 0) || (which_one == 2))
      {
        // Get the velocity shape functions
        shape_at_knot(ipt, psi);

        // Loop over the velocity shape functions
        for (unsigned l = 0; l < n_node; l++)
        {
          // Local boolean to indicate whether or not the node is hanging
          bool is_node_hanging = node_pt(l)->is_hanging();

          // If the node is hanging
          if (is_node_hanging)
          {
            // Get the HangInfo pointer from the node
            hang_info_pt = node_pt(l)->hanging_pt();

            // Read out number of master nodes from hanging data
            n_master = hang_info_pt->nmaster();
          }
          // Otherwise the node is its own master
          else
          {
            // There is only one node to consider; the node itself
            n_master = 1;
          }

          // Loop over the master nodes
          for (unsigned m = 0; m < n_master; m++)
          {
            // Loop over velocity components for equations
            for (unsigned i = 0; i < DIM; i++)
            {
              // If the node is hanging
              if (is_node_hanging)
              {
                // Get the equation number from the master node
                local_eqn = this->local_hang_eqn(
                  hang_info_pt->master_node_pt(m), u_nodal_index[i]);

                // Get the hang weight from the master node
                hang_weight = hang_info_pt->master_weight(m);
              }
              // If the node is not hanging
              else
              {
                // Local equation number
                local_eqn = this->nodal_local_eqn(l, u_nodal_index[i]);

                // Node contributes with full weight
                hang_weight = 1.0;
              }

              // If it's not a boundary condition
              if (local_eqn >= 0)
              {
                // Add the contribution
                veloc_mass_diag[local_eqn] += pow(psi[l] * hang_weight, 2) * W;
              }
            } // for (unsigned i=0;i<DIM;i++)
          } // for (unsigned m=0;m<n_master;m++)
        } // if ((which_one==0)||(which_one==2))
      } // for (unsigned ipt=0;ipt<n_intpt;ipt++)

      // Do we want the pressure one?
      if ((which_one == 0) || (which_one == 1))
      {
        // Get the pressure shape functions
        this->pshape_nst(s, psi_p);

        // Loop over the pressure shape functions
        for (unsigned l = 0; l < n_pres; l++)
        {
          // If the pressure dof is hanging
          if (pressure_dof_is_hanging[l])
          {
            // Get the HangInfo object
            hang_info_pt = this->pressure_node_pt(l)->hanging_pt(p_index);

            // Get the number of master nodes from the pressure node
            n_master = hang_info_pt->nmaster();
          }
          // Otherwise the node is its own master
          else
          {
            // There is only one node to consider; the node itself
            n_master = 1;
          }

          // Loop over the master nodes
          for (unsigned m = 0; m < n_master; m++)
          {
            // If the pressure dof is hanging
            if (pressure_dof_is_hanging[l])
            {
              // Get the local equation from the master node
              local_eqn =
                this->local_hang_eqn(hang_info_pt->master_node_pt(m), p_index);

              // Get the weight for the node
              hang_weight = hang_info_pt->master_weight(m);
            }
            // If the pressure dof is not hanging
            else
            {
              // Get the local equation number of this pressure dof
              local_eqn = this->p_local_eqn(l);

              // Get the hang weight associated with this pressure node
              hang_weight = 1.0;
            }

            // If the equation is not pinned
            if (local_eqn >= 0)
            {
              // Add the contribution
              press_mass_diag[local_eqn] += pow(psi_p[l] * hang_weight, 2) * W;
            }
          } // for (unsigned m=0;m<n_master;m++)
        } // for (unsigned l=0;l<n_pres;l++)
      } // if ((which_one==0)||(which_one==1))
    } // for (unsigned ipt=0;ipt<n_intpt;ipt++)
  } // End of get_pressure_and_velocity_mass_matrix_diagonal

<<<<<<< HEAD
=======

>>>>>>> fb5f6804
  //==============================================================
  /// Compute the residuals for the associated pressure advection
  /// diffusion problem. Used by the Fp preconditioner.
  /// flag=1(or 0): do (or don't) compute the Jacobian as well.
  //==============================================================
  template<unsigned DIM>
  void RefineableSpaceTimeNavierStokesEquations<DIM>::
    fill_in_generic_pressure_advection_diffusion_contribution_nst(
      Vector<double>& residuals,
      DenseMatrix<double>& jacobian,
      const unsigned& flag)
  {
    OomphLibWarning("I'm not sure this is correct yet...",
                    OOMPH_CURRENT_FUNCTION,
                    OOMPH_EXCEPTION_LOCATION);

    // Return immediately if there are no dofs
<<<<<<< HEAD
    if (ndof() == 0)
      return;
=======
    if (ndof() == 0) return;
>>>>>>> fb5f6804

    // Find out how many nodes there are
    unsigned n_node = nnode();

    // Find out how many pressure dofs there are
    unsigned n_pres = this->npres_nst();

    // Find the indices at which the local velocities are stored
    unsigned u_nodal_index[DIM];
    for (unsigned i = 0; i < DIM; i++)
    {
      u_nodal_index[i] = this->u_index_nst(i);
    }
<<<<<<< HEAD
=======

>>>>>>> fb5f6804

    // Which nodal value represents the pressure? (Negative if pressure
    // is not based on nodal interpolation).
    int p_index = this->p_nodal_index_nst();

    // Local array of booleans that are true if the l-th pressure value is
    // hanging (avoid repeated virtual function calls)
    bool pressure_dof_is_hanging[n_pres];
    // If the pressure is stored at a node
    if (p_index >= 0)
    {
      // Read out whether the pressure is hanging
      for (unsigned l = 0; l < n_pres; ++l)
      {
        pressure_dof_is_hanging[l] = pressure_node_pt(l)->is_hanging(p_index);
      }
    }
    // Otherwise the pressure is not stored at a node and so cannot hang
    else
    {
      // pressure advection diffusion doesn't work for this one!
      throw OomphLibError(
        "Pressure advection diffusion does not work in this case\n",
        OOMPH_CURRENT_FUNCTION,
        OOMPH_EXCEPTION_LOCATION);

      for (unsigned l = 0; l < n_pres; ++l)
      {
        pressure_dof_is_hanging[l] = false;
      }
    }

    // Set up memory for the velocity shape fcts
    Shape psif(n_node);
    DShape dpsidx(n_node, DIM);

    // Set up memory for pressure shape and test functions
    Shape psip(n_pres), testp(n_pres);
    DShape dpsip(n_pres, DIM);
    DShape dtestp(n_pres, DIM);

    // Number of integration points
    unsigned n_intpt = integral_pt()->nweight();

    // Set the Vector to hold local coordinates
    Vector<double> s(DIM);

    // Get Physical Variables from Element
    // Reynolds number must be multiplied by the density ratio
    double scaled_re = this->re() * this->density_ratio();

    // Integers to store the local equations and unknowns
    int local_eqn = 0, local_unknown = 0;

    // Pointers to hang info objects
    HangInfo *hang_info_pt = 0, *hang_info2_pt = 0;

    // Loop over the integration points
    for (unsigned ipt = 0; ipt < n_intpt; ipt++)
    {
      // Assign values of s
      for (unsigned i = 0; i < DIM; i++) s[i] = integral_pt()->knot(ipt, i);

      // Get the integral weight
      double w = integral_pt()->weight(ipt);

      // Call the derivatives of the veloc shape functions
      // (Derivs not needed but they are free)
      double J = this->dshape_eulerian_at_knot(ipt, psif, dpsidx);

      // Call the pressure shape and test functions
      this->dpshape_and_dptest_eulerian_nst(s, psip, dpsip, testp, dtestp);

      // Premultiply the weights and the Jacobian
      double W = w * J;

      // Calculate local values of the pressure and velocity components
      // Allocate
      Vector<double> interpolated_u(DIM, 0.0);
      Vector<double> interpolated_x(DIM, 0.0);
      Vector<double> interpolated_dpdx(DIM, 0.0);

      // Calculate pressure gradient
      for (unsigned l = 0; l < n_pres; l++)
      {
        for (unsigned i = 0; i < DIM; i++)
        {
          interpolated_dpdx[i] += this->p_nst(l) * dpsip(l, i);
        }
      }

      // Calculate velocities

      // Loop over nodes
      for (unsigned l = 0; l < n_node; l++)
      {
        // Loop over directions
        for (unsigned i = 0; i < DIM; i++)
        {
          // Get the nodal value
          double u_value = nodal_value(l, u_nodal_index[i]);
          interpolated_u[i] += u_value * psif[l];
          interpolated_x[i] += nodal_position(l, i) * psif[l];
        }
      }

      // Source function (for validaton only)
      double source = 0.0;
      if (this->Press_adv_diff_source_fct_pt != 0)
      {
        source = this->Press_adv_diff_source_fct_pt(interpolated_x);
      }

<<<<<<< HEAD
=======

>>>>>>> fb5f6804
      // Number of master nodes and storage for the weight of the shape function
      unsigned n_master = 1;
      double hang_weight = 1.0;

<<<<<<< HEAD
=======

>>>>>>> fb5f6804
      // Loop over the pressure shape functions
      for (unsigned l = 0; l < n_pres; l++)
      {
        // If the pressure dof is hanging
        if (pressure_dof_is_hanging[l])
        {
          // Pressure dof is hanging so it must be nodal-based
          // Get the hang info object
          hang_info_pt = this->pressure_node_pt(l)->hanging_pt(p_index);

          // Get the number of master nodes from the pressure node
          n_master = hang_info_pt->nmaster();
        }
        // Otherwise the node is its own master
        else
        {
          n_master = 1;
        }

        // Loop over the master nodes
        for (unsigned m = 0; m < n_master; m++)
        {
          // Get the number of the unknown
          // If the pressure dof is hanging
          if (pressure_dof_is_hanging[l])
          {
            // Get the local equation from the master node
            local_eqn =
              this->local_hang_eqn(hang_info_pt->master_node_pt(m), p_index);
            // Get the weight for the node
            hang_weight = hang_info_pt->master_weight(m);
          }
          else
          {
            local_eqn = this->p_local_eqn(l);
            hang_weight = 1.0;
          }

          // If the equation is not pinned
          if (local_eqn >= 0)
          {
            residuals[local_eqn] -= source * testp[l] * W * hang_weight;
            for (unsigned k = 0; k < DIM; k++)
            {
              residuals[local_eqn] +=
                interpolated_dpdx[k] *
                (scaled_re * interpolated_u[k] * testp[l] + dtestp(l, k)) * W *
                hang_weight;
            }

            // Jacobian too?
            if (flag)
            {
              // Number of master nodes and weights
              unsigned n_master2 = 1;
              double hang_weight2 = 1.0;

              // Loop over the pressure shape functions
              for (unsigned l2 = 0; l2 < n_pres; l2++)
              {
                // If the pressure dof is hanging
                if (pressure_dof_is_hanging[l2])
                {
                  hang_info2_pt =
                    this->pressure_node_pt(l2)->hanging_pt(p_index);
                  // Pressure dof is hanging so it must be nodal-based
                  // Get the number of master nodes from the pressure node
                  n_master2 = hang_info2_pt->nmaster();
                }
                // Otherwise the node is its own master
                else
                {
                  n_master2 = 1;
                }

                // Loop over the master nodes
                for (unsigned m2 = 0; m2 < n_master2; m2++)
                {
                  // Get the number of the unknown
                  // If the pressure dof is hanging
                  if (pressure_dof_is_hanging[l2])
                  {
                    // Get the unknown from the master node
                    local_unknown = this->local_hang_eqn(
                      hang_info2_pt->master_node_pt(m2), p_index);
                    // Get the weight from the hanging object
                    hang_weight2 = hang_info2_pt->master_weight(m2);
                  }
                  else
                  {
                    local_unknown = this->p_local_eqn(l2);
                    hang_weight2 = 1.0;
                  }

                  // If the unknown is not pinned
                  if (local_unknown >= 0)
                  {
                    if ((int(eqn_number(local_eqn)) !=
                         this->Pinned_fp_pressure_eqn) &&
                        (int(eqn_number(local_unknown)) !=
                         this->Pinned_fp_pressure_eqn))
                    {
                      for (unsigned k = 0; k < DIM; k++)
                      {
                        jacobian(local_eqn, local_unknown) +=
                          dtestp(l2, k) *
                          (scaled_re * interpolated_u[k] * testp[l] +
                           dtestp(l, k)) *
                          W * hang_weight * hang_weight2;
                      }
                    }
                    else
                    {
                      if ((int(eqn_number(local_eqn)) ==
                           this->Pinned_fp_pressure_eqn) &&
                          (int(eqn_number(local_unknown)) ==
                           this->Pinned_fp_pressure_eqn))
                      {
                        jacobian(local_eqn, local_unknown) = 1.0;
                      }
                    }
                  }
                }
              }
            } /*End of Jacobian calculation*/
          } // End of if not boundary condition
        } // End of loop over master nodes
      } // End of loop over l
    } // end of integration loop

    // Now add boundary contributions from Robin BCs
    unsigned nrobin =
      this->Pressure_advection_diffusion_robin_element_pt.size();
    for (unsigned e = 0; e < nrobin; e++)
    {
      this->Pressure_advection_diffusion_robin_element_pt[e]
        ->fill_in_generic_residual_contribution_fp_press_adv_diff_robin_bc(
          residuals, jacobian, flag);
    }
  }

<<<<<<< HEAD
=======

>>>>>>> fb5f6804
  //========================================================================
  /// Add element's contribution to the elemental
  /// residual vector and/or Jacobian matrix.
  /// flag=1: compute both
  /// flag=0: compute only residual vector
  //========================================================================
  template<unsigned DIM>
  void RefineableSpaceTimeNavierStokesEquations<DIM>::
    fill_in_generic_residual_contribution_nst(Vector<double>& residuals,
                                              DenseMatrix<double>& jacobian,
                                              DenseMatrix<double>& mass_matrix,
                                              const unsigned& flag)
  {
    // Return immediately if there are no dofs
<<<<<<< HEAD
    if (ndof() == 0)
      return;
=======
    if (ndof() == 0) return;
>>>>>>> fb5f6804

    // Find out how many nodes there are
    unsigned n_node = nnode();

    // Find out how many pressure dofs there are
    unsigned n_pres = this->npres_nst();

    // Allocate storage for the indices of the velocity components
    unsigned u_nodal_index[DIM];

    // Loop over the velocity components
    for (unsigned i = 0; i < DIM; i++)
    {
      // Find the index at which the i-th local velocity is stored
      u_nodal_index[i] = this->u_index_nst(i);
    }

    // Which nodal value represents the pressure? (Negative if pressure
    // is not based on nodal interpolation).
    int p_index = this->p_nodal_index_nst();

    // Local array of booleans that are true if the l-th pressure value is
    // hanging (avoid repeated virtual function calls)
    bool pressure_dof_is_hanging[n_pres];

    // If the pressure is stored at a node
    if (p_index >= 0)
    {
      // Loop over the pressure nodes
      for (unsigned l = 0; l < n_pres; ++l)
      {
        // Get the hang status of the l-th pressure node
        pressure_dof_is_hanging[l] = pressure_node_pt(l)->is_hanging(p_index);
      }
    }
    // Otherwise the pressure is not stored at a node and so cannot hang
    else
    {
      // Loop over the pressure nodes
      for (unsigned l = 0; l < n_pres; ++l)
      {
        // Indicate that the l-th pressure node is not hangings
        pressure_dof_is_hanging[l] = false;
      }
    } // if (p_index>=0)

    // Set up memory for the shape functions
    Shape psif(n_node);

    // Set up memory for the test functions
    Shape testf(n_node);

    // Allocate space for the derivatives of the shape functions
    DShape dpsifdx(n_node, DIM + 1);

    // Allocate space for the derivatives of the test functions
    DShape dtestfdx(n_node, DIM + 1);

    // Set up memory for pressure shape functions
    Shape psip(n_pres);

    // Set up memory for pressure test functions
    Shape testp(n_pres);

    // Number of integration points
    unsigned n_intpt = integral_pt()->nweight();

    // Set the Vector to hold local coordinates
    Vector<double> s(DIM + 1, 0.0);

    //-------------------------------------
    // Get physical variables from element:
    //-------------------------------------
    // Reynolds number must be multiplied by the density ratio
    double scaled_re = this->re() * this->density_ratio();

    // Get the scaled Womersley value
    double scaled_re_st = this->re() * this->st() * this->density_ratio();

    // Get the scaled Womersley value differentiated w.r.t. the Strouhal number
    double scaled_dre_st_dst = this->re() * this->density_ratio();

    // Get the scaled Reynolds / Froude number
    double scaled_re_inv_fr = this->re_invfr() * this->density_ratio();

    // Get the viscosity ratio
    double visc_ratio = this->viscosity_ratio();

    // Get the gravity vector
    Vector<double> G = this->g();

    // Integer to store the local equation number
    int local_eqn = 0;

    // Integer to store the local unknown number
    int local_unknown = 0;

    // Pointers to first hang info object
    HangInfo* hang_info_pt = 0;

    // Pointers to second hang info object
    HangInfo* hang_info2_pt = 0;

    // Loop over the integration points
    for (unsigned ipt = 0; ipt < n_intpt; ipt++)
    {
      // Assign values of s
      for (unsigned i = 0; i < DIM + 1; i++)
      {
        // Calculate the i-th local coordinate
        s[i] = integral_pt()->knot(ipt, i);
      }

      // Get the integral weight
      double w = integral_pt()->weight(ipt);

      // Call the derivatives of the shape and test functions
      double J = this->dshape_and_dtest_eulerian_at_knot_nst(
        ipt, psif, dpsifdx, testf, dtestfdx);

      // Call the pressure shape and test functions
      this->pshape_nst(s, psip, testp);

      // Pre-multiply the weights and the Jacobian
      double W = w * J;

      // Storage for the interpolated time value
      double interpolated_t = 0.0;

      // Storage for the interpolated pressure value
      double interpolated_p = 0.0;

      // Storage for the spatial coordinates
      Vector<double> interpolated_x(DIM, 0.0);

      // Storage for the interpolated velocity components
      Vector<double> interpolated_u(DIM, 0.0);

      // Storage for the interpolated time-derivative of the velocities
      Vector<double> interpolated_dudt(DIM, 0.0);

      // Storage for the mesh velocity
      Vector<double> mesh_velocity(DIM, 0.0);

      // Storage for the spatial derivatives of the velocity components
      DenseMatrix<double> interpolated_dudx(DIM, DIM, 0.0);

      // Calculate pressure
      for (unsigned l = 0; l < n_pres; l++)
      {
        // Update the current approximation to the interpolated pressure
        interpolated_p += this->p_nst(l) * psip[l];
      }

      //-------------------------------------------------------------------
      // Calculate velocities, derivatives, source function and body force:
      //-------------------------------------------------------------------
      // Loop over nodes
      for (unsigned l = 0; l < n_node; l++)
      {
        // Update the interpolated time value
        interpolated_t += this->nodal_position(l, DIM) * psif(l);

        // Loop over coordinate directions
        for (unsigned i = 0; i < DIM; i++)
        {
          // Get the nodal value
          double u_value = this->nodal_value(l, u_nodal_index[i]);

          // Update the i-th interpolated velocity component
          interpolated_u[i] += u_value * psif[l];

          // Update the i-th interpolated coordinate value
          interpolated_x[i] += this->nodal_position(l, i) * psif[l];

          // Update the interpolated du_i/dt value
          interpolated_dudt[i] += u_value * dpsifdx(l, DIM);

          // Loop over derivative directions
          for (unsigned j = 0; j < DIM; j++)
          {
            // Update the interpolated du_i/dx_j value
            interpolated_dudx(i, j) += u_value * dpsifdx(l, j);
          }
        } // for (unsigned i=0;i<DIM;i++)
      } // for (unsigned l=0;l<n_node;l++)

      // If ALE is enabled
      if (!(this->ALE_is_disabled))
      {
        // Loop over nodes
        for (unsigned l = 0; l < n_node; l++)
        {
          // Loop over directions
          for (unsigned i = 0; i < DIM; i++)
          {
            // Update the i-th mesh velocity component
            mesh_velocity[i] += this->nodal_position(l, i) * dpsifdx(l, DIM);
          }
        } // for (unsigned l=0;l<n_node;l++)
      } // if (!(this->ALE_is_disabled))

      // Allocate space for the body force
      Vector<double> body_force(DIM, 0.0);

      // Get the user-defined body force term
      this->get_body_force_nst(
        interpolated_t, ipt, s, interpolated_x, body_force);

      // Get the user-defined source function
      double source = this->get_source_nst(interpolated_t, ipt, interpolated_x);

      //---------------------------------
      // Assemble residuals and Jacobian:
      //---------------------------------
      //--------------------
      // Momentum equations:
      //--------------------
      // Number of master nodes
      unsigned n_master = 1;

      // Storage for the weight of the shape function
      double hang_weight = 1.0;

      // Loop over the test functions
      for (unsigned l = 0; l < n_node; l++)
      {
        // Local boolean to indicate whether the node is hanging
        bool is_node_hanging = node_pt(l)->is_hanging();

        // If the node is hanging
        if (is_node_hanging)
        {
          // Get the HangInfo object associated with the l-th node
          hang_info_pt = node_pt(l)->hanging_pt();

          // Read out number of master nodes from hanging data
          n_master = hang_info_pt->nmaster();
        }
        // Otherwise the node is its own master
        else
        {
          // There is only one node to consider; the node itself
          n_master = 1;
        }

        // Loop over the master nodes
        for (unsigned m = 0; m < n_master; m++)
        {
          // Loop over velocity components
          for (unsigned i = 0; i < DIM; i++)
          {
            // Check if the node is hanging
            if (is_node_hanging)
            {
              // Get the equation number from the master node
              local_eqn = this->local_hang_eqn(hang_info_pt->master_node_pt(m),
                                               u_nodal_index[i]);

              // Get the hang weight from the master node
              hang_weight = hang_info_pt->master_weight(m);
            }
            // If the node is not hanging
            else
            {
              // Local equation number
              local_eqn = this->nodal_local_eqn(l, u_nodal_index[i]);

              // Node contributes with full weight
              hang_weight = 1.0;
            }

            // If it's not a boundary condition
            if (local_eqn >= 0)
            {
              // Add the user-defined body force terms
              residuals[local_eqn] +=
                body_force[i] * testf[l] * W * hang_weight;

              // Add the gravitational body force term
              residuals[local_eqn] +=
                scaled_re_inv_fr * testf[l] * G[i] * W * hang_weight;

              // Add the pressure gradient term
              residuals[local_eqn] +=
                interpolated_p * dtestfdx(l, i) * W * hang_weight;

              // Add in the contribution from the time derivative
              residuals[local_eqn] -= (scaled_re_st * interpolated_dudt[i] *
                                       testf[l] * W * hang_weight);

              // If ALE is enabled
              if (!(this->ALE_is_disabled))
              {
                // Loop over the coordinate directions
                for (unsigned k = 0; k < DIM; k++)
                {
                  // Add in the mesh velocity contribution
                  residuals[local_eqn] +=
                    (scaled_re_st * mesh_velocity[k] * interpolated_dudx(i, k) *
                     testf[l] * W * hang_weight);
                }
              } // if (!(this->ALE_is_disabled))

              // Loop over the coordinate directions
              for (unsigned k = 0; k < DIM; k++)
              {
                // Add in the convective term contribution
                residuals[local_eqn] -=
                  (scaled_re * interpolated_u[k] * interpolated_dudx(i, k) *
                   testf[l] * W * hang_weight);
              }

              // Loop over the coordinate directions
              for (unsigned k = 0; k < DIM; k++)
              {
                // Add in the stress tensor terms:
                // NOTE: The viscosity ratio needs to go in here to ensure
                // continuity of normal stress is satisfied even in flows
                // with zero pressure gradient!
                residuals[local_eqn] -=
                  ((interpolated_dudx(i, k) +
                    this->Gamma[i] * interpolated_dudx(k, i)) *
                   visc_ratio * dtestfdx(l, k) * W * hang_weight);
              }

              //------------------------
              // Calculate the Jacobian:
              //------------------------
              // If we also need to construct the Jacobian
              if (flag)
              {
                // Number of master nodes
                unsigned n_master2 = 1;

                // Storage for the weight of the shape function
                double hang_weight2 = 1.0;

                // Loop over the velocity nodes for columns
                for (unsigned l2 = 0; l2 < n_node; l2++)
                {
                  // Local boolean to indicate whether the node is hanging
                  bool is_node2_hanging = node_pt(l2)->is_hanging();

                  // If the node is hanging
                  if (is_node2_hanging)
                  {
                    // Get the HangInfo object associated with the l-th node
                    hang_info2_pt = node_pt(l2)->hanging_pt();

                    // Read out number of master nodes from hanging data
                    n_master2 = hang_info2_pt->nmaster();
                  }
                  // Otherwise the node is its own master
                  else
                  {
                    // There is only one node to consider; the node itself
                    n_master2 = 1;
                  }

                  // Loop over the master nodes
                  for (unsigned m2 = 0; m2 < n_master2; m2++)
                  {
                    // Loop over the velocity components
                    for (unsigned i2 = 0; i2 < DIM; i2++)
                    {
                      // Check if the node is hanging
                      if (is_node2_hanging)
                      {
                        // Get the equation number from the master node
                        local_unknown = this->local_hang_eqn(
                          hang_info2_pt->master_node_pt(m2), u_nodal_index[i2]);

                        // Get the hang weight from the master node
                        hang_weight2 = hang_info2_pt->master_weight(m2);
                      }
                      // If the node is not hanging
                      else
                      {
                        // Get the local equation number
                        local_unknown =
                          this->nodal_local_eqn(l2, u_nodal_index[i2]);

                        // Node contributes with full weight
                        hang_weight2 = 1.0;
                      }

                      // If the unknown is non-zero
                      if (local_unknown >= 0)
                      {
                        // Add contribution to elemental matrix
                        jacobian(local_eqn, local_unknown) -=
                          (visc_ratio * this->Gamma[i] * dpsifdx(l2, i) *
                           dtestfdx(l, i2) * W * hang_weight * hang_weight2);

                        // Now add in the inertial terms
                        jacobian(local_eqn, local_unknown) -=
                          (scaled_re * psif[l2] * interpolated_dudx(i, i2) *
                           testf[l] * W * hang_weight * hang_weight2);

                        // Extra component if i2=i
                        if (i2 == i)
                        {
                          // If we also need to construct the mass matrix (only
                          // diagonal entries)
                          if (flag == 2)
                          {
                            // NOTE: This is positive because the mass matrix is
                            // taken to the other side of the equation when
                            // formulating the generalised eigenproblem.
                            mass_matrix(local_eqn, local_unknown) +=
                              (scaled_re_st * psif[l2] * testf[l] * W *
                               hang_weight * hang_weight2);
                          }

                          // Add in the time-derivative contribution
                          jacobian(local_eqn, local_unknown) -=
                            (scaled_re_st * dpsifdx(l2, DIM) * testf[l] * W *
                             hang_weight * hang_weight2);

                          // Loop over the velocity components
                          for (unsigned k = 0; k < DIM; k++)
                          {
                            // Add in the convective term contribution
                            jacobian(local_eqn, local_unknown) -=
                              (scaled_re * interpolated_u[k] * dpsifdx(l2, k) *
                               testf[l] * W * hang_weight * hang_weight2);
                          }

                          // If ALE is enabled
                          if (!(this->ALE_is_disabled))
                          {
                            // Loop over the velocity components
                            for (unsigned k = 0; k < DIM; k++)
                            {
                              // Add in the mesh velocity contribution
                              jacobian(local_eqn, local_unknown) +=
                                (scaled_re_st * mesh_velocity[k] *
                                 dpsifdx(l2, k) * testf[l] * W * hang_weight *
                                 hang_weight2);
                            }
                          } // if (!(this->ALE_is_disabled))

                          // Loop over velocity components
                          for (unsigned k = 0; k < DIM; k++)
                          {
                            // Add in the velocity gradient terms
                            jacobian(local_eqn, local_unknown) -=
                              (visc_ratio * dpsifdx(l2, k) * dtestfdx(l, k) *
                               W * hang_weight * hang_weight2);
                          }
                        } // if (i2==i)
                      } // if (local_unknown>=0)
                    } // for (unsigned i2=0;i2<DIM;i2++)
                  } // for (unsigned m2=0;m2<n_master2;m2++)
                } // for (unsigned l2=0;l2<n_node;l2++)

                // Loop over the pressure shape functions
                for (unsigned l2 = 0; l2 < n_pres; l2++)
                {
                  // If the pressure dof is hanging
                  if (pressure_dof_is_hanging[l2])
                  {
                    // Get the HangInfo object associated with the l2-th
                    // pressure node
                    hang_info2_pt =
                      this->pressure_node_pt(l2)->hanging_pt(p_index);

                    // Get the number of master nodes from the pressure node
                    n_master2 = hang_info2_pt->nmaster();
                  }
                  // Otherwise the node is its own master
                  else
                  {
                    // There is only one node to consider; the node itself
                    n_master2 = 1;
                  }

                  // Loop over the master nodes
                  for (unsigned m2 = 0; m2 < n_master2; m2++)
                  {
                    // If the pressure dof is hanging
                    if (pressure_dof_is_hanging[l2])
                    {
                      // Get the unknown from the master node
                      local_unknown = this->local_hang_eqn(
                        hang_info2_pt->master_node_pt(m2), p_index);

                      // Get the weight from the HangInfo object
                      hang_weight2 = hang_info2_pt->master_weight(m2);
                    }
                    // If the node is not hanging
                    else
                    {
                      // Get the local equation number
                      local_unknown = this->p_local_eqn(l2);

                      // Node contributes with full weight
                      hang_weight2 = 1.0;
                    }

                    // If the unknown is not pinned
                    if (local_unknown >= 0)
                    {
                      jacobian(local_eqn, local_unknown) +=
                        (psip[l2] * dtestfdx(l, i) * W * hang_weight *
                         hang_weight2);
                    }
                  } // for (unsigned m2=0;m2<n_master2;m2++)
                } // for (unsigned l2=0;l2<n_pres;l2++)

                //------------------------------------
                // Calculate external data information
                //------------------------------------
                // If we're storing the Strouhal number as external data then we
                // need to calculate dr/d(St) in the elemental Jacobian
                if (this->Strouhal_is_stored_as_external_data)
                {
                  // The index of the external data (there's only one!)
                  unsigned data_index = 0;

                  // The index of the unknown value stored in the external data
                  unsigned value_index = 0;

                  // Get the local equation number associated with the extra
                  // unknown
                  local_unknown =
                    this->external_local_eqn(data_index, value_index);

                  // If we're at a non-zero degree of freedom add in the entry
                  if (local_unknown >= 0)
                  {
                    // Add in the contribution from the time derivative
                    jacobian(local_eqn, local_unknown) -=
                      (scaled_dre_st_dst * interpolated_dudt[i] * testf[l] * W *
                       hang_weight);

                    // If ALE is enabled
                    if (!this->ALE_is_disabled)
                    {
                      // Loop over the coordinate directions
                      for (unsigned k = 0; k < DIM; k++)
                      {
                        // Add in the mesh velocity contribution
                        jacobian(local_eqn, local_unknown) +=
                          (scaled_dre_st_dst * mesh_velocity[k] *
                           interpolated_dudx(i, k) * testf[l] * W *
                           hang_weight);
                      }
                    } // if (!ALE_is_disabled)
                  } // if (local_unknown>=0)
                } // if (Strouhal_is_stored_as_external_data)
              } // if (flag)
            } // if (local_eqn>=0)
          } // for (unsigned i=0;i<DIM;i++)
        } // for (unsigned m=0;m<n_master;m++)
      } // for (unsigned l=0;l<n_node;l++)

      //---------------------
      // Continuity equation:
      //---------------------
      // Loop over the pressure shape functions
      for (unsigned l = 0; l < n_pres; l++)
      {
        // If the pressure dof is hanging
        if (pressure_dof_is_hanging[l])
        {
          // Get the HangInfo object associated with the l2-th pressure node
          hang_info_pt = this->pressure_node_pt(l)->hanging_pt(p_index);

          // Get the number of master nodes from the pressure node
          n_master = hang_info_pt->nmaster();
        }
        // Otherwise the node is its own master
        else
        {
          // There is only one node to consider; the node itself
          n_master = 1;
        }

        // Loop over the master nodes
        for (unsigned m = 0; m < n_master; m++)
        {
          // If the pressure dof is hanging
          if (pressure_dof_is_hanging[l])
          {
            // Get the unknown from the master node
            local_eqn =
              this->local_hang_eqn(hang_info_pt->master_node_pt(m), p_index);

            // Get the weight from the HangInfo object
            hang_weight = hang_info_pt->master_weight(m);
          }
          // If the node is not hanging
          else
          {
            // Get the local equation number
            local_eqn = this->p_local_eqn(l);

            // Node contributes with full weight
            hang_weight = 1.0;
          }

          // If the equation is not pinned
          if (local_eqn >= 0)
          {
            // Add in the source term contribution
            residuals[local_eqn] -= source * testp[l] * W * hang_weight;

            // Loop over velocity components
            for (unsigned k = 0; k < DIM; k++)
            {
              // Add in the velocity gradient terms
              residuals[local_eqn] +=
                interpolated_dudx(k, k) * testp[l] * W * hang_weight;
            }

            //------------------------
            // Calculate the Jacobian:
            //------------------------
            // If we also need to construct the Jacobian
            if (flag)
            {
              // Number of master nodes
              unsigned n_master2 = 1;

              // Storage for the weight of the shape function
              double hang_weight2 = 1.0;

              // Loop over the velocity nodes for columns
              for (unsigned l2 = 0; l2 < n_node; l2++)
              {
                // Local boolean to indicate whether the node is hanging
                bool is_node2_hanging = node_pt(l2)->is_hanging();

                // If the node is hanging
                if (is_node2_hanging)
                {
                  // Get the HangInfo object associated with the l2-th node
                  hang_info2_pt = node_pt(l2)->hanging_pt();

                  // Read out number of master nodes from hanging data
                  n_master2 = hang_info2_pt->nmaster();
                }
                // Otherwise the node is its own master
                else
                {
                  // There is only one node to consider; the node itself
                  n_master2 = 1;
                }

                // Loop over the master nodes
                for (unsigned m2 = 0; m2 < n_master2; m2++)
                {
                  // Loop over the velocity components
                  for (unsigned i2 = 0; i2 < DIM; i2++)
                  {
                    // If the node is hanging
                    if (is_node2_hanging)
                    {
                      // Get the equation number from the master node
                      local_unknown = this->local_hang_eqn(
                        hang_info2_pt->master_node_pt(m2), u_nodal_index[i2]);

                      // Get the weight from the HangInfo object
                      hang_weight2 = hang_info2_pt->master_weight(m2);
                    }
                    // If the node is not hanging
                    else
                    {
                      // Get the local equation number
                      local_unknown =
                        this->nodal_local_eqn(l2, u_nodal_index[i2]);

                      // Node contributes with full weight
                      hang_weight2 = 1.0;
                    }

                    // If the unknown is not pinned
                    if (local_unknown >= 0)
                    {
                      // Add in the velocity gradient contribution
                      jacobian(local_eqn, local_unknown) +=
                        (dpsifdx(l2, i2) * testp[l] * W * hang_weight *
                         hang_weight2);
                    }
                  } // for (unsigned i2=0;i2<DIM;i2++)s
                } // for (unsigned m2=0;m2<n_master2;m2++)
              } // for (unsigned l2=0;l2<n_node;l2++)
            } // if (flag)
          } // if (local_eqn>=0)
        } // for (unsigned m=0;m<n_master;m++)
      } // for (unsigned l=0;l<n_pres;l++)
    } // for (unsigned ipt=0;ipt<n_intpt;ipt++)
  } // End of fill_in_generic_residual_contribution_nst

<<<<<<< HEAD
=======

>>>>>>> fb5f6804
  //======================================================================
  /// Compute derivatives of elemental residual vector with respect
  /// to nodal coordinates.
  /// dresidual_dnodal_coordinates(l,i,j) = d res(l) / dX_{ij}
  /// Overloads the FD-based version in the FE base class.
  //======================================================================
  template<unsigned DIM>
  void RefineableSpaceTimeNavierStokesEquations<
    DIM>::get_dresidual_dnodal_coordinates(RankThreeTensor<double>&
                                             dresidual_dnodal_coordinates)
  {
    // Throw a warning
    throw OomphLibError("Space-time update needs to be checked!",
                        OOMPH_CURRENT_FUNCTION,
                        OOMPH_EXCEPTION_LOCATION);

    // Return immediately if there are no dofs
    if (ndof() == 0)
    {
      return;
    }

    // Determine number of nodes in element
    const unsigned n_node = nnode();

    // Get continuous time from timestepper of first node
    double time = node_pt(0)->time_stepper_pt()->time_pt()->time();

    // Determine number of pressure dofs in element
    const unsigned n_pres = this->npres_nst();

    // Find the indices at which the local velocities are stored
    unsigned u_nodal_index[DIM];
    for (unsigned i = 0; i < DIM; i++)
    {
      u_nodal_index[i] = this->u_index_nst(i);
    }

    // Which nodal value represents the pressure? (Negative if pressure
    // is not based on nodal interpolation).
    const int p_index = this->p_nodal_index_nst();
<<<<<<< HEAD

    // Local array of booleans that are true if the l-th pressure value is
    // hanging (avoid repeated virtual function calls)
    bool pressure_dof_is_hanging[n_pres];

=======

    // Local array of booleans that are true if the l-th pressure value is
    // hanging (avoid repeated virtual function calls)
    bool pressure_dof_is_hanging[n_pres];

>>>>>>> fb5f6804
    // If the pressure is stored at a node
    if (p_index >= 0)
    {
      // Read out whether the pressure is hanging
      for (unsigned l = 0; l < n_pres; ++l)
      {
        pressure_dof_is_hanging[l] = pressure_node_pt(l)->is_hanging(p_index);
      }
    }
    // Otherwise the pressure is not stored at a node and so cannot hang
    else
    {
      for (unsigned l = 0; l < n_pres; ++l)
      {
        pressure_dof_is_hanging[l] = false;
      }
    }

    // Set up memory for the shape and test functions
    Shape psif(n_node), testf(n_node);
    DShape dpsifdx(n_node, DIM), dtestfdx(n_node, DIM);

    // Set up memory for pressure shape and test functions
    Shape psip(n_pres), testp(n_pres);

    // Determine number of shape controlling nodes
    const unsigned n_shape_controlling_node = nshape_controlling_nodes();

    // Deriatives of shape fct derivatives w.r.t. nodal coords
    RankFourTensor<double> d_dpsifdx_dX(
      DIM, n_shape_controlling_node, n_node, DIM);
    RankFourTensor<double> d_dtestfdx_dX(
      DIM, n_shape_controlling_node, n_node, DIM);

    // Derivative of Jacobian of mapping w.r.t. to nodal coords
    DenseMatrix<double> dJ_dX(DIM, n_shape_controlling_node);

    // Derivatives of derivative of u w.r.t. nodal coords
    RankFourTensor<double> d_dudx_dX(DIM, n_shape_controlling_node, DIM, DIM);

    // Derivatives of nodal velocities w.r.t. nodal coords:
    // Assumption: Interaction only local via no-slip so
    // X_ij only affects U_ij.
    DenseMatrix<double> d_U_dX(DIM, n_shape_controlling_node, 0.0);

    // Determine the number of integration points
    const unsigned n_intpt = integral_pt()->nweight();

    // Vector to hold local coordinates
    Vector<double> s(DIM);

    // Get physical variables from element
    // (Reynolds number must be multiplied by the density ratio)
    double scaled_re = this->re() * this->density_ratio();
    double scaled_re_st = this->re_st() * this->density_ratio();
    double scaled_re_inv_fr = this->re_invfr() * this->density_ratio();
    double visc_ratio = this->viscosity_ratio();
    Vector<double> G = this->g();

    // FD step
    double eps_fd = GeneralisedElement::Default_fd_jacobian_step;

    // Pre-compute derivatives of nodal velocities w.r.t. nodal coords:
    // Assumption: Interaction only local via no-slip so
    // X_ij only affects U_ij.
    bool element_has_node_with_aux_node_update_fct = false;

    std::map<Node*, unsigned> local_shape_controlling_node_lookup =
      shape_controlling_node_lookup();

    // FD loop over shape-controlling nodes
    for (std::map<Node*, unsigned>::iterator it =
           local_shape_controlling_node_lookup.begin();
         it != local_shape_controlling_node_lookup.end();
         it++)
    {
      // Get node
      Node* nod_pt = it->first;

      // Get its number
      unsigned q = it->second;

      // Only compute if there's a node-update fct involved
      if (nod_pt->has_auxiliary_node_update_fct_pt())
      {
        element_has_node_with_aux_node_update_fct = true;

        // Current nodal velocity
        Vector<double> u_ref(DIM);
        for (unsigned i = 0; i < DIM; i++)
        {
          u_ref[i] = *(nod_pt->value_pt(u_nodal_index[i]));
        }

        // FD
        for (unsigned p = 0; p < DIM; p++)
        {
          // Make backup
          double backup = nod_pt->x(p);

          // Do FD step. No node update required as we're
          // attacking the coordinate directly...
          nod_pt->x(p) += eps_fd;

          // Do auxiliary node update (to apply no slip)
          nod_pt->perform_auxiliary_node_update_fct();

          // Evaluate
          d_U_dX(p, q) =
            (*(nod_pt->value_pt(u_nodal_index[p])) - u_ref[p]) / eps_fd;

          // Reset
          nod_pt->x(p) = backup;

          // Do auxiliary node update (to apply no slip)
          nod_pt->perform_auxiliary_node_update_fct();
        }
      }
    }

    // Integer to store the local equation number
    int local_eqn = 0;

    // Pointers to hang info object
    HangInfo* hang_info_pt = 0;

    // Loop over the integration points
    for (unsigned ipt = 0; ipt < n_intpt; ipt++)
    {
      // Assign values of s
      for (unsigned i = 0; i < DIM; i++)
      {
        s[i] = integral_pt()->knot(ipt, i);
      }

      // Get the integral weight
      const double w = integral_pt()->weight(ipt);

      // Call the derivatives of the shape and test functions
      const double J =
        this->dshape_and_dtest_eulerian_at_knot_nst(ipt,
                                                    psif,
                                                    dpsifdx,
                                                    d_dpsifdx_dX,
                                                    testf,
                                                    dtestfdx,
                                                    d_dtestfdx_dX,
                                                    dJ_dX);

      // Call the pressure shape and test functions
      this->pshape_nst(s, psip, testp);

      // Calculate local values of the pressure and velocity components
      // Allocate
      double interpolated_p = 0.0;
      Vector<double> interpolated_u(DIM, 0.0);
      Vector<double> interpolated_x(DIM, 0.0);
      Vector<double> mesh_velocity(DIM, 0.0);
      Vector<double> dudt(DIM, 0.0);
      DenseMatrix<double> interpolated_dudx(DIM, DIM, 0.0);

      // Calculate pressure
      for (unsigned l = 0; l < n_pres; l++)
      {
        interpolated_p += this->p_nst(l) * psip[l];
      }

      // Calculate velocities and derivatives:

      // Loop over nodes
      for (unsigned l = 0; l < n_node; l++)
      {
        // Loop over directions
        for (unsigned i = 0; i < DIM; i++)
        {
          // Get the nodal value
          const double u_value = nodal_value(l, u_nodal_index[i]);
          interpolated_u[i] += u_value * psif[l];
          interpolated_x[i] += nodal_position(l, i) * psif[l];
          dudt[i] += this->du_dt_nst(l, i) * psif[l];

          // Loop over derivative directions
          for (unsigned j = 0; j < DIM; j++)
          {
            interpolated_dudx(i, j) += u_value * dpsifdx(l, j);
          }
        }
      }

      if (!this->ALE_is_disabled)
      {
        // Loop over nodes
        for (unsigned l = 0; l < n_node; l++)
        {
          // Loop over directions
          for (unsigned i = 0; i < DIM; i++)
          {
            mesh_velocity[i] += this->dnodal_position_dt(l, i) * psif[l];
          }
        }
      }

      // Calculate derivative of du_i/dx_k w.r.t. nodal positions X_{pq}

      // Loop over shape-controlling nodes
      for (unsigned q = 0; q < n_shape_controlling_node; q++)
      {
        // Loop over coordinate directions
        for (unsigned p = 0; p < DIM; p++)
        {
          for (unsigned i = 0; i < DIM; i++)
          {
            for (unsigned k = 0; k < DIM; k++)
            {
              double aux = 0.0;
              for (unsigned j = 0; j < n_node; j++)
              {
                aux +=
                  nodal_value(j, u_nodal_index[i]) * d_dpsifdx_dX(p, q, j, k);
              }
              d_dudx_dX(p, q, i, k) = aux;
            }
          }
        }
      }

      // Get weight of actual nodal position/value in computation of mesh
      // velocity from positional/value time stepper
      const double pos_time_weight =
        node_pt(0)->position_time_stepper_pt()->weight(1, 0);
      const double val_time_weight =
        node_pt(0)->time_stepper_pt()->weight(1, 0);

      // Get the user-defined body force terms
      Vector<double> body_force(DIM);
      this->get_body_force_nst(time, ipt, s, interpolated_x, body_force);

      // Get the user-defined source function
      const double source = this->get_source_nst(time, ipt, interpolated_x);

      // Get gradient of body force function
      DenseMatrix<double> d_body_force_dx(DIM, DIM, 0.0);
      this->get_body_force_gradient_nst(
        time, ipt, s, interpolated_x, d_body_force_dx);

      // Get gradient of source function
      Vector<double> source_gradient(DIM, 0.0);
      this->get_source_gradient_nst(time, ipt, interpolated_x, source_gradient);

<<<<<<< HEAD
=======

>>>>>>> fb5f6804
      // Assemble shape derivatives
      //---------------------------

      // MOMENTUM EQUATIONS
      // ------------------

      // Number of master nodes and storage for the weight of the shape function
      unsigned n_master = 1;
      double hang_weight = 1.0;

      // Loop over the test functions
      for (unsigned l = 0; l < n_node; l++)
      {
        // Local boolean to indicate whether the node is hanging
        bool is_node_hanging = node_pt(l)->is_hanging();

        // If the node is hanging
        if (is_node_hanging)
        {
          hang_info_pt = node_pt(l)->hanging_pt();

          // Read out number of master nodes from hanging data
          n_master = hang_info_pt->nmaster();
        }
        // Otherwise the node is its own master
        else
        {
          n_master = 1;
        }

        // Loop over the master nodes
        for (unsigned m = 0; m < n_master; m++)
        {
          // Loop over coordinate directions
          for (unsigned i = 0; i < DIM; i++)
          {
            // Get the equation number
            // If the node is hanging
            if (is_node_hanging)
            {
              // Get the equation number from the master node
              local_eqn = this->local_hang_eqn(hang_info_pt->master_node_pt(m),
                                               u_nodal_index[i]);
              // Get the hang weight from the master node
              hang_weight = hang_info_pt->master_weight(m);
            }
            // If the node is not hanging
            else
            {
              // Local equation number
              local_eqn = this->nodal_local_eqn(l, u_nodal_index[i]);

              // Node contributes with full weight
              hang_weight = 1.0;
            }

            // IF it's not a boundary condition
            if (local_eqn >= 0)
            {
              // Loop over coordinate directions
              for (unsigned p = 0; p < DIM; p++)
              {
                // Loop over shape controlling nodes
                for (unsigned q = 0; q < n_shape_controlling_node; q++)
                {
                  // Residual x deriv of Jacobian
                  // ----------------------------

                  // Add the user-defined body force terms
                  double sum = body_force[i] * testf[l];

                  // Add the gravitational body force term
                  sum += scaled_re_inv_fr * testf[l] * G[i];

                  // Add the pressure gradient term
                  sum += interpolated_p * dtestfdx(l, i);

                  // Add in the stress tensor terms
                  // The viscosity ratio needs to go in here to ensure
                  // continuity of normal stress is satisfied even in flows
                  // with zero pressure gradient!
                  for (unsigned k = 0; k < DIM; k++)
                  {
                    sum -= visc_ratio *
                           (interpolated_dudx(i, k) +
                            this->Gamma[i] * interpolated_dudx(k, i)) *
                           dtestfdx(l, k);
                  }

                  // Add in the inertial terms

                  // du/dt term
                  sum -= scaled_re_st * dudt[i] * testf[l];

                  // Convective terms, including mesh velocity
                  for (unsigned k = 0; k < DIM; k++)
                  {
                    double tmp = scaled_re * interpolated_u[k];
                    if (!this->ALE_is_disabled)
                    {
                      tmp -= scaled_re_st * mesh_velocity[k];
                    }
                    sum -= tmp * interpolated_dudx(i, k) * testf[l];
                  }

                  // Multiply throsugh by deriv of Jacobian and integration
                  // weight
                  dresidual_dnodal_coordinates(local_eqn, p, q) +=
                    sum * dJ_dX(p, q) * w * hang_weight;

                  // Derivative of residual x Jacobian
                  // ---------------------------------

                  // Body force
                  sum = d_body_force_dx(i, p) * psif(q) * testf(l);

                  // Pressure gradient term
                  sum += interpolated_p * d_dtestfdx_dX(p, q, l, i);

                  // Viscous term
                  for (unsigned k = 0; k < DIM; k++)
                  {
                    sum -=
                      visc_ratio * ((interpolated_dudx(i, k) +
                                     this->Gamma[i] * interpolated_dudx(k, i)) *
                                      d_dtestfdx_dX(p, q, l, k) +
                                    (d_dudx_dX(p, q, i, k) +
                                     this->Gamma[i] * d_dudx_dX(p, q, k, i)) *
                                      dtestfdx(l, k));
                  }

                  // Convective terms, including mesh velocity
                  for (unsigned k = 0; k < DIM; k++)
                  {
                    double tmp = scaled_re * interpolated_u[k];
                    if (!this->ALE_is_disabled)
                    {
                      tmp -= scaled_re_st * mesh_velocity[k];
                    }
                    sum -= tmp * d_dudx_dX(p, q, i, k) * testf(l);
                  }
                  if (!this->ALE_is_disabled)
                  {
                    sum += scaled_re_st * pos_time_weight * psif(q) *
                           interpolated_dudx(i, p) * testf(l);
                  }

                  // Multiply through by Jacobian and integration weight
                  dresidual_dnodal_coordinates(local_eqn, p, q) +=
                    sum * J * w * hang_weight;

                } // End of loop over shape controlling nodes q
              } // End of loop over coordinate directions p

<<<<<<< HEAD
=======

>>>>>>> fb5f6804
              // Derivs w.r.t. to nodal velocities
              // ---------------------------------
              if (element_has_node_with_aux_node_update_fct)
              {
                // Loop over local nodes
                for (unsigned q_local = 0; q_local < n_node; q_local++)
                {
                  // Number of master nodes and storage for the weight of
                  // the shape function
                  unsigned n_master2 = 1;
                  double hang_weight2 = 1.0;
                  HangInfo* hang_info2_pt = 0;

                  // Local boolean to indicate whether the node is hanging
                  bool is_node_hanging2 = node_pt(q_local)->is_hanging();

                  Node* actual_shape_controlling_node_pt = node_pt(q_local);

                  // If the node is hanging
                  if (is_node_hanging2)
                  {
                    hang_info2_pt = node_pt(q_local)->hanging_pt();

                    // Read out number of master nodes from hanging data
                    n_master2 = hang_info2_pt->nmaster();
                  }
                  // Otherwise the node is its own master
                  else
                  {
                    n_master2 = 1;
                  }

                  // Loop over the master nodes
                  for (unsigned mm = 0; mm < n_master2; mm++)
                  {
                    if (is_node_hanging2)
                    {
                      actual_shape_controlling_node_pt =
                        hang_info2_pt->master_node_pt(mm);
                      hang_weight2 = hang_info2_pt->master_weight(mm);
                    }

                    // Find the corresponding number
                    unsigned q = local_shape_controlling_node_lookup
                      [actual_shape_controlling_node_pt];

                    // Loop over coordinate directions
                    for (unsigned p = 0; p < DIM; p++)
                    {
                      double sum = -visc_ratio * this->Gamma[i] *
                                     dpsifdx(q_local, i) * dtestfdx(l, p) -
                                   scaled_re * psif(q_local) *
                                     interpolated_dudx(i, p) * testf(l);
                      if (i == p)
                      {
                        sum -= scaled_re_st * val_time_weight * psif(q_local) *
                               testf(l);
                        for (unsigned k = 0; k < DIM; k++)
                        {
                          sum -=
                            visc_ratio * dpsifdx(q_local, k) * dtestfdx(l, k);
                          double tmp = scaled_re * interpolated_u[k];
                          if (!this->ALE_is_disabled)
                          {
                            tmp -= scaled_re_st * mesh_velocity[k];
                          }
                          sum -= tmp * dpsifdx(q_local, k) * testf(l);
                        }
                      }

                      dresidual_dnodal_coordinates(local_eqn, p, q) +=
                        sum * d_U_dX(p, q) * J * w * hang_weight * hang_weight2;
                    }
                  } // End of loop over master nodes
                } // End of loop over local nodes
              } // End of if(element_has_node_with_aux_node_update_fct)

<<<<<<< HEAD
=======

>>>>>>> fb5f6804
            } // local_eqn>=0
          }
        }
      } // End of loop over test functions

<<<<<<< HEAD
=======

>>>>>>> fb5f6804
      // CONTINUITY EQUATION
      // -------------------

      // Loop over the shape functions
      for (unsigned l = 0; l < n_pres; l++)
      {
        // If the pressure dof is hanging
        if (pressure_dof_is_hanging[l])
        {
          // Pressure dof is hanging so it must be nodal-based
          // Get the hang info object
          hang_info_pt = this->pressure_node_pt(l)->hanging_pt(p_index);

          // Get the number of master nodes from the pressure node
          n_master = hang_info_pt->nmaster();
        }
        // Otherwise the node is its own master
        else
        {
          n_master = 1;
        }

        // Loop over the master nodes
        for (unsigned m = 0; m < n_master; m++)
        {
          // Get the number of the unknown
          // If the pressure dof is hanging
          if (pressure_dof_is_hanging[l])
          {
            // Get the local equation from the master node
            local_eqn =
              this->local_hang_eqn(hang_info_pt->master_node_pt(m), p_index);
            // Get the weight for the node
            hang_weight = hang_info_pt->master_weight(m);
          }
          else
          {
            local_eqn = this->p_local_eqn(l);
            hang_weight = 1.0;
          }

          // If not a boundary conditions
          if (local_eqn >= 0)
          {
            // Loop over coordinate directions
            for (unsigned p = 0; p < DIM; p++)
            {
              // Loop over nodes
              for (unsigned q = 0; q < n_shape_controlling_node; q++)
              {
                // Residual x deriv of Jacobian
                //-----------------------------

                // Source term
                double aux = -source;

                // Loop over velocity components
                for (unsigned k = 0; k < DIM; k++)
                {
                  aux += interpolated_dudx(k, k);
                }

                // Multiply through by deriv of Jacobian and integration weight
                dresidual_dnodal_coordinates(local_eqn, p, q) +=
                  aux * dJ_dX(p, q) * testp[l] * w * hang_weight;

<<<<<<< HEAD
=======

>>>>>>> fb5f6804
                // Derivative of residual x Jacobian
                // ---------------------------------

                // Loop over velocity components
                aux = -source_gradient[p] * psif(q);
                for (unsigned k = 0; k < DIM; k++)
                {
                  aux += d_dudx_dX(p, q, k, k);
                }
                // Multiply through by Jacobian and integration weight
                dresidual_dnodal_coordinates(local_eqn, p, q) +=
                  aux * testp[l] * J * w * hang_weight;
              }
            }

<<<<<<< HEAD
=======

>>>>>>> fb5f6804
            // Derivs w.r.t. to nodal velocities
            // ---------------------------------
            if (element_has_node_with_aux_node_update_fct)
            {
              // Loop over local nodes
              for (unsigned q_local = 0; q_local < n_node; q_local++)
              {
                // Number of master nodes and storage for the weight of
                // the shape function
                unsigned n_master2 = 1;
                double hang_weight2 = 1.0;
                HangInfo* hang_info2_pt = 0;

                // Local boolean to indicate whether the node is hanging
                bool is_node_hanging2 = node_pt(q_local)->is_hanging();

                Node* actual_shape_controlling_node_pt = node_pt(q_local);

                // If the node is hanging
                if (is_node_hanging2)
                {
                  hang_info2_pt = node_pt(q_local)->hanging_pt();

                  // Read out number of master nodes from hanging data
                  n_master2 = hang_info2_pt->nmaster();
                }
                // Otherwise the node is its own master
                else
                {
                  n_master2 = 1;
                }

                // Loop over the master nodes
                for (unsigned mm = 0; mm < n_master2; mm++)
                {
                  if (is_node_hanging2)
                  {
                    actual_shape_controlling_node_pt =
                      hang_info2_pt->master_node_pt(mm);
                    hang_weight2 = hang_info2_pt->master_weight(mm);
                  }

                  // Find the corresponding number
                  unsigned q = local_shape_controlling_node_lookup
                    [actual_shape_controlling_node_pt];

                  // Loop over coordinate directions
                  for (unsigned p = 0; p < DIM; p++)
                  {
                    double aux = dpsifdx(q_local, p) * testp(l);
                    dresidual_dnodal_coordinates(local_eqn, p, q) +=
                      aux * d_U_dX(p, q) * J * w * hang_weight * hang_weight2;
                  }
                } // End of loop over (mm) master nodes
              } // End of loop over local nodes q_local
            } // End of if(element_has_node_with_aux_node_update_fct)
          } // End of if it's not a boundary condition
        } // End of loop over (m) master nodes
      } // End of loop over shape functions for continuity eqn

    } // End of loop over integration points
  }

<<<<<<< HEAD
=======

>>>>>>> fb5f6804
  //====================================================================
  /// Force build of templates
  //====================================================================
  template class RefineableSpaceTimeNavierStokesEquations<2>;
  template class RefineableQTaylorHoodSpaceTimeElement<2>;
} // namespace oomph<|MERGE_RESOLUTION|>--- conflicted
+++ resolved
@@ -275,10 +275,7 @@
     } // for (unsigned ipt=0;ipt<n_intpt;ipt++)
   } // End of get_pressure_and_velocity_mass_matrix_diagonal
 
-<<<<<<< HEAD
-=======
-
->>>>>>> fb5f6804
+
   //==============================================================
   /// Compute the residuals for the associated pressure advection
   /// diffusion problem. Used by the Fp preconditioner.
@@ -296,12 +293,7 @@
                     OOMPH_EXCEPTION_LOCATION);
 
     // Return immediately if there are no dofs
-<<<<<<< HEAD
-    if (ndof() == 0)
-      return;
-=======
     if (ndof() == 0) return;
->>>>>>> fb5f6804
 
     // Find out how many nodes there are
     unsigned n_node = nnode();
@@ -315,10 +307,7 @@
     {
       u_nodal_index[i] = this->u_index_nst(i);
     }
-<<<<<<< HEAD
-=======
-
->>>>>>> fb5f6804
+
 
     // Which nodal value represents the pressure? (Negative if pressure
     // is not based on nodal interpolation).
@@ -432,18 +421,12 @@
         source = this->Press_adv_diff_source_fct_pt(interpolated_x);
       }
 
-<<<<<<< HEAD
-=======
-
->>>>>>> fb5f6804
+
       // Number of master nodes and storage for the weight of the shape function
       unsigned n_master = 1;
       double hang_weight = 1.0;
 
-<<<<<<< HEAD
-=======
-
->>>>>>> fb5f6804
+
       // Loop over the pressure shape functions
       for (unsigned l = 0; l < n_pres; l++)
       {
@@ -585,10 +568,7 @@
     }
   }
 
-<<<<<<< HEAD
-=======
-
->>>>>>> fb5f6804
+
   //========================================================================
   /// Add element's contribution to the elemental
   /// residual vector and/or Jacobian matrix.
@@ -603,12 +583,7 @@
                                               const unsigned& flag)
   {
     // Return immediately if there are no dofs
-<<<<<<< HEAD
-    if (ndof() == 0)
-      return;
-=======
     if (ndof() == 0) return;
->>>>>>> fb5f6804
 
     // Find out how many nodes there are
     unsigned n_node = nnode();
@@ -1305,10 +1280,7 @@
     } // for (unsigned ipt=0;ipt<n_intpt;ipt++)
   } // End of fill_in_generic_residual_contribution_nst
 
-<<<<<<< HEAD
-=======
-
->>>>>>> fb5f6804
+
   //======================================================================
   /// Compute derivatives of elemental residual vector with respect
   /// to nodal coordinates.
@@ -1350,19 +1322,11 @@
     // Which nodal value represents the pressure? (Negative if pressure
     // is not based on nodal interpolation).
     const int p_index = this->p_nodal_index_nst();
-<<<<<<< HEAD
 
     // Local array of booleans that are true if the l-th pressure value is
     // hanging (avoid repeated virtual function calls)
     bool pressure_dof_is_hanging[n_pres];
 
-=======
-
-    // Local array of booleans that are true if the l-th pressure value is
-    // hanging (avoid repeated virtual function calls)
-    bool pressure_dof_is_hanging[n_pres];
-
->>>>>>> fb5f6804
     // If the pressure is stored at a node
     if (p_index >= 0)
     {
@@ -1612,10 +1576,7 @@
       Vector<double> source_gradient(DIM, 0.0);
       this->get_source_gradient_nst(time, ipt, interpolated_x, source_gradient);
 
-<<<<<<< HEAD
-=======
-
->>>>>>> fb5f6804
+
       // Assemble shape derivatives
       //---------------------------
 
@@ -1770,10 +1731,7 @@
                 } // End of loop over shape controlling nodes q
               } // End of loop over coordinate directions p
 
-<<<<<<< HEAD
-=======
-
->>>>>>> fb5f6804
+
               // Derivs w.r.t. to nodal velocities
               // ---------------------------------
               if (element_has_node_with_aux_node_update_fct)
@@ -1851,19 +1809,13 @@
                 } // End of loop over local nodes
               } // End of if(element_has_node_with_aux_node_update_fct)
 
-<<<<<<< HEAD
-=======
-
->>>>>>> fb5f6804
+
             } // local_eqn>=0
           }
         }
       } // End of loop over test functions
 
-<<<<<<< HEAD
-=======
-
->>>>>>> fb5f6804
+
       // CONTINUITY EQUATION
       // -------------------
 
@@ -1930,10 +1882,7 @@
                 dresidual_dnodal_coordinates(local_eqn, p, q) +=
                   aux * dJ_dX(p, q) * testp[l] * w * hang_weight;
 
-<<<<<<< HEAD
-=======
-
->>>>>>> fb5f6804
+
                 // Derivative of residual x Jacobian
                 // ---------------------------------
 
@@ -1949,10 +1898,7 @@
               }
             }
 
-<<<<<<< HEAD
-=======
-
->>>>>>> fb5f6804
+
             // Derivs w.r.t. to nodal velocities
             // ---------------------------------
             if (element_has_node_with_aux_node_update_fct)
@@ -2016,10 +1962,7 @@
     } // End of loop over integration points
   }
 
-<<<<<<< HEAD
-=======
-
->>>>>>> fb5f6804
+
   //====================================================================
   /// Force build of templates
   //====================================================================
