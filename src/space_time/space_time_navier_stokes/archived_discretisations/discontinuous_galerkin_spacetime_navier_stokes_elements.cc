// LIC// ====================================================================
// LIC// This file forms part of oomph-lib, the object-oriented,
// LIC// multi-physics finite-element library, available
// LIC// at http://www.oomph-lib.org.
// LIC//
// LIC// Copyright (C) 2006-2021 Matthias Heil and Andrew Hazel
// LIC//
// LIC// This library is free software; you can redistribute it and/or
// LIC// modify it under the terms of the GNU Lesser General Public
// LIC// License as published by the Free Software Foundation; either
// LIC// version 2.1 of the License, or (at your option) any later version.
// LIC//
// LIC// This library is distributed in the hope that it will be useful,
// LIC// but WITHOUT ANY WARRANTY; without even the implied warranty of
// LIC// MERCHANTABILITY or FITNESS FOR A PARTICULAR PURPOSE.  See the GNU
// LIC// Lesser General Public License for more details.
// LIC//
// LIC// You should have received a copy of the GNU Lesser General Public
// LIC// License along with this library; if not, write to the Free Software
// LIC// Foundation, Inc., 51 Franklin Street, Fifth Floor, Boston, MA
// LIC// 02110-1301  USA.
// LIC//
// LIC// The authors may be contacted at oomph-lib@maths.man.ac.uk.
// LIC//
// LIC//====================================================================
// Non-inline functions for NS elements
#include "discontinuous_galerkin_spacetime_navier_stokes_elements.h"

/////////////////////////////////////////////////////////////////////////
/////////////////////////////////////////////////////////////////////////
/////////////////////////////////////////////////////////////////////////

namespace oomph
{
  /// Navier-Stokes equations static data
  template<unsigned DIM>
  Vector<double> SpaceTimeNavierStokesEquations<DIM>::Gamma(DIM, 1.0);

  //===================================================================
  /// "Magic" negative number that indicates that the pressure is
  /// not stored at a node. This cannot be -1 because that represents
  /// the positional hanging scheme in the hanging_pt object of nodes.
  //===================================================================
  template<unsigned DIM>
  int SpaceTimeNavierStokesEquations<DIM>::Pressure_not_stored_at_node = -100;

  /// Navier-Stokes equations static data
  template<unsigned DIM>
  double SpaceTimeNavierStokesEquations<DIM>::Default_Physical_Constant_Value =
    0.0;

  /// Navier-Stokes equations static data
  template<unsigned DIM>
  double SpaceTimeNavierStokesEquations<DIM>::Default_Physical_Ratio_Value =
    1.0;

  /// Navier-Stokes equations default gravity vector
  template<unsigned DIM>
  Vector<double> SpaceTimeNavierStokesEquations<DIM>::Default_Gravity_vector(
    DIM, 0.0);

  //===================================================================
  /// Compute the diagonal of the velocity/pressure mass matrices.
  /// If which one=0, both are computed, otherwise only the pressure
  /// (which_one=1) or the velocity mass matrix (which_one=2 -- the
  /// LSC version of the preconditioner only needs that one).
  //===================================================================
  template<unsigned DIM>
  void SpaceTimeNavierStokesEquations<DIM>::
    get_pressure_and_velocity_mass_matrix_diagonal(
      Vector<double>& press_mass_diag,
      Vector<double>& veloc_mass_diag,
      const unsigned& which_one)
  {
    // Resize and initialise
    unsigned n_dof = ndof();

    // If space needs to be assigned for the pressure mass matrix
    if ((which_one == 0) || (which_one == 1))
    {
      // Assign the appropriate amount of space
      press_mass_diag.assign(n_dof, 0.0);
    }

    // If space needs to be assigned for the velocity mass matrix
    if ((which_one == 0) || (which_one == 2))
    {
      // Assign the appropriate amount of space
      veloc_mass_diag.assign(n_dof, 0.0);
    }

    // Find out how many nodes there are
    unsigned n_node = nnode();

    // Storage for the local coordinates
    Vector<double> s(DIM + 1, 0.0);

    // Storage for the local velocity indices
    Vector<unsigned> u_nodal_index(DIM, 0.0);

    // Find the indices at which the local velocities are stored
    for (unsigned i = 0; i < DIM; i++)
    {
      // Calculate the i-th local velocity component
      u_nodal_index[i] = this->u_index_nst(i);
    }

    // Set up memory for velocity shape functions
    Shape psi(n_node);

    // Find number of pressure dofs
    unsigned n_pres = npres_nst();

    // Pressure shape function
    Shape psi_p(n_pres);

    // Number of integration points
    unsigned n_intpt = integral_pt()->nweight();

    // Integer to store the local equations no
    int local_eqn = 0;

    // Loop over the integration points
    for (unsigned ipt = 0; ipt < n_intpt; ipt++)
    {
      // Get the integral weight
      double w = integral_pt()->weight(ipt);

      // Get determinant of Jacobian of the mapping
      double J = J_eulerian_at_knot(ipt);

      // Assign values of s
      for (unsigned i = 0; i < DIM + 1; i++)
      {
        // Calculate the i-th local coordinate at the ipt-th integration point
        s[i] = integral_pt()->knot(ipt, i);
      }

      // Premultiply weights and Jacobian
      double W = w * J;

      // Do we want the velocity one?
      if ((which_one == 0) || (which_one == 2))
      {
        // Get the velocity shape functions
        shape_at_knot(ipt, psi);

        // Loop over the velocity shape functions
        for (unsigned l = 0; l < n_node; l++)
        {
          // Loop over the velocity components
          for (unsigned i = 0; i < DIM; i++)
          {
            // Get the local equation number
            local_eqn = nodal_local_eqn(l, u_nodal_index[i]);

            // If not a boundary condition
            if (local_eqn >= 0)
            {
              // Add the contribution
              veloc_mass_diag[local_eqn] += pow(psi[l], 2) * W;
            }
          } // for (unsigned i=0;i<n_dim;i++)
        } // for (unsigned l=0;l<n_node;l++)
      } // if ((which_one==0)||(which_one==2))

      // Do we want the pressure one?
      if ((which_one == 0) || (which_one == 1))
      {
        // Get the pressure shape functions
        pshape_nst(s, psi_p);

        // Loop over the veclocity shape functions
        for (unsigned l = 0; l < n_pres; l++)
        {
          // Get equation number
          local_eqn = p_local_eqn(l);

          // If not a boundary condition
          if (local_eqn >= 0)
          {
            // Add the contribution
            press_mass_diag[local_eqn] += pow(psi_p[l], 2) * W;
          }
        } // for (unsigned l=0;l<n_pres;l++)
      } // if ((which_one==0)||(which_one==1))
    } // for (unsigned ipt=0;ipt<n_intpt;ipt++)
  } // End of get_pressure_and_velocity_mass_matrix_diagonal

<<<<<<< HEAD
=======

>>>>>>> fb5f6804
  //======================================================================
  /// Compute the vector norm of FEM solution
  //======================================================================
  template<unsigned DIM>
  void SpaceTimeNavierStokesEquations<DIM>::compute_norm(Vector<double>& norm)
  {
    // Resize the solution norm vector
    norm.resize(DIM + 1, 0.0);

    // Vector of local coordinates
    Vector<double> s(DIM + 1, 0.0);

    // Set the value of n_intpt
    unsigned n_intpt = integral_pt()->nweight();

    // Loop over the integration points
    for (unsigned ipt = 0; ipt < n_intpt; ipt++)
    {
      // Assign values of s
      for (unsigned i = 0; i < DIM + 1; i++)
      {
        s[i] = integral_pt()->knot(ipt, i);
      }

      // Get the integral weight
      double w = integral_pt()->weight(ipt);

      // Get Jacobian of mapping
      double J = J_eulerian(s);

      // Premultiply the weights and the Jacobian
      double W = w * J;

      // Compute the velocity norm
      for (unsigned i = 0; i < DIM; i++)
      {
        // Update the solution norm value
        norm[i] += pow(interpolated_u_nst(s, i), 2) * W;
      }

      // Update the pressure norm value
      norm[DIM] += pow(interpolated_p_nst(s), 2) * W;
    } // for (unsigned ipt=0;ipt<n_intpt;ipt++)
  } // End of compute_norm

<<<<<<< HEAD
=======

>>>>>>> fb5f6804
  //======================================================================
  /// Validate against exact velocity solution at given time. Solution is
  /// provided via function pointer. Plot at a given number of plot points
  /// and compute L2 error and L2 norm of velocity solution over element.
  //=======================================================================
  template<unsigned DIM>
  void SpaceTimeNavierStokesEquations<DIM>::compute_error(
    std::ostream& outfile,
    FiniteElement::UnsteadyExactSolutionFctPt exact_soln_pt,
    const double& time,
    double& error,
    double& norm)
  {
    // Initialise the error norm value
    error = 0.0;

    // Initialise the solution norm value
    norm = 0.0;

    // Storage for the time value
    double interpolated_t = 0.0;

    // Vector of local coordinates
    Vector<double> s(DIM + 1, 0.0);

    // Vector for the spatial coordinates
    Vector<double> x(DIM, 0.0);

    // Set the value of n_intpt
    unsigned n_intpt = integral_pt()->nweight();

    // Exact solution Vector (u,v,[w],p)
    Vector<double> exact_soln(DIM + 1, 0.0);

    // Loop over the integration points
    for (unsigned ipt = 0; ipt < n_intpt; ipt++)
    {
      // Assign values of s
      for (unsigned i = 0; i < DIM + 1; i++)
      {
        s[i] = integral_pt()->knot(ipt, i);
      }

      // Assign values of x
      for (unsigned i = 0; i < DIM; i++)
      {
        // Get x position as Vector
        x[i] = interpolated_x(s, i);
      }

      // Get the time value
      interpolated_t = interpolated_x(s, DIM);

      // Get exact solution at this point
      (*exact_soln_pt)(interpolated_t, x, exact_soln);

      // Get the integral weight
      double w = integral_pt()->weight(ipt);

      // Get Jacobian of mapping
      double J = J_eulerian(s);

      // Premultiply the weights and the Jacobian
      double W = w * J;

      // Velocity error
      for (unsigned i = 0; i < DIM; i++)
      {
        // Update the solution norm value
        norm += exact_soln[i] * exact_soln[i] * W;

        // Update the error norm value
        error += pow(exact_soln[i] - interpolated_u_nst(s, i), 2) * W;
      }

      // ------ DRAIG: REMOVE ----------------------------------------
      // Update the solution norm value
      norm += pow(exact_soln[DIM], 2) * W;

      // Update the error norm value
      error += pow(exact_soln[DIM] - interpolated_p_nst(s), 2) * W;
      // ------ DRAIG: REMOVE ----------------------------------------
    } // for (unsigned ipt=0;ipt<n_intpt;ipt++)

    //------------------------------------------------
    // Output the error at the appropriate plot points
    //------------------------------------------------
    // Just output at the default number of plot points
    unsigned n_plot = 5;

    // Tecplot header info
    outfile << tecplot_zone_string(n_plot);

    // How many plot points are there in total?
    unsigned num_plot_points = nplot_points(n_plot);

    // Loop over plot points
    for (unsigned i_plot = 0; i_plot < num_plot_points; i_plot++)
    {
      // Get local coordinates of plot point
      get_s_plot(i_plot, n_plot, s);

      // Loop over the spatial coordinates
      for (unsigned i = 0; i < DIM; i++)
      {
        // Assign the i-th spatial coordinate
        x[i] = interpolated_x(s, i);
      }

      // Get the time value
      interpolated_t = interpolated_x(s, DIM);

      // Get exact solution at this point
      (*exact_soln_pt)(interpolated_t, x, exact_soln);

      // Output x,y,...
      for (unsigned i = 0; i < DIM; i++)
      {
        // Output the i-th spatial coordinate
        outfile << x[i] << " ";
      }

      // Output the time value at this point
      outfile << interpolated_t << " ";

      // Output u_error,v_error
      for (unsigned i = 0; i < DIM; i++)
      {
        // Output the error in the i-th velocity component at this point
        outfile << exact_soln[i] - interpolated_u_nst(s, i) << " ";
      }

      // Output the error in the pressure field at this point
      outfile << exact_soln[DIM] - interpolated_p_nst(s) << " ";

      // End the line
      outfile << std::endl;
    } // for (unsigned i_plot=0;i_plot<num_plot_points;i_plot++)

    // Write tecplot footer (e.g. FE connectivity lists)
    write_tecplot_zone_footer(outfile, n_plot);
  } // End of compute_error

<<<<<<< HEAD
=======

>>>>>>> fb5f6804
  //======================================================================
  /// Validate against exact velocity solution at given time. Solution is
  /// provided via function pointer. Plot at a given number of plot points
  /// and compute L2 error and L2 norm of velocity solution over element.
  //=======================================================================
  template<unsigned DIM>
  void SpaceTimeNavierStokesEquations<DIM>::compute_error(
    std::ostream& outfile,
    FiniteElement::UnsteadyExactSolutionFctPt exact_soln_pt,
    const double& time,
    Vector<double>& error,
    Vector<double>& norm)
  {
    // Resize the error norm vector
    error.resize(DIM + 1, 0.0);

    // Resize the solution norm vector
    norm.resize(DIM + 1, 0.0);

    // Storage for the time value
    double interpolated_t = 0.0;

    // Vector of local coordinates
    Vector<double> s(DIM + 1, 0.0);

    // Vector for the spatial coordinates
    Vector<double> x(DIM, 0.0);

    // Set the value of n_intpt
    unsigned n_intpt = integral_pt()->nweight();

    // Exact solution Vector (u,v,[w],p)
    Vector<double> exact_soln(DIM + 1, 0.0);

    // Loop over the integration points
    for (unsigned ipt = 0; ipt < n_intpt; ipt++)
    {
      // Assign values of s
      for (unsigned i = 0; i < DIM + 1; i++)
      {
        s[i] = integral_pt()->knot(ipt, i);
      }

      // Assign values of x
      for (unsigned i = 0; i < DIM; i++)
      {
        // Get x position as Vector
        x[i] = interpolated_x(s, i);
      }

      // Get the time value
      interpolated_t = interpolated_x(s, DIM);

      // Get exact solution at this point
      (*exact_soln_pt)(interpolated_t, x, exact_soln);

      // Get the integral weight
      double w = integral_pt()->weight(ipt);

      // Get Jacobian of mapping
      double J = J_eulerian(s);

      // Premultiply the weights and the Jacobian
      double W = w * J;

      // Velocity error
      for (unsigned i = 0; i < DIM; i++)
      {
        // Update the solution norm value
        norm[i] += exact_soln[i] * exact_soln[i] * W;

        // Update the error norm value
        error[i] += pow(exact_soln[i] - interpolated_u_nst(s, i), 2) * W;
      }

      // ------ DRAIG: REMOVE ----------------------------------------
      // Update the solution norm value
      norm[DIM] += pow(exact_soln[DIM], 2) * W;

      // Update the error norm value
      error[DIM] += pow(exact_soln[DIM] - interpolated_p_nst(s), 2) * W;
      // ------ DRAIG: REMOVE ----------------------------------------
    } // for (unsigned ipt=0;ipt<n_intpt;ipt++)

    //------------------------------------------------
    // Output the error at the appropriate plot points
    //------------------------------------------------
    // Just output at the default number of plot points
    unsigned n_plot = 5;

    // Tecplot header info
    outfile << tecplot_zone_string(n_plot);

    // How many plot points are there in total?
    unsigned num_plot_points = nplot_points(n_plot);

    // Loop over plot points
    for (unsigned i_plot = 0; i_plot < num_plot_points; i_plot++)
    {
      // Get local coordinates of plot point
      get_s_plot(i_plot, n_plot, s);

      // Loop over the spatial coordinates
      for (unsigned i = 0; i < DIM; i++)
      {
        // Assign the i-th spatial coordinate
        x[i] = interpolated_x(s, i);
      }

      // Get the time value
      interpolated_t = interpolated_x(s, DIM);

      // Get exact solution at this point
      (*exact_soln_pt)(interpolated_t, x, exact_soln);

      // Output x,y,...
      for (unsigned i = 0; i < DIM; i++)
      {
        // Output the i-th spatial coordinate
        outfile << x[i] << " ";
      }

      // Output the time value at this point
      outfile << interpolated_t << " ";

      // Output u_error,v_error
      for (unsigned i = 0; i < DIM; i++)
      {
        // Output the error in the i-th velocity component at this point
        outfile << exact_soln[i] - interpolated_u_nst(s, i) << " ";
      }

      // Output the error in the pressure field at this point
      outfile << exact_soln[DIM] - interpolated_p_nst(s) << " ";

      // End the line
      outfile << std::endl;
    } // for (unsigned i_plot=0;i_plot<num_plot_points;i_plot++)

    // Write tecplot footer (e.g. FE connectivity lists)
    write_tecplot_zone_footer(outfile, n_plot);
  } // End of compute_error

<<<<<<< HEAD
=======

>>>>>>> fb5f6804
  //======================================================================
  /// Validate against exact velocity solution at given time.
  /// Solution is provided via function pointer.
  /// Compute L2 error and L2 norm of velocity solution over element.
  //=======================================================================
  template<unsigned DIM>
  void SpaceTimeNavierStokesEquations<DIM>::compute_error(
    FiniteElement::UnsteadyExactSolutionFctPt exact_soln_pt,
    const double& time,
    double& error,
    double& norm)
  {
    // Initialise the error norm value
    error = 0.0;

    // Initialise the solution norm value
    norm = 0.0;

    // Storage for the time value
    double interpolated_t = 0.0;

    // Vector of local coordinates
    Vector<double> s(DIM + 1, 0.0);

    // Vector for the spatial coordinates
    Vector<double> x(DIM, 0.0);

    // Set the value of n_intpt
    unsigned n_intpt = integral_pt()->nweight();

    // Exact solution Vector (u,v,[w],p)
    Vector<double> exact_soln(DIM + 1, 0.0);

    // Loop over the integration points
    for (unsigned ipt = 0; ipt < n_intpt; ipt++)
    {
      // Assign values of s
      for (unsigned i = 0; i < DIM + 1; i++)
      {
        s[i] = integral_pt()->knot(ipt, i);
      }

      // Assign values of x
      for (unsigned i = 0; i < DIM; i++)
      {
        // Get x position as Vector
        x[i] = interpolated_x(s, i);
      }

      // Get the time value
      interpolated_t = interpolated_x(s, DIM);

      // Get exact solution at this point
      (*exact_soln_pt)(interpolated_t, x, exact_soln);

      // Get the integral weight
      double w = integral_pt()->weight(ipt);

      // Get Jacobian of mapping
      double J = J_eulerian(s);

      // Premultiply the weights and the Jacobian
      double W = w * J;

      // Velocity error
      for (unsigned i = 0; i < DIM; i++)
      {
        // Update the solution norm value
        norm += exact_soln[i] * exact_soln[i] * W;

        // Update the error norm value
        error += pow(exact_soln[i] - interpolated_u_nst(s, i), 2) * W;
      }
    } // for (unsigned ipt=0;ipt<n_intpt;ipt++)
  } // End of compute_error

  //======================================================================
  /// Validate against exact velocity solution Solution is provided via a
  /// function pointer. Compute L2 error and L2 norm of velocity solution
  /// over element.
  //=======================================================================
  template<unsigned DIM>
  void SpaceTimeNavierStokesEquations<DIM>::compute_error(
    FiniteElement::SteadyExactSolutionFctPt exact_soln_pt,
    double& error,
    double& norm)
  {
    // Initialise the error norm value
    error = 0.0;

    // Initialise the solution norm value
    norm = 0.0;

    // Vector of local coordinates
    Vector<double> s(DIM + 1, 0.0);

    // Vector for the spatial coordinates
    Vector<double> x(DIM, 0.0);

    // Set the value of n_intpt
    unsigned n_intpt = integral_pt()->nweight();

    // Exact solution Vector (u,v,[w],p)
    Vector<double> exact_soln(DIM + 1, 0.0);

    // Loop over the integration points
    for (unsigned ipt = 0; ipt < n_intpt; ipt++)
    {
      // Assign values of s
      for (unsigned i = 0; i < DIM + 1; i++)
      {
        s[i] = integral_pt()->knot(ipt, i);
      }

      // Assign values of x
      for (unsigned i = 0; i < DIM; i++)
      {
        // Get x position as Vector
        x[i] = interpolated_x(s, i);
      }

      // Get exact solution at this point
      (*exact_soln_pt)(x, exact_soln);

      // Get the integral weight
      double w = integral_pt()->weight(ipt);

      // Get Jacobian of mapping
      double J = J_eulerian(s);

      // Premultiply the weights and the Jacobian
      double W = w * J;

      // Velocity error
      for (unsigned i = 0; i < DIM; i++)
      {
        // Update the solution norm value
        norm += exact_soln[i] * exact_soln[i] * W;

        // Update the error norm value
        error += pow(exact_soln[i] - interpolated_u_nst(s, i), 2) * W;
      }
    } // for (unsigned ipt=0;ipt<n_intpt;ipt++)
  } // End of compute_error

  //======================================================================
  /// Validate against exact velocity solution
  /// Solution is provided via function pointer.
  /// Plot at a given number of plot points and compute L2 error
  /// and L2 norm of velocity solution over element.
  //=======================================================================
  template<unsigned DIM>
  void SpaceTimeNavierStokesEquations<DIM>::compute_error(
    std::ostream& outfile,
    FiniteElement::SteadyExactSolutionFctPt exact_soln_pt,
    double& error,
    double& norm)
  {
    // Initialise the error norm value
    error = 0.0;

    // Initialise the solution norm value
    norm = 0.0;

    // Storage for the time value
    double interpolated_t = 0.0;

    // Vector of local coordinates
    Vector<double> s(DIM + 1, 0.0);

    // Vector for the spatial coordinates
    Vector<double> x(DIM, 0.0);

    // Set the value of n_intpt
    unsigned n_intpt = integral_pt()->nweight();

    // Output the tecplot header
    outfile << "ZONE" << std::endl;

    // Exact solution Vector (u,v,[w],p)
    Vector<double> exact_soln(DIM + 1, 0.0);

    // Loop over the integration points
    for (unsigned ipt = 0; ipt < n_intpt; ipt++)
    {
      // Assign values of s
      for (unsigned i = 0; i < DIM + 1; i++)
      {
        s[i] = integral_pt()->knot(ipt, i);
      }

      // Assign values of x
      for (unsigned i = 0; i < DIM; i++)
      {
        // Get x position as Vector
        x[i] = interpolated_x(s, i);
      }

      // Get the time value
      interpolated_t = interpolated_x(s, DIM);

      // Get exact solution at this point
      (*exact_soln_pt)(x, exact_soln);

      // Get the integral weight
      double w = integral_pt()->weight(ipt);

      // Get Jacobian of mapping
      double J = J_eulerian(s);

      // Premultiply the weights and the Jacobian
      double W = w * J;

      // Velocity error
      for (unsigned i = 0; i < DIM; i++)
      {
        // Update the solution norm value
        norm += exact_soln[i] * exact_soln[i] * W;

        // Update the error norm value
        error += pow(exact_soln[i] - interpolated_u_nst(s, i), 2) * W;
      }

      // Output x,y,...,u_exact
      for (unsigned i = 0; i < DIM; i++)
      {
        // Output the i-th coordinate value
        outfile << x[i] << " ";
      }

      // Output the time value at this point
      outfile << interpolated_t << " ";

      // Output x,y,u_error,v_error
      for (unsigned i = 0; i < DIM; i++)
      {
        // Output the error in the i-th velocity component at this point
        outfile << exact_soln[i] - interpolated_u_nst(s, i) << " ";
      }

      // Finish the line off
      outfile << std::endl;
    } // for (unsigned ipt=0;ipt<n_intpt;ipt++)
  } // End of compute_error

  //======================================================================
  /// Output "exact" solution
  /// Solution is provided via function pointer.
  /// Plot at a given number of plot points.
  /// Function prints as many components as are returned in solution Vector.
  //=======================================================================
  template<unsigned DIM>
  void SpaceTimeNavierStokesEquations<DIM>::output_fct(
    std::ostream& outfile,
    const unsigned& n_plot,
    FiniteElement::SteadyExactSolutionFctPt exact_soln_pt)
  {
    // Storage for the time value
    double interpolated_t = 0.0;

    // Vector of local coordinates
    Vector<double> s(DIM + 1, 0.0);

    // Vector for coordinates
    Vector<double> x(DIM, 0.0);

    // Tecplot header info
    outfile << tecplot_zone_string(n_plot);

    // Exact solution Vector
    Vector<double> exact_soln;

    // How many plot points are there in total?
    unsigned num_plot_points = nplot_points(n_plot);

    // Loop over plot points
    for (unsigned i_plot = 0; i_plot < num_plot_points; i_plot++)
    {
      // Get local coordinates of plot point
      get_s_plot(i_plot, n_plot, s);

      // Loop over the spatial coordinates
      for (unsigned i = 0; i < DIM; i++)
      {
        // Assign the i-th spatial coordinate
        x[i] = interpolated_x(s, i);
      }

      // Get the time value
      interpolated_t = interpolated_x(s, DIM);

      // Get exact solution at this point
      (*exact_soln_pt)(x, exact_soln);

      // Output x,y,...
      for (unsigned i = 0; i < DIM; i++)
      {
        // Output the i-th spatial coordinate
        outfile << x[i] << " ";
      }

      // Output the time value at this point
      outfile << interpolated_t << " ";

      // Output "exact solution"
      for (unsigned i = 0; i < exact_soln.size(); i++)
      {
        // Output the i-th (exact) velocity component value
        outfile << exact_soln[i] << " ";
      }

      // End the line
      outfile << std::endl;
    } // for (unsigned i_plot=0;i_plot<num_plot_points;i_plot++)

    // Write tecplot footer (e.g. FE connectivity lists)
    write_tecplot_zone_footer(outfile, n_plot);
  } // End of output_fct

  //======================================================================
  /// Output "exact" solution at a given time
  /// Solution is provided via function pointer.
  /// Plot at a given number of plot points.
  /// Function prints as many components as are returned in solution Vector.
  //=======================================================================
  template<unsigned DIM>
  void SpaceTimeNavierStokesEquations<DIM>::output_fct(
    std::ostream& outfile,
    const unsigned& n_plot,
    const double& time,
    FiniteElement::UnsteadyExactSolutionFctPt exact_soln_pt)
  {
    // Storage for the time value
    double interpolated_t = 0.0;

    // Vector of local coordinates
    Vector<double> s(DIM + 1, 0.0);

    // Vector for coordinates
    Vector<double> x(DIM, 0.0);

    // Tecplot header info
    outfile << tecplot_zone_string(n_plot);

    // Exact solution Vector
    Vector<double> exact_soln;

    // How many plot points are there in total?
    unsigned num_plot_points = nplot_points(n_plot);

    // Loop over plot points
    for (unsigned i_plot = 0; i_plot < num_plot_points; i_plot++)
    {
      // Get local coordinates of plot point
      get_s_plot(i_plot, n_plot, s);

      // Loop over the spatial coordinates
      for (unsigned i = 0; i < DIM; i++)
      {
        // Assign the i-th spatial coordinate
        x[i] = interpolated_x(s, i);
      }

      // Get the time value
      interpolated_t = interpolated_x(s, DIM);

      // Get exact solution at this point
      (*exact_soln_pt)(interpolated_t, x, exact_soln);

      // Output x,y,...
      for (unsigned i = 0; i < DIM; i++)
      {
        // Output the i-th spatial coordinate value
        outfile << x[i] << " ";
      }

      // Output the time value at this point
      outfile << interpolated_t << " ";

      // Output "exact solution"
      for (unsigned i = 0; i < exact_soln.size(); i++)
      {
        // Output the i-th (exact) velocity component value
        outfile << exact_soln[i] << " ";
      }

      // End the line
      outfile << std::endl;
    } // for (unsigned i_plot=0;i_plot<num_plot_points;i_plot++)

    // Write tecplot footer (e.g. FE connectivity lists)
    write_tecplot_zone_footer(outfile, n_plot);
  } // End of output_fct

  //==============================================================
  /// Output function: Velocities only
  /// x,y,[z],u,v,[w]
  /// in tecplot format at specified previous timestep (t=0: present;
  /// t>0: previous timestep). Specified number of plot points in each
  /// coordinate direction.
  /// DRAIG: Should be broken!
  //==============================================================
  template<unsigned DIM>
  void SpaceTimeNavierStokesEquations<DIM>::output_veloc(std::ostream& outfile,
                                                         const unsigned& n_plot,
                                                         const unsigned& t)
  {
    // Find number of nodes
    unsigned n_node = nnode();

    // Local shape function
    Shape psi(n_node);

    // Vectors of local coordinates
    Vector<double> s(DIM + 1, 0.0);

    // Tecplot header info
    outfile << tecplot_zone_string(n_plot);

    // How many plot points are there?
    unsigned num_plot_points = nplot_points(n_plot);

    // Loop over plot points
    for (unsigned i_plot = 0; i_plot < num_plot_points; i_plot++)
    {
      // Get the local coordinates of plot point
      get_s_plot(i_plot, n_plot, s);

      // Coordinates
      for (unsigned i = 0; i < DIM + 1; i++)
      {
        // Output the i-th spatial coordinate value
        outfile << interpolated_x(s, i) << " ";
      }

      // Velocities
      for (unsigned i = 0; i < DIM; i++)
      {
        // Output the i-th velocity component
        outfile << interpolated_u_nst(s, i) << " ";
      }

      // End the line
      outfile << std::endl;
    } // for (unsigned i_plot=0;i_plot<num_plot_points;i_plot++)

    // Write tecplot footer (e.g. FE connectivity lists)
    write_tecplot_zone_footer(outfile, n_plot);
  } // End of output_veloc

  //==============================================================
  /// Output function:
  /// x,y,[z],u,v,[w],p
  /// in tecplot format. Specified number of plot points in each
  /// coordinate direction.
  //==============================================================
  template<unsigned DIM>
  void SpaceTimeNavierStokesEquations<DIM>::output(std::ostream& outfile,
                                                   const unsigned& n_plot)
  {
    // Find number of nodes
    unsigned n_node = nnode();

    // Local shape function
    Shape psi(n_node);

    // Vectors of local coordinates
    Vector<double> s(DIM + 1, 0.0);

    // Tecplot header info
    outfile << tecplot_zone_string(n_plot);

    // How many plot points are there?
    unsigned num_plot_points = nplot_points(n_plot);

    // Loop over plot points
    for (unsigned i_plot = 0; i_plot < num_plot_points; i_plot++)
    {
      // Get the local coordinates of plot point
      get_s_plot(i_plot, n_plot, s);

      // Coordinates
      for (unsigned i = 0; i < DIM + 1; i++)
      {
        // Output the i-th spatial coordinate value
        outfile << interpolated_x(s, i) << " ";
      }

      // Velocities
      for (unsigned i = 0; i < DIM; i++)
      {
        // Output the i-th velocity component
        outfile << interpolated_u_nst(s, i) << " ";
      }

      // Pressure
      outfile << interpolated_p_nst(s) << " ";

      // End the line
      outfile << std::endl;
    } // for (unsigned i_plot=0;i_plot<num_plot_points;i_plot++)

    // Add an extra line
    outfile << std::endl;

    // Write tecplot footer (e.g. FE connectivity lists)
    write_tecplot_zone_footer(outfile, n_plot);
  } // End of output

  //==============================================================
  /// C-style output function:
  /// x,y,[z],u,v,[w],p
  /// in tecplot format. Specified number of plot points in each
  /// coordinate direction.
  //==============================================================
  template<unsigned DIM>
  void SpaceTimeNavierStokesEquations<DIM>::output(FILE* file_pt,
                                                   const unsigned& n_plot)
  {
    // Vector of local coordinates
    Vector<double> s(DIM + 1, 0.0);

    // Tecplot header info
    fprintf(file_pt, "%s", tecplot_zone_string(n_plot).c_str());

    // How many plot points in total?
    unsigned num_plot_points = nplot_points(n_plot);

    // Loop over plot points
    for (unsigned i_plot = 0; i_plot < num_plot_points; i_plot++)
    {
      // Get the local coordinates associated with this plot point
      get_s_plot(i_plot, n_plot, s);

      // Loop over the coordinate directions
      for (unsigned i = 0; i < DIM + 1; i++)
      {
        // Output the i-th coordinate value to file
        fprintf(file_pt, "%g ", interpolated_x(s, i));
      }

      // Loop over the velocity components
      for (unsigned i = 0; i < DIM; i++)
      {
        // Output the i-th velocity component to file
        fprintf(file_pt, "%g ", interpolated_u_nst(s, i));
      }

      // Pressure
      fprintf(file_pt, "%g \n", interpolated_p_nst(s));
    }

    // Finish the line off
    fprintf(file_pt, "\n");

    // Write tecplot footer (e.g. FE connectivity lists)
    write_tecplot_zone_footer(file_pt, n_plot);
  } // End of output

  //==============================================================
  /// Full output function:
  /// x,y,t,u,v,p,du/dt,dv/dt,dissipation
  /// in tecplot format. Specified number of plot points in each
  /// coordinate direction
  //==============================================================
  template<unsigned DIM>
  void SpaceTimeNavierStokesEquations<DIM>::full_output(std::ostream& outfile,
                                                        const unsigned& n_plot)
  {
    // Vector of local coordinates
    Vector<double> s(DIM + 1, 0.0);

    // Tecplot header info
    outfile << tecplot_zone_string(n_plot);

    // Find out how many nodes there are
    unsigned n_node = nnode();

    // Set up memory for the shape functions
    Shape psif(n_node);

    // Set up memory for the shape function derivatives
    DShape dpsifdx(n_node, DIM);

    // How many plot points in total?
    unsigned num_plot_points = nplot_points(n_plot);

    // Loop over plot points
    for (unsigned i_plot = 0; i_plot < num_plot_points; i_plot++)
    {
      // Get the local coordinates of plot point
      get_s_plot(i_plot, n_plot, s);

      // Call the derivatives of the shape and test functions
      dshape_eulerian(s, psif, dpsifdx);

      // Allocate storage for the mesh velocity
      Vector<double> mesh_velocity(DIM, 0.0);

      // Allocate storage for the acceleration
      Vector<double> du_dt(DIM, 0.0);

      // Allocate storage for the ALE acceleration
      Vector<double> du_dt_ALE(DIM, 0.0);

      // Allocate storage for the velocity derivatives
      DenseMatrix<double> interpolated_dudx(DIM, DIM, 0.0);

      //--------------------------------------
      // Calculate velocities and derivatives:
      //--------------------------------------
      // Loop over directions
      for (unsigned i = 0; i < DIM; i++)
      {
        // Get the index at which velocity i is stored
        unsigned u_nodal_index = u_index_nst(i);

        // Loop over nodes
        for (unsigned l = 0; l < n_node; l++)
        {
          // Get the nodal value
          double u_value = nodal_value(l, u_nodal_index);

          // Update the i-th acceleration component
          du_dt[i] += u_value * dpsifdx(l, DIM);

          // Update the i-th mesh velocity component
          mesh_velocity[i] += nodal_position(l, i) * dpsifdx(l, DIM);

          // Loop over derivative directions for velocity gradients
          for (unsigned j = 0; j < DIM; j++)
          {
            // Update the value of du_i/dx_j
            interpolated_dudx(i, j) += u_value * dpsifdx(l, j);
          }
        } // for (unsigned l=0;l<n_node;l++)
      } // for (unsigned i=0;i<DIM;i++)

      //---------------------------------------------
      // Get du/dt in ALE form (incl. mesh velocity):
      //---------------------------------------------
      // Loop over the coordinate directions
      for (unsigned i = 0; i < DIM; i++)
      {
        // Store the i-th acceleration component
        du_dt_ALE[i] = du_dt[i];

        // Loop over the coordinate directions
        for (unsigned k = 0; k < DIM; k++)
        {
          // Take the mesh velocity into account
          du_dt_ALE[i] -= mesh_velocity[k] * interpolated_dudx(i, k);
        }
      } // for (unsigned i=0;i<DIM;i++)

      // Output the coordinates
      for (unsigned i = 0; i < DIM + 1; i++)
      {
        // Output the i-th coordinate value
        outfile << interpolated_x(s, i) << " ";
      }

      // Output the velocity components
      for (unsigned i = 0; i < DIM; i++)
      {
        // Output the i-th velocity component
        outfile << interpolated_u_nst(s, i) << " ";
      }

      // Output the pressure
      outfile << interpolated_p_nst(s) << " ";

      // Output the acceleration
      for (unsigned i = 0; i < DIM; i++)
      {
        // Output the ALE acceleration term
        outfile << du_dt_ALE[i] << " ";
      }

      // Dissipation
      outfile << dissipation(s) << " ";

      // End the line
      outfile << std::endl;
    } // for (unsigned i_plot=0;i_plot<num_plot_points;i_plot++)

    // Write tecplot footer (e.g. FE connectivity lists)
    write_tecplot_zone_footer(outfile, n_plot);
  } // End of full_output

<<<<<<< HEAD
=======

>>>>>>> fb5f6804
  //==============================================================
  /// Output function for vorticity.
  /// x,y,[z],[omega_x,omega_y,[and/or omega_z]]
  /// in tecplot format. Specified number of plot points in each
  /// coordinate direction.
  //==============================================================
  template<unsigned DIM>
  void SpaceTimeNavierStokesEquations<DIM>::output_vorticity(
    std::ostream& outfile, const unsigned& n_plot)
  {
    // Vector of local coordinates
    Vector<double> s(DIM + 1, 0.0);

    // Create vorticity vector of the required size
    Vector<double> vorticity;

    // If we're in 2D the vorticity field is a scalar field
    if (DIM == 2)
    {
      // Resize the vorticity vector
      vorticity.resize(1);
    }
    // If we're in 3D the vorticity field is a vector field
    else if (DIM == 3)
    {
      // Resize the vorticity vector
      vorticity.resize(3);
    }
    // If we're in 1D
    else
    {
      std::string error_message =
        "Can't output vorticity in 1D - in fact, what ";
      error_message += "do you mean\nby the 1D Navier-Stokes equations?\n";
      throw OomphLibError(
        error_message, OOMPH_CURRENT_FUNCTION, OOMPH_EXCEPTION_LOCATION);
    }

    // Tecplot header info
    outfile << tecplot_zone_string(n_plot);

    // How many plot points are there in total?
    unsigned num_plot_points = nplot_points(n_plot);

    // Loop over plot points
    for (unsigned i_plot = 0; i_plot < num_plot_points; i_plot++)
    {
      // Get local coordinates of plot point
      get_s_plot(i_plot, n_plot, s);

      // Coordinates
      for (unsigned i = 0; i < DIM + 1; i++)
      {
        // Output the i-th coordinate value
        outfile << interpolated_x(s, i) << " ";
      }

      // Get vorticity
      get_vorticity(s, vorticity);

      // If we're in 2D
      if (DIM == 2)
      {
        // Output the vorticity field value
        outfile << vorticity[0];
      }
      // If we're in 3D
      else
      {
        // Output the vorticity field
        outfile << vorticity[0] << " " << vorticity[1] << " " << vorticity[2]
                << " ";
      }

      // Finish the line off
      outfile << std::endl;
    }

    // Add in an extra line
    outfile << std::endl;

    // Write tecplot footer (e.g. FE connectivity lists)
    write_tecplot_zone_footer(outfile, n_plot);
  } // End of output_vorticity

  //==============================================================
  /// Return integral of dissipation over element
  //==============================================================
  template<unsigned DIM>
  double SpaceTimeNavierStokesEquations<DIM>::dissipation() const
  {
    // Initialise the elemental dissipation value
    double diss = 0.0;

    // Set the value of n_intpt
    unsigned n_intpt = integral_pt()->nweight();

    // Set the Vector to hold local coordinates
    Vector<double> s(DIM + 1, 0.0);

    // Loop over the integration points
    for (unsigned ipt = 0; ipt < n_intpt; ipt++)
    {
      // Assign values of s
      for (unsigned i = 0; i < DIM + 1; i++)
      {
        // Calculate the i-th local coordinate value
        s[i] = integral_pt()->knot(ipt, i);
      }

      // Get the integral weight
      double w = integral_pt()->weight(ipt);

      // Get Jacobian of mapping
      double J = J_eulerian(s);

      // Storage for the strain rate matrix
      DenseMatrix<double> strainrate(DIM, DIM);

      // Get strain rate matrix
      strain_rate(s, strainrate);

      // Initialise the local dissipation
      double local_diss = 0.0;

      // Loop over the coordinate directions
      for (unsigned i = 0; i < DIM; i++)
      {
        // Loop over the coordinate directions
        for (unsigned j = 0; j < DIM; j++)
        {
          // Update the local dissipation value
          local_diss += 2.0 * strainrate(i, j) * strainrate(i, j);
        }
      } // for (unsigned i=0;i<DIM;i++)

      // Update the elemental dissipation value
      diss += local_diss * w * J;
    } // for (unsigned ipt=0;ipt<n_intpt;ipt++)

    // Return the elemental dissipation value
    return diss;
  } // End of dissipation

  //==============================================================
  /// Compute traction (on the viscous scale) exerted onto
  /// the fluid at local coordinate s. N has to be outer unit normal
  /// to the fluid.
  //==============================================================
  template<unsigned DIM>
  void SpaceTimeNavierStokesEquations<DIM>::get_traction(
    const Vector<double>& s, const Vector<double>& N, Vector<double>& traction)
  {
    // Allocate space for the strain rate matrix
    DenseMatrix<double> strainrate(DIM, DIM);

    // Get velocity gradients
    strain_rate(s, strainrate);
<<<<<<< HEAD

    // Get pressure
    double press = interpolated_p_nst(s);

    // Loop over traction components
    for (unsigned i = 0; i < DIM; i++)
    {
      // Add in the pressure contribution
      traction[i] = -press * N[i];

      // Loop over the strain rate entries
      for (unsigned j = 0; j < DIM; j++)
      {
        // Add in the strain rate contribution
        traction[i] += 2.0 * strainrate(i, j) * N[j];
      }
    } // for (unsigned i=0;i<DIM;i++)
  } // End of get_traction

  //==============================================================
  /// Compute traction (on the viscous scale) exerted onto
  /// the fluid at local coordinate s, decomposed into pressure and
  /// normal and tangential viscous components.
  /// N has to be outer unit normal to the fluid.
  //==============================================================
  template<unsigned DIM>
  void SpaceTimeNavierStokesEquations<DIM>::get_traction(
    const Vector<double>& s,
    const Vector<double>& N,
    Vector<double>& traction_p,
    Vector<double>& traction_visc_n,
    Vector<double>& traction_visc_t)
  {
    // Allocate space for the traction components
    Vector<double> traction_visc(DIM);

    // Allocate space for the velocity gradients
    DenseMatrix<double> strainrate(DIM, DIM);

    // Calculate the strain rate at the local coordinate s
    strain_rate(s, strainrate);

    // Get pressure
    double press = interpolated_p_nst(s);

    // Loop over traction components
    for (unsigned i = 0; i < DIM; i++)
    {
      // Get the pressure contribution
      traction_p[i] = -press * N[i];

      // Loop over the coordinate directions
      for (unsigned j = 0; j < DIM; j++)
      {
        // Add in the viscous stress contribution
        traction_visc[i] += 2.0 * strainrate(i, j) * N[j];
      }

      // Get the normal component of the viscous stress
      traction_visc_n[i] = traction_visc[i] * N[i];

=======

    // Get pressure
    double press = interpolated_p_nst(s);

    // Loop over traction components
    for (unsigned i = 0; i < DIM; i++)
    {
      // Add in the pressure contribution
      traction[i] = -press * N[i];

      // Loop over the strain rate entries
      for (unsigned j = 0; j < DIM; j++)
      {
        // Add in the strain rate contribution
        traction[i] += 2.0 * strainrate(i, j) * N[j];
      }
    } // for (unsigned i=0;i<DIM;i++)
  } // End of get_traction

  //==============================================================
  /// Compute traction (on the viscous scale) exerted onto
  /// the fluid at local coordinate s, decomposed into pressure and
  /// normal and tangential viscous components.
  /// N has to be outer unit normal to the fluid.
  //==============================================================
  template<unsigned DIM>
  void SpaceTimeNavierStokesEquations<DIM>::get_traction(
    const Vector<double>& s,
    const Vector<double>& N,
    Vector<double>& traction_p,
    Vector<double>& traction_visc_n,
    Vector<double>& traction_visc_t)
  {
    // Allocate space for the traction components
    Vector<double> traction_visc(DIM);

    // Allocate space for the velocity gradients
    DenseMatrix<double> strainrate(DIM, DIM);

    // Calculate the strain rate at the local coordinate s
    strain_rate(s, strainrate);

    // Get pressure
    double press = interpolated_p_nst(s);

    // Loop over traction components
    for (unsigned i = 0; i < DIM; i++)
    {
      // Get the pressure contribution
      traction_p[i] = -press * N[i];

      // Loop over the coordinate directions
      for (unsigned j = 0; j < DIM; j++)
      {
        // Add in the viscous stress contribution
        traction_visc[i] += 2.0 * strainrate(i, j) * N[j];
      }

      // Get the normal component of the viscous stress
      traction_visc_n[i] = traction_visc[i] * N[i];

>>>>>>> fb5f6804
      // Get the tangential component of the viscous stress
      traction_visc_t[i] = traction_visc[i] - traction_visc_n[i];
    } // for (unsigned i=0;i<DIM;i++)
  } // End of get_traction

  //==============================================================
  /// Return dissipation at local coordinate s
  //==============================================================
  template<unsigned DIM>
  double SpaceTimeNavierStokesEquations<DIM>::dissipation(
    const Vector<double>& s) const
  {
    // Get strain rate matrix
    DenseMatrix<double> strainrate(DIM, DIM);
    strain_rate(s, strainrate);

    // Initialise
    double local_diss = 0.0;
    for (unsigned i = 0; i < DIM; i++)
    {
      for (unsigned j = 0; j < DIM; j++)
      {
        local_diss += 2.0 * strainrate(i, j) * strainrate(i, j);
      }
    }

    return local_diss;
  }

  //==============================================================
  /// Get strain-rate tensor: (1/2)*(du_i/dx_j+du_j/dx_i)
  //==============================================================
  template<unsigned DIM>
  void SpaceTimeNavierStokesEquations<DIM>::strain_rate(
    const Vector<double>& s, DenseMatrix<double>& strainrate) const
  {
#ifdef PARANOID
    if ((strainrate.ncol() != DIM) || (strainrate.nrow() != DIM))
    {
      std::ostringstream error_message;
      error_message << "The strain rate has incorrect dimensions "
                    << strainrate.ncol() << " x " << strainrate.nrow()
                    << " not " << DIM << std::endl;
      throw OomphLibError(
        error_message.str(), OOMPH_CURRENT_FUNCTION, OOMPH_EXCEPTION_LOCATION);
    }
#endif

    // Velocity gradient matrix
    DenseMatrix<double> dudx(DIM);

    // Find out how many nodes there are in the element
    unsigned n_node = nnode();

    // Set up memory for the shape and test functions
    Shape psi(n_node);

    // Set up memory for the shape and test function derivatives
    DShape dpsidx(n_node, DIM + 1);

    // Evaluate the shape functions and shape function derivatives at this point
    dshape_eulerian(s, psi, dpsidx);

    // Initialise to zero
    dudx.initialise(0.0);

    // Loop over velocity components
    for (unsigned i = 0; i < DIM; i++)
    {
      // Get the index at which the i-th velocity is stored
      unsigned u_nodal_index = u_index_nst(i);

      // Loop over derivative directions
      for (unsigned j = 0; j < DIM; j++)
      {
        // Loop over nodes
        for (unsigned l = 0; l < n_node; l++)
        {
          // Update the value of du_i/dx_j
          dudx(i, j) += nodal_value(l, u_nodal_index) * dpsidx(l, j);
        }
      } // for (unsigned j=0;j<DIM;j++)
    } // for (unsigned i=0;i<DIM;i++)

    // Loop over velocity components
    for (unsigned i = 0; i < DIM; i++)
    {
      // Loop over derivative directions
      for (unsigned j = 0; j < DIM; j++)
      {
        // Calculate the (i,j)-th strain rate entry
        strainrate(i, j) = 0.5 * (dudx(i, j) + dudx(j, i));
      }
    } // for (unsigned i=0;i<DIM;i++)
  } // End of strain_rate

  //==============================================================
  /// Compute 2D vorticity vector at local coordinate s (return in
  /// one and only component of vorticity vector
  //==============================================================
  template<>
  void SpaceTimeNavierStokesEquations<2>::get_vorticity(
    const Vector<double>& s, Vector<double>& vorticity) const
  {
#ifdef PARANOID
    if (vorticity.size() != 1)
    {
      std::ostringstream error_message;
      error_message << "Computation of vorticity in 2D requires a 1D vector\n"
                    << "which contains the only non-zero component of the\n"
                    << "vorticity vector. You've passed a vector of size "
                    << vorticity.size() << std::endl;

      throw OomphLibError(
        error_message.str(), OOMPH_CURRENT_FUNCTION, OOMPH_EXCEPTION_LOCATION);
    }
#endif

    // Specify spatial dimension
    unsigned DIM = 2;

    // Velocity gradient matrix
    DenseMatrix<double> dudx(DIM, DIM, 0.0);

    // Find out how many nodes there are in the element
    unsigned n_node = nnode();

    // Set up memory for the shape and test functions
    Shape psi(n_node);

    // Set up memory for the shape and test function derivatives
    DShape dpsidx(n_node, DIM + 1);

    // Evaluate the shape functions and shape function derivatives at this point
    dshape_eulerian(s, psi, dpsidx);

    // Initialise to zero
    dudx.initialise(0.0);

    // Loop over velocity components
    for (unsigned i = 0; i < DIM; i++)
    {
      // Get the index at which the i-th velocity is stored
      unsigned u_nodal_index = u_index_nst(i);

      // Loop over derivative directions
      for (unsigned j = 0; j < DIM; j++)
      {
        // Loop over nodes
        for (unsigned l = 0; l < n_node; l++)
        {
          // Update the value of du_i/dx_j
          dudx(i, j) += nodal_value(l, u_nodal_index) * dpsidx(l, j);
        }
      } // for (unsigned j=0;j<DIM;j++)
    } // for (unsigned i=0;i<DIM;i++)

    // Z-component of vorticity
    vorticity[0] = dudx(1, 0) - dudx(0, 1);
  } // End of get_vorticity

  //==============================================================
  /// Compute 2D vorticity vector at local coordinate s (return in
  /// one and only component of vorticity vector as a double
  //==============================================================
  template<>
  void SpaceTimeNavierStokesEquations<2>::get_vorticity(const Vector<double>& s,
                                                        double& vorticity) const
  {
    // Create a vector to store the vorticity
    Vector<double> vort(1, 0.0);

    // Calculate the vorticity
    get_vorticity(s, vort);

    // Assign the vorticity
    vorticity = vort[0];
  } // End of get_vorticity

  //==============================================================
  ///  \short Get integral of kinetic energy over element:
  /// Note that this is the "raw" kinetic energy in the sense
  /// that the density ratio has not been included. In problems
  /// with two or more fluids the user will have to remember
  /// to premultiply certain elements by the appropriate density
  /// ratio.
  //==============================================================
  template<unsigned DIM>
  double SpaceTimeNavierStokesEquations<DIM>::kin_energy() const
  {
    // Initialise the elemental kinetic energy value
    double kin_en = 0.0;

    // Set the value of n_intpt
    unsigned n_intpt = integral_pt()->nweight();

    // Set the Vector to hold local coordinates
    Vector<double> s(DIM + 1, 0.0);

    // Loop over the integration points
    for (unsigned ipt = 0; ipt < n_intpt; ipt++)
    {
      // Assign values of s
      for (unsigned i = 0; i < DIM + 1; i++)
      {
        s[i] = integral_pt()->knot(ipt, i);
      }

      // Get the integral weight
      double w = integral_pt()->weight(ipt);

      // Get Jacobian of mapping
      double J = J_eulerian(s);

      // Loop over directions
      double veloc_squared = 0.0;
      for (unsigned i = 0; i < DIM; i++)
      {
        veloc_squared += interpolated_u_nst(s, i) * interpolated_u_nst(s, i);
      }

      kin_en += 0.5 * veloc_squared * w * J;
    }

    return kin_en;

  } // End of kin_energy

<<<<<<< HEAD
=======

>>>>>>> fb5f6804
  //==========================================================================
  /// \short Get integral of time derivative of kinetic energy over element:
  //==========================================================================
  template<unsigned DIM>
  double SpaceTimeNavierStokesEquations<DIM>::d_kin_energy_dt() const
  {
    // Initialise
    double d_kin_en_dt = 0.0;

    // Set the value of n_intpt
    const unsigned n_intpt = integral_pt()->nweight();

    // Get the number of nodes
    const unsigned n_node = this->nnode();

    // Storage for the shape function
    Shape psi(n_node);
    DShape dpsidx(n_node, DIM + 1);

    // Get the value at which the velocities are stored
    unsigned u_index[DIM];
    for (unsigned i = 0; i < DIM; i++)
    {
      u_index[i] = this->u_index_nst(i);
    }

    // Loop over the integration points
    for (unsigned ipt = 0; ipt < n_intpt; ipt++)
    {
      // Get the jacobian of the mapping
      double J = dshape_eulerian_at_knot(ipt, psi, dpsidx);

      // Get the integral weight
      double w = integral_pt()->weight(ipt);

      // Now work out the velocity and the time derivative
      Vector<double> interpolated_u(DIM, 0.0);
      Vector<double> interpolated_dudt(DIM, 0.0);

      // Loop over the shape functions
      for (unsigned l = 0; l < n_node; l++)
      {
        // Loop over the dimensions
        for (unsigned i = 0; i < DIM; i++)
        {
          interpolated_u[i] += nodal_value(l, u_index[i]) * psi(l);
          interpolated_dudt[i] += du_dt_nst(l, u_index[i]) * psi(l);
        }
      }

      // Get mesh velocity bit
      if (!ALE_is_disabled)
      {
        Vector<double> mesh_velocity(DIM, 0.0);
        DenseMatrix<double> interpolated_dudx(DIM, DIM, 0.0);

        // Loop over nodes again
        for (unsigned l = 0; l < n_node; l++)
        {
          for (unsigned i = 0; i < DIM; i++)
          {
            mesh_velocity[i] += this->dnodal_position_dt(l, i) * psi(l);

            for (unsigned j = 0; j < DIM; j++)
            {
              interpolated_dudx(i, j) +=
                this->nodal_value(l, u_index[i]) * dpsidx(l, j);
            }
          }
        }

        // Subtract mesh velocity from du_dt
        for (unsigned i = 0; i < DIM; i++)
        {
          for (unsigned k = 0; k < DIM; k++)
          {
            interpolated_dudt[i] -= mesh_velocity[k] * interpolated_dudx(i, k);
          }
        }
      }

<<<<<<< HEAD
=======

>>>>>>> fb5f6804
      // Loop over directions and add up u du/dt  terms
      double sum = 0.0;
      for (unsigned i = 0; i < DIM; i++)
      {
        sum += interpolated_u[i] * interpolated_dudt[i];
      }

      d_kin_en_dt += sum * w * J;
    }

    return d_kin_en_dt;

  } // End of d_kin_energy_dt

<<<<<<< HEAD
=======

>>>>>>> fb5f6804
  //==============================================================
  /// Return pressure integrated over the element
  //==============================================================
  template<unsigned DIM>
  double SpaceTimeNavierStokesEquations<DIM>::pressure_integral() const
  {
    // Initialise
    double press_int = 0;

    // Set the value of n_intpt
    unsigned n_intpt = integral_pt()->nweight();

    // Set the Vector to hold local coordinates
    Vector<double> s(DIM + 1, 0.0);

    // Loop over the integration points
    for (unsigned ipt = 0; ipt < n_intpt; ipt++)
    {
      // Assign values of s
      for (unsigned i = 0; i < DIM + 1; i++)
      {
        s[i] = integral_pt()->knot(ipt, i);
      }

      // Get the integral weight
      double w = integral_pt()->weight(ipt);

      // Get Jacobian of mapping
      double J = J_eulerian(s);

      // Premultiply the weights and the Jacobian
      double W = w * J;

      // Get pressure
      double press = interpolated_p_nst(s);

      // Add
      press_int += press * W;
    }

    return press_int;
  }

<<<<<<< HEAD
  //==============================================================
  /// Compute the residuals for the associated pressure advection
  /// diffusion problem. Used by the Fp preconditioner.
  /// flag=1(or 0): do (or don't) compute the Jacobian as well.
  //==============================================================
  template<unsigned DIM>
  void SpaceTimeNavierStokesEquations<DIM>::
    fill_in_generic_pressure_advection_diffusion_contribution_nst(
      Vector<double>& residuals,
      DenseMatrix<double>& jacobian,
      const unsigned& flag)
  {
    OomphLibWarning("I'm not sure this is correct yet...",
                    OOMPH_CURRENT_FUNCTION,
                    OOMPH_EXCEPTION_LOCATION);

    // Return immediately if there are no dofs
    if (ndof() == 0)
      return;

    // Find out how many nodes there are
    unsigned n_node = nnode();

    // Find out how many pressure dofs there are
    unsigned n_pres = npres_nst();

    // Set up memory for the velocity shape fcts
    Shape psif(n_node);
    DShape dpsidx(n_node, DIM + 1);

    // Set up memory for pressure shape and test functions
    Shape psip(n_pres);
    Shape testp(n_pres);
    DShape dpsip(n_pres, DIM);
    DShape dtestp(n_pres, DIM);

    // Number of integration points
    unsigned n_intpt = integral_pt()->nweight();

    // Set the Vector to hold local coordinates
    Vector<double> s(DIM + 1, 0.0);

    // Get Physical Variables from Element
    // Reynolds number must be multiplied by the density ratio
    double scaled_re = re() * density_ratio();

    // Integers to store the local equations and unknowns
    int local_eqn = 0;
    int local_unknown = 0;

    // Loop over the integration points
    for (unsigned ipt = 0; ipt < n_intpt; ipt++)
    {
      // Assign values of s
      for (unsigned i = 0; i < DIM + 1; i++)
      {
        s[i] = integral_pt()->knot(ipt, i);
      }

      // Get the integral weight
      double w = integral_pt()->weight(ipt);

      // Call the derivatives of the velocity shape functions
      // (Derivs not needed but they are free)
      double J = this->dshape_eulerian_at_knot(ipt, psif, dpsidx);

      // Call the pressure shape and test functions
      this->dpshape_and_dptest_eulerian_nst(s, psip, dpsip, testp, dtestp);

      // Premultiply the weights and the Jacobian
      double W = w * J;

      // Storage for the (Eulerian) coordinates
      Vector<double> x(DIM + 1, 0.0);

      // Calculate local values of the pressure and velocity components
      Vector<double> interpolated_u(DIM, 0.0);
      Vector<double> interpolated_dpdx(DIM, 0.0);

      // Calculate pressure gradient
      for (unsigned l = 0; l < n_pres; l++)
      {
        for (unsigned i = 0; i < DIM; i++)
        {
          interpolated_dpdx[i] += p_nst(l) * dpsip(l, i);
        }
      }

      // Loop over the velocity components
      for (unsigned i = 0; i < DIM; i++)
      {
        interpolated_u[i] = interpolated_u_nst(s, i);
      }

      // Loop over coordinate directions
      for (unsigned i = 0; i < DIM + 1; i++)
      {
        x[i] = interpolated_x(s, i);
      }

      // Source function (for validaton only)
      double source = 0.0;
      if (Press_adv_diff_source_fct_pt != 0)
      {
        source = Press_adv_diff_source_fct_pt(x);
      }

      // Loop over the shape functions
      for (unsigned l = 0; l < n_pres; l++)
      {
        local_eqn = p_local_eqn(l);

        // If not a boundary conditions
        if (local_eqn >= 0)
        {
          residuals[local_eqn] -= source * testp[l] * W;

          for (unsigned k = 0; k < DIM; k++)
          {
            residuals[local_eqn] +=
              interpolated_dpdx[k] *
              (scaled_re * interpolated_u[k] * testp[l] + dtestp(l, k)) * W;
          }

          // Jacobian too?
          if (flag)
          {
            // Loop over the shape functions
            for (unsigned l2 = 0; l2 < n_pres; l2++)
            {
              local_unknown = p_local_eqn(l2);

              // If not a boundary conditions
              if (local_unknown >= 0)
              {
                if ((int(eqn_number(local_eqn)) != Pinned_fp_pressure_eqn) &&
                    (int(eqn_number(local_unknown)) != Pinned_fp_pressure_eqn))
                {
                  for (unsigned k = 0; k < DIM; k++)
                  {
                    jacobian(local_eqn, local_unknown) +=
                      dtestp(l2, k) *
                      (scaled_re * interpolated_u[k] * testp[l] +
                       dtestp(l, k)) *
                      W;
                  }
                }
                else
                {
                  if ((int(eqn_number(local_eqn)) == Pinned_fp_pressure_eqn) &&
                      (int(eqn_number(local_unknown)) ==
                       Pinned_fp_pressure_eqn))
                  {
                    //
                    jacobian(local_eqn, local_unknown) = 1.0;
                  }
                } // if
                  // ((int(eqn_number(local_eqn))!=Pinned_fp_pressure_eqn)&&...
              } // if (local_unknown>=0)
            } // for (unsigned l2=0;l2<n_pres;l2++)
          } // if (flag)
        } // if (local_eqn>=0)
      } // for (unsigned l=0;l<n_pres;l++)
    } // for (unsigned ipt=0;ipt<n_intpt;ipt++)

    // Now add boundary contributions from Robin BCs
    unsigned nrobin = Pressure_advection_diffusion_robin_element_pt.size();
    for (unsigned e = 0; e < nrobin; e++)
    {
      Pressure_advection_diffusion_robin_element_pt[e]
        ->fill_in_generic_residual_contribution_fp_press_adv_diff_robin_bc(
          residuals, jacobian, flag);
    }
  } // End of fill_in_generic_pressure_advection_diffusion_contribution_nst

  //==============================================================
  /// Compute the residuals for the Navier-Stokes
  /// equations; flag=1 (or 0): do (or don't) compute the
  /// Jacobian as well.
  //==============================================================
  template<unsigned DIM>
  void SpaceTimeNavierStokesEquations<DIM>::
    fill_in_generic_residual_contribution_nst(Vector<double>& residuals,
                                              DenseMatrix<double>& jacobian,
                                              DenseMatrix<double>& mass_matrix,
                                              const unsigned& flag)
  {
    // Return immediately if there are no dofs
    if (ndof() == 0)
      return;

    // Find out how many nodes there are
    unsigned n_node = nnode();

    // Find out how many pressure dofs there are
    unsigned n_pres = npres_nst();

    // Allocate storage for the indices of the velocity components
    unsigned u_nodal_index[DIM];

    // Loop over the velocity components
    for (unsigned i = 0; i < DIM; i++)
    {
      // Find the index at which the i-th local velocity is stored
      u_nodal_index[i] = u_index_nst(i);
    }

    // Set up memory for the shape functions
    Shape psif(n_node);

    // Set up memory for the test functions
    Shape testf(n_node);

    // Allocate space for the derivatives of the shape functions
    DShape dpsifdx(n_node, DIM + 1);

    // Allocate space for the derivatives of the test functions
    DShape dtestfdx(n_node, DIM + 1);

    // Set up memory for pressure shape functions
    Shape psip(n_pres);

    // Set up memory for pressure test functions
    Shape testp(n_pres);

    // Number of integration points
    unsigned n_intpt = integral_pt()->nweight();

    // Set the Vector to hold local coordinates
    Vector<double> s(DIM + 1, 0.0);

    //-------------------------------------
    // Get physical variables from element:
    //-------------------------------------
    // Reynolds number must be multiplied by the density ratio
    double scaled_re = re() * density_ratio();

    // Get the scaled Strouhal value
    double scaled_re_st = re() * st() * density_ratio();

    // Get the scaled Womersley number differentiated w.r.t. the Strouhal number
    double scaled_dre_st_dst = re() * density_ratio();

    // Get the scaled Reynolds / Froude number
    double scaled_re_inv_fr = re_invfr() * density_ratio();

    // Get the viscosity ratio
    double visc_ratio = viscosity_ratio();

    // Get the gravity vector
    Vector<double> G = g();

    // Integer to store the local equation number
    int local_eqn = 0;

    // Integer to store the local unknown number
    int local_unknown = 0;

    // Loop over the integration points
    for (unsigned ipt = 0; ipt < n_intpt; ipt++)
    {
      // Assign values of s
      for (unsigned i = 0; i < DIM + 1; i++)
      {
        // Calculate the i-th local coordinate
        s[i] = integral_pt()->knot(ipt, i);
      }

      // Get the integral weight
      double w = integral_pt()->weight(ipt);

      // Call the derivatives of the shape and test functions
      double J = dshape_and_dtest_eulerian_at_knot_nst(
        ipt, psif, dpsifdx, testf, dtestfdx);

      // Call the pressure shape and test functions
      pshape_nst(s, psip, testp);

=======

  //==============================================================
  /// Compute the residuals for the associated pressure advection
  /// diffusion problem. Used by the Fp preconditioner.
  /// flag=1(or 0): do (or don't) compute the Jacobian as well.
  //==============================================================
  template<unsigned DIM>
  void SpaceTimeNavierStokesEquations<DIM>::
    fill_in_generic_pressure_advection_diffusion_contribution_nst(
      Vector<double>& residuals,
      DenseMatrix<double>& jacobian,
      const unsigned& flag)
  {
    OomphLibWarning("I'm not sure this is correct yet...",
                    OOMPH_CURRENT_FUNCTION,
                    OOMPH_EXCEPTION_LOCATION);

    // Return immediately if there are no dofs
    if (ndof() == 0) return;

    // Find out how many nodes there are
    unsigned n_node = nnode();

    // Find out how many pressure dofs there are
    unsigned n_pres = npres_nst();

    // Set up memory for the velocity shape fcts
    Shape psif(n_node);
    DShape dpsidx(n_node, DIM + 1);

    // Set up memory for pressure shape and test functions
    Shape psip(n_pres);
    Shape testp(n_pres);
    DShape dpsip(n_pres, DIM);
    DShape dtestp(n_pres, DIM);

    // Number of integration points
    unsigned n_intpt = integral_pt()->nweight();

    // Set the Vector to hold local coordinates
    Vector<double> s(DIM + 1, 0.0);

    // Get Physical Variables from Element
    // Reynolds number must be multiplied by the density ratio
    double scaled_re = re() * density_ratio();

    // Integers to store the local equations and unknowns
    int local_eqn = 0;
    int local_unknown = 0;

    // Loop over the integration points
    for (unsigned ipt = 0; ipt < n_intpt; ipt++)
    {
      // Assign values of s
      for (unsigned i = 0; i < DIM + 1; i++)
      {
        s[i] = integral_pt()->knot(ipt, i);
      }

      // Get the integral weight
      double w = integral_pt()->weight(ipt);

      // Call the derivatives of the velocity shape functions
      // (Derivs not needed but they are free)
      double J = this->dshape_eulerian_at_knot(ipt, psif, dpsidx);

      // Call the pressure shape and test functions
      this->dpshape_and_dptest_eulerian_nst(s, psip, dpsip, testp, dtestp);

      // Premultiply the weights and the Jacobian
      double W = w * J;

      // Storage for the (Eulerian) coordinates
      Vector<double> x(DIM + 1, 0.0);

      // Calculate local values of the pressure and velocity components
      Vector<double> interpolated_u(DIM, 0.0);
      Vector<double> interpolated_dpdx(DIM, 0.0);

      // Calculate pressure gradient
      for (unsigned l = 0; l < n_pres; l++)
      {
        for (unsigned i = 0; i < DIM; i++)
        {
          interpolated_dpdx[i] += p_nst(l) * dpsip(l, i);
        }
      }

      // Loop over the velocity components
      for (unsigned i = 0; i < DIM; i++)
      {
        interpolated_u[i] = interpolated_u_nst(s, i);
      }

      // Loop over coordinate directions
      for (unsigned i = 0; i < DIM + 1; i++)
      {
        x[i] = interpolated_x(s, i);
      }

      // Source function (for validaton only)
      double source = 0.0;
      if (Press_adv_diff_source_fct_pt != 0)
      {
        source = Press_adv_diff_source_fct_pt(x);
      }

      // Loop over the shape functions
      for (unsigned l = 0; l < n_pres; l++)
      {
        local_eqn = p_local_eqn(l);

        // If not a boundary conditions
        if (local_eqn >= 0)
        {
          residuals[local_eqn] -= source * testp[l] * W;

          for (unsigned k = 0; k < DIM; k++)
          {
            residuals[local_eqn] +=
              interpolated_dpdx[k] *
              (scaled_re * interpolated_u[k] * testp[l] + dtestp(l, k)) * W;
          }

          // Jacobian too?
          if (flag)
          {
            // Loop over the shape functions
            for (unsigned l2 = 0; l2 < n_pres; l2++)
            {
              local_unknown = p_local_eqn(l2);

              // If not a boundary conditions
              if (local_unknown >= 0)
              {
                if ((int(eqn_number(local_eqn)) != Pinned_fp_pressure_eqn) &&
                    (int(eqn_number(local_unknown)) != Pinned_fp_pressure_eqn))
                {
                  for (unsigned k = 0; k < DIM; k++)
                  {
                    jacobian(local_eqn, local_unknown) +=
                      dtestp(l2, k) *
                      (scaled_re * interpolated_u[k] * testp[l] +
                       dtestp(l, k)) *
                      W;
                  }
                }
                else
                {
                  if ((int(eqn_number(local_eqn)) == Pinned_fp_pressure_eqn) &&
                      (int(eqn_number(local_unknown)) ==
                       Pinned_fp_pressure_eqn))
                  {
                    //
                    jacobian(local_eqn, local_unknown) = 1.0;
                  }
                } // if
                  // ((int(eqn_number(local_eqn))!=Pinned_fp_pressure_eqn)&&...
              } // if (local_unknown>=0)
            } // for (unsigned l2=0;l2<n_pres;l2++)
          } // if (flag)
        } // if (local_eqn>=0)
      } // for (unsigned l=0;l<n_pres;l++)
    } // for (unsigned ipt=0;ipt<n_intpt;ipt++)

    // Now add boundary contributions from Robin BCs
    unsigned nrobin = Pressure_advection_diffusion_robin_element_pt.size();
    for (unsigned e = 0; e < nrobin; e++)
    {
      Pressure_advection_diffusion_robin_element_pt[e]
        ->fill_in_generic_residual_contribution_fp_press_adv_diff_robin_bc(
          residuals, jacobian, flag);
    }
  } // End of fill_in_generic_pressure_advection_diffusion_contribution_nst


  //==============================================================
  /// Compute the residuals for the Navier-Stokes
  /// equations; flag=1 (or 0): do (or don't) compute the
  /// Jacobian as well.
  //==============================================================
  template<unsigned DIM>
  void SpaceTimeNavierStokesEquations<DIM>::
    fill_in_generic_residual_contribution_nst(Vector<double>& residuals,
                                              DenseMatrix<double>& jacobian,
                                              DenseMatrix<double>& mass_matrix,
                                              const unsigned& flag)
  {
    // Return immediately if there are no dofs
    if (ndof() == 0) return;

    // Find out how many nodes there are
    unsigned n_node = nnode();

    // Find out how many pressure dofs there are
    unsigned n_pres = npres_nst();

    // Allocate storage for the indices of the velocity components
    unsigned u_nodal_index[DIM];

    // Loop over the velocity components
    for (unsigned i = 0; i < DIM; i++)
    {
      // Find the index at which the i-th local velocity is stored
      u_nodal_index[i] = u_index_nst(i);
    }

    // Set up memory for the shape functions
    Shape psif(n_node);

    // Set up memory for the test functions
    Shape testf(n_node);

    // Allocate space for the derivatives of the shape functions
    DShape dpsifdx(n_node, DIM + 1);

    // Allocate space for the derivatives of the test functions
    DShape dtestfdx(n_node, DIM + 1);

    // Set up memory for pressure shape functions
    Shape psip(n_pres);

    // Set up memory for pressure test functions
    Shape testp(n_pres);

    // Number of integration points
    unsigned n_intpt = integral_pt()->nweight();

    // Set the Vector to hold local coordinates
    Vector<double> s(DIM + 1, 0.0);

    //-------------------------------------
    // Get physical variables from element:
    //-------------------------------------
    // Reynolds number must be multiplied by the density ratio
    double scaled_re = re() * density_ratio();

    // Get the scaled Strouhal value
    double scaled_re_st = re() * st() * density_ratio();

    // Get the scaled Womersley number differentiated w.r.t. the Strouhal number
    double scaled_dre_st_dst = re() * density_ratio();

    // Get the scaled Reynolds / Froude number
    double scaled_re_inv_fr = re_invfr() * density_ratio();

    // Get the viscosity ratio
    double visc_ratio = viscosity_ratio();

    // Get the gravity vector
    Vector<double> G = g();

    // Integer to store the local equation number
    int local_eqn = 0;

    // Integer to store the local unknown number
    int local_unknown = 0;

    // Loop over the integration points
    for (unsigned ipt = 0; ipt < n_intpt; ipt++)
    {
      // Assign values of s
      for (unsigned i = 0; i < DIM + 1; i++)
      {
        // Calculate the i-th local coordinate
        s[i] = integral_pt()->knot(ipt, i);
      }

      // Get the integral weight
      double w = integral_pt()->weight(ipt);

      // Call the derivatives of the shape and test functions
      double J = dshape_and_dtest_eulerian_at_knot_nst(
        ipt, psif, dpsifdx, testf, dtestfdx);

      // Call the pressure shape and test functions
      pshape_nst(s, psip, testp);

>>>>>>> fb5f6804
      // Pre-multiply the weights and the Jacobian
      double W = w * J;

      // Storage for the interpolated time value
      double interpolated_t = 0.0;

      // Storage for the interpolated pressure value
      double interpolated_p = 0.0;

      // Storage for the spatial coordinates
      Vector<double> interpolated_x(DIM, 0.0);

      // Storage for the interpolated velocity components
      Vector<double> interpolated_u(DIM, 0.0);

      // Storage for the interpolated time-derivative of the velocities
      Vector<double> interpolated_dudt(DIM, 0.0);

      // Storage for the mesh velocity
      Vector<double> mesh_velocity(DIM, 0.0);

      // Storage for the spatial derivatives of the velocity components
      DenseMatrix<double> interpolated_dudx(DIM, DIM, 0.0);

      // Calculate pressure
      for (unsigned l = 0; l < n_pres; l++)
      {
        // Update the current approximation to the interpolated pressure
        interpolated_p += p_nst(l) * psip[l];
      }

      //-------------------------------------------------------------------
      // Calculate velocities, derivatives, source function and body force:
      //-------------------------------------------------------------------
      // Loop over nodes
      for (unsigned l = 0; l < n_node; l++)
      {
        // Update the interpolated time value
        interpolated_t += raw_nodal_position(l, DIM) * psif(l);

        // Loop over coordinate directions
        for (unsigned i = 0; i < DIM; i++)
        {
          // Get the nodal value
          double u_value = raw_nodal_value(l, u_nodal_index[i]);

          // Update the i-th interpolated velocity component
          interpolated_u[i] += u_value * psif[l];

          // Update the i-th interpolated coordinate value
          interpolated_x[i] += raw_nodal_position(l, i) * psif[l];

          // Update the interpolated du_i/dt value
          interpolated_dudt[i] += u_value * dpsifdx(l, DIM);

          // Loop over derivative directions
          for (unsigned j = 0; j < DIM; j++)
          {
            // Update the interpolated du_i/dx_j value
            interpolated_dudx(i, j) += u_value * dpsifdx(l, j);
          }
        } // for (unsigned i=0;i<DIM;i++)
      } // for (unsigned l=0;l<n_node;l++)

      // If ALE is enabled
      if (!ALE_is_disabled)
      {
        // Loop over nodes
        for (unsigned l = 0; l < n_node; l++)
        {
          // Loop over directions
          for (unsigned i = 0; i < DIM; i++)
          {
            // DRAIG: Check to see if the velocity is actually consistent
            // with the imposed mesh velocity...
            // Update the i-th mesh velocity component
            mesh_velocity[i] += raw_nodal_position(l, i) * dpsifdx(l, DIM);
          }
        } // for (unsigned l=0;l<n_node;l++)
      } // if (!ALE_is_disabled)

      // Allocate space for the body force
      Vector<double> body_force(DIM, 0.0);

      // Get the user-defined body force term
      get_body_force_nst(interpolated_t, ipt, s, interpolated_x, body_force);

      // Get the user-defined source function
      double source = get_source_nst(interpolated_t, ipt, interpolated_x);

      //---------------------------------
      // Assemble residuals and Jacobian:
      //---------------------------------
      //--------------------
      // Momentum equations:
      //--------------------
      // Loop over the test functions
      for (unsigned l = 0; l < n_node; l++)
      {
        // Loop over the velocity components
        for (unsigned i = 0; i < DIM; i++)
        {
          // Get the local equation number associated with this unknown and node
          local_eqn = nodal_local_eqn(l, u_nodal_index[i]);

          // If it's not a boundary condition
          if (local_eqn >= 0)
          {
            // Add the user-defined body force terms
            residuals[local_eqn] += body_force[i] * testf[l] * W;

            // Add the gravitational body force term
            residuals[local_eqn] += scaled_re_inv_fr * testf[l] * G[i] * W;

            // Add the pressure gradient term
            residuals[local_eqn] += interpolated_p * dtestfdx(l, i) * W;

            // Add in the contribution from the time derivative
            residuals[local_eqn] -=
              scaled_re_st * interpolated_dudt[i] * testf[l] * W;

            // If ALE is enabled
            if (!ALE_is_disabled)
            {
              // Loop over the coordinate directions
              for (unsigned k = 0; k < DIM; k++)
              {
                // Add in the mesh velocity contribution
                residuals[local_eqn] +=
                  (scaled_re_st * mesh_velocity[k] * interpolated_dudx(i, k) *
                   testf[l] * W);
              }
            } // if (!ALE_is_disabled)

            // Loop over the coordinate directions
            for (unsigned k = 0; k < DIM; k++)
            {
              // Add in the convective term contribution
              residuals[local_eqn] -= (scaled_re * interpolated_u[k] *
                                       interpolated_dudx(i, k) * testf[l] * W);
            }

            // Loop over the coordinate directions
            for (unsigned k = 0; k < DIM; k++)
            {
              // Add in the stress tensor terms:
              // NOTE: The viscosity ratio needs to go in here to ensure
              // continuity of normal stress is satisfied even in flows
              // with zero pressure gradient!
              residuals[local_eqn] -= ((interpolated_dudx(i, k) +
                                        Gamma[i] * interpolated_dudx(k, i)) *
                                       visc_ratio * dtestfdx(l, k) * W);
            }

            //------------------------
            // Calculate the Jacobian:
            //------------------------
            // If we also need to construct the Jacobian
            if (flag)
            {
              // Loop over the velocity shape functions again
              for (unsigned l2 = 0; l2 < n_node; l2++)
              {
                // Loop over the velocity components again
                for (unsigned i2 = 0; i2 < DIM; i2++)
                {
                  // Get the local equation number associated with this unknown
                  local_unknown = nodal_local_eqn(l2, u_nodal_index[i2]);

                  // If we're at a proper degree of freedom
                  if (local_unknown >= 0)
                  {
                    // Add the contribution to the elemental matrix
                    jacobian(local_eqn, local_unknown) -=
                      (visc_ratio * Gamma[i] * dpsifdx(l2, i) *
                       dtestfdx(l, i2) * W);

                    // Now add in the inertial terms
                    jacobian(local_eqn, local_unknown) -=
                      (scaled_re * psif[l2] * interpolated_dudx(i, i2) *
                       testf[l] * W);

                    // Extra component if i2=i
                    if (i2 == i)
                    {
                      // If we also need to construct the mass matrix (only
                      // diagonal entries)
                      if (flag == 2)
                      {
                        // NOTE: This is positive because the mass matrix is
                        // taken to the other side of the equation when
                        // formulating the generalised eigenproblem.
                        mass_matrix(local_eqn, local_unknown) +=
                          (scaled_re_st * psif[l2] * testf[l] * W);
                      }

                      // Add in the time-derivative contribution
                      jacobian(local_eqn, local_unknown) -=
                        (scaled_re_st * dpsifdx(l2, DIM) * testf[l] * W);

                      // If ALE is enabled
                      if (!ALE_is_disabled)
                      {
                        // Loop over the velocity components
                        for (unsigned k = 0; k < DIM; k++)
                        {
                          // Add in the mesh velocity contribution
                          jacobian(local_eqn, local_unknown) +=
                            (scaled_re_st * mesh_velocity[k] * dpsifdx(l2, k) *
                             testf[l] * W);
                        }
                      } // if (!ALE_is_disabled)

                      // Loop over the velocity components
                      for (unsigned k = 0; k < DIM; k++)
                      {
                        // Add in the convective term contribution
                        jacobian(local_eqn, local_unknown) -=
                          (scaled_re * interpolated_u[k] * dpsifdx(l2, k) *
                           testf[l] * W);
                      }

                      // Loop over the velocity components
                      for (unsigned k = 0; k < DIM; k++)
                      {
                        // Add in the velocity gradient terms
                        jacobian(local_eqn, local_unknown) -=
                          (visc_ratio * dpsifdx(l2, k) * dtestfdx(l, k) * W);
                      }
                    } // if (i2==i)
                  } // if (local_unknown>=0)
                } // for (unsigned i2=0;i2<DIM;i2++)
              } // for (unsigned l2=0;l2<n_node;l2++)

              // Loop over pressure shape functions
              for (unsigned l2 = 0; l2 < n_pres; l2++)
              {
                // Get the local equation number associated with this degree of
                // freedom
                local_unknown = p_local_eqn(l2);

                // If we are at a proper degree of freedom
                if (local_unknown >= 0)
                {
                  // Add in the pressure gradient contribution
                  jacobian(local_eqn, local_unknown) +=
                    psip[l2] * dtestfdx(l, i) * W;
                }
              } // for (unsigned l2=0;l2<n_pres;l2++)

              //------------------------------------
              // Calculate external data information
              //------------------------------------
              // If we're storing the Strouhal number as external data then we
              // need to calculate dr/d(St) in the elemental Jacobian
              if (Strouhal_is_stored_as_external_data)
              {
                // The index of the external data (there's only one!)
                unsigned data_index = 0;

                // The index of the unknown value stored in the external data
                unsigned value_index = 0;

                // Get the local equation number associated with the extra
                // unknown
                local_unknown =
                  this->external_local_eqn(data_index, value_index);

                // If we're at a non-zero degree of freedom add in the entry
                if (local_unknown >= 0)
                {
                  // Add in the contribution from the time derivative
                  jacobian(local_eqn, local_unknown) -=
                    (scaled_dre_st_dst * interpolated_dudt[i] * testf[l] * W);

                  // If ALE is enabled
                  if (!ALE_is_disabled)
                  {
                    // Loop over the coordinate directions
                    for (unsigned k = 0; k < DIM; k++)
                    {
                      // Add in the mesh velocity contribution
                      jacobian(local_eqn, local_unknown) +=
                        (scaled_dre_st_dst * mesh_velocity[k] *
                         interpolated_dudx(i, k) * testf[l] * W);
                    }
                  } // if (!ALE_is_disabled)
                } // if (local_unknown>=0)
              } // if (Strouhal_is_stored_as_external_data)
            } // if (flag)
          } // if (local_eqn>=0)
        } // for (unsigned i=0;i<DIM;i++)
      } // for (unsigned l=0;l<n_node;l++)

      //---------------------
      // Continuity equation:
      //---------------------
      // Loop over the shape functions
      for (unsigned l = 0; l < n_pres; l++)
      {
        // Get the local equation number associated with the pressure dof
        local_eqn = p_local_eqn(l);

        // If it's not a boundary condition
        if (local_eqn >= 0)
        {
          // Add in the source term contribution
          residuals[local_eqn] -= source * testp[l] * W;

          // Loop over velocity components
          for (unsigned k = 0; k < DIM; k++)
          {
            // Add in the velocity gradient terms
            residuals[local_eqn] += interpolated_dudx(k, k) * testp[l] * W;
          }

          //------------------------
          // Calculate the Jacobian:
          //------------------------
          // If we also need to construct the Jacobian
          if (flag)
          {
            // Loop over the velocity shape functions
            for (unsigned l2 = 0; l2 < n_node; l2++)
            {
              // Loop over velocity components
              for (unsigned i2 = 0; i2 < DIM; i2++)
              {
                // Get the local equation number associated with this node
                local_unknown = nodal_local_eqn(l2, u_nodal_index[i2]);

                // If we're at a proper degree of freedom
                if (local_unknown >= 0)
                {
                  // Add in the velocity gradient contribution
                  jacobian(local_eqn, local_unknown) +=
                    dpsifdx(l2, i2) * testp[l] * W;
                }
              } // for (unsigned i2=0;i2<DIM;i2++)
            } // for (unsigned l2=0;l2<n_node;l2++)
          } // if (flag)
        } // if (local_eqn>=0)
      } // for (unsigned l=0;l<n_pres;l++)
    } // for (unsigned ipt=0;ipt<n_intpt;ipt++)
  } // End of fill_in_generic_residual_contribution_nst

  //================================================================
  /// Compute the derivatives of the residuals for the Navier-Stokes
  /// equations with respect to a parameter;
  /// flag=2 or 1 or 0: do (or don't) compute the Jacobian and
  /// mass matrix as well
  //================================================================
  template<unsigned DIM>
  void SpaceTimeNavierStokesEquations<DIM>::
    fill_in_generic_dresidual_contribution_nst(
      double* const& parameter_pt,
      Vector<double>& dres_dparam,
      DenseMatrix<double>& djac_dparam,
      DenseMatrix<double>& dmass_matrix_dparam,
      const unsigned& flag)
  {
    // Throw an error
    throw OomphLibError("Not yet implemented\n",
                        OOMPH_CURRENT_FUNCTION,
                        OOMPH_EXCEPTION_LOCATION);
  } // End of fill_in_generic_dresidual_contribution_nst

  //==================================================================
  /// \short Compute the hessian tensor vector products required to
  /// perform continuation of bifurcations analytically
  //==================================================================
  template<unsigned DIM>
  void SpaceTimeNavierStokesEquations<DIM>::
    fill_in_contribution_to_hessian_vector_products(
      Vector<double> const& Y,
      DenseMatrix<double> const& C,
      DenseMatrix<double>& product)
  {
    // Throw an error
    throw OomphLibError("Not yet implemented\n",
                        OOMPH_CURRENT_FUNCTION,
                        OOMPH_EXCEPTION_LOCATION);
  } // End of fill_in_contribution_to_hessian_vector_products

  //======================================================================
  /// Compute derivatives of elemental residual vector with respect
  /// to nodal coordinates.
  /// dresidual_dnodal_coordinates(l,i,j)=d res(l) / dX_{ij}
  /// Overloads the FD-based version in the FE base class.
  /// DRAIG: This needs doing carefully if the ALE nodes aren't fixed!!!
  //======================================================================
  template<unsigned DIM>
  void SpaceTimeNavierStokesEquations<DIM>::get_dresidual_dnodal_coordinates(
    RankThreeTensor<double>& dresidual_dnodal_coordinates)
  {
    // Throw a warning
    throw OomphLibError("Space-time update needs to be checked!",
                        OOMPH_CURRENT_FUNCTION,
                        OOMPH_EXCEPTION_LOCATION);

    // Return immediately if there are no dofs
    if (ndof() == 0)
    {
      return;
    }

    // Determine number of nodes in element
    const unsigned n_node = nnode();

    // Determine number of pressure dofs in element
    const unsigned n_pres = npres_nst();

    // Find the indices at which the local velocities are stored
    unsigned u_nodal_index[DIM];
    for (unsigned i = 0; i < DIM; i++)
    {
      u_nodal_index[i] = u_index_nst(i);
    }

    // Set up memory for the shape and test functions
    Shape psif(n_node);
    Shape testf(n_node);
    DShape dpsifdx(n_node, DIM + 1);
    DShape dtestfdx(n_node, DIM + 1);

    // Set up memory for pressure shape and test functions
    Shape psip(n_pres), testp(n_pres);

    // Deriatives of shape fct derivatives w.r.t. nodal coords
    RankFourTensor<double> d_dpsifdx_dX(DIM, n_node, n_node, DIM);
    RankFourTensor<double> d_dtestfdx_dX(DIM, n_node, n_node, DIM);

    // Derivative of Jacobian of mapping w.r.t. to nodal coords
    DenseMatrix<double> dJ_dX(DIM, n_node);

    // Derivatives of derivative of u w.r.t. nodal coords
    RankFourTensor<double> d_dudx_dX(DIM, n_node, DIM, DIM);

    // Derivatives of nodal velocities w.r.t. nodal coords:
    // Assumption: Interaction only local via no-slip so
    // X_ij only affects U_ij.
    DenseMatrix<double> d_U_dX(DIM, n_node, 0.0);

    // Determine the number of integration points
    const unsigned n_intpt = integral_pt()->nweight();

    // Vector to hold local coordinates
    Vector<double> s(DIM + 1, 0.0);

    // Get physical variables from element
    // (Reynolds number must be multiplied by the density ratio)
    double scaled_re = re() * density_ratio();
    double scaled_re_st = re_st() * density_ratio();
    double scaled_re_inv_fr = re_invfr() * density_ratio();
    double visc_ratio = viscosity_ratio();
    Vector<double> G = g();

    // FD step
    double eps_fd = GeneralisedElement::Default_fd_jacobian_step;

    // Pre-compute derivatives of nodal velocities w.r.t. nodal coords:
    // Assumption: Interaction only local via no-slip so
    // X_ij only affects U_ij.
    bool element_has_node_with_aux_node_update_fct = false;
    for (unsigned q = 0; q < n_node; q++)
    {
      Node* nod_pt = node_pt(q);

      // Only compute if there's a node-update fct involved
      if (nod_pt->has_auxiliary_node_update_fct_pt())
      {
        element_has_node_with_aux_node_update_fct = true;

        // Current nodal velocity
        Vector<double> u_ref(DIM);
        for (unsigned i = 0; i < DIM; i++)
        {
          u_ref[i] = *(nod_pt->value_pt(u_nodal_index[i]));
        }

        // FD
        for (unsigned p = 0; p < DIM; p++)
        {
          // Make backup
          double backup = nod_pt->x(p);

          // Do FD step. No node update required as we're
          // attacking the coordinate directly...
          nod_pt->x(p) += eps_fd;

          // Do auxiliary node update (to apply no-slip)
          nod_pt->perform_auxiliary_node_update_fct();

          // Evaluate
          d_U_dX(p, q) =
            (*(nod_pt->value_pt(u_nodal_index[p])) - u_ref[p]) / eps_fd;

          // Reset
          nod_pt->x(p) = backup;

          // Do auxiliary node update (to apply no slip)
          nod_pt->perform_auxiliary_node_update_fct();
        }
      }
    }

    // Integer to store the local equation number
    int local_eqn = 0;

    // Loop over the integration points
    for (unsigned ipt = 0; ipt < n_intpt; ipt++)
    {
      // Assign values of s
      for (unsigned i = 0; i < DIM + 1; i++)
      {
        s[i] = integral_pt()->knot(ipt, i);
      }

      // Get the integral weight
      const double w = integral_pt()->weight(ipt);

      // Call the derivatives of the shape and test functions
      const double J = dshape_and_dtest_eulerian_at_knot_nst(ipt,
                                                             psif,
                                                             dpsifdx,
                                                             d_dpsifdx_dX,
                                                             testf,
                                                             dtestfdx,
                                                             d_dtestfdx_dX,
                                                             dJ_dX);

      // Call the pressure shape and test functions
      pshape_nst(s, psip, testp);

      // Storage for the interpolated time value
      double interpolated_t = 0.0;

      // Storage for the interpolated pressure value
      double interpolated_p = 0.0;

      // Storage for the spatial coordinates
      Vector<double> interpolated_x(DIM, 0.0);

      // Storage for the interpolated velocity components
      Vector<double> interpolated_u(DIM, 0.0);

      // Storage for the interpolated time-derivative of the velocities
      Vector<double> interpolated_dudt(DIM, 0.0);

      // Storage for the mesh velocity
      Vector<double> mesh_velocity(DIM, 0.0);

      // Storage for the spatial derivatives of the velocity components
      DenseMatrix<double> interpolated_dudx(DIM, DIM, 0.0);

      // Calculate pressure
      for (unsigned l = 0; l < n_pres; l++)
      {
        // Update the current approximation to the interpolated pressure
        interpolated_p += p_nst(l) * psip[l];
      }

      //-------------------------------------------------------------------
      // Calculate velocities, derivatives, source function and body force:
      //-------------------------------------------------------------------
      // Loop over nodes
      for (unsigned l = 0; l < n_node; l++)
      {
        // Update the interpolated time value
        interpolated_t += raw_nodal_position(l, DIM) * psif(l);

        // Loop over coordinate directions
        for (unsigned i = 0; i < DIM; i++)
        {
          // Get the nodal value
          double u_value = raw_nodal_value(l, u_nodal_index[i]);

          // Update the i-th interpolated velocity component
          interpolated_u[i] += u_value * psif[l];

          // Update the i-th interpolated coordinate value
          interpolated_x[i] += raw_nodal_position(l, i) * psif[l];

          // Update the interpolated du_i/dt value
          interpolated_dudt[i] += u_value * dpsifdx(l, DIM);

          // Loop over derivative directions
          for (unsigned j = 0; j < DIM; j++)
          {
            // Update the interpolated du_i/dx_j value
            interpolated_dudx(i, j) += u_value * dpsifdx(l, j);
          }
        } // for (unsigned i=0;i<DIM;i++)
      } // for (unsigned l=0;l<n_node;l++)

      // If ALE is enabled
      if (!ALE_is_disabled)
      {
        // Loop over nodes
        for (unsigned l = 0; l < n_node; l++)
        {
          // Loop over directions
          for (unsigned i = 0; i < DIM; i++)
          {
            // Update the i-th mesh velocity component
            mesh_velocity[i] += raw_nodal_position(l, i) * dpsifdx(l, DIM);
          }
        } // for (unsigned l=0;l<n_node;l++)
      } // if (!ALE_is_disabled)

      // Calculate derivative of du_i/dx_k w.r.t. nodal positions X_{pq}
      // DRAIG: CHECK
      for (unsigned q = 0; q < n_node; q++)
      {
        // Loop over coordinate directions
        for (unsigned p = 0; p < DIM; p++)
        {
          for (unsigned i = 0; i < DIM; i++)
          {
            for (unsigned k = 0; k < DIM; k++)
            {
              double aux = 0.0;

              for (unsigned j = 0; j < n_node; j++)
              {
                aux += raw_nodal_value(j, u_nodal_index[i]) *
                       d_dpsifdx_dX(p, q, j, k);
              }

              //
              d_dudx_dX(p, q, i, k) = aux;
            }
          }
        }
      }

      // Allocate space for the body force
      Vector<double> body_force(DIM);

      // Get the user-defined body force term
      get_body_force_nst(interpolated_t, ipt, s, interpolated_x, body_force);

      // Get the user-defined source function
      const double source = get_source_nst(interpolated_t, ipt, interpolated_x);

      // Note: Can use raw values and avoid bypassing hanging information
      // because this is the non-refineable version!

      // Allocate space for the gradient of the body force function
      DenseMatrix<double> d_body_force_dx(DIM, DIM, 0.0);

      // Get gradient of body force function
      get_body_force_gradient_nst(
        interpolated_t, ipt, s, interpolated_x, d_body_force_dx);

      // Allocate space for the gradient of the source function
      Vector<double> source_gradient(DIM, 0.0);

      // Get gradient of source function
      get_source_gradient_nst(
        interpolated_t, ipt, interpolated_x, source_gradient);

      // Get weight of actual nodal position in computation of mesh velocity
      // from positional time stepper
      const double pos_time_weight =
        (node_pt(0)->position_time_stepper_pt()->weight(1, 0));

      // Get weight of actual nodal value in computation of mesh velocity
      // from value time stepper
      const double val_time_weight =
        node_pt(0)->time_stepper_pt()->weight(1, 0);

      //---------------------------------
      // Assemble residuals and Jacobian:
      //---------------------------------
      //--------------------
      // Momentum equations:
      //--------------------
      // Loop over the test functions
      for (unsigned l = 0; l < n_node; l++)
      {
        // Loop over coordinate directions
        for (unsigned i = 0; i < DIM; i++)
        {
          // Get the local equation number associated with this degree of
          // freedom
          local_eqn = nodal_local_eqn(l, u_nodal_index[i]);

          // If it's not a boundary condition
          if (local_eqn >= 0)
          {
            // Loop over coordinate directions
            for (unsigned p = 0; p < DIM; p++)
            {
              // Loop over nodes
              for (unsigned q = 0; q < n_node; q++)
              {
                //-----------------------------------
                // Residual x derivative of Jacobian:
                //-----------------------------------
                // Add the user-defined body force terms
                double sum = body_force[i] * testf[l];

                // Add the gravitational body force term
                sum += scaled_re_inv_fr * testf[l] * G[i];

                // Add the pressure gradient term
                sum += interpolated_p * dtestfdx(l, i);

                // Loop over the coordinate directions
                for (unsigned k = 0; k < DIM; k++)
                {
                  // Add in the stress tensor contribution
                  // NOTE: The viscosity ratio needs to go in here to ensure
                  // continuity of normal stress is satisfied even in flows
                  // with zero pressure gradient!
                  sum -= (visc_ratio *
                          (interpolated_dudx(i, k) +
                           Gamma[i] * interpolated_dudx(k, i)) *
                          dtestfdx(l, k));
                }

                // Add in the contribution from the time derivative
                sum -= scaled_re_st * interpolated_dudt[i] * testf[l];

                // Loop over the coordinate directions
                for (unsigned k = 0; k < DIM; k++)
                {
                  // Add in convective term contribution
                  sum -= scaled_re * interpolated_u[k] *
                         interpolated_dudx(i, k) * testf[l];
                }

                // If ALE is enabled
                if (!ALE_is_disabled)
                {
                  // Loop over the coordinate directions
                  for (unsigned k = 0; k < DIM; k++)
                  {
                    // Add in the mesh velocity contribution
                    sum += scaled_re_st * mesh_velocity[k] *
                           interpolated_dudx(i, k) * testf[l];
                  }
                }

                // Multiply through by derivative of Jacobian and integration
                // weight
                dresidual_dnodal_coordinates(local_eqn, p, q) +=
                  sum * dJ_dX(p, q) * w;

                //----------------------------------
                // Derivative of residual x Jacobian
                //----------------------------------
                // Body force
                sum = d_body_force_dx(i, p) * psif(q) * testf(l);

                // Pressure gradient term
                sum += interpolated_p * d_dtestfdx_dX(p, q, l, i);

                // Viscous term
                for (unsigned k = 0; k < DIM; k++)
                {
                  sum -= (visc_ratio * ((interpolated_dudx(i, k) +
                                         Gamma[i] * interpolated_dudx(k, i)) *
                                          d_dtestfdx_dX(p, q, l, k) +
                                        (d_dudx_dX(p, q, i, k) +
                                         Gamma[i] * d_dudx_dX(p, q, k, i)) *
                                          dtestfdx(l, k)));
                }

                // Convective terms, including mesh velocity
                for (unsigned k = 0; k < DIM; k++)
                {
                  double tmp = scaled_re * interpolated_u[k];
                  if (!ALE_is_disabled)
                  {
                    tmp -= scaled_re_st * mesh_velocity[k];
                  }
                  sum -= tmp * d_dudx_dX(p, q, i, k) * testf(l);
                }

                if (!ALE_is_disabled)
                {
                  sum += scaled_re_st * pos_time_weight * psif(q) *
                         interpolated_dudx(i, p) * testf(l);
                }

                // Multiply through by Jacobian and integration weight
                dresidual_dnodal_coordinates(local_eqn, p, q) += sum * J * w;

                // Derivs w.r.t. to nodal velocities
                // ---------------------------------
                if (element_has_node_with_aux_node_update_fct)
                {
                  sum =
                    -visc_ratio * Gamma[i] * dpsifdx(q, i) * dtestfdx(l, p) -
                    scaled_re * psif(q) * interpolated_dudx(i, p) * testf(l);
                  if (i == p)
                  {
                    sum -= scaled_re_st * val_time_weight * psif(q) * testf(l);
                    for (unsigned k = 0; k < DIM; k++)
                    {
                      sum -= visc_ratio * dpsifdx(q, k) * dtestfdx(l, k);
                      double tmp = scaled_re * interpolated_u[k];
                      if (!ALE_is_disabled)
                        tmp -= scaled_re_st * mesh_velocity[k];
                      sum -= tmp * dpsifdx(q, k) * testf(l);
                    }
                  }
                  dresidual_dnodal_coordinates(local_eqn, p, q) +=
                    sum * d_U_dX(p, q) * J * w;
                }
              }
            }
          }
        }
      } // End of loop over test functions

<<<<<<< HEAD
=======

>>>>>>> fb5f6804
      // CONTINUITY EQUATION
      // -------------------

      // Loop over the shape functions
      for (unsigned l = 0; l < n_pres; l++)
      {
        local_eqn = p_local_eqn(l);

        // If not a boundary conditions
        if (local_eqn >= 0)
        {
          // Loop over coordinate directions
          for (unsigned p = 0; p < DIM; p++)
          {
            // Loop over nodes
            for (unsigned q = 0; q < n_node; q++)
            {
              // Residual x deriv of Jacobian
              //-----------------------------

              // Source term
              double aux = -source;

              // Loop over velocity components
              for (unsigned k = 0; k < DIM; k++)
              {
                aux += interpolated_dudx(k, k);
              }

              // Multiply through by deriv of Jacobian and integration weight
              dresidual_dnodal_coordinates(local_eqn, p, q) +=
                aux * dJ_dX(p, q) * testp[l] * w;

              // Derivative of residual x Jacobian
              //----------------------------------

              // Loop over velocity components
              aux = -source_gradient[p] * psif(q);
              for (unsigned k = 0; k < DIM; k++)
              {
                aux += d_dudx_dX(p, q, k, k);
              }
              // Multiply through by Jacobian and integration weight
              dresidual_dnodal_coordinates(local_eqn, p, q) +=
                aux * testp[l] * J * w;

              // Derivs w.r.t. to nodal velocities
              //---------------------------------
              if (element_has_node_with_aux_node_update_fct)
              {
                aux = dpsifdx(q, p) * testp(l);
                dresidual_dnodal_coordinates(local_eqn, p, q) +=
                  aux * d_U_dX(p, q) * J * w;
              }
            }
          }
        }
      }
    } // End of loop over integration points
  } // End of get_dresidual_dnodal_coordinates

<<<<<<< HEAD
=======

>>>>>>> fb5f6804
  ///////////////////////////////////////////////////////////////////////////
  ///////////////////////////////////////////////////////////////////////////
  ///////////////////////////////////////////////////////////////////////////

  //---------------------------------
  // Space-time Taylor-Hood elements:
  //---------------------------------
  // Set the data for the number of Variables at each node
  template<>
  const unsigned QTaylorHoodSpaceTimeElement<2>::Initial_Nvalue[27] = {
    3, 2, 3, 2, 2, 2, 3, 2, 3, 2, 2, 2, 2, 2,
    2, 2, 2, 2, 3, 2, 3, 2, 2, 2, 3, 2, 3};

  // Set the data for the pressure conversion array
  template<>
  const unsigned QTaylorHoodSpaceTimeElement<2>::Pconv[8] = {
    0, 2, 6, 8, 18, 20, 24, 26};

  //=========================================================================
  /// Add to the set \c paired_load_data pairs containing
  /// - the pointer to a Data object
  /// and
  /// - the index of the value in that Data object
  /// .
  /// for all values (pressures, velocities) that affect the
  /// load computed in the \c get_load(...) function.
  //=========================================================================
  template<unsigned DIM>
  void QTaylorHoodSpaceTimeElement<DIM>::identify_load_data(
    std::set<std::pair<Data*, unsigned>>& paired_load_data)
  {
    // Allocate storage for the indices of the velocity components
    unsigned u_index[DIM];

    // Loop over the velocity components
    for (unsigned i = 0; i < DIM; i++)
    {
      // Get the index at which the i-th velocity component is stored
      u_index[i] = this->u_index_nst(i);
    }

    // Get the number of nodes in this element
    unsigned n_node = this->nnode();

    // Loop over the nodes
    for (unsigned n = 0; n < n_node; n++)
    {
      // Loop over the velocity components and add pointer to their data
      // and indices to the vectors
      for (unsigned i = 0; i < DIM; i++)
      {
        // Add in the node and equation number pair
        paired_load_data.insert(std::make_pair(this->node_pt(n), u_index[i]));
      }
    } // for (unsigned n=0;n<n_node;n++)

    // Identify the pressure data
    this->identify_pressure_data(paired_load_data);
  } // End of identify_load_data

  //=========================================================================
  ///  Add to the set \c paired_pressure_data pairs containing
  /// - the pointer to a Data object
  /// and
  /// - the index of the value in that Data object
  /// .
  /// for pressure values that affect the
  /// load computed in the \c get_load(...) function.,
  //=========================================================================
  template<unsigned DIM>
  void QTaylorHoodSpaceTimeElement<DIM>::identify_pressure_data(
    std::set<std::pair<Data*, unsigned>>& paired_pressure_data)
  {
    // Find the index at which the pressure is stored
    unsigned p_index = static_cast<unsigned>(this->p_nodal_index_nst());

    // Get the number of pressure degrees of freedom
    unsigned n_pres = npres_nst();

    // Loop over the pressure data
    for (unsigned l = 0; l < n_pres; l++)
    {
      // The DIM-th entry in each nodal data is the pressure, which affects
      // the traction
      paired_pressure_data.insert(
        std::make_pair(this->node_pt(Pconv[l]), p_index));
    }
  } // End of identify_pressure_data

  /*
  /// DRAIG: Delete...
  //=====start_of_setup=========================================================
  /// The setup function...
  //============================================================================
  template<unsigned DIM>
  void QTaylorHoodSpaceTimeElement<DIM>::
  get_dof_numbers_for_unknowns(std::list<std::pair<unsigned long,unsigned> >&
             dof_lookup_list) const
  {
   // Get the number of nodes in this element
   unsigned n_node=this->nnode();

   // Temporary pair (used to store dof lookup prior to being added to list)
   std::pair<unsigned,unsigned> dof_lookup;

   // Loop over the nodes
   for (unsigned n=0;n<n_node;n++)
   {
    // Find the number of values at this node
    unsigned n_value=this->required_nvalue(n);

    // Loop over these values
    for (unsigned i_value=0;i_value<n_value;i_value++)
    {
     // Determine the local eqn number associated with this value
     int local_eqn_number=this->nodal_local_eqn(n,i_value);

     // Ignore pinned values - far away degrees of freedom resulting
     // from hanging nodes can be ignored since these are be dealt
     // with by the element containing their master nodes
     if (local_eqn_number>=0)
     {
      // Store dof lookup in temporary pair; the global equation number
      // is the first entry in pair
      dof_lookup.first=this->eqn_number(local_eqn_number);

      // Set dof numbers; this is used to distinguish between dof types
      // whether they be velocity dofs or the pressure dof
      dof_lookup.second=i_value;

      // Add to list
      dof_lookup_list.push_front(dof_lookup);
     }
    } // for (unsigned v=0;v<nv;v++)
   } // for (unsigned n=0;n<n_node;n++)
  } // End of get_dof_numbers_for_unknowns
  */

  //====================================================================
  /// Force build of templates
  //====================================================================
  template class SpaceTimeNavierStokesEquations<2>;
  template class QTaylorHoodSpaceTimeElement<2>;
} // namespace oomph<|MERGE_RESOLUTION|>--- conflicted
+++ resolved
@@ -187,10 +187,7 @@
     } // for (unsigned ipt=0;ipt<n_intpt;ipt++)
   } // End of get_pressure_and_velocity_mass_matrix_diagonal
 
-<<<<<<< HEAD
-=======
-
->>>>>>> fb5f6804
+
   //======================================================================
   /// Compute the vector norm of FEM solution
   //======================================================================
@@ -236,10 +233,7 @@
     } // for (unsigned ipt=0;ipt<n_intpt;ipt++)
   } // End of compute_norm
 
-<<<<<<< HEAD
-=======
-
->>>>>>> fb5f6804
+
   //======================================================================
   /// Validate against exact velocity solution at given time. Solution is
   /// provided via function pointer. Plot at a given number of plot points
@@ -383,10 +377,7 @@
     write_tecplot_zone_footer(outfile, n_plot);
   } // End of compute_error
 
-<<<<<<< HEAD
-=======
-
->>>>>>> fb5f6804
+
   //======================================================================
   /// Validate against exact velocity solution at given time. Solution is
   /// provided via function pointer. Plot at a given number of plot points
@@ -530,10 +521,7 @@
     write_tecplot_zone_footer(outfile, n_plot);
   } // End of compute_error
 
-<<<<<<< HEAD
-=======
-
->>>>>>> fb5f6804
+
   //======================================================================
   /// Validate against exact velocity solution at given time.
   /// Solution is provided via function pointer.
@@ -1224,10 +1212,7 @@
     write_tecplot_zone_footer(outfile, n_plot);
   } // End of full_output
 
-<<<<<<< HEAD
-=======
-
->>>>>>> fb5f6804
+
   //==============================================================
   /// Output function for vorticity.
   /// x,y,[z],[omega_x,omega_y,[and/or omega_z]]
@@ -1386,7 +1371,6 @@
 
     // Get velocity gradients
     strain_rate(s, strainrate);
-<<<<<<< HEAD
 
     // Get pressure
     double press = interpolated_p_nst(s);
@@ -1448,69 +1432,6 @@
       // Get the normal component of the viscous stress
       traction_visc_n[i] = traction_visc[i] * N[i];
 
-=======
-
-    // Get pressure
-    double press = interpolated_p_nst(s);
-
-    // Loop over traction components
-    for (unsigned i = 0; i < DIM; i++)
-    {
-      // Add in the pressure contribution
-      traction[i] = -press * N[i];
-
-      // Loop over the strain rate entries
-      for (unsigned j = 0; j < DIM; j++)
-      {
-        // Add in the strain rate contribution
-        traction[i] += 2.0 * strainrate(i, j) * N[j];
-      }
-    } // for (unsigned i=0;i<DIM;i++)
-  } // End of get_traction
-
-  //==============================================================
-  /// Compute traction (on the viscous scale) exerted onto
-  /// the fluid at local coordinate s, decomposed into pressure and
-  /// normal and tangential viscous components.
-  /// N has to be outer unit normal to the fluid.
-  //==============================================================
-  template<unsigned DIM>
-  void SpaceTimeNavierStokesEquations<DIM>::get_traction(
-    const Vector<double>& s,
-    const Vector<double>& N,
-    Vector<double>& traction_p,
-    Vector<double>& traction_visc_n,
-    Vector<double>& traction_visc_t)
-  {
-    // Allocate space for the traction components
-    Vector<double> traction_visc(DIM);
-
-    // Allocate space for the velocity gradients
-    DenseMatrix<double> strainrate(DIM, DIM);
-
-    // Calculate the strain rate at the local coordinate s
-    strain_rate(s, strainrate);
-
-    // Get pressure
-    double press = interpolated_p_nst(s);
-
-    // Loop over traction components
-    for (unsigned i = 0; i < DIM; i++)
-    {
-      // Get the pressure contribution
-      traction_p[i] = -press * N[i];
-
-      // Loop over the coordinate directions
-      for (unsigned j = 0; j < DIM; j++)
-      {
-        // Add in the viscous stress contribution
-        traction_visc[i] += 2.0 * strainrate(i, j) * N[j];
-      }
-
-      // Get the normal component of the viscous stress
-      traction_visc_n[i] = traction_visc[i] * N[i];
-
->>>>>>> fb5f6804
       // Get the tangential component of the viscous stress
       traction_visc_t[i] = traction_visc[i] - traction_visc_n[i];
     } // for (unsigned i=0;i<DIM;i++)
@@ -1739,10 +1660,7 @@
 
   } // End of kin_energy
 
-<<<<<<< HEAD
-=======
-
->>>>>>> fb5f6804
+
   //==========================================================================
   /// \short Get integral of time derivative of kinetic energy over element:
   //==========================================================================
@@ -1824,10 +1742,7 @@
         }
       }
 
-<<<<<<< HEAD
-=======
-
->>>>>>> fb5f6804
+
       // Loop over directions and add up u du/dt  terms
       double sum = 0.0;
       for (unsigned i = 0; i < DIM; i++)
@@ -1842,10 +1757,7 @@
 
   } // End of d_kin_energy_dt
 
-<<<<<<< HEAD
-=======
-
->>>>>>> fb5f6804
+
   //==============================================================
   /// Return pressure integrated over the element
   //==============================================================
@@ -1889,7 +1801,7 @@
     return press_int;
   }
 
-<<<<<<< HEAD
+
   //==============================================================
   /// Compute the residuals for the associated pressure advection
   /// diffusion problem. Used by the Fp preconditioner.
@@ -1907,8 +1819,7 @@
                     OOMPH_EXCEPTION_LOCATION);
 
     // Return immediately if there are no dofs
-    if (ndof() == 0)
-      return;
+    if (ndof() == 0) return;
 
     // Find out how many nodes there are
     unsigned n_node = nnode();
@@ -2065,285 +1976,6 @@
     }
   } // End of fill_in_generic_pressure_advection_diffusion_contribution_nst
 
-  //==============================================================
-  /// Compute the residuals for the Navier-Stokes
-  /// equations; flag=1 (or 0): do (or don't) compute the
-  /// Jacobian as well.
-  //==============================================================
-  template<unsigned DIM>
-  void SpaceTimeNavierStokesEquations<DIM>::
-    fill_in_generic_residual_contribution_nst(Vector<double>& residuals,
-                                              DenseMatrix<double>& jacobian,
-                                              DenseMatrix<double>& mass_matrix,
-                                              const unsigned& flag)
-  {
-    // Return immediately if there are no dofs
-    if (ndof() == 0)
-      return;
-
-    // Find out how many nodes there are
-    unsigned n_node = nnode();
-
-    // Find out how many pressure dofs there are
-    unsigned n_pres = npres_nst();
-
-    // Allocate storage for the indices of the velocity components
-    unsigned u_nodal_index[DIM];
-
-    // Loop over the velocity components
-    for (unsigned i = 0; i < DIM; i++)
-    {
-      // Find the index at which the i-th local velocity is stored
-      u_nodal_index[i] = u_index_nst(i);
-    }
-
-    // Set up memory for the shape functions
-    Shape psif(n_node);
-
-    // Set up memory for the test functions
-    Shape testf(n_node);
-
-    // Allocate space for the derivatives of the shape functions
-    DShape dpsifdx(n_node, DIM + 1);
-
-    // Allocate space for the derivatives of the test functions
-    DShape dtestfdx(n_node, DIM + 1);
-
-    // Set up memory for pressure shape functions
-    Shape psip(n_pres);
-
-    // Set up memory for pressure test functions
-    Shape testp(n_pres);
-
-    // Number of integration points
-    unsigned n_intpt = integral_pt()->nweight();
-
-    // Set the Vector to hold local coordinates
-    Vector<double> s(DIM + 1, 0.0);
-
-    //-------------------------------------
-    // Get physical variables from element:
-    //-------------------------------------
-    // Reynolds number must be multiplied by the density ratio
-    double scaled_re = re() * density_ratio();
-
-    // Get the scaled Strouhal value
-    double scaled_re_st = re() * st() * density_ratio();
-
-    // Get the scaled Womersley number differentiated w.r.t. the Strouhal number
-    double scaled_dre_st_dst = re() * density_ratio();
-
-    // Get the scaled Reynolds / Froude number
-    double scaled_re_inv_fr = re_invfr() * density_ratio();
-
-    // Get the viscosity ratio
-    double visc_ratio = viscosity_ratio();
-
-    // Get the gravity vector
-    Vector<double> G = g();
-
-    // Integer to store the local equation number
-    int local_eqn = 0;
-
-    // Integer to store the local unknown number
-    int local_unknown = 0;
-
-    // Loop over the integration points
-    for (unsigned ipt = 0; ipt < n_intpt; ipt++)
-    {
-      // Assign values of s
-      for (unsigned i = 0; i < DIM + 1; i++)
-      {
-        // Calculate the i-th local coordinate
-        s[i] = integral_pt()->knot(ipt, i);
-      }
-
-      // Get the integral weight
-      double w = integral_pt()->weight(ipt);
-
-      // Call the derivatives of the shape and test functions
-      double J = dshape_and_dtest_eulerian_at_knot_nst(
-        ipt, psif, dpsifdx, testf, dtestfdx);
-
-      // Call the pressure shape and test functions
-      pshape_nst(s, psip, testp);
-
-=======
-
-  //==============================================================
-  /// Compute the residuals for the associated pressure advection
-  /// diffusion problem. Used by the Fp preconditioner.
-  /// flag=1(or 0): do (or don't) compute the Jacobian as well.
-  //==============================================================
-  template<unsigned DIM>
-  void SpaceTimeNavierStokesEquations<DIM>::
-    fill_in_generic_pressure_advection_diffusion_contribution_nst(
-      Vector<double>& residuals,
-      DenseMatrix<double>& jacobian,
-      const unsigned& flag)
-  {
-    OomphLibWarning("I'm not sure this is correct yet...",
-                    OOMPH_CURRENT_FUNCTION,
-                    OOMPH_EXCEPTION_LOCATION);
-
-    // Return immediately if there are no dofs
-    if (ndof() == 0) return;
-
-    // Find out how many nodes there are
-    unsigned n_node = nnode();
-
-    // Find out how many pressure dofs there are
-    unsigned n_pres = npres_nst();
-
-    // Set up memory for the velocity shape fcts
-    Shape psif(n_node);
-    DShape dpsidx(n_node, DIM + 1);
-
-    // Set up memory for pressure shape and test functions
-    Shape psip(n_pres);
-    Shape testp(n_pres);
-    DShape dpsip(n_pres, DIM);
-    DShape dtestp(n_pres, DIM);
-
-    // Number of integration points
-    unsigned n_intpt = integral_pt()->nweight();
-
-    // Set the Vector to hold local coordinates
-    Vector<double> s(DIM + 1, 0.0);
-
-    // Get Physical Variables from Element
-    // Reynolds number must be multiplied by the density ratio
-    double scaled_re = re() * density_ratio();
-
-    // Integers to store the local equations and unknowns
-    int local_eqn = 0;
-    int local_unknown = 0;
-
-    // Loop over the integration points
-    for (unsigned ipt = 0; ipt < n_intpt; ipt++)
-    {
-      // Assign values of s
-      for (unsigned i = 0; i < DIM + 1; i++)
-      {
-        s[i] = integral_pt()->knot(ipt, i);
-      }
-
-      // Get the integral weight
-      double w = integral_pt()->weight(ipt);
-
-      // Call the derivatives of the velocity shape functions
-      // (Derivs not needed but they are free)
-      double J = this->dshape_eulerian_at_knot(ipt, psif, dpsidx);
-
-      // Call the pressure shape and test functions
-      this->dpshape_and_dptest_eulerian_nst(s, psip, dpsip, testp, dtestp);
-
-      // Premultiply the weights and the Jacobian
-      double W = w * J;
-
-      // Storage for the (Eulerian) coordinates
-      Vector<double> x(DIM + 1, 0.0);
-
-      // Calculate local values of the pressure and velocity components
-      Vector<double> interpolated_u(DIM, 0.0);
-      Vector<double> interpolated_dpdx(DIM, 0.0);
-
-      // Calculate pressure gradient
-      for (unsigned l = 0; l < n_pres; l++)
-      {
-        for (unsigned i = 0; i < DIM; i++)
-        {
-          interpolated_dpdx[i] += p_nst(l) * dpsip(l, i);
-        }
-      }
-
-      // Loop over the velocity components
-      for (unsigned i = 0; i < DIM; i++)
-      {
-        interpolated_u[i] = interpolated_u_nst(s, i);
-      }
-
-      // Loop over coordinate directions
-      for (unsigned i = 0; i < DIM + 1; i++)
-      {
-        x[i] = interpolated_x(s, i);
-      }
-
-      // Source function (for validaton only)
-      double source = 0.0;
-      if (Press_adv_diff_source_fct_pt != 0)
-      {
-        source = Press_adv_diff_source_fct_pt(x);
-      }
-
-      // Loop over the shape functions
-      for (unsigned l = 0; l < n_pres; l++)
-      {
-        local_eqn = p_local_eqn(l);
-
-        // If not a boundary conditions
-        if (local_eqn >= 0)
-        {
-          residuals[local_eqn] -= source * testp[l] * W;
-
-          for (unsigned k = 0; k < DIM; k++)
-          {
-            residuals[local_eqn] +=
-              interpolated_dpdx[k] *
-              (scaled_re * interpolated_u[k] * testp[l] + dtestp(l, k)) * W;
-          }
-
-          // Jacobian too?
-          if (flag)
-          {
-            // Loop over the shape functions
-            for (unsigned l2 = 0; l2 < n_pres; l2++)
-            {
-              local_unknown = p_local_eqn(l2);
-
-              // If not a boundary conditions
-              if (local_unknown >= 0)
-              {
-                if ((int(eqn_number(local_eqn)) != Pinned_fp_pressure_eqn) &&
-                    (int(eqn_number(local_unknown)) != Pinned_fp_pressure_eqn))
-                {
-                  for (unsigned k = 0; k < DIM; k++)
-                  {
-                    jacobian(local_eqn, local_unknown) +=
-                      dtestp(l2, k) *
-                      (scaled_re * interpolated_u[k] * testp[l] +
-                       dtestp(l, k)) *
-                      W;
-                  }
-                }
-                else
-                {
-                  if ((int(eqn_number(local_eqn)) == Pinned_fp_pressure_eqn) &&
-                      (int(eqn_number(local_unknown)) ==
-                       Pinned_fp_pressure_eqn))
-                  {
-                    //
-                    jacobian(local_eqn, local_unknown) = 1.0;
-                  }
-                } // if
-                  // ((int(eqn_number(local_eqn))!=Pinned_fp_pressure_eqn)&&...
-              } // if (local_unknown>=0)
-            } // for (unsigned l2=0;l2<n_pres;l2++)
-          } // if (flag)
-        } // if (local_eqn>=0)
-      } // for (unsigned l=0;l<n_pres;l++)
-    } // for (unsigned ipt=0;ipt<n_intpt;ipt++)
-
-    // Now add boundary contributions from Robin BCs
-    unsigned nrobin = Pressure_advection_diffusion_robin_element_pt.size();
-    for (unsigned e = 0; e < nrobin; e++)
-    {
-      Pressure_advection_diffusion_robin_element_pt[e]
-        ->fill_in_generic_residual_contribution_fp_press_adv_diff_robin_bc(
-          residuals, jacobian, flag);
-    }
-  } // End of fill_in_generic_pressure_advection_diffusion_contribution_nst
-
 
   //==============================================================
   /// Compute the residuals for the Navier-Stokes
@@ -2447,7 +2079,6 @@
       // Call the pressure shape and test functions
       pshape_nst(s, psip, testp);
 
->>>>>>> fb5f6804
       // Pre-multiply the weights and the Jacobian
       double W = w * J;
 
@@ -3266,10 +2897,7 @@
         }
       } // End of loop over test functions
 
-<<<<<<< HEAD
-=======
-
->>>>>>> fb5f6804
+
       // CONTINUITY EQUATION
       // -------------------
 
@@ -3331,10 +2959,7 @@
     } // End of loop over integration points
   } // End of get_dresidual_dnodal_coordinates
 
-<<<<<<< HEAD
-=======
-
->>>>>>> fb5f6804
+
   ///////////////////////////////////////////////////////////////////////////
   ///////////////////////////////////////////////////////////////////////////
   ///////////////////////////////////////////////////////////////////////////
