// LIC// ====================================================================
// LIC// This file forms part of oomph-lib, the object-oriented,
// LIC// multi-physics finite-element library, available
// LIC// at http://www.oomph-lib.org.
// LIC//
// LIC// Copyright (C) 2006-2021 Matthias Heil and Andrew Hazel
// LIC//
// LIC// This library is free software; you can redistribute it and/or
// LIC// modify it under the terms of the GNU Lesser General Public
// LIC// License as published by the Free Software Foundation; either
// LIC// version 2.1 of the License, or (at your option) any later version.
// LIC//
// LIC// This library is distributed in the hope that it will be useful,
// LIC// but WITHOUT ANY WARRANTY; without even the implied warranty of
// LIC// MERCHANTABILITY or FITNESS FOR A PARTICULAR PURPOSE.  See the GNU
// LIC// Lesser General Public License for more details.
// LIC//
// LIC// You should have received a copy of the GNU Lesser General Public
// LIC// License along with this library; if not, write to the Free Software
// LIC// Foundation, Inc., 51 Franklin Street, Fifth Floor, Boston, MA
// LIC// 02110-1301  USA.
// LIC//
// LIC// The authors may be contacted at oomph-lib@maths.man.ac.uk.
// LIC//
// LIC//====================================================================
// Non-inline functions for NS elements
#include "discontinuous_galerkin_equal_order_pressure_spacetime_navier_stokes_elements.h"

/////////////////////////////////////////////////////////////////////////
/////////////////////////////////////////////////////////////////////////
/////////////////////////////////////////////////////////////////////////

namespace oomph
{
  /// Navier-Stokes equations static data
  template<unsigned DIM>
  Vector<double> SpaceTimeNavierStokesEquations<DIM>::Gamma(DIM, 1.0);

  //===================================================================
  /// "Magic" negative number that indicates that the pressure is
  /// not stored at a node. This cannot be -1 because that represents
  /// the positional hanging scheme in the hanging_pt object of nodes.
  //===================================================================
  template<unsigned DIM>
  int SpaceTimeNavierStokesEquations<DIM>::Pressure_not_stored_at_node = -100;

  /// Navier-Stokes equations static data
  template<unsigned DIM>
  double SpaceTimeNavierStokesEquations<DIM>::Default_Physical_Constant_Value =
    0.0;

  /// Navier-Stokes equations static data
  template<unsigned DIM>
  double SpaceTimeNavierStokesEquations<DIM>::Default_Physical_Ratio_Value =
    1.0;

  /// Navier-Stokes equations default gravity vector
  template<unsigned DIM>
  Vector<double> SpaceTimeNavierStokesEquations<DIM>::Default_Gravity_vector(
    DIM, 0.0);

  //===================================================================
  /// Compute the diagonal of the velocity/pressure mass matrices.
  /// If which one=0, both are computed, otherwise only the pressure
  /// (which_one=1) or the velocity mass matrix (which_one=2 -- the
  /// LSC version of the preconditioner only needs that one).
  //===================================================================
  template<unsigned DIM>
  void SpaceTimeNavierStokesEquations<DIM>::
    get_pressure_and_velocity_mass_matrix_diagonal(
      Vector<double>& press_mass_diag,
      Vector<double>& veloc_mass_diag,
      const unsigned& which_one)
  {
    // Resize and initialise
    unsigned n_dof = ndof();

    // If space needs to be assigned for the pressure mass matrix
    if ((which_one == 0) || (which_one == 1))
    {
      // Assign the appropriate amount of space
      press_mass_diag.assign(n_dof, 0.0);
    }

    // If space needs to be assigned for the velocity mass matrix
    if ((which_one == 0) || (which_one == 2))
    {
      // Assign the appropriate amount of space
      veloc_mass_diag.assign(n_dof, 0.0);
    }

    // Find out how many nodes there are
    unsigned n_node = nnode();

    // Storage for the local coordinates
    Vector<double> s(DIM + 1, 0.0);

    // Storage for the local velocity indices
    Vector<unsigned> u_nodal_index(DIM, 0.0);

    // Find the indices at which the local velocities are stored
    for (unsigned i = 0; i < DIM; i++)
    {
      // Calculate the i-th local velocity component
      u_nodal_index[i] = this->u_index_nst(i);
    }
<<<<<<< HEAD

    // Set up memory for velocity shape functions
    Shape psi(n_node);

=======

    // Set up memory for velocity shape functions
    Shape psi(n_node);

>>>>>>> fb5f6804
    // Find number of pressure dofs
    unsigned n_pres = npres_nst();

    // Pressure shape function
    Shape psi_p(n_pres);

    // Number of integration points
    unsigned n_intpt = integral_pt()->nweight();

    // Integer to store the local equations no
    int local_eqn = 0;

    // Loop over the integration points
    for (unsigned ipt = 0; ipt < n_intpt; ipt++)
    {
      // Get the integral weight
      double w = integral_pt()->weight(ipt);

      // Get determinant of Jacobian of the mapping
      double J = J_eulerian_at_knot(ipt);

      // Assign values of s
      for (unsigned i = 0; i < DIM + 1; i++)
      {
        // Calculate the i-th local coordinate at the ipt-th integration point
        s[i] = integral_pt()->knot(ipt, i);
      }

      // Premultiply weights and Jacobian
      double W = w * J;

      // Do we want the velocity one?
      if ((which_one == 0) || (which_one == 2))
      {
        // Get the velocity shape functions
        shape_at_knot(ipt, psi);

        // Loop over the velocity shape functions
        for (unsigned l = 0; l < n_node; l++)
        {
          // Loop over the velocity components
          for (unsigned i = 0; i < DIM; i++)
          {
            // Get the local equation number
            local_eqn = nodal_local_eqn(l, u_nodal_index[i]);

            // If not a boundary condition
            if (local_eqn >= 0)
            {
              // Add the contribution
              veloc_mass_diag[local_eqn] += pow(psi[l], 2) * W;
            }
          } // for (unsigned i=0;i<n_dim;i++)
        } // for (unsigned l=0;l<n_node;l++)
      } // if ((which_one==0)||(which_one==2))

      // Do we want the pressure one?
      if ((which_one == 0) || (which_one == 1))
      {
        // Get the pressure shape functions
        pshape_nst(s, psi_p);

        // Loop over the veclocity shape functions
        for (unsigned l = 0; l < n_pres; l++)
        {
          // Get equation number
          local_eqn = p_local_eqn(l);

          // If not a boundary condition
          if (local_eqn >= 0)
          {
            // Add the contribution
            press_mass_diag[local_eqn] += pow(psi_p[l], 2) * W;
          }
        } // for (unsigned l=0;l<n_pres;l++)
      } // if ((which_one==0)||(which_one==1))
    } // for (unsigned ipt=0;ipt<n_intpt;ipt++)
  } // End of get_pressure_and_velocity_mass_matrix_diagonal

<<<<<<< HEAD
=======

>>>>>>> fb5f6804
  //======================================================================
  /// Compute the vector norm of FEM solution
  //======================================================================
  template<unsigned DIM>
  void SpaceTimeNavierStokesEquations<DIM>::compute_norm(Vector<double>& norm)
  {
    // Resize the solution norm vector
    norm.resize(DIM + 1, 0.0);

    // Vector of local coordinates
    Vector<double> s(DIM + 1, 0.0);

    // Set the value of n_intpt
    unsigned n_intpt = integral_pt()->nweight();

    // Loop over the integration points
    for (unsigned ipt = 0; ipt < n_intpt; ipt++)
    {
      // Assign values of s
      for (unsigned i = 0; i < DIM + 1; i++)
      {
        s[i] = integral_pt()->knot(ipt, i);
      }

      // Get the integral weight
      double w = integral_pt()->weight(ipt);

      // Get Jacobian of mapping
      double J = J_eulerian(s);

      // Premultiply the weights and the Jacobian
      double W = w * J;

      // Compute the velocity norm
      for (unsigned i = 0; i < DIM; i++)
      {
        // Update the solution norm value
        norm[i] += pow(interpolated_u_nst(s, i), 2) * W;
      }

      // Update the pressure norm value
      norm[DIM] += pow(interpolated_p_nst(s), 2) * W;
    } // for (unsigned ipt=0;ipt<n_intpt;ipt++)
  } // End of compute_norm

<<<<<<< HEAD
=======

>>>>>>> fb5f6804
  //======================================================================
  /// Validate against exact velocity solution at given time. Solution is
  /// provided via function pointer. Plot at a given number of plot points
  /// and compute L2 error and L2 norm of velocity solution over element.
  //=======================================================================
  template<unsigned DIM>
  void SpaceTimeNavierStokesEquations<DIM>::compute_error(
    std::ostream& outfile,
    FiniteElement::UnsteadyExactSolutionFctPt exact_soln_pt,
    const double& time,
    double& error,
    double& norm)
  {
    // Initialise the error norm value
    error = 0.0;

    // Initialise the solution norm value
    norm = 0.0;

    // Storage for the time value
    double interpolated_t = 0.0;

    // Vector of local coordinates
    Vector<double> s(DIM + 1, 0.0);

    // Vector for the spatial coordinates
    Vector<double> x(DIM, 0.0);

    // Set the value of n_intpt
    unsigned n_intpt = integral_pt()->nweight();

    // Exact solution Vector (u,v,[w],p)
    Vector<double> exact_soln(DIM + 1, 0.0);

    // Loop over the integration points
    for (unsigned ipt = 0; ipt < n_intpt; ipt++)
    {
      // Assign values of s
      for (unsigned i = 0; i < DIM + 1; i++)
      {
        s[i] = integral_pt()->knot(ipt, i);
      }

      // Assign values of x
      for (unsigned i = 0; i < DIM; i++)
      {
        // Get x position as Vector
        x[i] = interpolated_x(s, i);
      }

      // Get the time value
      interpolated_t = interpolated_x(s, DIM);

      // Get exact solution at this point
      (*exact_soln_pt)(interpolated_t, x, exact_soln);

      // Get the integral weight
      double w = integral_pt()->weight(ipt);

      // Get Jacobian of mapping
      double J = J_eulerian(s);

      // Premultiply the weights and the Jacobian
      double W = w * J;

      // Velocity error
      for (unsigned i = 0; i < DIM; i++)
      {
        // Update the solution norm value
        norm += exact_soln[i] * exact_soln[i] * W;

        // Update the error norm value
        error += pow(exact_soln[i] - interpolated_u_nst(s, i), 2) * W;
      }

      // ------ DRAIG: REMOVE ----------------------------------------
      // Update the solution norm value
      norm += pow(exact_soln[DIM], 2) * W;

      // Update the error norm value
      error += pow(exact_soln[DIM] - interpolated_p_nst(s), 2) * W;
      // ------ DRAIG: REMOVE ----------------------------------------
    } // for (unsigned ipt=0;ipt<n_intpt;ipt++)

    //------------------------------------------------
    // Output the error at the appropriate plot points
    //------------------------------------------------
    // Just output at the default number of plot points
    unsigned n_plot = 5;

    // Tecplot header info
    outfile << tecplot_zone_string(n_plot);

    // How many plot points are there in total?
    unsigned num_plot_points = nplot_points(n_plot);

    // Loop over plot points
    for (unsigned i_plot = 0; i_plot < num_plot_points; i_plot++)
    {
      // Get local coordinates of plot point
      get_s_plot(i_plot, n_plot, s);

      // Loop over the spatial coordinates
      for (unsigned i = 0; i < DIM; i++)
      {
        // Assign the i-th spatial coordinate
        x[i] = interpolated_x(s, i);
      }

      // Get the time value
      interpolated_t = interpolated_x(s, DIM);

      // Get exact solution at this point
      (*exact_soln_pt)(interpolated_t, x, exact_soln);

      // Output x,y,...
      for (unsigned i = 0; i < DIM; i++)
      {
        // Output the i-th spatial coordinate
        outfile << x[i] << " ";
      }

      // Output the time value at this point
      outfile << interpolated_t << " ";

      // Output u_error,v_error
      for (unsigned i = 0; i < DIM; i++)
      {
        // Output the error in the i-th velocity component at this point
        outfile << exact_soln[i] - interpolated_u_nst(s, i) << " ";
      }

      // Output the error in the pressure field at this point
      outfile << exact_soln[DIM] - interpolated_p_nst(s) << " ";

      // End the line
      outfile << std::endl;
    } // for (unsigned i_plot=0;i_plot<num_plot_points;i_plot++)

    // Write tecplot footer (e.g. FE connectivity lists)
    write_tecplot_zone_footer(outfile, n_plot);
  } // End of compute_error

<<<<<<< HEAD
=======

>>>>>>> fb5f6804
  //======================================================================
  /// Validate against exact velocity solution at given time. Solution is
  /// provided via function pointer. Plot at a given number of plot points
  /// and compute L2 error and L2 norm of velocity solution over element.
  //=======================================================================
  template<unsigned DIM>
  void SpaceTimeNavierStokesEquations<DIM>::compute_error(
    std::ostream& outfile,
    FiniteElement::UnsteadyExactSolutionFctPt exact_soln_pt,
    const double& time,
    Vector<double>& error,
    Vector<double>& norm)
  {
    // Resize the error norm vector
    error.resize(DIM + 1, 0.0);

    // Resize the solution norm vector
    norm.resize(DIM + 1, 0.0);

    // Storage for the time value
    double interpolated_t = 0.0;

    // Vector of local coordinates
    Vector<double> s(DIM + 1, 0.0);

    // Vector for the spatial coordinates
    Vector<double> x(DIM, 0.0);

    // Set the value of n_intpt
    unsigned n_intpt = integral_pt()->nweight();

    // Exact solution Vector (u,v,[w],p)
    Vector<double> exact_soln(DIM + 1, 0.0);

    // Loop over the integration points
    for (unsigned ipt = 0; ipt < n_intpt; ipt++)
    {
      // Assign values of s
      for (unsigned i = 0; i < DIM + 1; i++)
      {
        s[i] = integral_pt()->knot(ipt, i);
      }

      // Assign values of x
      for (unsigned i = 0; i < DIM; i++)
      {
        // Get x position as Vector
        x[i] = interpolated_x(s, i);
      }

      // Get the time value
      interpolated_t = interpolated_x(s, DIM);

      // Get exact solution at this point
      (*exact_soln_pt)(interpolated_t, x, exact_soln);

      // Get the integral weight
      double w = integral_pt()->weight(ipt);

      // Get Jacobian of mapping
      double J = J_eulerian(s);

      // Premultiply the weights and the Jacobian
      double W = w * J;

      // Velocity error
      for (unsigned i = 0; i < DIM; i++)
      {
        // Update the solution norm value
        norm[i] += exact_soln[i] * exact_soln[i] * W;

        // Update the error norm value
        error[i] += pow(exact_soln[i] - interpolated_u_nst(s, i), 2) * W;
      }

      // ------ DRAIG: REMOVE ----------------------------------------
      // Update the solution norm value
      norm[DIM] += pow(exact_soln[DIM], 2) * W;

      // Update the error norm value
      error[DIM] += pow(exact_soln[DIM] - interpolated_p_nst(s), 2) * W;
      // ------ DRAIG: REMOVE ----------------------------------------
    } // for (unsigned ipt=0;ipt<n_intpt;ipt++)

    //------------------------------------------------
    // Output the error at the appropriate plot points
    //------------------------------------------------
    // Just output at the default number of plot points
    unsigned n_plot = 5;

    // Tecplot header info
    outfile << tecplot_zone_string(n_plot);

    // How many plot points are there in total?
    unsigned num_plot_points = nplot_points(n_plot);

    // Loop over plot points
    for (unsigned i_plot = 0; i_plot < num_plot_points; i_plot++)
    {
      // Get local coordinates of plot point
      get_s_plot(i_plot, n_plot, s);

      // Loop over the spatial coordinates
      for (unsigned i = 0; i < DIM; i++)
      {
        // Assign the i-th spatial coordinate
        x[i] = interpolated_x(s, i);
      }

      // Get the time value
      interpolated_t = interpolated_x(s, DIM);

      // Get exact solution at this point
      (*exact_soln_pt)(interpolated_t, x, exact_soln);

      // Output x,y,...
      for (unsigned i = 0; i < DIM; i++)
      {
        // Output the i-th spatial coordinate
        outfile << x[i] << " ";
      }

      // Output the time value at this point
      outfile << interpolated_t << " ";

      // Output u_error,v_error
      for (unsigned i = 0; i < DIM; i++)
      {
        // Output the error in the i-th velocity component at this point
        outfile << exact_soln[i] - interpolated_u_nst(s, i) << " ";
      }

      // Output the error in the pressure field at this point
      outfile << exact_soln[DIM] - interpolated_p_nst(s) << " ";

      // End the line
      outfile << std::endl;
    } // for (unsigned i_plot=0;i_plot<num_plot_points;i_plot++)

    // Write tecplot footer (e.g. FE connectivity lists)
    write_tecplot_zone_footer(outfile, n_plot);
  } // End of compute_error

<<<<<<< HEAD
=======

>>>>>>> fb5f6804
  //======================================================================
  /// Validate against exact velocity solution at given time.
  /// Solution is provided via function pointer.
  /// Compute L2 error and L2 norm of velocity solution over element.
  //=======================================================================
  template<unsigned DIM>
  void SpaceTimeNavierStokesEquations<DIM>::compute_error(
    FiniteElement::UnsteadyExactSolutionFctPt exact_soln_pt,
    const double& time,
    double& error,
    double& norm)
  {
    // Initialise the error norm value
    error = 0.0;

    // Initialise the solution norm value
    norm = 0.0;

    // Storage for the time value
    double interpolated_t = 0.0;

    // Vector of local coordinates
    Vector<double> s(DIM + 1, 0.0);

    // Vector for the spatial coordinates
    Vector<double> x(DIM, 0.0);

    // Set the value of n_intpt
    unsigned n_intpt = integral_pt()->nweight();

    // Exact solution Vector (u,v,[w],p)
    Vector<double> exact_soln(DIM + 1, 0.0);

    // Loop over the integration points
    for (unsigned ipt = 0; ipt < n_intpt; ipt++)
    {
      // Assign values of s
      for (unsigned i = 0; i < DIM + 1; i++)
      {
        s[i] = integral_pt()->knot(ipt, i);
      }

      // Assign values of x
      for (unsigned i = 0; i < DIM; i++)
      {
        // Get x position as Vector
        x[i] = interpolated_x(s, i);
      }

      // Get the time value
      interpolated_t = interpolated_x(s, DIM);

      // Get exact solution at this point
      (*exact_soln_pt)(interpolated_t, x, exact_soln);

      // Get the integral weight
      double w = integral_pt()->weight(ipt);

      // Get Jacobian of mapping
      double J = J_eulerian(s);

      // Premultiply the weights and the Jacobian
      double W = w * J;

      // Velocity error
      for (unsigned i = 0; i < DIM; i++)
      {
        // Update the solution norm value
        norm += exact_soln[i] * exact_soln[i] * W;

        // Update the error norm value
        error += pow(exact_soln[i] - interpolated_u_nst(s, i), 2) * W;
      }
    } // for (unsigned ipt=0;ipt<n_intpt;ipt++)
  } // End of compute_error

  //======================================================================
  /// Validate against exact velocity solution Solution is provided via a
  /// function pointer. Compute L2 error and L2 norm of velocity solution
  /// over element.
  //=======================================================================
  template<unsigned DIM>
  void SpaceTimeNavierStokesEquations<DIM>::compute_error(
    FiniteElement::SteadyExactSolutionFctPt exact_soln_pt,
    double& error,
    double& norm)
  {
    // Initialise the error norm value
    error = 0.0;

    // Initialise the solution norm value
    norm = 0.0;

    // Vector of local coordinates
    Vector<double> s(DIM + 1, 0.0);

    // Vector for the spatial coordinates
    Vector<double> x(DIM, 0.0);

    // Set the value of n_intpt
    unsigned n_intpt = integral_pt()->nweight();

    // Exact solution Vector (u,v,[w],p)
    Vector<double> exact_soln(DIM + 1, 0.0);

    // Loop over the integration points
    for (unsigned ipt = 0; ipt < n_intpt; ipt++)
    {
      // Assign values of s
      for (unsigned i = 0; i < DIM + 1; i++)
      {
        s[i] = integral_pt()->knot(ipt, i);
      }

      // Assign values of x
      for (unsigned i = 0; i < DIM; i++)
      {
        // Get x position as Vector
        x[i] = interpolated_x(s, i);
      }

      // Get exact solution at this point
      (*exact_soln_pt)(x, exact_soln);

      // Get the integral weight
      double w = integral_pt()->weight(ipt);

      // Get Jacobian of mapping
      double J = J_eulerian(s);

      // Premultiply the weights and the Jacobian
      double W = w * J;

      // Velocity error
      for (unsigned i = 0; i < DIM; i++)
      {
        // Update the solution norm value
        norm += exact_soln[i] * exact_soln[i] * W;

        // Update the error norm value
        error += pow(exact_soln[i] - interpolated_u_nst(s, i), 2) * W;
      }
    } // for (unsigned ipt=0;ipt<n_intpt;ipt++)
  } // End of compute_error

  //======================================================================
  /// Validate against exact velocity solution
  /// Solution is provided via function pointer.
  /// Plot at a given number of plot points and compute L2 error
  /// and L2 norm of velocity solution over element.
  //=======================================================================
  template<unsigned DIM>
  void SpaceTimeNavierStokesEquations<DIM>::compute_error(
    std::ostream& outfile,
    FiniteElement::SteadyExactSolutionFctPt exact_soln_pt,
    double& error,
    double& norm)
  {
    // Initialise the error norm value
    error = 0.0;

    // Initialise the solution norm value
    norm = 0.0;

    // Storage for the time value
    double interpolated_t = 0.0;

    // Vector of local coordinates
    Vector<double> s(DIM + 1, 0.0);

    // Vector for the spatial coordinates
    Vector<double> x(DIM, 0.0);

    // Set the value of n_intpt
    unsigned n_intpt = integral_pt()->nweight();

    // Output the tecplot header
    outfile << "ZONE" << std::endl;

    // Exact solution Vector (u,v,[w],p)
    Vector<double> exact_soln(DIM + 1, 0.0);

    // Loop over the integration points
    for (unsigned ipt = 0; ipt < n_intpt; ipt++)
    {
      // Assign values of s
      for (unsigned i = 0; i < DIM + 1; i++)
      {
        s[i] = integral_pt()->knot(ipt, i);
      }

      // Assign values of x
      for (unsigned i = 0; i < DIM; i++)
      {
        // Get x position as Vector
        x[i] = interpolated_x(s, i);
      }

      // Get the time value
      interpolated_t = interpolated_x(s, DIM);

      // Get exact solution at this point
      (*exact_soln_pt)(x, exact_soln);

      // Get the integral weight
      double w = integral_pt()->weight(ipt);

      // Get Jacobian of mapping
      double J = J_eulerian(s);

      // Premultiply the weights and the Jacobian
      double W = w * J;

      // Velocity error
      for (unsigned i = 0; i < DIM; i++)
      {
        // Update the solution norm value
        norm += exact_soln[i] * exact_soln[i] * W;

        // Update the error norm value
        error += pow(exact_soln[i] - interpolated_u_nst(s, i), 2) * W;
      }

      // Output x,y,...,u_exact
      for (unsigned i = 0; i < DIM; i++)
      {
        // Output the i-th coordinate value
        outfile << x[i] << " ";
      }

      // Output the time value at this point
      outfile << interpolated_t << " ";

      // Output x,y,u_error,v_error
      for (unsigned i = 0; i < DIM; i++)
      {
        // Output the error in the i-th velocity component at this point
        outfile << exact_soln[i] - interpolated_u_nst(s, i) << " ";
      }

      // Finish the line off
      outfile << std::endl;
    } // for (unsigned ipt=0;ipt<n_intpt;ipt++)
  } // End of compute_error

  //======================================================================
  /// Output "exact" solution
  /// Solution is provided via function pointer.
  /// Plot at a given number of plot points.
  /// Function prints as many components as are returned in solution Vector.
  //=======================================================================
  template<unsigned DIM>
  void SpaceTimeNavierStokesEquations<DIM>::output_fct(
    std::ostream& outfile,
    const unsigned& n_plot,
    FiniteElement::SteadyExactSolutionFctPt exact_soln_pt)
  {
    // Storage for the time value
    double interpolated_t = 0.0;

    // Vector of local coordinates
    Vector<double> s(DIM + 1, 0.0);
<<<<<<< HEAD

    // Vector for coordinates
    Vector<double> x(DIM, 0.0);

    // Tecplot header info
    outfile << tecplot_zone_string(n_plot);

    // Exact solution Vector
    Vector<double> exact_soln;

    // How many plot points are there in total?
    unsigned num_plot_points = nplot_points(n_plot);

=======

    // Vector for coordinates
    Vector<double> x(DIM, 0.0);

    // Tecplot header info
    outfile << tecplot_zone_string(n_plot);

    // Exact solution Vector
    Vector<double> exact_soln;

    // How many plot points are there in total?
    unsigned num_plot_points = nplot_points(n_plot);

>>>>>>> fb5f6804
    // Loop over plot points
    for (unsigned i_plot = 0; i_plot < num_plot_points; i_plot++)
    {
      // Get local coordinates of plot point
      get_s_plot(i_plot, n_plot, s);

      // Loop over the spatial coordinates
      for (unsigned i = 0; i < DIM; i++)
      {
        // Assign the i-th spatial coordinate
        x[i] = interpolated_x(s, i);
      }

      // Get the time value
      interpolated_t = interpolated_x(s, DIM);

      // Get exact solution at this point
      (*exact_soln_pt)(x, exact_soln);

      // Output x,y,...
      for (unsigned i = 0; i < DIM; i++)
      {
        // Output the i-th spatial coordinate
        outfile << x[i] << " ";
      }

      // Output the time value at this point
      outfile << interpolated_t << " ";

      // Output "exact solution"
      for (unsigned i = 0; i < exact_soln.size(); i++)
      {
        // Output the i-th (exact) velocity component value
        outfile << exact_soln[i] << " ";
      }

      // End the line
      outfile << std::endl;
    } // for (unsigned i_plot=0;i_plot<num_plot_points;i_plot++)

    // Write tecplot footer (e.g. FE connectivity lists)
    write_tecplot_zone_footer(outfile, n_plot);
  } // End of output_fct

  //======================================================================
  /// Output "exact" solution at a given time
  /// Solution is provided via function pointer.
  /// Plot at a given number of plot points.
  /// Function prints as many components as are returned in solution Vector.
  //=======================================================================
  template<unsigned DIM>
  void SpaceTimeNavierStokesEquations<DIM>::output_fct(
    std::ostream& outfile,
    const unsigned& n_plot,
    const double& time,
    FiniteElement::UnsteadyExactSolutionFctPt exact_soln_pt)
  {
    // Storage for the time value
    double interpolated_t = 0.0;

    // Vector of local coordinates
    Vector<double> s(DIM + 1, 0.0);

    // Vector for coordinates
    Vector<double> x(DIM, 0.0);

    // Tecplot header info
    outfile << tecplot_zone_string(n_plot);

    // Exact solution Vector
    Vector<double> exact_soln;

    // How many plot points are there in total?
    unsigned num_plot_points = nplot_points(n_plot);

    // Loop over plot points
    for (unsigned i_plot = 0; i_plot < num_plot_points; i_plot++)
    {
      // Get local coordinates of plot point
      get_s_plot(i_plot, n_plot, s);

      // Loop over the spatial coordinates
      for (unsigned i = 0; i < DIM; i++)
      {
        // Assign the i-th spatial coordinate
        x[i] = interpolated_x(s, i);
      }

      // Get the time value
      interpolated_t = interpolated_x(s, DIM);

      // Get exact solution at this point
      (*exact_soln_pt)(interpolated_t, x, exact_soln);

      // Output x,y,...
      for (unsigned i = 0; i < DIM; i++)
      {
        // Output the i-th spatial coordinate value
        outfile << x[i] << " ";
      }

      // Output the time value at this point
      outfile << interpolated_t << " ";

      // Output "exact solution"
      for (unsigned i = 0; i < exact_soln.size(); i++)
      {
        // Output the i-th (exact) velocity component value
        outfile << exact_soln[i] << " ";
      }

      // End the line
      outfile << std::endl;
    } // for (unsigned i_plot=0;i_plot<num_plot_points;i_plot++)

    // Write tecplot footer (e.g. FE connectivity lists)
    write_tecplot_zone_footer(outfile, n_plot);
  } // End of output_fct

  //==============================================================
  /// Output function: Velocities only
  /// x,y,[z],u,v,[w]
  /// in tecplot format at specified previous timestep (t=0: present;
  /// t>0: previous timestep). Specified number of plot points in each
  /// coordinate direction.
  /// DRAIG: Should be broken!
  //==============================================================
  template<unsigned DIM>
  void SpaceTimeNavierStokesEquations<DIM>::output_veloc(std::ostream& outfile,
                                                         const unsigned& n_plot,
                                                         const unsigned& t)
  {
    // Find number of nodes
    unsigned n_node = nnode();

    // Local shape function
    Shape psi(n_node);

    // Vectors of local coordinates
    Vector<double> s(DIM + 1, 0.0);

    // Tecplot header info
    outfile << tecplot_zone_string(n_plot);

    // How many plot points are there?
    unsigned num_plot_points = nplot_points(n_plot);

    // Loop over plot points
    for (unsigned i_plot = 0; i_plot < num_plot_points; i_plot++)
    {
      // Get the local coordinates of plot point
      get_s_plot(i_plot, n_plot, s);

      // Coordinates
      for (unsigned i = 0; i < DIM + 1; i++)
      {
        // Output the i-th spatial coordinate value
        outfile << interpolated_x(s, i) << " ";
      }

      // Velocities
      for (unsigned i = 0; i < DIM; i++)
      {
        // Output the i-th velocity component
        outfile << interpolated_u_nst(s, i) << " ";
      }

      // End the line
      outfile << std::endl;
    } // for (unsigned i_plot=0;i_plot<num_plot_points;i_plot++)

    // Write tecplot footer (e.g. FE connectivity lists)
    write_tecplot_zone_footer(outfile, n_plot);
  } // End of output_veloc

  //==============================================================
  /// Output function:
  /// x,y,[z],u,v,[w],p
  /// in tecplot format. Specified number of plot points in each
  /// coordinate direction.
  //==============================================================
  template<unsigned DIM>
  void SpaceTimeNavierStokesEquations<DIM>::output(std::ostream& outfile,
                                                   const unsigned& n_plot)
  {
    // Find number of nodes
    unsigned n_node = nnode();

    // Local shape function
    Shape psi(n_node);

    // Vectors of local coordinates
    Vector<double> s(DIM + 1, 0.0);

    // Tecplot header info
    outfile << tecplot_zone_string(n_plot);

    // How many plot points are there?
    unsigned num_plot_points = nplot_points(n_plot);

    // Loop over plot points
    for (unsigned i_plot = 0; i_plot < num_plot_points; i_plot++)
    {
      // Get the local coordinates of plot point
      get_s_plot(i_plot, n_plot, s);

      // Coordinates
      for (unsigned i = 0; i < DIM + 1; i++)
      {
        // Output the i-th spatial coordinate value
        outfile << interpolated_x(s, i) << " ";
      }

      // Velocities
      for (unsigned i = 0; i < DIM; i++)
      {
        // Output the i-th velocity component
        outfile << interpolated_u_nst(s, i) << " ";
      }

      // Pressure
      outfile << interpolated_p_nst(s) << " ";

      // End the line
      outfile << std::endl;
    } // for (unsigned i_plot=0;i_plot<num_plot_points;i_plot++)

    // Add an extra line
    outfile << std::endl;

    // Write tecplot footer (e.g. FE connectivity lists)
    write_tecplot_zone_footer(outfile, n_plot);
  } // End of output

  //==============================================================
  /// C-style output function:
  /// x,y,[z],u,v,[w],p
  /// in tecplot format. Specified number of plot points in each
  /// coordinate direction.
  //==============================================================
  template<unsigned DIM>
  void SpaceTimeNavierStokesEquations<DIM>::output(FILE* file_pt,
                                                   const unsigned& n_plot)
  {
    // Vector of local coordinates
    Vector<double> s(DIM + 1, 0.0);

    // Tecplot header info
    fprintf(file_pt, "%s", tecplot_zone_string(n_plot).c_str());

    // How many plot points in total?
    unsigned num_plot_points = nplot_points(n_plot);

    // Loop over plot points
    for (unsigned i_plot = 0; i_plot < num_plot_points; i_plot++)
    {
      // Get the local coordinates associated with this plot point
      get_s_plot(i_plot, n_plot, s);

      // Loop over the coordinate directions
      for (unsigned i = 0; i < DIM + 1; i++)
      {
        // Output the i-th coordinate value to file
        fprintf(file_pt, "%g ", interpolated_x(s, i));
      }

      // Loop over the velocity components
      for (unsigned i = 0; i < DIM; i++)
      {
        // Output the i-th velocity component to file
        fprintf(file_pt, "%g ", interpolated_u_nst(s, i));
      }

      // Pressure
      fprintf(file_pt, "%g \n", interpolated_p_nst(s));
    }

    // Finish the line off
    fprintf(file_pt, "\n");

    // Write tecplot footer (e.g. FE connectivity lists)
    write_tecplot_zone_footer(file_pt, n_plot);
  } // End of output

  //==============================================================
  /// Full output function:
  /// x,y,t,u,v,p,du/dt,dv/dt,dissipation
  /// in tecplot format. Specified number of plot points in each
  /// coordinate direction
  //==============================================================
  template<unsigned DIM>
  void SpaceTimeNavierStokesEquations<DIM>::full_output(std::ostream& outfile,
                                                        const unsigned& n_plot)
  {
    // Vector of local coordinates
    Vector<double> s(DIM + 1, 0.0);

    // Tecplot header info
    outfile << tecplot_zone_string(n_plot);

    // Find out how many nodes there are
    unsigned n_node = nnode();

    // Set up memory for the shape functions
    Shape psif(n_node);

    // Set up memory for the shape function derivatives
    DShape dpsifdx(n_node, DIM);

    // How many plot points in total?
    unsigned num_plot_points = nplot_points(n_plot);

    // Loop over plot points
    for (unsigned i_plot = 0; i_plot < num_plot_points; i_plot++)
    {
      // Get the local coordinates of plot point
      get_s_plot(i_plot, n_plot, s);

      // Call the derivatives of the shape and test functions
      dshape_eulerian(s, psif, dpsifdx);

      // Allocate storage for the mesh velocity
      Vector<double> mesh_velocity(DIM, 0.0);

      // Allocate storage for the acceleration
      Vector<double> du_dt(DIM, 0.0);

      // Allocate storage for the ALE acceleration
      Vector<double> du_dt_ALE(DIM, 0.0);

      // Allocate storage for the velocity derivatives
      DenseMatrix<double> interpolated_dudx(DIM, DIM, 0.0);

      //--------------------------------------
      // Calculate velocities and derivatives:
      //--------------------------------------
      // Loop over directions
      for (unsigned i = 0; i < DIM; i++)
      {
        // Get the index at which velocity i is stored
        unsigned u_nodal_index = u_index_nst(i);

        // Loop over nodes
        for (unsigned l = 0; l < n_node; l++)
        {
          // Get the nodal value
          double u_value = nodal_value(l, u_nodal_index);

          // Update the i-th acceleration component
          du_dt[i] += u_value * dpsifdx(l, DIM);

          // Update the i-th mesh velocity component
          mesh_velocity[i] += nodal_position(l, i) * dpsifdx(l, DIM);

          // Loop over derivative directions for velocity gradients
          for (unsigned j = 0; j < DIM; j++)
          {
            // Update the value of du_i/dx_j
            interpolated_dudx(i, j) += u_value * dpsifdx(l, j);
          }
        } // for (unsigned l=0;l<n_node;l++)
      } // for (unsigned i=0;i<DIM;i++)

      //---------------------------------------------
      // Get du/dt in ALE form (incl. mesh velocity):
      //---------------------------------------------
      // Loop over the coordinate directions
      for (unsigned i = 0; i < DIM; i++)
      {
        // Store the i-th acceleration component
        du_dt_ALE[i] = du_dt[i];

        // Loop over the coordinate directions
        for (unsigned k = 0; k < DIM; k++)
        {
          // Take the mesh velocity into account
          du_dt_ALE[i] -= mesh_velocity[k] * interpolated_dudx(i, k);
        }
      } // for (unsigned i=0;i<DIM;i++)

      // Output the coordinates
      for (unsigned i = 0; i < DIM + 1; i++)
      {
        // Output the i-th coordinate value
        outfile << interpolated_x(s, i) << " ";
      }

      // Output the velocity components
      for (unsigned i = 0; i < DIM; i++)
      {
        // Output the i-th velocity component
        outfile << interpolated_u_nst(s, i) << " ";
      }

      // Output the pressure
      outfile << interpolated_p_nst(s) << " ";

      // Output the acceleration
      for (unsigned i = 0; i < DIM; i++)
      {
        // Output the ALE acceleration term
        outfile << du_dt_ALE[i] << " ";
      }

      // Dissipation
      outfile << dissipation(s) << " ";

      // End the line
      outfile << std::endl;
    } // for (unsigned i_plot=0;i_plot<num_plot_points;i_plot++)

    // Write tecplot footer (e.g. FE connectivity lists)
    write_tecplot_zone_footer(outfile, n_plot);
  } // End of full_output

<<<<<<< HEAD
=======

>>>>>>> fb5f6804
  //==============================================================
  /// Output function for vorticity.
  /// x,y,[z],[omega_x,omega_y,[and/or omega_z]]
  /// in tecplot format. Specified number of plot points in each
  /// coordinate direction.
  //==============================================================
  template<unsigned DIM>
  void SpaceTimeNavierStokesEquations<DIM>::output_vorticity(
    std::ostream& outfile, const unsigned& n_plot)
  {
    // Vector of local coordinates
    Vector<double> s(DIM + 1, 0.0);

    // Create vorticity vector of the required size
    Vector<double> vorticity;

    // If we're in 2D the vorticity field is a scalar field
    if (DIM == 2)
    {
      // Resize the vorticity vector
      vorticity.resize(1);
    }
    // If we're in 3D the vorticity field is a vector field
    else if (DIM == 3)
    {
      // Resize the vorticity vector
      vorticity.resize(3);
    }
    // If we're in 1D
    else
    {
      std::string error_message =
        "Can't output vorticity in 1D - in fact, what ";
      error_message += "do you mean\nby the 1D Navier-Stokes equations?\n";
      throw OomphLibError(
        error_message, OOMPH_CURRENT_FUNCTION, OOMPH_EXCEPTION_LOCATION);
    }

    // Tecplot header info
    outfile << tecplot_zone_string(n_plot);

    // How many plot points are there in total?
    unsigned num_plot_points = nplot_points(n_plot);

    // Loop over plot points
    for (unsigned i_plot = 0; i_plot < num_plot_points; i_plot++)
    {
      // Get local coordinates of plot point
      get_s_plot(i_plot, n_plot, s);

      // Coordinates
      for (unsigned i = 0; i < DIM + 1; i++)
      {
        // Output the i-th coordinate value
        outfile << interpolated_x(s, i) << " ";
      }

      // Get vorticity
      get_vorticity(s, vorticity);

      // If we're in 2D
      if (DIM == 2)
      {
        // Output the vorticity field value
        outfile << vorticity[0];
      }
      // If we're in 3D
      else
      {
        // Output the vorticity field
        outfile << vorticity[0] << " " << vorticity[1] << " " << vorticity[2]
                << " ";
      }

      // Finish the line off
      outfile << std::endl;
    }

    // Add in an extra line
    outfile << std::endl;

    // Write tecplot footer (e.g. FE connectivity lists)
    write_tecplot_zone_footer(outfile, n_plot);
  } // End of output_vorticity

  //==============================================================
  /// Return integral of dissipation over element
  //==============================================================
  template<unsigned DIM>
  double SpaceTimeNavierStokesEquations<DIM>::dissipation() const
<<<<<<< HEAD
  {
    // Initialise the elemental dissipation value
    double diss = 0.0;

    // Set the value of n_intpt
    unsigned n_intpt = integral_pt()->nweight();

    // Set the Vector to hold local coordinates
    Vector<double> s(DIM + 1, 0.0);

    // Loop over the integration points
    for (unsigned ipt = 0; ipt < n_intpt; ipt++)
    {
      // Assign values of s
      for (unsigned i = 0; i < DIM + 1; i++)
      {
        // Calculate the i-th local coordinate value
        s[i] = integral_pt()->knot(ipt, i);
      }

      // Get the integral weight
      double w = integral_pt()->weight(ipt);

      // Get Jacobian of mapping
      double J = J_eulerian(s);

      // Storage for the strain rate matrix
      DenseMatrix<double> strainrate(DIM, DIM);

      // Get strain rate matrix
      strain_rate(s, strainrate);

      // Initialise the local dissipation
      double local_diss = 0.0;

      // Loop over the coordinate directions
      for (unsigned i = 0; i < DIM; i++)
      {
        // Loop over the coordinate directions
        for (unsigned j = 0; j < DIM; j++)
        {
          // Update the local dissipation value
          local_diss += 2.0 * strainrate(i, j) * strainrate(i, j);
        }
      } // for (unsigned i=0;i<DIM;i++)

      // Update the elemental dissipation value
      diss += local_diss * w * J;
    } // for (unsigned ipt=0;ipt<n_intpt;ipt++)

    // Return the elemental dissipation value
    return diss;
  } // End of dissipation

  //==============================================================
  /// Compute traction (on the viscous scale) exerted onto
  /// the fluid at local coordinate s. N has to be outer unit normal
  /// to the fluid.
  //==============================================================
  template<unsigned DIM>
  void SpaceTimeNavierStokesEquations<DIM>::get_traction(
    const Vector<double>& s, const Vector<double>& N, Vector<double>& traction)
  {
=======
  {
    // Initialise the elemental dissipation value
    double diss = 0.0;

    // Set the value of n_intpt
    unsigned n_intpt = integral_pt()->nweight();

    // Set the Vector to hold local coordinates
    Vector<double> s(DIM + 1, 0.0);

    // Loop over the integration points
    for (unsigned ipt = 0; ipt < n_intpt; ipt++)
    {
      // Assign values of s
      for (unsigned i = 0; i < DIM + 1; i++)
      {
        // Calculate the i-th local coordinate value
        s[i] = integral_pt()->knot(ipt, i);
      }

      // Get the integral weight
      double w = integral_pt()->weight(ipt);

      // Get Jacobian of mapping
      double J = J_eulerian(s);

      // Storage for the strain rate matrix
      DenseMatrix<double> strainrate(DIM, DIM);

      // Get strain rate matrix
      strain_rate(s, strainrate);

      // Initialise the local dissipation
      double local_diss = 0.0;

      // Loop over the coordinate directions
      for (unsigned i = 0; i < DIM; i++)
      {
        // Loop over the coordinate directions
        for (unsigned j = 0; j < DIM; j++)
        {
          // Update the local dissipation value
          local_diss += 2.0 * strainrate(i, j) * strainrate(i, j);
        }
      } // for (unsigned i=0;i<DIM;i++)

      // Update the elemental dissipation value
      diss += local_diss * w * J;
    } // for (unsigned ipt=0;ipt<n_intpt;ipt++)

    // Return the elemental dissipation value
    return diss;
  } // End of dissipation

  //==============================================================
  /// Compute traction (on the viscous scale) exerted onto
  /// the fluid at local coordinate s. N has to be outer unit normal
  /// to the fluid.
  //==============================================================
  template<unsigned DIM>
  void SpaceTimeNavierStokesEquations<DIM>::get_traction(
    const Vector<double>& s, const Vector<double>& N, Vector<double>& traction)
  {
>>>>>>> fb5f6804
    // Allocate space for the strain rate matrix
    DenseMatrix<double> strainrate(DIM, DIM);

    // Get velocity gradients
    strain_rate(s, strainrate);

    // Get pressure
    double press = interpolated_p_nst(s);

    // Loop over traction components
    for (unsigned i = 0; i < DIM; i++)
    {
      // Add in the pressure contribution
      traction[i] = -press * N[i];

      // Loop over the strain rate entries
      for (unsigned j = 0; j < DIM; j++)
      {
        // Add in the strain rate contribution
        traction[i] += 2.0 * strainrate(i, j) * N[j];
      }
    } // for (unsigned i=0;i<DIM;i++)
  } // End of get_traction

  //==============================================================
  /// Compute traction (on the viscous scale) exerted onto
  /// the fluid at local coordinate s, decomposed into pressure and
  /// normal and tangential viscous components.
  /// N has to be outer unit normal to the fluid.
  //==============================================================
  template<unsigned DIM>
  void SpaceTimeNavierStokesEquations<DIM>::get_traction(
    const Vector<double>& s,
    const Vector<double>& N,
    Vector<double>& traction_p,
    Vector<double>& traction_visc_n,
    Vector<double>& traction_visc_t)
  {
    // Allocate space for the traction components
    Vector<double> traction_visc(DIM);

    // Allocate space for the velocity gradients
    DenseMatrix<double> strainrate(DIM, DIM);

    // Calculate the strain rate at the local coordinate s
    strain_rate(s, strainrate);

    // Get pressure
    double press = interpolated_p_nst(s);

    // Loop over traction components
    for (unsigned i = 0; i < DIM; i++)
    {
      // Get the pressure contribution
      traction_p[i] = -press * N[i];

      // Loop over the coordinate directions
      for (unsigned j = 0; j < DIM; j++)
      {
        // Add in the viscous stress contribution
        traction_visc[i] += 2.0 * strainrate(i, j) * N[j];
      }

      // Get the normal component of the viscous stress
      traction_visc_n[i] = traction_visc[i] * N[i];

      // Get the tangential component of the viscous stress
      traction_visc_t[i] = traction_visc[i] - traction_visc_n[i];
    } // for (unsigned i=0;i<DIM;i++)
  } // End of get_traction

  //==============================================================
  /// Return dissipation at local coordinate s
  //==============================================================
  template<unsigned DIM>
  double SpaceTimeNavierStokesEquations<DIM>::dissipation(
    const Vector<double>& s) const
  {
    // Get strain rate matrix
    DenseMatrix<double> strainrate(DIM, DIM);
    strain_rate(s, strainrate);

    // Initialise
    double local_diss = 0.0;
    for (unsigned i = 0; i < DIM; i++)
    {
      for (unsigned j = 0; j < DIM; j++)
      {
        local_diss += 2.0 * strainrate(i, j) * strainrate(i, j);
      }
    }

    return local_diss;
  }

  //==============================================================
  /// Get strain-rate tensor: (1/2)*(du_i/dx_j+du_j/dx_i)
  //==============================================================
  template<unsigned DIM>
  void SpaceTimeNavierStokesEquations<DIM>::strain_rate(
    const Vector<double>& s, DenseMatrix<double>& strainrate) const
  {
#ifdef PARANOID
    if ((strainrate.ncol() != DIM) || (strainrate.nrow() != DIM))
    {
      std::ostringstream error_message;
      error_message << "The strain rate has incorrect dimensions "
                    << strainrate.ncol() << " x " << strainrate.nrow()
                    << " not " << DIM << std::endl;
      throw OomphLibError(
        error_message.str(), OOMPH_CURRENT_FUNCTION, OOMPH_EXCEPTION_LOCATION);
    }
#endif

    // Velocity gradient matrix
    DenseMatrix<double> dudx(DIM);

    // Find out how many nodes there are in the element
    unsigned n_node = nnode();

    // Set up memory for the shape and test functions
    Shape psi(n_node);

    // Set up memory for the shape and test function derivatives
    DShape dpsidx(n_node, DIM + 1);

    // Evaluate the shape functions and shape function derivatives at this point
    dshape_eulerian(s, psi, dpsidx);

    // Initialise to zero
    dudx.initialise(0.0);

    // Loop over velocity components
    for (unsigned i = 0; i < DIM; i++)
    {
      // Get the index at which the i-th velocity is stored
      unsigned u_nodal_index = u_index_nst(i);

      // Loop over derivative directions
      for (unsigned j = 0; j < DIM; j++)
      {
        // Loop over nodes
        for (unsigned l = 0; l < n_node; l++)
        {
          // Update the value of du_i/dx_j
          dudx(i, j) += nodal_value(l, u_nodal_index) * dpsidx(l, j);
        }
      } // for (unsigned j=0;j<DIM;j++)
    } // for (unsigned i=0;i<DIM;i++)

    // Loop over velocity components
    for (unsigned i = 0; i < DIM; i++)
    {
      // Loop over derivative directions
      for (unsigned j = 0; j < DIM; j++)
      {
        // Calculate the (i,j)-th strain rate entry
        strainrate(i, j) = 0.5 * (dudx(i, j) + dudx(j, i));
      }
    } // for (unsigned i=0;i<DIM;i++)
  } // End of strain_rate

  //==============================================================
  /// Compute 2D vorticity vector at local coordinate s (return in
  /// one and only component of vorticity vector
  //==============================================================
  template<>
  void SpaceTimeNavierStokesEquations<2>::get_vorticity(
    const Vector<double>& s, Vector<double>& vorticity) const
  {
#ifdef PARANOID
    if (vorticity.size() != 1)
    {
      std::ostringstream error_message;
      error_message << "Computation of vorticity in 2D requires a 1D vector\n"
                    << "which contains the only non-zero component of the\n"
                    << "vorticity vector. You've passed a vector of size "
                    << vorticity.size() << std::endl;

      throw OomphLibError(
        error_message.str(), OOMPH_CURRENT_FUNCTION, OOMPH_EXCEPTION_LOCATION);
    }
#endif

    // Specify spatial dimension
    unsigned DIM = 2;

    // Velocity gradient matrix
    DenseMatrix<double> dudx(DIM, DIM, 0.0);

    // Find out how many nodes there are in the element
    unsigned n_node = nnode();

    // Set up memory for the shape and test functions
    Shape psi(n_node);

    // Set up memory for the shape and test function derivatives
    DShape dpsidx(n_node, DIM + 1);

    // Evaluate the shape functions and shape function derivatives at this point
    dshape_eulerian(s, psi, dpsidx);

    // Initialise to zero
    dudx.initialise(0.0);

    // Loop over velocity components
    for (unsigned i = 0; i < DIM; i++)
    {
      // Get the index at which the i-th velocity is stored
      unsigned u_nodal_index = u_index_nst(i);

      // Loop over derivative directions
      for (unsigned j = 0; j < DIM; j++)
      {
        // Loop over nodes
        for (unsigned l = 0; l < n_node; l++)
        {
          // Update the value of du_i/dx_j
          dudx(i, j) += nodal_value(l, u_nodal_index) * dpsidx(l, j);
        }
      } // for (unsigned j=0;j<DIM;j++)
    } // for (unsigned i=0;i<DIM;i++)

    // Z-component of vorticity
    vorticity[0] = dudx(1, 0) - dudx(0, 1);
  } // End of get_vorticity

  //==============================================================
  /// Compute 2D vorticity vector at local coordinate s (return in
  /// one and only component of vorticity vector as a double
  //==============================================================
  template<>
  void SpaceTimeNavierStokesEquations<2>::get_vorticity(const Vector<double>& s,
                                                        double& vorticity) const
  {
    // Create a vector to store the vorticity
    Vector<double> vort(1, 0.0);

    // Calculate the vorticity
    get_vorticity(s, vort);

    // Assign the vorticity
    vorticity = vort[0];
  } // End of get_vorticity

  //==============================================================
  ///  \short Get integral of kinetic energy over element:
  /// Note that this is the "raw" kinetic energy in the sense
  /// that the density ratio has not been included. In problems
  /// with two or more fluids the user will have to remember
  /// to premultiply certain elements by the appropriate density
  /// ratio.
  //==============================================================
  template<unsigned DIM>
  double SpaceTimeNavierStokesEquations<DIM>::kin_energy() const
  {
    // Initialise the elemental kinetic energy value
    double kin_en = 0.0;

    // Set the value of n_intpt
    unsigned n_intpt = integral_pt()->nweight();

    // Set the Vector to hold local coordinates
    Vector<double> s(DIM + 1, 0.0);

    // Loop over the integration points
    for (unsigned ipt = 0; ipt < n_intpt; ipt++)
    {
      // Assign values of s
      for (unsigned i = 0; i < DIM + 1; i++)
      {
        s[i] = integral_pt()->knot(ipt, i);
      }

      // Get the integral weight
      double w = integral_pt()->weight(ipt);

      // Get Jacobian of mapping
      double J = J_eulerian(s);

      // Loop over directions
      double veloc_squared = 0.0;
      for (unsigned i = 0; i < DIM; i++)
      {
        veloc_squared += interpolated_u_nst(s, i) * interpolated_u_nst(s, i);
      }

      kin_en += 0.5 * veloc_squared * w * J;
    }

    return kin_en;

  } // End of kin_energy

<<<<<<< HEAD
=======

>>>>>>> fb5f6804
  //==========================================================================
  /// \short Get integral of time derivative of kinetic energy over element:
  //==========================================================================
  template<unsigned DIM>
  double SpaceTimeNavierStokesEquations<DIM>::d_kin_energy_dt() const
  {
    // Initialise
    double d_kin_en_dt = 0.0;

    // Set the value of n_intpt
    const unsigned n_intpt = integral_pt()->nweight();

    // Get the number of nodes
    const unsigned n_node = this->nnode();
<<<<<<< HEAD

    // Storage for the shape function
    Shape psi(n_node);
    DShape dpsidx(n_node, DIM + 1);

=======

    // Storage for the shape function
    Shape psi(n_node);
    DShape dpsidx(n_node, DIM + 1);

>>>>>>> fb5f6804
    // Get the value at which the velocities are stored
    unsigned u_index[DIM];
    for (unsigned i = 0; i < DIM; i++)
    {
      u_index[i] = this->u_index_nst(i);
    }

    // Loop over the integration points
    for (unsigned ipt = 0; ipt < n_intpt; ipt++)
    {
      // Get the jacobian of the mapping
      double J = dshape_eulerian_at_knot(ipt, psi, dpsidx);

      // Get the integral weight
      double w = integral_pt()->weight(ipt);

      // Now work out the velocity and the time derivative
      Vector<double> interpolated_u(DIM, 0.0);
      Vector<double> interpolated_dudt(DIM, 0.0);

      // Loop over the shape functions
      for (unsigned l = 0; l < n_node; l++)
      {
        // Loop over the dimensions
        for (unsigned i = 0; i < DIM; i++)
        {
          interpolated_u[i] += nodal_value(l, u_index[i]) * psi(l);
          interpolated_dudt[i] += du_dt_nst(l, u_index[i]) * psi(l);
        }
      }

      // Get mesh velocity bit
      if (!ALE_is_disabled)
      {
        Vector<double> mesh_velocity(DIM, 0.0);
        DenseMatrix<double> interpolated_dudx(DIM, DIM, 0.0);

        // Loop over nodes again
        for (unsigned l = 0; l < n_node; l++)
        {
          for (unsigned i = 0; i < DIM; i++)
          {
            mesh_velocity[i] += this->dnodal_position_dt(l, i) * psi(l);

            for (unsigned j = 0; j < DIM; j++)
            {
              interpolated_dudx(i, j) +=
                this->nodal_value(l, u_index[i]) * dpsidx(l, j);
            }
          }
        }

        // Subtract mesh velocity from du_dt
        for (unsigned i = 0; i < DIM; i++)
        {
          for (unsigned k = 0; k < DIM; k++)
          {
            interpolated_dudt[i] -= mesh_velocity[k] * interpolated_dudx(i, k);
          }
        }
      }

<<<<<<< HEAD
=======

>>>>>>> fb5f6804
      // Loop over directions and add up u du/dt  terms
      double sum = 0.0;
      for (unsigned i = 0; i < DIM; i++)
      {
        sum += interpolated_u[i] * interpolated_dudt[i];
      }

      d_kin_en_dt += sum * w * J;
    }

    return d_kin_en_dt;
<<<<<<< HEAD

  } // End of d_kin_energy_dt

=======

  } // End of d_kin_energy_dt


>>>>>>> fb5f6804
  //==============================================================
  /// Return pressure integrated over the element
  //==============================================================
  template<unsigned DIM>
  double SpaceTimeNavierStokesEquations<DIM>::pressure_integral() const
  {
    // Initialise
    double press_int = 0;

    // Set the value of n_intpt
    unsigned n_intpt = integral_pt()->nweight();

    // Set the Vector to hold local coordinates
    Vector<double> s(DIM + 1, 0.0);

    // Loop over the integration points
    for (unsigned ipt = 0; ipt < n_intpt; ipt++)
    {
      // Assign values of s
      for (unsigned i = 0; i < DIM + 1; i++)
      {
        s[i] = integral_pt()->knot(ipt, i);
      }
<<<<<<< HEAD

      // Get the integral weight
      double w = integral_pt()->weight(ipt);

      // Get Jacobian of mapping
      double J = J_eulerian(s);

      // Premultiply the weights and the Jacobian
      double W = w * J;

      // Get pressure
      double press = interpolated_p_nst(s);

      // Add
      press_int += press * W;
    }

    return press_int;
  }
=======

      // Get the integral weight
      double w = integral_pt()->weight(ipt);

      // Get Jacobian of mapping
      double J = J_eulerian(s);

      // Premultiply the weights and the Jacobian
      double W = w * J;

      // Get pressure
      double press = interpolated_p_nst(s);

      // Add
      press_int += press * W;
    }

    return press_int;
  }

>>>>>>> fb5f6804

  //==============================================================
  /// Compute the residuals for the associated pressure advection
  /// diffusion problem. Used by the Fp preconditioner.
  /// flag=1(or 0): do (or don't) compute the Jacobian as well.
  //==============================================================
  template<unsigned DIM>
  void SpaceTimeNavierStokesEquations<DIM>::
    fill_in_generic_pressure_advection_diffusion_contribution_nst(
      Vector<double>& residuals,
      DenseMatrix<double>& jacobian,
      const unsigned& flag)
  {
    OomphLibWarning("I'm not sure this is correct yet...",
                    OOMPH_CURRENT_FUNCTION,
                    OOMPH_EXCEPTION_LOCATION);

    // Return immediately if there are no dofs
<<<<<<< HEAD
    if (ndof() == 0)
      return;
=======
    if (ndof() == 0) return;
>>>>>>> fb5f6804

    // Find out how many nodes there are
    unsigned n_node = nnode();

    // Find out how many pressure dofs there are
    unsigned n_pres = npres_nst();

    // Find the indices at which the local velocities are stored
    unsigned u_nodal_index[DIM];
    for (unsigned i = 0; i < DIM; i++)
    {
      u_nodal_index[i] = u_index_nst(i);
    }

    // Set up memory for the velocity shape fcts
    Shape psif(n_node);
    DShape dpsidx(n_node, DIM + 1);

    // Set up memory for pressure shape and test functions
    Shape psip(n_pres);
    Shape testp(n_pres);
    DShape dpsip(n_pres, DIM);
    DShape dtestp(n_pres, DIM);

    // Number of integration points
    unsigned n_intpt = integral_pt()->nweight();

    // Set the Vector to hold local coordinates
    Vector<double> s(DIM + 1, 0.0);

    // Get Physical Variables from Element
    // Reynolds number must be multiplied by the density ratio
    double scaled_re = re() * density_ratio();

    // Integers to store the local equations and unknowns
    int local_eqn = 0;
    int local_unknown = 0;

    // Loop over the integration points
    for (unsigned ipt = 0; ipt < n_intpt; ipt++)
    {
      // Assign values of s
      for (unsigned i = 0; i < DIM + 1; i++)
      {
        s[i] = integral_pt()->knot(ipt, i);
      }

      // Get the integral weight
      double w = integral_pt()->weight(ipt);

      // Call the derivatives of the velocity shape functions
      // (Derivs not needed but they are free)
      double J = this->dshape_eulerian_at_knot(ipt, psif, dpsidx);

      // Call the pressure shape and test functions
      this->dpshape_and_dptest_eulerian_nst(s, psip, dpsip, testp, dtestp);

      // Premultiply the weights and the Jacobian
      double W = w * J;

      // Storage for the (Eulerian) coordinates
      Vector<double> x(DIM + 1, 0.0);

      // Calculate local values of the pressure and velocity components
      Vector<double> interpolated_u(DIM, 0.0);
      Vector<double> interpolated_dpdx(DIM, 0.0);

      // Calculate pressure gradient
      for (unsigned l = 0; l < n_pres; l++)
      {
        for (unsigned i = 0; i < DIM; i++)
        {
          interpolated_dpdx[i] += p_nst(l) * dpsip(l, i);
        }
      }

      // Loop over the velocity components
      for (unsigned i = 0; i < DIM; i++)
      {
        interpolated_u[i] = interpolated_u_nst(s, i);
      }

      // Loop over coordinate directions
      for (unsigned i = 0; i < DIM + 1; i++)
      {
        x[i] = interpolated_x(s, i);
      }

      // Source function (for validaton only)
      double source = 0.0;
      if (Press_adv_diff_source_fct_pt != 0)
      {
        source = Press_adv_diff_source_fct_pt(x);
      }

      // Loop over the shape functions
      for (unsigned l = 0; l < n_pres; l++)
      {
        local_eqn = p_local_eqn(l);

        // If not a boundary conditions
        if (local_eqn >= 0)
        {
          residuals[local_eqn] -= source * testp[l] * W;

          for (unsigned k = 0; k < DIM; k++)
          {
            residuals[local_eqn] +=
              interpolated_dpdx[k] *
              (scaled_re * interpolated_u[k] * testp[l] + dtestp(l, k)) * W;
          }

          // Jacobian too?
          if (flag)
          {
            // Loop over the shape functions
            for (unsigned l2 = 0; l2 < n_pres; l2++)
            {
              local_unknown = p_local_eqn(l2);

              // If not a boundary conditions
              if (local_unknown >= 0)
              {
                if ((int(eqn_number(local_eqn)) != Pinned_fp_pressure_eqn) &&
                    (int(eqn_number(local_unknown)) != Pinned_fp_pressure_eqn))
                {
                  for (unsigned k = 0; k < DIM; k++)
                  {
                    jacobian(local_eqn, local_unknown) +=
                      dtestp(l2, k) *
                      (scaled_re * interpolated_u[k] * testp[l] +
                       dtestp(l, k)) *
                      W;
                  }
                }
                else
                {
                  if ((int(eqn_number(local_eqn)) == Pinned_fp_pressure_eqn) &&
                      (int(eqn_number(local_unknown)) ==
                       Pinned_fp_pressure_eqn))
                  {
                    //
                    jacobian(local_eqn, local_unknown) = 1.0;
                  }
                } // if
                  // ((int(eqn_number(local_eqn))!=Pinned_fp_pressure_eqn)&&...
              } // if (local_unknown>=0)
            } // for (unsigned l2=0;l2<n_pres;l2++)
          } // if (flag)
        } // if (local_eqn>=0)
      } // for (unsigned l=0;l<n_pres;l++)
    } // for (unsigned ipt=0;ipt<n_intpt;ipt++)

    // Now add boundary contributions from Robin BCs
    unsigned nrobin = Pressure_advection_diffusion_robin_element_pt.size();
    for (unsigned e = 0; e < nrobin; e++)
    {
      Pressure_advection_diffusion_robin_element_pt[e]
        ->fill_in_generic_residual_contribution_fp_press_adv_diff_robin_bc(
          residuals, jacobian, flag);
    }
  } // End of fill_in_generic_pressure_advection_diffusion_contribution_nst

<<<<<<< HEAD
=======

>>>>>>> fb5f6804
  //==============================================================
  /// Compute the residuals for the Navier-Stokes
  /// equations; flag=1 (or 0): do (or don't) compute the
  /// Jacobian as well.
  //==============================================================
  template<unsigned DIM>
  void SpaceTimeNavierStokesEquations<DIM>::
    fill_in_generic_residual_contribution_nst(Vector<double>& residuals,
                                              DenseMatrix<double>& jacobian,
                                              DenseMatrix<double>& mass_matrix,
                                              const unsigned& flag)
  {
    // Return immediately if there are no dofs
<<<<<<< HEAD
    if (ndof() == 0)
      return;
=======
    if (ndof() == 0) return;
>>>>>>> fb5f6804

    // Find out how many nodes there are
    unsigned n_node = nnode();

    // Find out how many pressure dofs there are
    unsigned n_pres = npres_nst();

    // Allocate storage for the indices of the velocity components
    unsigned u_nodal_index[DIM];

    // Loop over the velocity components
    for (unsigned i = 0; i < DIM; i++)
    {
      // Find the index at which the i-th local velocity is stored
      u_nodal_index[i] = u_index_nst(i);
    }

    // Set up memory for the shape functions
    Shape psif(n_node);

    // Set up memory for the test functions
    Shape testf(n_node);

    // Allocate space for the derivatives of the shape functions
    DShape dpsifdx(n_node, DIM + 1);

    // Allocate space for the derivatives of the test functions
    DShape dtestfdx(n_node, DIM + 1);

    // Set up memory for pressure shape functions
    Shape psip(n_pres);

    // Set up memory for pressure test functions
    Shape testp(n_pres);

    // Number of integration points
    unsigned n_intpt = integral_pt()->nweight();

    // Set the Vector to hold local coordinates
    Vector<double> s(DIM + 1, 0.0);

    //-------------------------------------
    // Get physical variables from element:
    //-------------------------------------
    // Reynolds number must be multiplied by the density ratio
    double scaled_re = re() * density_ratio();

    // Get the scaled Strouhal value
    double scaled_re_st = re() * st() * density_ratio();

    // Get the scaled Womersley number differentiated w.r.t. the Strouhal number
    double scaled_dre_st_dst = re() * density_ratio();

    // Get the scaled Reynolds / Froude number
    double scaled_re_inv_fr = re_invfr() * density_ratio();

    // Get the viscosity ratio
    double visc_ratio = viscosity_ratio();

    // Get the gravity vector
    Vector<double> G = g();

    // Integer to store the local equation number
    int local_eqn = 0;

    // Integer to store the local unknown number
    int local_unknown = 0;

    // Loop over the integration points
    for (unsigned ipt = 0; ipt < n_intpt; ipt++)
    {
      // Assign values of s
      for (unsigned i = 0; i < DIM + 1; i++)
      {
        // Calculate the i-th local coordinate
        s[i] = integral_pt()->knot(ipt, i);
      }

      // Get the integral weight
      double w = integral_pt()->weight(ipt);

      // Call the derivatives of the shape and test functions
      double J = dshape_and_dtest_eulerian_at_knot_nst(
        ipt, psif, dpsifdx, testf, dtestfdx);

      // Call the pressure shape and test functions
      pshape_nst(s, psip, testp);

      // Pre-multiply the weights and the Jacobian
      double W = w * J;

      // Storage for the interpolated time value
      double interpolated_t = 0.0;

      // Storage for the interpolated pressure value
      double interpolated_p = 0.0;

      // Storage for the spatial coordinates
      Vector<double> interpolated_x(DIM, 0.0);

      // Storage for the interpolated velocity components
      Vector<double> interpolated_u(DIM, 0.0);

      // Storage for the interpolated time-derivative of the velocities
      Vector<double> interpolated_dudt(DIM, 0.0);

      // Storage for the mesh velocity
      Vector<double> mesh_velocity(DIM, 0.0);

      // Storage for the spatial derivatives of the velocity components
      DenseMatrix<double> interpolated_dudx(DIM, DIM, 0.0);

      // Calculate pressure
      for (unsigned l = 0; l < n_pres; l++)
      {
        // Update the current approximation to the interpolated pressure
        interpolated_p += p_nst(l) * psip[l];
      }

      //-------------------------------------------------------------------
      // Calculate velocities, derivatives, source function and body force:
      //-------------------------------------------------------------------
      // Loop over nodes
      for (unsigned l = 0; l < n_node; l++)
      {
        // Update the interpolated time value
        interpolated_t += raw_nodal_position(l, DIM) * psif(l);

        // Loop over coordinate directions
        for (unsigned i = 0; i < DIM; i++)
        {
          // Get the nodal value
          double u_value = raw_nodal_value(l, u_nodal_index[i]);

          // Update the i-th interpolated velocity component
          interpolated_u[i] += u_value * psif[l];

          // Update the i-th interpolated coordinate value
          interpolated_x[i] += raw_nodal_position(l, i) * psif[l];

          // Update the interpolated du_i/dt value
          interpolated_dudt[i] += u_value * dpsifdx(l, DIM);

          // Loop over derivative directions
          for (unsigned j = 0; j < DIM; j++)
          {
            // Update the interpolated du_i/dx_j value
            interpolated_dudx(i, j) += u_value * dpsifdx(l, j);
          }
        } // for (unsigned i=0;i<DIM;i++)
      } // for (unsigned l=0;l<n_node;l++)

      // If ALE is enabled
      if (!ALE_is_disabled)
      {
        // Loop over nodes
        for (unsigned l = 0; l < n_node; l++)
        {
          // Loop over directions
          for (unsigned i = 0; i < DIM; i++)
          {
            // DRAIG: Check to see if the velocity is actually consistent
            // with the imposed mesh velocity...
            // Update the i-th mesh velocity component
            mesh_velocity[i] += raw_nodal_position(l, i) * dpsifdx(l, DIM);
          }
        } // for (unsigned l=0;l<n_node;l++)
      } // if (!ALE_is_disabled)

      // Allocate space for the body force
      Vector<double> body_force(DIM, 0.0);

      // Get the user-defined body force term
      get_body_force_nst(interpolated_t, ipt, s, interpolated_x, body_force);

      // Get the user-defined source function
      double source = get_source_nst(interpolated_t, ipt, interpolated_x);

      //---------------------------------
      // Assemble residuals and Jacobian:
      //---------------------------------
      //--------------------
      // Momentum equations:
      //--------------------
      // Loop over the test functions
      for (unsigned l = 0; l < n_node; l++)
      {
        // Loop over the velocity components
        for (unsigned i = 0; i < DIM; i++)
        {
          // Get the local equation number associated with this unknown and node
          local_eqn = nodal_local_eqn(l, u_nodal_index[i]);

          // If it's not a boundary condition
          if (local_eqn >= 0)
          {
            // Add the user-defined body force terms
            residuals[local_eqn] += body_force[i] * testf[l] * W;

            // Add the gravitational body force term
            residuals[local_eqn] += scaled_re_inv_fr * testf[l] * G[i] * W;

            // Add the pressure gradient term
            residuals[local_eqn] += interpolated_p * dtestfdx(l, i) * W;

            // Add in the contribution from the time derivative
            residuals[local_eqn] -=
              scaled_re_st * interpolated_dudt[i] * testf[l] * W;

            // If ALE is enabled
            if (!ALE_is_disabled)
            {
              // Loop over the coordinate directions
              for (unsigned k = 0; k < DIM; k++)
              {
                // Add in the mesh velocity contribution
                residuals[local_eqn] +=
                  (scaled_re_st * mesh_velocity[k] * interpolated_dudx(i, k) *
                   testf[l] * W);
              }
            } // if (!ALE_is_disabled)

            // Loop over the coordinate directions
            for (unsigned k = 0; k < DIM; k++)
            {
              // Add in the convective term contribution
              residuals[local_eqn] -= (scaled_re * interpolated_u[k] *
                                       interpolated_dudx(i, k) * testf[l] * W);
            }

            // Loop over the coordinate directions
            for (unsigned k = 0; k < DIM; k++)
            {
              // Add in the stress tensor terms:
              // NOTE: The viscosity ratio needs to go in here to ensure
              // continuity of normal stress is satisfied even in flows
              // with zero pressure gradient!
              residuals[local_eqn] -= ((interpolated_dudx(i, k) +
                                        Gamma[i] * interpolated_dudx(k, i)) *
                                       visc_ratio * dtestfdx(l, k) * W);
            }

            //------------------------
            // Calculate the Jacobian:
            //------------------------
            // If we also need to construct the Jacobian
            if (flag)
            {
              // Loop over the velocity shape functions again
              for (unsigned l2 = 0; l2 < n_node; l2++)
              {
                // Loop over the velocity components again
                for (unsigned i2 = 0; i2 < DIM; i2++)
                {
                  // Get the local equation number associated with this unknown
                  local_unknown = nodal_local_eqn(l2, u_nodal_index[i2]);

                  // If we're at a proper degree of freedom
                  if (local_unknown >= 0)
                  {
                    // Add the contribution to the elemental matrix
                    jacobian(local_eqn, local_unknown) -=
                      (visc_ratio * Gamma[i] * dpsifdx(l2, i) *
                       dtestfdx(l, i2) * W);

                    // Now add in the inertial terms
                    jacobian(local_eqn, local_unknown) -=
                      (scaled_re * psif[l2] * interpolated_dudx(i, i2) *
                       testf[l] * W);

                    // Extra component if i2=i
                    if (i2 == i)
                    {
                      // If we also need to construct the mass matrix (only
                      // diagonal entries)
                      if (flag == 2)
                      {
                        // NOTE: This is positive because the mass matrix is
                        // taken to the other side of the equation when
                        // formulating the generalised eigenproblem.
                        mass_matrix(local_eqn, local_unknown) +=
                          (scaled_re_st * psif[l2] * testf[l] * W);
                      }

                      // Add in the time-derivative contribution
                      jacobian(local_eqn, local_unknown) -=
                        (scaled_re_st * dpsifdx(l2, DIM) * testf[l] * W);

                      // If ALE is enabled
                      if (!ALE_is_disabled)
                      {
                        // Loop over the velocity components
                        for (unsigned k = 0; k < DIM; k++)
                        {
                          // Add in the mesh velocity contribution
                          jacobian(local_eqn, local_unknown) +=
                            (scaled_re_st * mesh_velocity[k] * dpsifdx(l2, k) *
                             testf[l] * W);
                        }
                      } // if (!ALE_is_disabled)

                      // Loop over the velocity components
                      for (unsigned k = 0; k < DIM; k++)
                      {
                        // Add in the convective term contribution
                        jacobian(local_eqn, local_unknown) -=
                          (scaled_re * interpolated_u[k] * dpsifdx(l2, k) *
                           testf[l] * W);
                      }

                      // Loop over the velocity components
                      for (unsigned k = 0; k < DIM; k++)
                      {
                        // Add in the velocity gradient terms
                        jacobian(local_eqn, local_unknown) -=
                          (visc_ratio * dpsifdx(l2, k) * dtestfdx(l, k) * W);
                      }
                    } // if (i2==i)
                  } // if (local_unknown>=0)
                } // for (unsigned i2=0;i2<DIM;i2++)
              } // for (unsigned l2=0;l2<n_node;l2++)

              // Loop over pressure shape functions
              for (unsigned l2 = 0; l2 < n_pres; l2++)
              {
                // Get the local equation number associated with this degree of
                // freedom
                local_unknown = p_local_eqn(l2);

                // If we are at a proper degree of freedom
                if (local_unknown >= 0)
                {
                  // Add in the pressure gradient contribution
                  jacobian(local_eqn, local_unknown) +=
                    psip[l2] * dtestfdx(l, i) * W;
                }
              } // for (unsigned l2=0;l2<n_pres;l2++)

              //------------------------------------
              // Calculate external data information
              //------------------------------------
              // If we're storing the Strouhal number as external data then we
              // need to calculate dr/d(St) in the elemental Jacobian
              if (Strouhal_is_stored_as_external_data)
              {
                // The index of the external data (there's only one!)
                unsigned data_index = 0;

                // The index of the unknown value stored in the external data
                unsigned value_index = 0;

                // Get the local equation number associated with the extra
                // unknown
                local_unknown =
                  this->external_local_eqn(data_index, value_index);

                // If we're at a non-zero degree of freedom add in the entry
                if (local_unknown >= 0)
                {
                  // Add in the contribution from the time derivative
                  jacobian(local_eqn, local_unknown) -=
                    (scaled_dre_st_dst * interpolated_dudt[i] * testf[l] * W);

                  // If ALE is enabled
                  if (!ALE_is_disabled)
                  {
                    // Loop over the coordinate directions
                    for (unsigned k = 0; k < DIM; k++)
                    {
                      // Add in the mesh velocity contribution
                      jacobian(local_eqn, local_unknown) +=
                        (scaled_dre_st_dst * mesh_velocity[k] *
                         interpolated_dudx(i, k) * testf[l] * W);
                    }
                  } // if (!ALE_is_disabled)
                } // if (local_unknown>=0)
              } // if (Strouhal_is_stored_as_external_data)
            } // if (flag)
          } // if (local_eqn>=0)
        } // for (unsigned i=0;i<DIM;i++)
      } // for (unsigned l=0;l<n_node;l++)

      //---------------------
      // Continuity equation:
      //---------------------
      // Loop over the shape functions
      for (unsigned l = 0; l < n_pres; l++)
      {
        // Get the local equation number associated with the pressure dof
        local_eqn = p_local_eqn(l);

        // If it's not a boundary condition
        if (local_eqn >= 0)
        {
          // Add in the source term contribution
          residuals[local_eqn] -= source * testp[l] * W;

          // Loop over velocity components
          for (unsigned k = 0; k < DIM; k++)
          {
            // Add in the velocity gradient terms
            residuals[local_eqn] += interpolated_dudx(k, k) * testp[l] * W;
          }

          //------------------------
          // Calculate the Jacobian:
          //------------------------
          // If we also need to construct the Jacobian
          if (flag)
          {
            // Loop over the velocity shape functions
            for (unsigned l2 = 0; l2 < n_node; l2++)
            {
              // Loop over velocity components
              for (unsigned i2 = 0; i2 < DIM; i2++)
              {
                // Get the local equation number associated with this node
                local_unknown = nodal_local_eqn(l2, u_nodal_index[i2]);

                // If we're at a proper degree of freedom
                if (local_unknown >= 0)
                {
                  // Add in the velocity gradient contribution
                  jacobian(local_eqn, local_unknown) +=
                    dpsifdx(l2, i2) * testp[l] * W;
                }
              } // for (unsigned i2=0;i2<DIM;i2++)
            } // for (unsigned l2=0;l2<n_node;l2++)
          } // if (flag)
        } // if (local_eqn>=0)
      } // for (unsigned l=0;l<n_pres;l++)
    } // for (unsigned ipt=0;ipt<n_intpt;ipt++)
  } // End of fill_in_generic_residual_contribution_nst

  //================================================================
  /// Compute the derivatives of the residuals for the Navier-Stokes
  /// equations with respect to a parameter;
  /// flag=2 or 1 or 0: do (or don't) compute the Jacobian and
  /// mass matrix as well
  //================================================================
  template<unsigned DIM>
  void SpaceTimeNavierStokesEquations<DIM>::
    fill_in_generic_dresidual_contribution_nst(
      double* const& parameter_pt,
      Vector<double>& dres_dparam,
      DenseMatrix<double>& djac_dparam,
      DenseMatrix<double>& dmass_matrix_dparam,
      const unsigned& flag)
  {
    // Throw an error
    throw OomphLibError("Not yet implemented\n",
                        OOMPH_CURRENT_FUNCTION,
                        OOMPH_EXCEPTION_LOCATION);
  } // End of fill_in_generic_dresidual_contribution_nst

  //==================================================================
  /// \short Compute the hessian tensor vector products required to
  /// perform continuation of bifurcations analytically
  //==================================================================
  template<unsigned DIM>
  void SpaceTimeNavierStokesEquations<DIM>::
    fill_in_contribution_to_hessian_vector_products(
      Vector<double> const& Y,
      DenseMatrix<double> const& C,
      DenseMatrix<double>& product)
  {
    // Throw an error
    throw OomphLibError("Not yet implemented\n",
                        OOMPH_CURRENT_FUNCTION,
                        OOMPH_EXCEPTION_LOCATION);
  } // End of fill_in_contribution_to_hessian_vector_products

  //======================================================================
  /// Compute derivatives of elemental residual vector with respect
  /// to nodal coordinates.
  /// dresidual_dnodal_coordinates(l,i,j)=d res(l) / dX_{ij}
  /// Overloads the FD-based version in the FE base class.
  /// DRAIG: This needs doing carefully if the ALE nodes aren't fixed!!!
  //======================================================================
  template<unsigned DIM>
  void SpaceTimeNavierStokesEquations<DIM>::get_dresidual_dnodal_coordinates(
    RankThreeTensor<double>& dresidual_dnodal_coordinates)
  {
    // Throw a warning
    throw OomphLibError("Space-time update needs to be checked!",
                        OOMPH_CURRENT_FUNCTION,
                        OOMPH_EXCEPTION_LOCATION);

    // Return immediately if there are no dofs
    if (ndof() == 0)
    {
      return;
    }

    // Determine number of nodes in element
    const unsigned n_node = nnode();

    // Determine number of pressure dofs in element
    const unsigned n_pres = npres_nst();

    // Find the indices at which the local velocities are stored
    unsigned u_nodal_index[DIM];
    for (unsigned i = 0; i < DIM; i++)
    {
      u_nodal_index[i] = u_index_nst(i);
    }

    // Set up memory for the shape and test functions
    Shape psif(n_node);
    Shape testf(n_node);
    DShape dpsifdx(n_node, DIM + 1);
    DShape dtestfdx(n_node, DIM + 1);

    // Set up memory for pressure shape and test functions
    Shape psip(n_pres), testp(n_pres);

    // Deriatives of shape fct derivatives w.r.t. nodal coords
    RankFourTensor<double> d_dpsifdx_dX(DIM, n_node, n_node, DIM);
    RankFourTensor<double> d_dtestfdx_dX(DIM, n_node, n_node, DIM);

    // Derivative of Jacobian of mapping w.r.t. to nodal coords
    DenseMatrix<double> dJ_dX(DIM, n_node);

    // Derivatives of derivative of u w.r.t. nodal coords
    RankFourTensor<double> d_dudx_dX(DIM, n_node, DIM, DIM);

    // Derivatives of nodal velocities w.r.t. nodal coords:
    // Assumption: Interaction only local via no-slip so
    // X_ij only affects U_ij.
    DenseMatrix<double> d_U_dX(DIM, n_node, 0.0);

    // Determine the number of integration points
    const unsigned n_intpt = integral_pt()->nweight();

    // Vector to hold local coordinates
    Vector<double> s(DIM + 1, 0.0);

    // Get physical variables from element
    // (Reynolds number must be multiplied by the density ratio)
    double scaled_re = re() * density_ratio();
    double scaled_re_st = re_st() * density_ratio();
    double scaled_re_inv_fr = re_invfr() * density_ratio();
    double visc_ratio = viscosity_ratio();
    Vector<double> G = g();

    // FD step
    double eps_fd = GeneralisedElement::Default_fd_jacobian_step;

    // Pre-compute derivatives of nodal velocities w.r.t. nodal coords:
    // Assumption: Interaction only local via no-slip so
    // X_ij only affects U_ij.
    bool element_has_node_with_aux_node_update_fct = false;
    for (unsigned q = 0; q < n_node; q++)
    {
      Node* nod_pt = node_pt(q);

      // Only compute if there's a node-update fct involved
      if (nod_pt->has_auxiliary_node_update_fct_pt())
      {
        element_has_node_with_aux_node_update_fct = true;

        // Current nodal velocity
        Vector<double> u_ref(DIM);
        for (unsigned i = 0; i < DIM; i++)
        {
          u_ref[i] = *(nod_pt->value_pt(u_nodal_index[i]));
        }

        // FD
        for (unsigned p = 0; p < DIM; p++)
        {
          // Make backup
          double backup = nod_pt->x(p);

          // Do FD step. No node update required as we're
          // attacking the coordinate directly...
          nod_pt->x(p) += eps_fd;

          // Do auxiliary node update (to apply no-slip)
          nod_pt->perform_auxiliary_node_update_fct();

          // Evaluate
          d_U_dX(p, q) =
            (*(nod_pt->value_pt(u_nodal_index[p])) - u_ref[p]) / eps_fd;

          // Reset
          nod_pt->x(p) = backup;

          // Do auxiliary node update (to apply no slip)
          nod_pt->perform_auxiliary_node_update_fct();
        }
      }
    }

    // Integer to store the local equation number
    int local_eqn = 0;

    // Loop over the integration points
    for (unsigned ipt = 0; ipt < n_intpt; ipt++)
    {
      // Assign values of s
      for (unsigned i = 0; i < DIM + 1; i++)
      {
        s[i] = integral_pt()->knot(ipt, i);
      }

      // Get the integral weight
      const double w = integral_pt()->weight(ipt);

      // Call the derivatives of the shape and test functions
      const double J = dshape_and_dtest_eulerian_at_knot_nst(ipt,
                                                             psif,
                                                             dpsifdx,
                                                             d_dpsifdx_dX,
                                                             testf,
                                                             dtestfdx,
                                                             d_dtestfdx_dX,
                                                             dJ_dX);

      // Call the pressure shape and test functions
      pshape_nst(s, psip, testp);

      // Storage for the interpolated time value
      double interpolated_t = 0.0;

      // Storage for the interpolated pressure value
      double interpolated_p = 0.0;

      // Storage for the spatial coordinates
      Vector<double> interpolated_x(DIM, 0.0);

      // Storage for the interpolated velocity components
      Vector<double> interpolated_u(DIM, 0.0);

      // Storage for the interpolated time-derivative of the velocities
      Vector<double> interpolated_dudt(DIM, 0.0);

      // Storage for the mesh velocity
      Vector<double> mesh_velocity(DIM, 0.0);

      // Storage for the spatial derivatives of the velocity components
      DenseMatrix<double> interpolated_dudx(DIM, DIM, 0.0);

      // Calculate pressure
      for (unsigned l = 0; l < n_pres; l++)
      {
        // Update the current approximation to the interpolated pressure
        interpolated_p += p_nst(l) * psip[l];
      }

      //-------------------------------------------------------------------
      // Calculate velocities, derivatives, source function and body force:
      //-------------------------------------------------------------------
      // Loop over nodes
      for (unsigned l = 0; l < n_node; l++)
      {
        // Update the interpolated time value
        interpolated_t += raw_nodal_position(l, DIM) * psif(l);

        // Loop over coordinate directions
        for (unsigned i = 0; i < DIM; i++)
        {
          // Get the nodal value
          double u_value = raw_nodal_value(l, u_nodal_index[i]);

          // Update the i-th interpolated velocity component
          interpolated_u[i] += u_value * psif[l];

          // Update the i-th interpolated coordinate value
          interpolated_x[i] += raw_nodal_position(l, i) * psif[l];

          // Update the interpolated du_i/dt value
          interpolated_dudt[i] += u_value * dpsifdx(l, DIM);

          // Loop over derivative directions
          for (unsigned j = 0; j < DIM; j++)
          {
            // Update the interpolated du_i/dx_j value
            interpolated_dudx(i, j) += u_value * dpsifdx(l, j);
          }
        } // for (unsigned i=0;i<DIM;i++)
      } // for (unsigned l=0;l<n_node;l++)

      // If ALE is enabled
      if (!ALE_is_disabled)
      {
        // Loop over nodes
        for (unsigned l = 0; l < n_node; l++)
        {
          // Loop over directions
          for (unsigned i = 0; i < DIM; i++)
          {
            // Update the i-th mesh velocity component
            mesh_velocity[i] += raw_nodal_position(l, i) * dpsifdx(l, DIM);
          }
        } // for (unsigned l=0;l<n_node;l++)
      } // if (!ALE_is_disabled)

      // Calculate derivative of du_i/dx_k w.r.t. nodal positions X_{pq}
      // DRAIG: CHECK
      for (unsigned q = 0; q < n_node; q++)
      {
        // Loop over coordinate directions
        for (unsigned p = 0; p < DIM; p++)
        {
          for (unsigned i = 0; i < DIM; i++)
          {
            for (unsigned k = 0; k < DIM; k++)
            {
              double aux = 0.0;

              for (unsigned j = 0; j < n_node; j++)
              {
                aux += raw_nodal_value(j, u_nodal_index[i]) *
                       d_dpsifdx_dX(p, q, j, k);
              }

              //
              d_dudx_dX(p, q, i, k) = aux;
            }
          }
        }
      }

      // Allocate space for the body force
      Vector<double> body_force(DIM);

      // Get the user-defined body force term
      get_body_force_nst(interpolated_t, ipt, s, interpolated_x, body_force);

      // Get the user-defined source function
      const double source = get_source_nst(interpolated_t, ipt, interpolated_x);

      // Note: Can use raw values and avoid bypassing hanging information
      // because this is the non-refineable version!

      // Allocate space for the gradient of the body force function
      DenseMatrix<double> d_body_force_dx(DIM, DIM, 0.0);

      // Get gradient of body force function
      get_body_force_gradient_nst(
        interpolated_t, ipt, s, interpolated_x, d_body_force_dx);

      // Allocate space for the gradient of the source function
      Vector<double> source_gradient(DIM, 0.0);

      // Get gradient of source function
      get_source_gradient_nst(
        interpolated_t, ipt, interpolated_x, source_gradient);

      // Get weight of actual nodal position in computation of mesh velocity
      // from positional time stepper
      const double pos_time_weight =
        (node_pt(0)->position_time_stepper_pt()->weight(1, 0));

      // Get weight of actual nodal value in computation of mesh velocity
      // from value time stepper
      const double val_time_weight =
        node_pt(0)->time_stepper_pt()->weight(1, 0);

      //---------------------------------
      // Assemble residuals and Jacobian:
      //---------------------------------
      //--------------------
      // Momentum equations:
      //--------------------
      // Loop over the test functions
      for (unsigned l = 0; l < n_node; l++)
      {
        // Loop over coordinate directions
        for (unsigned i = 0; i < DIM; i++)
        {
          // Get the local equation number associated with this degree of
          // freedom
          local_eqn = nodal_local_eqn(l, u_nodal_index[i]);

          // If it's not a boundary condition
          if (local_eqn >= 0)
          {
            // Loop over coordinate directions
            for (unsigned p = 0; p < DIM; p++)
            {
              // Loop over nodes
              for (unsigned q = 0; q < n_node; q++)
              {
                //-----------------------------------
                // Residual x derivative of Jacobian:
                //-----------------------------------
                // Add the user-defined body force terms
                double sum = body_force[i] * testf[l];

                // Add the gravitational body force term
                sum += scaled_re_inv_fr * testf[l] * G[i];

                // Add the pressure gradient term
                sum += interpolated_p * dtestfdx(l, i);

                // Loop over the coordinate directions
                for (unsigned k = 0; k < DIM; k++)
                {
                  // Add in the stress tensor contribution
                  // NOTE: The viscosity ratio needs to go in here to ensure
                  // continuity of normal stress is satisfied even in flows
                  // with zero pressure gradient!
                  sum -= (visc_ratio *
                          (interpolated_dudx(i, k) +
                           Gamma[i] * interpolated_dudx(k, i)) *
                          dtestfdx(l, k));
                }

                // Add in the contribution from the time derivative
                sum -= scaled_re_st * interpolated_dudt[i] * testf[l];

                // Loop over the coordinate directions
                for (unsigned k = 0; k < DIM; k++)
                {
                  // Add in convective term contribution
                  sum -= scaled_re * interpolated_u[k] *
                         interpolated_dudx(i, k) * testf[l];
                }

                // If ALE is enabled
                if (!ALE_is_disabled)
                {
                  // Loop over the coordinate directions
                  for (unsigned k = 0; k < DIM; k++)
                  {
                    // Add in the mesh velocity contribution
                    sum += scaled_re_st * mesh_velocity[k] *
                           interpolated_dudx(i, k) * testf[l];
                  }
                }

                // Multiply through by derivative of Jacobian and integration
                // weight
                dresidual_dnodal_coordinates(local_eqn, p, q) +=
                  sum * dJ_dX(p, q) * w;

                //----------------------------------
                // Derivative of residual x Jacobian
                //----------------------------------
                // Body force
                sum = d_body_force_dx(i, p) * psif(q) * testf(l);

                // Pressure gradient term
                sum += interpolated_p * d_dtestfdx_dX(p, q, l, i);

                // Viscous term
                for (unsigned k = 0; k < DIM; k++)
                {
                  sum -= (visc_ratio * ((interpolated_dudx(i, k) +
                                         Gamma[i] * interpolated_dudx(k, i)) *
                                          d_dtestfdx_dX(p, q, l, k) +
                                        (d_dudx_dX(p, q, i, k) +
                                         Gamma[i] * d_dudx_dX(p, q, k, i)) *
                                          dtestfdx(l, k)));
                }

                // Convective terms, including mesh velocity
                for (unsigned k = 0; k < DIM; k++)
                {
                  double tmp = scaled_re * interpolated_u[k];
                  if (!ALE_is_disabled)
                  {
                    tmp -= scaled_re_st * mesh_velocity[k];
                  }
                  sum -= tmp * d_dudx_dX(p, q, i, k) * testf(l);
                }

                if (!ALE_is_disabled)
                {
                  sum += scaled_re_st * pos_time_weight * psif(q) *
                         interpolated_dudx(i, p) * testf(l);
                }

                // Multiply through by Jacobian and integration weight
                dresidual_dnodal_coordinates(local_eqn, p, q) += sum * J * w;

                // Derivs w.r.t. to nodal velocities
                // ---------------------------------
                if (element_has_node_with_aux_node_update_fct)
                {
                  sum =
                    -visc_ratio * Gamma[i] * dpsifdx(q, i) * dtestfdx(l, p) -
                    scaled_re * psif(q) * interpolated_dudx(i, p) * testf(l);
                  if (i == p)
                  {
                    sum -= scaled_re_st * val_time_weight * psif(q) * testf(l);
                    for (unsigned k = 0; k < DIM; k++)
                    {
                      sum -= visc_ratio * dpsifdx(q, k) * dtestfdx(l, k);
                      double tmp = scaled_re * interpolated_u[k];
                      if (!ALE_is_disabled)
                        tmp -= scaled_re_st * mesh_velocity[k];
                      sum -= tmp * dpsifdx(q, k) * testf(l);
                    }
                  }
                  dresidual_dnodal_coordinates(local_eqn, p, q) +=
                    sum * d_U_dX(p, q) * J * w;
                }
              }
            }
          }
        }
      } // End of loop over test functions

<<<<<<< HEAD
=======

>>>>>>> fb5f6804
      // CONTINUITY EQUATION
      // -------------------

      // Loop over the shape functions
      for (unsigned l = 0; l < n_pres; l++)
      {
        local_eqn = p_local_eqn(l);

        // If not a boundary conditions
        if (local_eqn >= 0)
        {
          // Loop over coordinate directions
          for (unsigned p = 0; p < DIM; p++)
          {
            // Loop over nodes
            for (unsigned q = 0; q < n_node; q++)
            {
              // Residual x deriv of Jacobian
              //-----------------------------

              // Source term
              double aux = -source;

              // Loop over velocity components
              for (unsigned k = 0; k < DIM; k++)
              {
                aux += interpolated_dudx(k, k);
              }

              // Multiply through by deriv of Jacobian and integration weight
              dresidual_dnodal_coordinates(local_eqn, p, q) +=
                aux * dJ_dX(p, q) * testp[l] * w;

              // Derivative of residual x Jacobian
              //----------------------------------

              // Loop over velocity components
              aux = -source_gradient[p] * psif(q);
              for (unsigned k = 0; k < DIM; k++)
              {
                aux += d_dudx_dX(p, q, k, k);
              }
              // Multiply through by Jacobian and integration weight
              dresidual_dnodal_coordinates(local_eqn, p, q) +=
                aux * testp[l] * J * w;

              // Derivs w.r.t. to nodal velocities
              //---------------------------------
              if (element_has_node_with_aux_node_update_fct)
              {
                aux = dpsifdx(q, p) * testp(l);
                dresidual_dnodal_coordinates(local_eqn, p, q) +=
                  aux * d_U_dX(p, q) * J * w;
              }
            }
          }
        }
      }
    } // End of loop over integration points
  } // End of get_dresidual_dnodal_coordinates

<<<<<<< HEAD
=======

>>>>>>> fb5f6804
  ///////////////////////////////////////////////////////////////////////////
  ///////////////////////////////////////////////////////////////////////////
  ///////////////////////////////////////////////////////////////////////////

  //---------------------------------
  // Space-time Taylor-Hood elements:
  //---------------------------------
  // Set the data for the number of Variables at each node
  template<>
  const unsigned QTaylorHoodSpaceTimeElement<2>::Initial_Nvalue[27] = {
    3, 2, 3, 2, 2, 2, 3, 2, 3, 3, 2, 3, 2, 2,
    2, 3, 2, 3, 3, 2, 3, 2, 2, 2, 3, 2, 3};

  // Set the data for the pressure conversion array
  template<>
  const unsigned QTaylorHoodSpaceTimeElement<2>::Pconv[12] = {
    0, 2, 6, 8, 9, 11, 15, 17, 18, 20, 24, 26};

  //=========================================================================
  /// Add to the set \c paired_load_data pairs containing
  /// - the pointer to a Data object
  /// and
  /// - the index of the value in that Data object
  /// .
  /// for all values (pressures, velocities) that affect the
  /// load computed in the \c get_load(...) function.
  //=========================================================================
  template<unsigned DIM>
  void QTaylorHoodSpaceTimeElement<DIM>::identify_load_data(
    std::set<std::pair<Data*, unsigned>>& paired_load_data)
  {
    // Allocate storage for the indices of the velocity components
    unsigned u_index[DIM];

    // Loop over the velocity components
    for (unsigned i = 0; i < DIM; i++)
    {
      // Get the index at which the i-th velocity component is stored
      u_index[i] = this->u_index_nst(i);
    }

    // Get the number of nodes in this element
    unsigned n_node = this->nnode();

    // Loop over the nodes
    for (unsigned n = 0; n < n_node; n++)
    {
      // Loop over the velocity components and add pointer to their data
      // and indices to the vectors
      for (unsigned i = 0; i < DIM; i++)
      {
        // Add in the node and equation number pair
        paired_load_data.insert(std::make_pair(this->node_pt(n), u_index[i]));
      }
    } // for (unsigned n=0;n<n_node;n++)

    // Identify the pressure data
    this->identify_pressure_data(paired_load_data);
  } // End of identify_load_data

  //=========================================================================
  ///  Add to the set \c paired_pressure_data pairs containing
  /// - the pointer to a Data object
  /// and
  /// - the index of the value in that Data object
  /// .
  /// for pressure values that affect the
  /// load computed in the \c get_load(...) function.,
  //=========================================================================
  template<unsigned DIM>
  void QTaylorHoodSpaceTimeElement<DIM>::identify_pressure_data(
    std::set<std::pair<Data*, unsigned>>& paired_pressure_data)
  {
    // Find the index at which the pressure is stored
    unsigned p_index = static_cast<unsigned>(this->p_nodal_index_nst());

    // Get the number of pressure degrees of freedom
    unsigned n_pres = npres_nst();

    // Loop over the pressure data
    for (unsigned l = 0; l < n_pres; l++)
    {
      // The DIM-th entry in each nodal data is the pressure, which affects
      // the traction
      paired_pressure_data.insert(
        std::make_pair(this->node_pt(Pconv[l]), p_index));
    }
  } // End of identify_pressure_data

  //============================================================================
  /// Create a list of pairs for all unknowns in this element,
  /// so the first entry in each pair contains the global equation
  /// number of the unknown, while the second one contains the number
  /// of the "DOF type" that this unknown is associated with.
  /// (Function can obviously only be called if the equation numbering
  /// scheme has been set up.)
  //============================================================================
  template<unsigned DIM>
  void QTaylorHoodSpaceTimeElement<DIM>::get_dof_numbers_for_unknowns(
    std::list<std::pair<unsigned long, unsigned>>& dof_lookup_list) const
  {
    // Get the number of nodes in this element
    unsigned n_node = this->nnode();

    // Temporary pair (used to store dof lookup prior to being added to list)
    std::pair<unsigned, unsigned> dof_lookup;

    // Loop over the nodes
    for (unsigned n = 0; n < n_node; n++)
    {
      // Find the number of values at this node
      unsigned n_value = this->required_nvalue(n);

      // Loop over these values
      for (unsigned i_value = 0; i_value < n_value; i_value++)
      {
        // Determine the local eqn number associated with this value
        int local_eqn_number = this->nodal_local_eqn(n, i_value);

        // Ignore pinned values - far away degrees of freedom resulting
        // from hanging nodes can be ignored since these are be dealt
        // with by the element containing their master nodes
        if (local_eqn_number >= 0)
        {
          // Store dof lookup in temporary pair; the global equation number
          // is the first entry in pair
          dof_lookup.first = this->eqn_number(local_eqn_number);

          // Set dof numbers; dof number is the second entry in pair
          // DRAIG: Uncomment whichever one you want to use. Setting
          // all dof numbers to 0 means you don't distinguish between
          // velocity and pressure component; just aggregate everything.
          // In contrast, setting the dof number to i_value means the
          // dofs associated with the first velocity component, second
          // velocity component and the pressure are all separated
          // dof_lookup.second=i_value;
          dof_lookup.second = 0;

          // Add to list
          dof_lookup_list.push_front(dof_lookup);
        }
      } // for (unsigned v=0;v<nv;v++)
    } // for (unsigned n=0;n<n_node;n++)
  } // End of get_dof_numbers_for_unknowns

<<<<<<< HEAD
=======

>>>>>>> fb5f6804
  //====================================================================
  /// Force build of templates
  //====================================================================
  template class SpaceTimeNavierStokesEquations<2>;
  template class QTaylorHoodSpaceTimeElement<2>;
} // namespace oomph<|MERGE_RESOLUTION|>--- conflicted
+++ resolved
@@ -104,17 +104,10 @@
       // Calculate the i-th local velocity component
       u_nodal_index[i] = this->u_index_nst(i);
     }
-<<<<<<< HEAD
 
     // Set up memory for velocity shape functions
     Shape psi(n_node);
 
-=======
-
-    // Set up memory for velocity shape functions
-    Shape psi(n_node);
-
->>>>>>> fb5f6804
     // Find number of pressure dofs
     unsigned n_pres = npres_nst();
 
@@ -194,10 +187,7 @@
     } // for (unsigned ipt=0;ipt<n_intpt;ipt++)
   } // End of get_pressure_and_velocity_mass_matrix_diagonal
 
-<<<<<<< HEAD
-=======
-
->>>>>>> fb5f6804
+
   //======================================================================
   /// Compute the vector norm of FEM solution
   //======================================================================
@@ -243,10 +233,7 @@
     } // for (unsigned ipt=0;ipt<n_intpt;ipt++)
   } // End of compute_norm
 
-<<<<<<< HEAD
-=======
-
->>>>>>> fb5f6804
+
   //======================================================================
   /// Validate against exact velocity solution at given time. Solution is
   /// provided via function pointer. Plot at a given number of plot points
@@ -390,10 +377,7 @@
     write_tecplot_zone_footer(outfile, n_plot);
   } // End of compute_error
 
-<<<<<<< HEAD
-=======
-
->>>>>>> fb5f6804
+
   //======================================================================
   /// Validate against exact velocity solution at given time. Solution is
   /// provided via function pointer. Plot at a given number of plot points
@@ -537,10 +521,7 @@
     write_tecplot_zone_footer(outfile, n_plot);
   } // End of compute_error
 
-<<<<<<< HEAD
-=======
-
->>>>>>> fb5f6804
+
   //======================================================================
   /// Validate against exact velocity solution at given time.
   /// Solution is provided via function pointer.
@@ -803,7 +784,6 @@
 
     // Vector of local coordinates
     Vector<double> s(DIM + 1, 0.0);
-<<<<<<< HEAD
 
     // Vector for coordinates
     Vector<double> x(DIM, 0.0);
@@ -817,21 +797,6 @@
     // How many plot points are there in total?
     unsigned num_plot_points = nplot_points(n_plot);
 
-=======
-
-    // Vector for coordinates
-    Vector<double> x(DIM, 0.0);
-
-    // Tecplot header info
-    outfile << tecplot_zone_string(n_plot);
-
-    // Exact solution Vector
-    Vector<double> exact_soln;
-
-    // How many plot points are there in total?
-    unsigned num_plot_points = nplot_points(n_plot);
-
->>>>>>> fb5f6804
     // Loop over plot points
     for (unsigned i_plot = 0; i_plot < num_plot_points; i_plot++)
     {
@@ -1247,10 +1212,7 @@
     write_tecplot_zone_footer(outfile, n_plot);
   } // End of full_output
 
-<<<<<<< HEAD
-=======
-
->>>>>>> fb5f6804
+
   //==============================================================
   /// Output function for vorticity.
   /// x,y,[z],[omega_x,omega_y,[and/or omega_z]]
@@ -1341,7 +1303,6 @@
   //==============================================================
   template<unsigned DIM>
   double SpaceTimeNavierStokesEquations<DIM>::dissipation() const
-<<<<<<< HEAD
   {
     // Initialise the elemental dissipation value
     double diss = 0.0;
@@ -1405,71 +1366,6 @@
   void SpaceTimeNavierStokesEquations<DIM>::get_traction(
     const Vector<double>& s, const Vector<double>& N, Vector<double>& traction)
   {
-=======
-  {
-    // Initialise the elemental dissipation value
-    double diss = 0.0;
-
-    // Set the value of n_intpt
-    unsigned n_intpt = integral_pt()->nweight();
-
-    // Set the Vector to hold local coordinates
-    Vector<double> s(DIM + 1, 0.0);
-
-    // Loop over the integration points
-    for (unsigned ipt = 0; ipt < n_intpt; ipt++)
-    {
-      // Assign values of s
-      for (unsigned i = 0; i < DIM + 1; i++)
-      {
-        // Calculate the i-th local coordinate value
-        s[i] = integral_pt()->knot(ipt, i);
-      }
-
-      // Get the integral weight
-      double w = integral_pt()->weight(ipt);
-
-      // Get Jacobian of mapping
-      double J = J_eulerian(s);
-
-      // Storage for the strain rate matrix
-      DenseMatrix<double> strainrate(DIM, DIM);
-
-      // Get strain rate matrix
-      strain_rate(s, strainrate);
-
-      // Initialise the local dissipation
-      double local_diss = 0.0;
-
-      // Loop over the coordinate directions
-      for (unsigned i = 0; i < DIM; i++)
-      {
-        // Loop over the coordinate directions
-        for (unsigned j = 0; j < DIM; j++)
-        {
-          // Update the local dissipation value
-          local_diss += 2.0 * strainrate(i, j) * strainrate(i, j);
-        }
-      } // for (unsigned i=0;i<DIM;i++)
-
-      // Update the elemental dissipation value
-      diss += local_diss * w * J;
-    } // for (unsigned ipt=0;ipt<n_intpt;ipt++)
-
-    // Return the elemental dissipation value
-    return diss;
-  } // End of dissipation
-
-  //==============================================================
-  /// Compute traction (on the viscous scale) exerted onto
-  /// the fluid at local coordinate s. N has to be outer unit normal
-  /// to the fluid.
-  //==============================================================
-  template<unsigned DIM>
-  void SpaceTimeNavierStokesEquations<DIM>::get_traction(
-    const Vector<double>& s, const Vector<double>& N, Vector<double>& traction)
-  {
->>>>>>> fb5f6804
     // Allocate space for the strain rate matrix
     DenseMatrix<double> strainrate(DIM, DIM);
 
@@ -1764,10 +1660,7 @@
 
   } // End of kin_energy
 
-<<<<<<< HEAD
-=======
-
->>>>>>> fb5f6804
+
   //==========================================================================
   /// \short Get integral of time derivative of kinetic energy over element:
   //==========================================================================
@@ -1782,19 +1675,11 @@
 
     // Get the number of nodes
     const unsigned n_node = this->nnode();
-<<<<<<< HEAD
 
     // Storage for the shape function
     Shape psi(n_node);
     DShape dpsidx(n_node, DIM + 1);
 
-=======
-
-    // Storage for the shape function
-    Shape psi(n_node);
-    DShape dpsidx(n_node, DIM + 1);
-
->>>>>>> fb5f6804
     // Get the value at which the velocities are stored
     unsigned u_index[DIM];
     for (unsigned i = 0; i < DIM; i++)
@@ -1857,10 +1742,7 @@
         }
       }
 
-<<<<<<< HEAD
-=======
-
->>>>>>> fb5f6804
+
       // Loop over directions and add up u du/dt  terms
       double sum = 0.0;
       for (unsigned i = 0; i < DIM; i++)
@@ -1872,16 +1754,10 @@
     }
 
     return d_kin_en_dt;
-<<<<<<< HEAD
 
   } // End of d_kin_energy_dt
 
-=======
-
-  } // End of d_kin_energy_dt
-
-
->>>>>>> fb5f6804
+
   //==============================================================
   /// Return pressure integrated over the element
   //==============================================================
@@ -1905,7 +1781,6 @@
       {
         s[i] = integral_pt()->knot(ipt, i);
       }
-<<<<<<< HEAD
 
       // Get the integral weight
       double w = integral_pt()->weight(ipt);
@@ -1925,28 +1800,7 @@
 
     return press_int;
   }
-=======
-
-      // Get the integral weight
-      double w = integral_pt()->weight(ipt);
-
-      // Get Jacobian of mapping
-      double J = J_eulerian(s);
-
-      // Premultiply the weights and the Jacobian
-      double W = w * J;
-
-      // Get pressure
-      double press = interpolated_p_nst(s);
-
-      // Add
-      press_int += press * W;
-    }
-
-    return press_int;
-  }
-
->>>>>>> fb5f6804
+
 
   //==============================================================
   /// Compute the residuals for the associated pressure advection
@@ -1965,12 +1819,7 @@
                     OOMPH_EXCEPTION_LOCATION);
 
     // Return immediately if there are no dofs
-<<<<<<< HEAD
-    if (ndof() == 0)
-      return;
-=======
     if (ndof() == 0) return;
->>>>>>> fb5f6804
 
     // Find out how many nodes there are
     unsigned n_node = nnode();
@@ -2134,10 +1983,7 @@
     }
   } // End of fill_in_generic_pressure_advection_diffusion_contribution_nst
 
-<<<<<<< HEAD
-=======
-
->>>>>>> fb5f6804
+
   //==============================================================
   /// Compute the residuals for the Navier-Stokes
   /// equations; flag=1 (or 0): do (or don't) compute the
@@ -2151,12 +1997,7 @@
                                               const unsigned& flag)
   {
     // Return immediately if there are no dofs
-<<<<<<< HEAD
-    if (ndof() == 0)
-      return;
-=======
     if (ndof() == 0) return;
->>>>>>> fb5f6804
 
     // Find out how many nodes there are
     unsigned n_node = nnode();
@@ -3063,10 +2904,7 @@
         }
       } // End of loop over test functions
 
-<<<<<<< HEAD
-=======
-
->>>>>>> fb5f6804
+
       // CONTINUITY EQUATION
       // -------------------
 
@@ -3128,10 +2966,7 @@
     } // End of loop over integration points
   } // End of get_dresidual_dnodal_coordinates
 
-<<<<<<< HEAD
-=======
-
->>>>>>> fb5f6804
+
   ///////////////////////////////////////////////////////////////////////////
   ///////////////////////////////////////////////////////////////////////////
   ///////////////////////////////////////////////////////////////////////////
@@ -3277,10 +3112,7 @@
     } // for (unsigned n=0;n<n_node;n++)
   } // End of get_dof_numbers_for_unknowns
 
-<<<<<<< HEAD
-=======
-
->>>>>>> fb5f6804
+
   //====================================================================
   /// Force build of templates
   //====================================================================
