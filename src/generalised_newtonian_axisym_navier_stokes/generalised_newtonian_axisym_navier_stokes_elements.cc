--- conflicted
+++ resolved
@@ -26,6 +26,7 @@
 // Non-inline functions for NS elements
 #include "generalised_newtonian_axisym_navier_stokes_elements.h"
 
+
 namespace oomph
 {
   /// Navier--Stokes equations static data
@@ -57,10 +58,7 @@
   bool GeneralisedNewtonianAxisymmetricNavierStokesEquations::
     Pre_multiply_by_viscosity_ratio = false;
 
-<<<<<<< HEAD
-=======
-
->>>>>>> fb5f6804
+
   //================================================================
   /// Compute the diagonal of the velocity/pressure mass matrices.
   /// If which one=0, both are computed, otherwise only the pressure
@@ -115,7 +113,6 @@
     {
       // Get the integral weight
       double w = integral_pt()->weight(ipt);
-<<<<<<< HEAD
 
       // Get determinant of Jacobian of the mapping
       double J = J_eulerian_at_knot(ipt);
@@ -156,49 +153,7 @@
     }
   }
 
-=======
-
-      // Get determinant of Jacobian of the mapping
-      double J = J_eulerian_at_knot(ipt);
-
-      // Premultiply weights and Jacobian
-      double W = w * J;
-
-      // Get the velocity test functions - there is no explicit
-      // function to give the test function so use shape
-      shape_at_knot(ipt, test);
-
-      // Need to get the position to sort out the jacobian properly
-      double r = 0.0;
-      for (unsigned l = 0; l < n_node; l++)
-      {
-        r += this->nodal_position(l, 0) * test(l);
-      }
-
-      // Multiply by the geometric factor
-      W *= r;
-
-      // Loop over the veclocity test functions
-      for (unsigned l = 0; l < n_node; l++)
-      {
-        // Loop over the velocity components
-        for (unsigned i = 0; i < n_value; i++)
-        {
-          local_eqn = nodal_local_eqn(l, u_nodal_index[i]);
-
-          // If not a boundary condition
-          if (local_eqn >= 0)
-          {
-            // Add the contribution
-            veloc_mass_diag[local_eqn] += test[l] * test[l] * W;
-          } // End of if not boundary condition statement
-        } // End of loop over dimension
-      } // End of loop over test functions
-    }
-  }
-
-
->>>>>>> fb5f6804
+
   //======================================================================
   /// Validate against exact velocity solution at given time.
   /// Solution is provided via function pointer.
@@ -486,10 +441,7 @@
     Vector<double> interpolated_x(2);
     Vector<double> interpolated_u(3);
 
-<<<<<<< HEAD
-=======
-
->>>>>>> fb5f6804
+
     // Tecplot header info
     outfile << tecplot_zone_string(nplot);
 
@@ -591,10 +543,7 @@
     write_tecplot_zone_footer(outfile, nplot);
   }
 
-<<<<<<< HEAD
-=======
-
->>>>>>> fb5f6804
+
   //==============================================================
   /// Output function:
   /// r,z,u,v,w,p
@@ -645,10 +594,7 @@
     write_tecplot_zone_footer(file_pt, nplot);
   }
 
-<<<<<<< HEAD
-=======
-
->>>>>>> fb5f6804
+
   //==============================================================
   /// Return integral of dissipation over element
   //==============================================================
@@ -778,19 +724,11 @@
       "Check the dissipation calculation for axisymmetric NSt",
       OOMPH_CURRENT_FUNCTION,
       OOMPH_EXCEPTION_LOCATION);
-<<<<<<< HEAD
 
     // Get strain rate matrix
     DenseMatrix<double> strainrate(3, 3);
     strain_rate(s, strainrate);
 
-=======
-
-    // Get strain rate matrix
-    DenseMatrix<double> strainrate(3, 3);
-    strain_rate(s, strainrate);
-
->>>>>>> fb5f6804
     // Initialise
     double local_diss = 0.0;
     for (unsigned i = 0; i < 3; i++)
@@ -875,10 +813,7 @@
       duphidz += nodal_value(l, u_nodal_index[2]) * dpsidx(l, 1);
     }
 
-<<<<<<< HEAD
-=======
-
->>>>>>> fb5f6804
+
     // Assign strain rates without negative powers of the radius
     // and zero those with:
     strainrate(0, 0) = durdr;
@@ -891,10 +826,7 @@
     strainrate(2, 1) = strainrate(1, 2);
     strainrate(2, 2) = 0.0;
 
-<<<<<<< HEAD
-=======
-
->>>>>>> fb5f6804
+
     // Overwrite the strain rates with negative powers of the radius
     // unless we're at the origin
     if (std::fabs(interpolated_r) > 1.0e-16)
@@ -922,7 +854,6 @@
   {
 #ifdef PARANOID
     if ((strainrate.ncol() != 3) || (strainrate.nrow() != 3))
-<<<<<<< HEAD
     {
       std::ostringstream error_message;
       error_message << "The strain rate has incorrect dimensions "
@@ -999,6 +930,7 @@
       duphidr += nodal_value(t, l, u_nodal_index[2]) * dpsidx(l, 0);
       duphidz += nodal_value(t, l, u_nodal_index[2]) * dpsidx(l, 1);
     }
+
 
     // Assign strain rates without negative powers of the radius
     // and zero those with:
@@ -1011,6 +943,7 @@
     strainrate(1, 2) = 0.5 * duphidz;
     strainrate(2, 1) = strainrate(1, 2);
     strainrate(2, 2) = 0.0;
+
 
     // Overwrite the strain rates with negative powers of the radius
     // unless we're at the origin
@@ -1224,6 +1157,7 @@
     }
   }
 
+
   //==============================================================
   ///  Compute the residuals for the Navier--Stokes
   ///  equations; flag=1(or 0): do (or don't) compute the
@@ -1237,8 +1171,7 @@
       unsigned flag)
   {
     // Return immediately if there are no dofs
-    if (ndof() == 0)
-      return;
+    if (ndof() == 0) return;
 
     // Find out how many nodes there are
     unsigned n_node = nnode();
@@ -1825,6 +1758,7 @@
                 }
               }
 
+
               // Axial velocity component
               local_unknown = nodal_local_eqn(l2, u_nodal_index[1]);
               if (local_unknown >= 0)
@@ -2106,6 +2040,7 @@
                    r * interpolated_u[1] * dpsifdx(l2, 1)) *
                   testf[l] * W;
 
+
                 // Mesh velocity terms
                 if (!ALE_is_disabled)
                 {
@@ -2199,6 +2134,7 @@
             ((interpolated_u[2] / r) - Gamma[0] * interpolated_dudx(2, 0)) *
             testf[l] * W;
 
+
           // Add in the inertial terms
           // du/dt term
           residuals[local_eqn] -= scaled_re_st * r * dudt[2] * testf[l] * W;
@@ -2395,6 +2331,7 @@
 
       } // End of loop over shape functions
 
+
       // CONTINUITY EQUATION
       //-------------------
 
@@ -2472,6 +2409,7 @@
       } // End of loop over l
     }
   }
+
 
   //======================================================================
   /// Compute derivatives of elemental residual vector with respect
@@ -2735,1826 +2673,6 @@
               {
                 aux += this->raw_nodal_value(j, u_nodal_index[i]) *
                        d_dpsifdx_dX(p, q, j, k);
-=======
-    {
-      std::ostringstream error_message;
-      error_message << "The strain rate has incorrect dimensions "
-                    << strainrate.ncol() << " x " << strainrate.nrow()
-                    << " Not 3" << std::endl;
-
-      throw OomphLibError(
-        error_message.str(),
-        "GeneralisedNewtonianAxisymmetricNavierStokeEquations::strain_rate()",
-        OOMPH_EXCEPTION_LOCATION);
-    }
-#endif
-
-    // Find out how many nodes there are in the element
-    unsigned n_node = nnode();
-
-    // Set up memory for the shape and test functions
-    Shape psi(n_node);
-    DShape dpsidx(n_node, 2);
-
-    // Loop over all nodes to back up current positions and over-write them
-    // with the appropriate history values
-    DenseMatrix<double> backed_up_nodal_position(n_node, 2);
-    for (unsigned j = 0; j < n_node; j++)
-    {
-      backed_up_nodal_position(j, 0) = node_pt(j)->x(0);
-      node_pt(j)->x(0) = node_pt(j)->x(t, 0);
-      backed_up_nodal_position(j, 1) = node_pt(j)->x(1);
-      node_pt(j)->x(1) = node_pt(j)->x(t, 1);
-    }
-
-    // Call the derivatives of the shape functions
-    dshape_eulerian(s, psi, dpsidx);
-
-    // Radius
-    double interpolated_r = 0.0;
-    double interpolated_z = 0.0;
-
-    // Velocity components and their derivatives
-    double ur = 0.0;
-    double durdr = 0.0;
-    double durdz = 0.0;
-    double uz = 0.0;
-    double duzdr = 0.0;
-    double duzdz = 0.0;
-    double uphi = 0.0;
-    double duphidr = 0.0;
-    double duphidz = 0.0;
-
-    // Get the local storage for the indices
-    unsigned u_nodal_index[3];
-    for (unsigned i = 0; i < 3; ++i)
-    {
-      u_nodal_index[i] = u_index_axi_nst(i);
-    }
-
-    // Loop over nodes to assemble velocities and their derivatives
-    // w.r.t. to r and z (x_0 and x_1)
-    for (unsigned l = 0; l < n_node; l++)
-    {
-      interpolated_r += nodal_position(l, 0) * psi[l];
-      interpolated_z += nodal_position(l, 1) * psi[l];
-
-      ur += nodal_value(t, l, u_nodal_index[0]) * psi[l];
-      uz += nodal_value(t, l, u_nodal_index[1]) * psi[l];
-      uphi += nodal_value(t, l, u_nodal_index[2]) * psi[l];
-
-      durdr += nodal_value(t, l, u_nodal_index[0]) * dpsidx(l, 0);
-      durdz += nodal_value(t, l, u_nodal_index[0]) * dpsidx(l, 1);
-
-      duzdr += nodal_value(t, l, u_nodal_index[1]) * dpsidx(l, 0);
-      duzdz += nodal_value(t, l, u_nodal_index[1]) * dpsidx(l, 1);
-
-      duphidr += nodal_value(t, l, u_nodal_index[2]) * dpsidx(l, 0);
-      duphidz += nodal_value(t, l, u_nodal_index[2]) * dpsidx(l, 1);
-    }
-
-
-    // Assign strain rates without negative powers of the radius
-    // and zero those with:
-    strainrate(0, 0) = durdr;
-    strainrate(0, 1) = 0.5 * (durdz + duzdr);
-    strainrate(1, 0) = strainrate(0, 1);
-    strainrate(0, 2) = 0.0;
-    strainrate(2, 0) = strainrate(0, 2);
-    strainrate(1, 1) = duzdz;
-    strainrate(1, 2) = 0.5 * duphidz;
-    strainrate(2, 1) = strainrate(1, 2);
-    strainrate(2, 2) = 0.0;
-
-
-    // Overwrite the strain rates with negative powers of the radius
-    // unless we're at the origin
-    if (std::fabs(interpolated_r) > 1.0e-16)
-    {
-      double inverse_radius = 1.0 / interpolated_r;
-      strainrate(0, 2) = 0.5 * (duphidr - inverse_radius * uphi);
-      strainrate(2, 0) = strainrate(0, 2);
-      strainrate(2, 2) = inverse_radius * ur;
-    }
-    else
-    {
-      // hierher L'Hospital? --- also for strain(0,2)
-      strainrate(2, 2) = durdr;
-    }
-
-    // Reset current nodal positions
-    for (unsigned j = 0; j < n_node; j++)
-    {
-      node_pt(j)->x(0) = backed_up_nodal_position(j, 0);
-      node_pt(j)->x(1) = backed_up_nodal_position(j, 1);
-    }
-  }
-
-  //==============================================================
-  /// Get strain-rate tensor: \f$ e_{ij} \f$  where
-  /// \f$ i,j = r,z,\theta \f$ (in that order). Extrapolated
-  /// from history values.
-  //==============================================================
-  void GeneralisedNewtonianAxisymmetricNavierStokesEquations::
-    extrapolated_strain_rate(const Vector<double>& s,
-                             DenseMatrix<double>& strainrate) const
-  {
-#ifdef PARANOID
-    if ((strainrate.ncol() != 3) || (strainrate.nrow() != 3))
-    {
-      std::ostringstream error_message;
-      error_message << "The strain rate has incorrect dimensions "
-                    << strainrate.ncol() << " x " << strainrate.nrow()
-                    << " Not 3" << std::endl;
-
-      throw OomphLibError(
-        error_message.str(), OOMPH_CURRENT_FUNCTION, OOMPH_EXCEPTION_LOCATION);
-    }
-#endif
-
-    // Get strain rates at two previous times
-    DenseMatrix<double> strain_rate_minus_two(3, 3);
-    strain_rate(2, s, strain_rate_minus_two);
-
-    DenseMatrix<double> strain_rate_minus_one(3, 3);
-    strain_rate(1, s, strain_rate_minus_one);
-
-    // Get timestepper from first node
-    TimeStepper* time_stepper_pt = node_pt(0)->time_stepper_pt();
-
-    // Current and previous timesteps
-    double dt_current = time_stepper_pt->time_pt()->dt(0);
-    double dt_prev = time_stepper_pt->time_pt()->dt(1);
-
-    // Extrapolate
-    for (unsigned i = 0; i < 3; i++)
-    {
-      for (unsigned j = 0; j < 3; j++)
-      {
-        // Rate of changed based on previous two solutions
-        double slope =
-          (strain_rate_minus_one(i, j) - strain_rate_minus_two(i, j)) / dt_prev;
-
-        // Extrapolated value from previous computed one to current one
-        strainrate(i, j) = strain_rate_minus_one(i, j) + slope * dt_current;
-      }
-    }
-  }
-
-  //==============================================================
-  ///  \short Get integral of kinetic energy over element:
-  //==============================================================
-  double GeneralisedNewtonianAxisymmetricNavierStokesEquations::kin_energy()
-    const
-  {
-    throw OomphLibError(
-      "Check the kinetic energy calculation for axisymmetric NSt",
-      OOMPH_CURRENT_FUNCTION,
-      OOMPH_EXCEPTION_LOCATION);
-
-    // Initialise
-    double kin_en = 0.0;
-
-    // Set the value of Nintpt
-    unsigned Nintpt = integral_pt()->nweight();
-
-    // Set the Vector to hold local coordinates
-    Vector<double> s(2);
-
-    // Loop over the integration points
-    for (unsigned ipt = 0; ipt < Nintpt; ipt++)
-    {
-      // Assign values of s
-      for (unsigned i = 0; i < 2; i++)
-      {
-        s[i] = integral_pt()->knot(ipt, i);
-      }
-
-      // Get the integral weight
-      double w = integral_pt()->weight(ipt);
-
-      // Get Jacobian of mapping
-      double J = J_eulerian(s);
-
-      // Loop over directions
-      double veloc_squared = 0.0;
-      for (unsigned i = 0; i < 3; i++)
-      {
-        veloc_squared +=
-          interpolated_u_axi_nst(s, i) * interpolated_u_axi_nst(s, i);
-      }
-
-      kin_en += 0.5 * veloc_squared * w * J * interpolated_x(s, 0);
-    }
-
-    return kin_en;
-  }
-
-  //==============================================================
-  /// Return pressure integrated over the element
-  //==============================================================
-  double GeneralisedNewtonianAxisymmetricNavierStokesEquations::
-    pressure_integral() const
-  {
-    // Initialise
-    double press_int = 0;
-
-    // Set the value of Nintpt
-    unsigned Nintpt = integral_pt()->nweight();
-
-    // Set the Vector to hold local coordinates
-    Vector<double> s(2);
-
-    // Loop over the integration points
-    for (unsigned ipt = 0; ipt < Nintpt; ipt++)
-    {
-      // Assign values of s
-      for (unsigned i = 0; i < 2; i++)
-      {
-        s[i] = integral_pt()->knot(ipt, i);
-      }
-
-      // Get the integral weight
-      double w = integral_pt()->weight(ipt);
-
-      // Get Jacobian of mapping
-      double J = J_eulerian(s);
-
-      // Premultiply the weights and the Jacobian
-      double W = w * J * interpolated_x(s, 0);
-
-      // Get pressure
-      double press = interpolated_p_axi_nst(s);
-
-      // Add
-      press_int += press * W;
-    }
-
-    return press_int;
-  }
-
-  //==============================================================
-  /// Get max. and min. strain rate invariant and visocosity
-  /// over all integration points in element
-  //==============================================================
-  void GeneralisedNewtonianAxisymmetricNavierStokesEquations::
-    max_and_min_invariant_and_viscosity(double& min_invariant,
-                                        double& max_invariant,
-                                        double& min_viscosity,
-                                        double& max_viscosity) const
-  {
-    // Initialise
-    min_invariant = DBL_MAX;
-    max_invariant = -DBL_MAX;
-    min_viscosity = DBL_MAX;
-    max_viscosity = -DBL_MAX;
-
-    // Number of integration points
-    unsigned Nintpt = integral_pt()->nweight();
-
-    // Set the Vector to hold local coordinates (two dimensions)
-    Vector<double> s(2);
-
-    // Loop over the integration points
-    for (unsigned ipt = 0; ipt < Nintpt; ipt++)
-    {
-      // Assign values of s
-      for (unsigned i = 0; i < 2; i++) s[i] = integral_pt()->knot(ipt, i);
-
-      // The strainrate
-      DenseMatrix<double> strainrate(3, 3, 0.0);
-      strain_rate(s, strainrate);
-
-      // Calculate the second invariant
-      double second_invariant =
-        SecondInvariantHelper::second_invariant(strainrate);
-
-      // Get the viscosity according to the constitutive equation
-      double viscosity = Constitutive_eqn_pt->viscosity(second_invariant);
-
-      min_invariant = std::min(min_invariant, second_invariant);
-      max_invariant = std::max(max_invariant, second_invariant);
-      min_viscosity = std::min(min_viscosity, viscosity);
-      max_viscosity = std::max(max_viscosity, viscosity);
-    }
-  }
-
-
-  //==============================================================
-  ///  Compute the residuals for the Navier--Stokes
-  ///  equations; flag=1(or 0): do (or don't) compute the
-  ///  Jacobian as well.
-  //==============================================================
-  void GeneralisedNewtonianAxisymmetricNavierStokesEquations::
-    fill_in_generic_residual_contribution_axi_nst(
-      Vector<double>& residuals,
-      DenseMatrix<double>& jacobian,
-      DenseMatrix<double>& mass_matrix,
-      unsigned flag)
-  {
-    // Return immediately if there are no dofs
-    if (ndof() == 0) return;
-
-    // Find out how many nodes there are
-    unsigned n_node = nnode();
-
-    // Get continuous time from timestepper of first node
-    double time = node_pt(0)->time_stepper_pt()->time_pt()->time();
-
-    // Find out how many pressure dofs there are
-    unsigned n_pres = npres_axi_nst();
-
-    // Get the nodal indices at which the velocity is stored
-    unsigned u_nodal_index[3];
-    for (unsigned i = 0; i < 3; ++i)
-    {
-      u_nodal_index[i] = u_index_axi_nst(i);
-    }
-
-    // Set up memory for the shape and test functions
-    // Note that there are only two dimensions, r and z in this problem
-    Shape psif(n_node), testf(n_node);
-    DShape dpsifdx(n_node, 2), dtestfdx(n_node, 2);
-
-    // Set up memory for pressure shape and test functions
-    Shape psip(n_pres), testp(n_pres);
-
-    // Number of integration points
-    unsigned Nintpt = integral_pt()->nweight();
-
-    // Set the Vector to hold local coordinates (two dimensions)
-    Vector<double> s(2);
-
-    // Get Physical Variables from Element
-    // Reynolds number must be multiplied by the density ratio
-    double scaled_re = re() * density_ratio();
-    double scaled_re_st = re_st() * density_ratio();
-    double scaled_re_inv_fr = re_invfr() * density_ratio();
-    double scaled_re_inv_ro = re_invro() * density_ratio();
-    // double visc_ratio = viscosity_ratio();
-    Vector<double> G = g();
-
-    // Integers used to store the local equation and unknown numbers
-    int local_eqn = 0, local_unknown = 0;
-
-    // Loop over the integration points
-    for (unsigned ipt = 0; ipt < Nintpt; ipt++)
-    {
-      // Assign values of s
-      for (unsigned i = 0; i < 2; i++) s[i] = integral_pt()->knot(ipt, i);
-      // Get the integral weight
-      double w = integral_pt()->weight(ipt);
-
-      // Call the derivatives of the shape and test functions
-      double J = dshape_and_dtest_eulerian_at_knot_axi_nst(
-        ipt, psif, dpsifdx, testf, dtestfdx);
-
-      // Call the pressure shape and test functions
-      pshape_axi_nst(s, psip, testp);
-
-      // Premultiply the weights and the Jacobian
-      double W = w * J;
-
-      // Allocate storage for the position and the derivative of the
-      // mesh positions wrt time
-      Vector<double> interpolated_x(2, 0.0);
-      Vector<double> mesh_velocity(2, 0.0);
-      // Allocate storage for the pressure, velocity components and their
-      // time and spatial derivatives
-      double interpolated_p = 0.0;
-      Vector<double> interpolated_u(3, 0.0);
-      Vector<double> dudt(3, 0.0);
-      DenseMatrix<double> interpolated_dudx(3, 2, 0.0);
-
-      // Calculate pressure at integration point
-      for (unsigned l = 0; l < n_pres; l++)
-      {
-        interpolated_p += p_axi_nst(l) * psip[l];
-      }
-
-      // Calculate velocities and derivatives at integration point
-
-      // Loop over nodes
-      for (unsigned l = 0; l < n_node; l++)
-      {
-        // Cache the shape function
-        const double psif_ = psif(l);
-        // Loop over the two coordinate directions
-        for (unsigned i = 0; i < 2; i++)
-        {
-          interpolated_x[i] += this->raw_nodal_position(l, i) * psif_;
-        }
-
-        // Loop over the three velocity directions
-        for (unsigned i = 0; i < 3; i++)
-        {
-          // Get the u_value
-          const double u_value = this->raw_nodal_value(l, u_nodal_index[i]);
-          interpolated_u[i] += u_value * psif_;
-          dudt[i] += du_dt_axi_nst(l, i) * psif_;
-          // Loop over derivative directions
-          for (unsigned j = 0; j < 2; j++)
-          {
-            interpolated_dudx(i, j) += u_value * dpsifdx(l, j);
-          }
-        }
-      }
-
-      // Get the mesh velocity if ALE is enabled
-      if (!ALE_is_disabled)
-      {
-        // Loop over nodes
-        for (unsigned l = 0; l < n_node; l++)
-        {
-          // Loop over the two coordinate directions
-          for (unsigned i = 0; i < 2; i++)
-          {
-            mesh_velocity[i] += this->raw_dnodal_position_dt(l, i) * psif(l);
-          }
-        }
-      }
-
-      // The strainrate used to compute the second invariant
-      DenseMatrix<double> strainrate_to_compute_second_invariant(3, 3, 0.0);
-
-      // the strainrate used to calculate the second invariant
-      // can be either the current one or the one extrapolated from
-      // previous velocity values
-      if (!Use_extrapolated_strainrate_to_compute_second_invariant)
-      {
-        strain_rate(s, strainrate_to_compute_second_invariant);
-      }
-      else
-      {
-        extrapolated_strain_rate(ipt, strainrate_to_compute_second_invariant);
-      }
-
-      // Calculate the second invariant
-      double second_invariant = SecondInvariantHelper::second_invariant(
-        strainrate_to_compute_second_invariant);
-
-      // Get the viscosity according to the constitutive equation
-      double viscosity = Constitutive_eqn_pt->viscosity(second_invariant);
-
-      // Get the user-defined body force terms
-      Vector<double> body_force(3);
-      get_body_force_axi_nst(time, ipt, s, interpolated_x, body_force);
-
-      // Get the user-defined source function
-      double source = get_source_fct(time, ipt, interpolated_x);
-
-      // Get the user-defined viscosity function
-      double visc_ratio;
-      get_viscosity_ratio_axisym_nst(ipt, s, interpolated_x, visc_ratio);
-
-      // r is the first position component
-      double r = interpolated_x[0];
-
-      // obacht set up vectors of the viscosity differentiated w.r.t.
-      // the velocity components (radial, axial, azimuthal)
-      Vector<double> dviscosity_dUr(n_node, 0.0);
-      Vector<double> dviscosity_dUz(n_node, 0.0);
-      Vector<double> dviscosity_dUphi(n_node, 0.0);
-
-      if (!Use_extrapolated_strainrate_to_compute_second_invariant)
-      {
-        // Calculate the derivate of the viscosity w.r.t. the second invariant
-        double dviscosity_dsecond_invariant =
-          Constitutive_eqn_pt->dviscosity_dinvariant(second_invariant);
-
-        // FD step
-        // double eps_fd = GeneralisedElement::Default_fd_jacobian_step;
-
-        // calculate a reference strainrate
-        DenseMatrix<double> strainrate_ref(3, 3, 0.0);
-        strain_rate(s, strainrate_ref);
-
-        // pre-compute the derivative of the second invariant w.r.t. the
-        // entries in the rate of strain tensor
-        DenseMatrix<double> dinvariant_dstrainrate(3, 3, 0.0);
-
-        // d I_2 / d epsilon_{r,r}
-        dinvariant_dstrainrate(0, 0) =
-          strainrate_ref(1, 1) + strainrate_ref(2, 2);
-        // d I_2 / d epsilon_{z,z}
-        dinvariant_dstrainrate(1, 1) =
-          strainrate_ref(0, 0) + strainrate_ref(2, 2);
-        // d I_2 / d epsilon_{phi,phi}
-        dinvariant_dstrainrate(2, 2) =
-          strainrate_ref(0, 0) + strainrate_ref(1, 1);
-        // d I_2 / d epsilon_{r,z}
-        dinvariant_dstrainrate(0, 1) = -strainrate_ref(1, 0);
-        // d I_2 / d epsilon_{z,r}
-        dinvariant_dstrainrate(1, 0) = -strainrate_ref(0, 1);
-        // d I_2 / d epsilon_{r,phi}
-        dinvariant_dstrainrate(0, 2) = -strainrate_ref(2, 0);
-        // d I_2 / d epsilon_{phi,r}
-        dinvariant_dstrainrate(2, 0) = -strainrate_ref(0, 2);
-        // d I_2 / d epsilon_{phi,z}
-        dinvariant_dstrainrate(2, 1) = -strainrate_ref(1, 2);
-        // d I_2 / d epsilon_{z,phi}
-        dinvariant_dstrainrate(1, 2) = -strainrate_ref(2, 1);
-
-        // loop over the nodes
-        for (unsigned l = 0; l < n_node; l++)
-        {
-          // Get pointer to l-th local node
-          // Node* nod_pt = node_pt(l);
-
-          // loop over the three velocity components
-          for (unsigned i = 0; i < 3; i++)
-          {
-            // back up
-            // double backup = nod_pt->value(u_nodal_index[i]);
-
-            // do the FD step
-            // nod_pt->set_value(u_nodal_index[i],
-            //                  nod_pt->value(u_nodal_index[i])+eps_fd);
-
-            // calculate updated strainrate
-            // DenseMatrix<double> strainrate_fd(3,3,0.0);
-            // strain_rate(s,strainrate_fd);
-
-            // initialise the derivative of the second invariant w.r.t. the
-            // unknown velocity U_{i,l}
-            double dinvariant_dunknown = 0.0;
-
-            // loop over the entries of the rate of strain tensor
-            for (unsigned m = 0; m < 3; m++)
-            {
-              for (unsigned n = 0; n < 3; n++)
-              {
-                // initialise the derivative of the strainrate w.r.t. the
-                // unknown velocity U_{i,l}
-                double dstrainrate_dunknown = 0.0;
-
-                // switch based on first index
-                switch (m)
-                {
-                    // epsilon_{r ...}
-                  case 0:
-
-                    // switch for second index
-                    switch (n)
-                    {
-                        // epsilon_{r r}
-                      case 0:
-                        if (i == 0)
-                        {
-                          dstrainrate_dunknown = dpsifdx(l, 0);
-                        }
-                        break;
-
-                        // epsilon_{r z}
-                      case 1:
-                        if (i == 0)
-                        {
-                          dstrainrate_dunknown = 0.5 * dpsifdx(l, 1);
-                        }
-                        else if (i == 1)
-                        {
-                          dstrainrate_dunknown = 0.5 * dpsifdx(l, 0);
-                        }
-                        break;
-
-                        // epsilon_{r phi}
-                      case 2:
-                        if (i == 2)
-                        {
-                          dstrainrate_dunknown =
-                            0.5 * dpsifdx(l, 0) - 0.5 / r * psif[l];
-                        }
-                        break;
-
-                      default:
-                        std::ostringstream error_stream;
-                        error_stream << "Should never get here...";
-                        throw OomphLibError(error_stream.str(),
-                                            OOMPH_CURRENT_FUNCTION,
-                                            OOMPH_EXCEPTION_LOCATION);
-                    }
-
-                    break;
-
-                    // epsilon_{z ...}
-                  case 1:
-
-                    // switch for second index
-                    switch (n)
-                    {
-                        // epsilon_{z r}
-                      case 0:
-                        if (i == 0)
-                        {
-                          dstrainrate_dunknown = 0.5 * dpsifdx(l, 1);
-                        }
-                        else if (i == 1)
-                        {
-                          dstrainrate_dunknown = 0.5 * dpsifdx(l, 0);
-                        }
-                        break;
-
-                        // epsilon_{z z}
-                      case 1:
-                        if (i == 1)
-                        {
-                          dstrainrate_dunknown = dpsifdx(l, 1);
-                        }
-                        else
-                        {
-                          // dstrainrate_dunknown=0.0;
-                        }
-                        break;
-
-                        // epsilon_{z phi}
-                      case 2:
-                        if (i == 2)
-                        {
-                          dstrainrate_dunknown = 0.5 * dpsifdx(l, 1);
-                        }
-                        break;
-
-                      default:
-                        std::ostringstream error_stream;
-                        error_stream << "Should never get here...";
-                        throw OomphLibError(error_stream.str(),
-                                            OOMPH_CURRENT_FUNCTION,
-                                            OOMPH_EXCEPTION_LOCATION);
-                    }
-
-                    break;
-
-                    // epsilon_{phi ...}
-                  case 2:
-
-                    // switch for second index
-                    switch (n)
-                    {
-                        // epsilon_{phi r}
-                      case 0:
-                        if (i == 2)
-                        {
-                          dstrainrate_dunknown =
-                            0.5 * dpsifdx(l, 0) - 0.5 / r * psif[l];
-                        }
-                        break;
-
-                        // epsilon_{phi z}
-                      case 1:
-                        if (i == 2)
-                        {
-                          dstrainrate_dunknown = 0.5 * dpsifdx(l, 1);
-                        }
-                        break;
-
-                        // epsilon_{phi phi}
-                      case 2:
-                        if (i == 0)
-                        {
-                          dstrainrate_dunknown = 1.0 / r * psif[l];
-                        }
-                        break;
-
-                      default:
-                        std::ostringstream error_stream;
-                        error_stream << "Should never get here...";
-                        throw OomphLibError(error_stream.str(),
-                                            OOMPH_CURRENT_FUNCTION,
-                                            OOMPH_EXCEPTION_LOCATION);
-                    }
-
-                    break;
-
-                  default:
-                    std::ostringstream error_stream;
-                    error_stream << "Should never get here...";
-                    throw OomphLibError(error_stream.str(),
-                                        OOMPH_CURRENT_FUNCTION,
-                                        OOMPH_EXCEPTION_LOCATION);
-                }
-                // calculate the difference
-                // double dstrainrate_dunknown =
-                // (strainrate_fd(m,n)-strainrate_ref(m,n))/eps_fd;
-
-                dinvariant_dunknown +=
-                  dinvariant_dstrainrate(m, n) * dstrainrate_dunknown;
-              }
-            }
-
-            // // get the invariant of the updated strainrate
-            // double second_invariant_fd=
-            //  SecondInvariantHelper::second_invariant(strainrate_fd);
-
-            // // calculate the difference
-            // double dinvariant_dunknown =
-            //  (second_invariant_fd - second_invariant)/eps_fd;
-
-            switch (i)
-            {
-              case 0:
-                dviscosity_dUr[l] =
-                  dviscosity_dsecond_invariant * dinvariant_dunknown;
-                break;
-
-              case 1:
-                dviscosity_dUz[l] =
-                  dviscosity_dsecond_invariant * dinvariant_dunknown;
-                break;
-
-              case 2:
-                dviscosity_dUphi[l] =
-                  dviscosity_dsecond_invariant * dinvariant_dunknown;
-                break;
-
-              default:
-                std::ostringstream error_stream;
-                error_stream << "Should never get here...";
-                throw OomphLibError(error_stream.str(),
-                                    OOMPH_CURRENT_FUNCTION,
-                                    OOMPH_EXCEPTION_LOCATION);
-            }
-
-            // Reset
-            // nod_pt->set_value(u_nodal_index[i],backup);
-          }
-        }
-      }
-
-      // MOMENTUM EQUATIONS
-      //------------------
-
-      // Loop over the test functions
-      for (unsigned l = 0; l < n_node; l++)
-      {
-        // FIRST (RADIAL) MOMENTUM EQUATION
-        local_eqn = nodal_local_eqn(l, u_nodal_index[0]);
-        // If it's not a boundary condition
-        if (local_eqn >= 0)
-        {
-          // Add the user-defined body force terms
-          residuals[local_eqn] += r * body_force[0] * testf[l] * W;
-
-          // Add the gravitational body force term
-          residuals[local_eqn] += r * scaled_re_inv_fr * testf[l] * G[0] * W;
-
-          // Add the pressure gradient term
-          // Potentially pre-multiply by viscosity ratio
-          if (Pre_multiply_by_viscosity_ratio)
-          {
-            residuals[local_eqn] += visc_ratio * viscosity * interpolated_p *
-                                    (testf[l] + r * dtestfdx(l, 0)) * W;
-          }
-          else
-          {
-            residuals[local_eqn] +=
-              interpolated_p * (testf[l] + r * dtestfdx(l, 0)) * W;
-          }
-
-          // Add in the stress tensor terms
-          // The viscosity ratio needs to go in here to ensure
-          // continuity of normal stress is satisfied even in flows
-          // with zero pressure gradient!
-          // stress term 1
-          residuals[local_eqn] -= visc_ratio * viscosity * r *
-                                  (1.0 + Gamma[0]) * interpolated_dudx(0, 0) *
-                                  dtestfdx(l, 0) * W;
-
-          // stress term 2
-          residuals[local_eqn] -=
-            visc_ratio * viscosity * r *
-            (interpolated_dudx(0, 1) + Gamma[0] * interpolated_dudx(1, 0)) *
-            dtestfdx(l, 1) * W;
-
-          // stress term 3
-          residuals[local_eqn] -= visc_ratio * viscosity * (1.0 + Gamma[0]) *
-                                  interpolated_u[0] * testf[l] * W / r;
-
-          // Add in the inertial terms
-          // du/dt term
-          residuals[local_eqn] -= scaled_re_st * r * dudt[0] * testf[l] * W;
-
-          // Convective terms
-          residuals[local_eqn] -=
-            scaled_re *
-            (r * interpolated_u[0] * interpolated_dudx(0, 0) -
-             interpolated_u[2] * interpolated_u[2] +
-             r * interpolated_u[1] * interpolated_dudx(0, 1)) *
-            testf[l] * W;
-
-          // Mesh velocity terms
-          if (!ALE_is_disabled)
-          {
-            for (unsigned k = 0; k < 2; k++)
-            {
-              residuals[local_eqn] += scaled_re_st * r * mesh_velocity[k] *
-                                      interpolated_dudx(0, k) * testf[l] * W;
-            }
-          }
-
-          // Add the Coriolis term
-          residuals[local_eqn] +=
-            2.0 * r * scaled_re_inv_ro * interpolated_u[2] * testf[l] * W;
-
-          // CALCULATE THE JACOBIAN
-          if (flag)
-          {
-            // Loop over the velocity shape functions again
-            for (unsigned l2 = 0; l2 < n_node; l2++)
-            {
-              local_unknown = nodal_local_eqn(l2, u_nodal_index[0]);
-              // Radial velocity component
-              if (local_unknown >= 0)
-              {
-                if (flag == 2)
-                {
-                  // Add the mass matrix
-                  mass_matrix(local_eqn, local_unknown) +=
-                    scaled_re_st * r * psif[l2] * testf[l] * W;
-                }
-
-                // stress term 1
-                jacobian(local_eqn, local_unknown) -=
-                  visc_ratio * viscosity * r * (1.0 + Gamma[0]) *
-                  dpsifdx(l2, 0) * dtestfdx(l, 0) * W;
-
-                if (!Use_extrapolated_strainrate_to_compute_second_invariant)
-                {
-                  // stress term 1 contribution from generalised Newtonian model
-                  jacobian(local_eqn, local_unknown) -=
-                    visc_ratio * dviscosity_dUr[l2] * r * (1.0 + Gamma[0]) *
-                    interpolated_dudx(0, 0) * dtestfdx(l, 0) * W;
-                }
-
-                // stress term 2
-                jacobian(local_eqn, local_unknown) -= visc_ratio * viscosity *
-                                                      r * dpsifdx(l2, 1) *
-                                                      dtestfdx(l, 1) * W;
-
-                if (!Use_extrapolated_strainrate_to_compute_second_invariant)
-                {
-                  // stress term 2 contribution from generalised Newtonian model
-                  jacobian(local_eqn, local_unknown) -=
-                    visc_ratio * dviscosity_dUr[l2] * r *
-                    (interpolated_dudx(0, 1) +
-                     Gamma[0] * interpolated_dudx(1, 0)) *
-                    dtestfdx(l, 1) * W;
-                }
-
-                // stress term 3
-                jacobian(local_eqn, local_unknown) -=
-                  visc_ratio * viscosity * (1.0 + Gamma[0]) * psif[l2] *
-                  testf[l] * W / r;
-
-                if (!Use_extrapolated_strainrate_to_compute_second_invariant)
-                {
-                  // stress term 3 contribution from generalised Newtonian model
-                  jacobian(local_eqn, local_unknown) -=
-                    visc_ratio * dviscosity_dUr[l2] * (1.0 + Gamma[0]) *
-                    interpolated_u[0] * testf[l] * W / r;
-                }
-
-                // Add in the inertial terms
-                // du/dt term
-                jacobian(local_eqn, local_unknown) -=
-                  scaled_re_st * r *
-                  node_pt(l2)->time_stepper_pt()->weight(1, 0) * psif[l2] *
-                  testf[l] * W;
-
-                // Convective terms
-                jacobian(local_eqn, local_unknown) -=
-                  scaled_re *
-                  (r * psif[l2] * interpolated_dudx(0, 0) +
-                   r * interpolated_u[0] * dpsifdx(l2, 0) +
-                   r * interpolated_u[1] * dpsifdx(l2, 1)) *
-                  testf[l] * W;
-
-                // Mesh velocity terms
-                if (!ALE_is_disabled)
-                {
-                  for (unsigned k = 0; k < 2; k++)
-                  {
-                    jacobian(local_eqn, local_unknown) +=
-                      scaled_re_st * r * mesh_velocity[k] * dpsifdx(l2, k) *
-                      testf[l] * W;
-                  }
-                }
-              }
-
-
-              // Axial velocity component
-              local_unknown = nodal_local_eqn(l2, u_nodal_index[1]);
-              if (local_unknown >= 0)
-              {
-                // no stress term 1
-
-                if (!Use_extrapolated_strainrate_to_compute_second_invariant)
-                {
-                  // stress term 1 contribution from generalised Newtonian model
-                  jacobian(local_eqn, local_unknown) -=
-                    visc_ratio * dviscosity_dUz[l2] * r * (1.0 + Gamma[0]) *
-                    interpolated_dudx(0, 0) * dtestfdx(l, 0) * W;
-                }
-
-                // stress term 2
-                jacobian(local_eqn, local_unknown) -=
-                  visc_ratio * viscosity * r * Gamma[0] * dpsifdx(l2, 0) *
-                  dtestfdx(l, 1) * W;
-
-                if (!Use_extrapolated_strainrate_to_compute_second_invariant)
-                {
-                  // stress term 2 contribution from generalised Newtonian model
-                  jacobian(local_eqn, local_unknown) -=
-                    visc_ratio * dviscosity_dUz[l2] * r *
-                    (interpolated_dudx(0, 1) +
-                     Gamma[0] * interpolated_dudx(1, 0)) *
-                    dtestfdx(l, 1) * W;
-                }
-
-                // no stress term 3
-
-                if (!Use_extrapolated_strainrate_to_compute_second_invariant)
-                {
-                  // stress term 3 contribution from generalised Newtonian model
-                  jacobian(local_eqn, local_unknown) -=
-                    visc_ratio * dviscosity_dUz[l2] * (1.0 + Gamma[0]) *
-                    interpolated_u[0] * testf[l] * W / r;
-                }
-
-                // Convective terms
-                jacobian(local_eqn, local_unknown) -= scaled_re * r * psif[l2] *
-                                                      interpolated_dudx(0, 1) *
-                                                      testf[l] * W;
-              }
-
-              // Azimuthal velocity component
-              local_unknown = nodal_local_eqn(l2, u_nodal_index[2]);
-              if (local_unknown >= 0)
-              {
-                // no stress term 1
-
-                if (!Use_extrapolated_strainrate_to_compute_second_invariant)
-                {
-                  // stress term 1 contribution from generalised Newtonian model
-                  jacobian(local_eqn, local_unknown) -=
-                    visc_ratio * dviscosity_dUphi[l2] * r * (1.0 + Gamma[0]) *
-                    interpolated_dudx(0, 0) * dtestfdx(l, 0) * W;
-                }
-
-                // no stress term 2
-
-                if (!Use_extrapolated_strainrate_to_compute_second_invariant)
-                {
-                  // stress term 2 contribution from generalised Newtonian model
-                  jacobian(local_eqn, local_unknown) -=
-                    visc_ratio * dviscosity_dUphi[l2] * r *
-                    (interpolated_dudx(0, 1) +
-                     Gamma[0] * interpolated_dudx(1, 0)) *
-                    dtestfdx(l, 1) * W;
-                }
-
-                // no stress term 3
-
-                if (!Use_extrapolated_strainrate_to_compute_second_invariant)
-                {
-                  // stress term 3 contribution from generalised Newtonian model
-                  jacobian(local_eqn, local_unknown) -=
-                    visc_ratio * dviscosity_dUphi[l2] * (1.0 + Gamma[0]) *
-                    interpolated_u[0] * testf[l] * W / r;
-                }
-
-                // Convective terms
-                jacobian(local_eqn, local_unknown) -= -scaled_re * 2.0 *
-                                                      interpolated_u[2] *
-                                                      psif[l2] * testf[l] * W;
-
-                // Coriolis terms
-                jacobian(local_eqn, local_unknown) +=
-                  2.0 * r * scaled_re_inv_ro * psif[l2] * testf[l] * W;
-              }
-            }
-
-            /*Now loop over pressure shape functions*/
-            /*This is the contribution from pressure gradient*/
-            // Potentially pre-multiply by viscosity ratio
-            for (unsigned l2 = 0; l2 < n_pres; l2++)
-            {
-              local_unknown = p_local_eqn(l2);
-              /*If we are at a non-zero degree of freedom in the entry*/
-              if (local_unknown >= 0)
-              {
-                if (Pre_multiply_by_viscosity_ratio)
-                {
-                  jacobian(local_eqn, local_unknown) +=
-                    visc_ratio * viscosity * psip[l2] *
-                    (testf[l] + r * dtestfdx(l, 0)) * W;
-                }
-                else
-                {
-                  jacobian(local_eqn, local_unknown) +=
-                    psip[l2] * (testf[l] + r * dtestfdx(l, 0)) * W;
-                }
-              }
-            }
-          } /*End of Jacobian calculation*/
-
-        } // End of if not boundary condition statement
-
-        // SECOND (AXIAL) MOMENTUM EQUATION
-        local_eqn = nodal_local_eqn(l, u_nodal_index[1]);
-        // If it's not a boundary condition
-        if (local_eqn >= 0)
-        {
-          // Add the user-defined body force terms
-          // Remember to multiply by the density ratio!
-          residuals[local_eqn] += r * body_force[1] * testf[l] * W;
-
-          // Add the gravitational body force term
-          residuals[local_eqn] += r * scaled_re_inv_fr * testf[l] * G[1] * W;
-
-          // Add the pressure gradient term
-          // Potentially pre-multiply by viscosity ratio
-          if (Pre_multiply_by_viscosity_ratio)
-          {
-            residuals[local_eqn] +=
-              r * visc_ratio * viscosity * interpolated_p * dtestfdx(l, 1) * W;
-          }
-          else
-          {
-            residuals[local_eqn] += r * interpolated_p * dtestfdx(l, 1) * W;
-          }
-
-          // Add in the stress tensor terms
-          // The viscosity ratio needs to go in here to ensure
-          // continuity of normal stress is satisfied even in flows
-          // with zero pressure gradient!
-          // stress term 1
-          residuals[local_eqn] -=
-            visc_ratio * viscosity * r *
-            (interpolated_dudx(1, 0) + Gamma[1] * interpolated_dudx(0, 1)) *
-            dtestfdx(l, 0) * W;
-
-          // stress term 2
-          residuals[local_eqn] -= visc_ratio * viscosity * r *
-                                  (1.0 + Gamma[1]) * interpolated_dudx(1, 1) *
-                                  dtestfdx(l, 1) * W;
-
-          // Add in the inertial terms
-          // du/dt term
-          residuals[local_eqn] -= scaled_re_st * r * dudt[1] * testf[l] * W;
-
-          // Convective terms
-          residuals[local_eqn] -=
-            scaled_re *
-            (r * interpolated_u[0] * interpolated_dudx(1, 0) +
-             r * interpolated_u[1] * interpolated_dudx(1, 1)) *
-            testf[l] * W;
-
-          // Mesh velocity terms
-          if (!ALE_is_disabled)
-          {
-            for (unsigned k = 0; k < 2; k++)
-            {
-              residuals[local_eqn] += scaled_re_st * r * mesh_velocity[k] *
-                                      interpolated_dudx(1, k) * testf[l] * W;
-            }
-          }
-
-          // CALCULATE THE JACOBIAN
-          if (flag)
-          {
-            // Loop over the velocity shape functions again
-            for (unsigned l2 = 0; l2 < n_node; l2++)
-            {
-              local_unknown = nodal_local_eqn(l2, u_nodal_index[0]);
-              // Radial velocity component
-              if (local_unknown >= 0)
-              {
-                // Add in the stress tensor terms
-                // The viscosity ratio needs to go in here to ensure
-                // continuity of normal stress is satisfied even in flows
-                // with zero pressure gradient!
-                // stress term 1
-                jacobian(local_eqn, local_unknown) -=
-                  visc_ratio * viscosity * r * Gamma[1] * dpsifdx(l2, 1) *
-                  dtestfdx(l, 0) * W;
-
-                if (!Use_extrapolated_strainrate_to_compute_second_invariant)
-                {
-                  // stress term 1 contribution from generalised Newtonian model
-                  jacobian(local_eqn, local_unknown) -=
-                    visc_ratio * dviscosity_dUr[l2] * r *
-                    (interpolated_dudx(1, 0) +
-                     Gamma[1] * interpolated_dudx(0, 1)) *
-                    dtestfdx(l, 0) * W;
-                }
-
-                // no stress term 2
-
-                if (!Use_extrapolated_strainrate_to_compute_second_invariant)
-                {
-                  // stress term 2 contribution from generalised Newtonian model
-                  jacobian(local_eqn, local_unknown) -=
-                    visc_ratio * dviscosity_dUr[l2] * r * (1.0 + Gamma[1]) *
-                    interpolated_dudx(1, 1) * dtestfdx(l, 1) * W;
-                }
-
-                // Convective terms
-                jacobian(local_eqn, local_unknown) -= scaled_re * r * psif[l2] *
-                                                      interpolated_dudx(1, 0) *
-                                                      testf[l] * W;
-              }
-
-              // Axial velocity component
-              local_unknown = nodal_local_eqn(l2, u_nodal_index[1]);
-              if (local_unknown >= 0)
-              {
-                if (flag == 2)
-                {
-                  // Add the mass matrix
-                  mass_matrix(local_eqn, local_unknown) +=
-                    scaled_re_st * r * psif[l2] * testf[l] * W;
-                }
-
-                // Add in the stress tensor terms
-                // The viscosity ratio needs to go in here to ensure
-                // continuity of normal stress is satisfied even in flows
-                // with zero pressure gradient!
-                // stress term 1
-                jacobian(local_eqn, local_unknown) -= visc_ratio * viscosity *
-                                                      r * dpsifdx(l2, 0) *
-                                                      dtestfdx(l, 0) * W;
-
-                if (!Use_extrapolated_strainrate_to_compute_second_invariant)
-                {
-                  // stress term 1 contribution from generalised Newtonian model
-                  jacobian(local_eqn, local_unknown) -=
-                    visc_ratio * dviscosity_dUz[l2] * r *
-                    (interpolated_dudx(1, 0) +
-                     Gamma[1] * interpolated_dudx(0, 1)) *
-                    dtestfdx(l, 0) * W;
-                }
-
-                // stress term 2
-                jacobian(local_eqn, local_unknown) -=
-                  visc_ratio * viscosity * r * (1.0 + Gamma[1]) *
-                  dpsifdx(l2, 1) * dtestfdx(l, 1) * W;
-
-                if (!Use_extrapolated_strainrate_to_compute_second_invariant)
-                {
-                  // stress term 2 contribution from generalised Newtonian model
-                  jacobian(local_eqn, local_unknown) -=
-                    visc_ratio * dviscosity_dUz[l2] * r * (1.0 + Gamma[1]) *
-                    interpolated_dudx(1, 1) * dtestfdx(l, 1) * W;
-                }
-
-                // Add in the inertial terms
-                // du/dt term
-                jacobian(local_eqn, local_unknown) -=
-                  scaled_re_st * r *
-                  node_pt(l2)->time_stepper_pt()->weight(1, 0) * psif[l2] *
-                  testf[l] * W;
-
-                // Convective terms
-                jacobian(local_eqn, local_unknown) -=
-                  scaled_re *
-                  (r * interpolated_u[0] * dpsifdx(l2, 0) +
-                   r * psif[l2] * interpolated_dudx(1, 1) +
-                   r * interpolated_u[1] * dpsifdx(l2, 1)) *
-                  testf[l] * W;
-
-
-                // Mesh velocity terms
-                if (!ALE_is_disabled)
-                {
-                  for (unsigned k = 0; k < 2; k++)
-                  {
-                    jacobian(local_eqn, local_unknown) +=
-                      scaled_re_st * r * mesh_velocity[k] * dpsifdx(l2, k) *
-                      testf[l] * W;
-                  }
-                }
-              }
-
-              // There are no azimithal terms in the axial momentum equation
-              // edit: for the generalised Newtonian elements there are...
-              // Azimuthal velocity component
-              local_unknown = nodal_local_eqn(l2, u_nodal_index[2]);
-              if (local_unknown >= 0)
-              {
-                if (!Use_extrapolated_strainrate_to_compute_second_invariant)
-                {
-                  // stress term 1 contribution from generalised Newtonian model
-                  jacobian(local_eqn, local_unknown) -=
-                    visc_ratio * dviscosity_dUphi[l2] * r *
-                    (interpolated_dudx(1, 0) +
-                     Gamma[1] * interpolated_dudx(0, 1)) *
-                    dtestfdx(l, 0) * W;
-
-                  // stress term 2 contribution from generalised Newtonian model
-                  jacobian(local_eqn, local_unknown) -=
-                    visc_ratio * dviscosity_dUphi[l2] * r * (1.0 + Gamma[1]) *
-                    interpolated_dudx(1, 1) * dtestfdx(l, 1) * W;
-                }
-              }
-            } // End of loop over velocity shape functions
-
-            /*Now loop over pressure shape functions*/
-            /*This is the contribution from pressure gradient*/
-            // Potentially pre-multiply by viscosity ratio
-            for (unsigned l2 = 0; l2 < n_pres; l2++)
-            {
-              local_unknown = p_local_eqn(l2);
-              /*If we are at a non-zero degree of freedom in the entry*/
-              if (local_unknown >= 0)
-              {
-                if (Pre_multiply_by_viscosity_ratio)
-                {
-                  jacobian(local_eqn, local_unknown) +=
-                    r * visc_ratio * viscosity * psip[l2] * dtestfdx(l, 1) * W;
-                }
-                else
-                {
-                  jacobian(local_eqn, local_unknown) +=
-                    r * psip[l2] * dtestfdx(l, 1) * W;
-                }
-              }
-            }
-          } /*End of Jacobian calculation*/
-
-        } // End of AXIAL MOMENTUM EQUATION
-
-        // THIRD (AZIMUTHAL) MOMENTUM EQUATION
-        local_eqn = nodal_local_eqn(l, u_nodal_index[2]);
-        if (local_eqn >= 0)
-        {
-          // Add the user-defined body force terms
-          // Remember to multiply by the density ratio!
-          residuals[local_eqn] += r * body_force[2] * testf[l] * W;
-
-          // Add the gravitational body force term
-          residuals[local_eqn] += r * scaled_re_inv_fr * testf[l] * G[2] * W;
-
-          // There is NO pressure gradient term
-
-          // Add in the stress tensor terms
-          // The viscosity ratio needs to go in here to ensure
-          // continuity of normal stress is satisfied even in flows
-          // with zero pressure gradient!
-          // stress term 1
-          residuals[local_eqn] -=
-            visc_ratio * viscosity *
-            (r * interpolated_dudx(2, 0) - Gamma[0] * interpolated_u[2]) *
-            dtestfdx(l, 0) * W;
-
-          // stress term 2
-          residuals[local_eqn] -= visc_ratio * viscosity * r *
-                                  interpolated_dudx(2, 1) * dtestfdx(l, 1) * W;
-
-          // stress term 3
-          residuals[local_eqn] -=
-            visc_ratio * viscosity *
-            ((interpolated_u[2] / r) - Gamma[0] * interpolated_dudx(2, 0)) *
-            testf[l] * W;
-
-
-          // Add in the inertial terms
-          // du/dt term
-          residuals[local_eqn] -= scaled_re_st * r * dudt[2] * testf[l] * W;
-
-          // Convective terms
-          residuals[local_eqn] -=
-            scaled_re *
-            (r * interpolated_u[0] * interpolated_dudx(2, 0) +
-             interpolated_u[0] * interpolated_u[2] +
-             r * interpolated_u[1] * interpolated_dudx(2, 1)) *
-            testf[l] * W;
-
-          // Mesh velocity terms
-          if (!ALE_is_disabled)
-          {
-            for (unsigned k = 0; k < 2; k++)
-            {
-              residuals[local_eqn] += scaled_re_st * r * mesh_velocity[k] *
-                                      interpolated_dudx(2, k) * testf[l] * W;
-            }
-          }
-
-          // Add the Coriolis term
-          residuals[local_eqn] -=
-            2.0 * r * scaled_re_inv_ro * interpolated_u[0] * testf[l] * W;
-
-          // CALCULATE THE JACOBIAN
-          if (flag)
-          {
-            // Loop over the velocity shape functions again
-            for (unsigned l2 = 0; l2 < n_node; l2++)
-            {
-              // Radial velocity component
-              local_unknown = nodal_local_eqn(l2, u_nodal_index[0]);
-              if (local_unknown >= 0)
-              {
-                if (!Use_extrapolated_strainrate_to_compute_second_invariant)
-                {
-                  // stress term 1 contribution from generalised Newtonian model
-                  jacobian(local_eqn, local_unknown) -=
-                    visc_ratio * dviscosity_dUr[l2] *
-                    (r * interpolated_dudx(2, 0) -
-                     Gamma[0] * interpolated_u[2]) *
-                    dtestfdx(l, 0) * W;
-
-                  // stress term 2 contribution from generalised Newtonian model
-                  jacobian(local_eqn, local_unknown) -=
-                    visc_ratio * dviscosity_dUr[l2] * r *
-                    interpolated_dudx(2, 1) * dtestfdx(l, 1) * W;
-
-                  // stress term 3 contribution from generalised Newtonian model
-                  jacobian(local_eqn, local_unknown) -=
-                    visc_ratio * dviscosity_dUr[l2] *
-                    ((interpolated_u[2] / r) -
-                     Gamma[0] * interpolated_dudx(2, 0)) *
-                    testf[l] * W;
-                }
-
-                // Convective terms
-                jacobian(local_eqn, local_unknown) -=
-                  scaled_re *
-                  (r * psif[l2] * interpolated_dudx(2, 0) +
-                   psif[l2] * interpolated_u[2]) *
-                  testf[l] * W;
-
-                // Coriolis term
-                jacobian(local_eqn, local_unknown) -=
-                  2.0 * r * scaled_re_inv_ro * psif[l2] * testf[l] * W;
-              }
-
-              // Axial velocity component
-              local_unknown = nodal_local_eqn(l2, u_nodal_index[1]);
-              if (local_unknown >= 0)
-              {
-                if (!Use_extrapolated_strainrate_to_compute_second_invariant)
-                {
-                  // stress term 1 contribution from generalised Newtonian model
-                  jacobian(local_eqn, local_unknown) -=
-                    visc_ratio * dviscosity_dUz[l2] *
-                    (r * interpolated_dudx(2, 0) -
-                     Gamma[0] * interpolated_u[2]) *
-                    dtestfdx(l, 0) * W;
-
-                  // stress term 2 contribution from generalised Newtonian model
-                  jacobian(local_eqn, local_unknown) -=
-                    visc_ratio * dviscosity_dUz[l2] * r *
-                    interpolated_dudx(2, 1) * dtestfdx(l, 1) * W;
-
-                  // stress term 3 contribution from generalised Newtonian model
-                  jacobian(local_eqn, local_unknown) -=
-                    visc_ratio * dviscosity_dUz[l2] *
-                    ((interpolated_u[2] / r) -
-                     Gamma[0] * interpolated_dudx(2, 0)) *
-                    testf[l] * W;
-                }
-
-                // Convective terms
-                jacobian(local_eqn, local_unknown) -= scaled_re * r * psif[l2] *
-                                                      interpolated_dudx(2, 1) *
-                                                      testf[l] * W;
-              }
-
-              // Azimuthal velocity component
-              local_unknown = nodal_local_eqn(l2, u_nodal_index[2]);
-              if (local_unknown >= 0)
-              {
-                if (flag == 2)
-                {
-                  // Add the mass matrix
-                  mass_matrix(local_eqn, local_unknown) +=
-                    scaled_re_st * r * psif[l2] * testf[l] * W;
-                }
-
-                // Add in the stress tensor terms
-                // The viscosity ratio needs to go in here to ensure
-                // continuity of normal stress is satisfied even in flows
-                // with zero pressure gradient!
-                // stress term 1
-                jacobian(local_eqn, local_unknown) -=
-                  visc_ratio * viscosity *
-                  (r * dpsifdx(l2, 0) - Gamma[0] * psif[l2]) * dtestfdx(l, 0) *
-                  W;
-
-                if (!Use_extrapolated_strainrate_to_compute_second_invariant)
-                {
-                  // stress term 1 contribution from generalised Newtonian model
-                  jacobian(local_eqn, local_unknown) -=
-                    visc_ratio * dviscosity_dUphi[l2] *
-                    (r * interpolated_dudx(2, 0) -
-                     Gamma[0] * interpolated_u[2]) *
-                    dtestfdx(l, 0) * W;
-                }
-
-                // stress term 2
-                jacobian(local_eqn, local_unknown) -= visc_ratio * viscosity *
-                                                      r * dpsifdx(l2, 1) *
-                                                      dtestfdx(l, 1) * W;
-
-                if (!Use_extrapolated_strainrate_to_compute_second_invariant)
-                {
-                  // stress term 2 contribution from generalised Newtonian model
-                  jacobian(local_eqn, local_unknown) -=
-                    visc_ratio * dviscosity_dUphi[l2] * r *
-                    interpolated_dudx(2, 1) * dtestfdx(l, 1) * W;
-                }
-
-                // stress term 3
-                jacobian(local_eqn, local_unknown) -=
-                  visc_ratio * viscosity *
-                  ((psif[l2] / r) - Gamma[0] * dpsifdx(l2, 0)) * testf[l] * W;
-
-                if (!Use_extrapolated_strainrate_to_compute_second_invariant)
-                {
-                  // stress term 3 contribution from generalised Newtonian model
-                  jacobian(local_eqn, local_unknown) -=
-                    visc_ratio * dviscosity_dUphi[l2] *
-                    ((interpolated_u[2] / r) -
-                     Gamma[0] * interpolated_dudx(2, 0)) *
-                    testf[l] * W;
-                }
-
-                // Add in the inertial terms
-                // du/dt term
-                jacobian(local_eqn, local_unknown) -=
-                  scaled_re_st * r *
-                  node_pt(l2)->time_stepper_pt()->weight(1, 0) * psif[l2] *
-                  testf[l] * W;
-
-                // Convective terms
-                jacobian(local_eqn, local_unknown) -=
-                  scaled_re *
-                  (r * interpolated_u[0] * dpsifdx(l2, 0) +
-                   interpolated_u[0] * psif[l2] +
-                   r * interpolated_u[1] * dpsifdx(l2, 1)) *
-                  testf[l] * W;
-
-                // Mesh velocity terms
-                if (!ALE_is_disabled)
-                {
-                  for (unsigned k = 0; k < 2; k++)
-                  {
-                    jacobian(local_eqn, local_unknown) +=
-                      scaled_re_st * r * mesh_velocity[k] * dpsifdx(l2, k) *
-                      testf[l] * W;
-                  }
-                }
-              }
-            }
-
-            // There are no pressure terms
-          } // End of Jacobian
-
-        } // End of AZIMUTHAL EQUATION
-
-      } // End of loop over shape functions
-
-
-      // CONTINUITY EQUATION
-      //-------------------
-
-      // Loop over the shape functions
-      for (unsigned l = 0; l < n_pres; l++)
-      {
-        local_eqn = p_local_eqn(l);
-        // If not a boundary conditions
-        if (local_eqn >= 0)
-        {
-          // Source term
-          residuals[local_eqn] -= r * source * testp[l] * W;
-
-          // Gradient terms
-          // Potentially pre-multiply by viscosity ratio
-          if (Pre_multiply_by_viscosity_ratio)
-          {
-            residuals[local_eqn] +=
-              visc_ratio * viscosity *
-              (interpolated_u[0] + r * interpolated_dudx(0, 0) +
-               r * interpolated_dudx(1, 1)) *
-              testp[l] * W;
-          }
-          else
-          {
-            residuals[local_eqn] +=
-              (interpolated_u[0] + r * interpolated_dudx(0, 0) +
-               r * interpolated_dudx(1, 1)) *
-              testp[l] * W;
-          }
-
-          /*CALCULATE THE JACOBIAN*/
-          if (flag)
-          {
-            /*Loop over the velocity shape functions*/
-            for (unsigned l2 = 0; l2 < n_node; l2++)
-            {
-              // Radial velocity component
-              local_unknown = nodal_local_eqn(l2, u_nodal_index[0]);
-              if (local_unknown >= 0)
-              {
-                if (Pre_multiply_by_viscosity_ratio)
-                {
-                  jacobian(local_eqn, local_unknown) +=
-                    visc_ratio * viscosity * (psif[l2] + r * dpsifdx(l2, 0)) *
-                    testp[l] * W;
-                }
-                else
-                {
-                  jacobian(local_eqn, local_unknown) +=
-                    (psif[l2] + r * dpsifdx(l2, 0)) * testp[l] * W;
-                }
-              }
-
-              // Axial velocity component
-              local_unknown = nodal_local_eqn(l2, u_nodal_index[1]);
-              if (local_unknown >= 0)
-              {
-                if (Pre_multiply_by_viscosity_ratio)
-                {
-                  jacobian(local_eqn, local_unknown) +=
-                    r * visc_ratio * viscosity * dpsifdx(l2, 1) * testp[l] * W;
-                }
-                else
-                {
-                  jacobian(local_eqn, local_unknown) +=
-                    r * dpsifdx(l2, 1) * testp[l] * W;
-                }
-              }
-            } /*End of loop over l2*/
-          } /*End of Jacobian calculation*/
-
-        } // End of if not boundary condition
-
-      } // End of loop over l
-    }
-  }
-
-
-  //======================================================================
-  /// Compute derivatives of elemental residual vector with respect
-  /// to nodal coordinates.
-  /// dresidual_dnodal_coordinates(l,i,j) = d res(l) / dX_{ij}
-  /// Overloads the FD-based version in the FiniteElement base class.
-  //======================================================================
-  void GeneralisedNewtonianAxisymmetricNavierStokesEquations::
-    get_dresidual_dnodal_coordinates(
-      RankThreeTensor<double>& dresidual_dnodal_coordinates)
-  {
-    throw OomphLibError(
-      "This has not been checked for generalised Newtonian elements!",
-      OOMPH_CURRENT_FUNCTION,
-      OOMPH_EXCEPTION_LOCATION);
-
-    // Return immediately if there are no dofs
-    if (ndof() == 0)
-    {
-      return;
-    }
-
-    // Determine number of nodes in element
-    const unsigned n_node = nnode();
-
-    // Get continuous time from timestepper of first node
-    double time = node_pt(0)->time_stepper_pt()->time_pt()->time();
-
-    // Determine number of pressure dofs in element
-    const unsigned n_pres = npres_axi_nst();
-
-    // Find the indices at which the local velocities are stored
-    unsigned u_nodal_index[3];
-    for (unsigned i = 0; i < 3; i++)
-    {
-      u_nodal_index[i] = u_index_axi_nst(i);
-    }
-
-    // Set up memory for the shape and test functions
-    // Note that there are only two dimensions, r and z, in this problem
-    Shape psif(n_node), testf(n_node);
-    DShape dpsifdx(n_node, 2), dtestfdx(n_node, 2);
-
-    // Set up memory for pressure shape and test functions
-    Shape psip(n_pres), testp(n_pres);
-
-    // Deriatives of shape fct derivatives w.r.t. nodal coords
-    RankFourTensor<double> d_dpsifdx_dX(2, n_node, n_node, 2);
-    RankFourTensor<double> d_dtestfdx_dX(2, n_node, n_node, 2);
-
-    // Derivative of Jacobian of mapping w.r.t. to nodal coords
-    DenseMatrix<double> dJ_dX(2, n_node);
-
-    // Derivatives of derivative of u w.r.t. nodal coords
-    // Note that the entry d_dudx_dX(p,q,i,k) contains the derivative w.r.t.
-    // nodal coordinate X_pq of du_i/dx_k. Since there are three velocity
-    // components, i can take on the values 0, 1 and 2, while k and p only
-    // take on the values 0 and 1 since there are only two spatial dimensions.
-    RankFourTensor<double> d_dudx_dX(2, n_node, 3, 2);
-
-    // Derivatives of nodal velocities w.r.t. nodal coords:
-    // Assumption: Interaction only local via no-slip so
-    // X_pq only affects U_iq.
-    // Note that the entry d_U_dX(p,q,i) contains the derivative w.r.t. nodal
-    // coordinate X_pq of nodal value U_iq. In other words this entry is the
-    // derivative of the i-th velocity component w.r.t. the p-th spatial
-    // coordinate, taken at the q-th local node.
-    RankThreeTensor<double> d_U_dX(2, n_node, 3, 0.0);
-
-    // Determine the number of integration points
-    const unsigned n_intpt = integral_pt()->nweight();
-
-    // Vector to hold local coordinates (two dimensions)
-    Vector<double> s(2);
-
-    // Get physical variables from element
-    // (Reynolds number must be multiplied by the density ratio)
-    const double scaled_re = re() * density_ratio();
-    const double scaled_re_st = re_st() * density_ratio();
-    const double scaled_re_inv_fr = re_invfr() * density_ratio();
-    const double scaled_re_inv_ro = re_invro() * density_ratio();
-    const double visc_ratio = viscosity_ratio();
-    const Vector<double> G = g();
-
-    // FD step
-    double eps_fd = GeneralisedElement::Default_fd_jacobian_step;
-
-    // Pre-compute derivatives of nodal velocities w.r.t. nodal coords:
-    // Assumption: Interaction only local via no-slip so
-    // X_ij only affects U_ij.
-    bool element_has_node_with_aux_node_update_fct = false;
-    for (unsigned q = 0; q < n_node; q++)
-    {
-      // Get pointer to q-th local node
-      Node* nod_pt = node_pt(q);
-
-      // Only compute if there's a node-update fct involved
-      if (nod_pt->has_auxiliary_node_update_fct_pt())
-      {
-        element_has_node_with_aux_node_update_fct = true;
-
-        // This functionality has not been tested so issue a warning
-        // to this effect
-        std::ostringstream warning_stream;
-        warning_stream << "\nThe functionality to evaluate the additional"
-                       << "\ncontribution to the deriv of the residual eqn"
-                       << "\nw.r.t. the nodal coordinates which comes about"
-                       << "\nif a node's values are updated using an auxiliary"
-                       << "\nnode update function has NOT been tested for"
-                       << "\naxisymmetric Navier-Stokes elements. Use at your"
-                       << "\nown risk" << std::endl;
-        OomphLibWarning(warning_stream.str(),
-                        "GeneralisedNewtonianAxisymmetricNavierStokesEquations:"
-                        ":get_dresidual_dnodal_coordinates",
-                        OOMPH_EXCEPTION_LOCATION);
-
-        // Current nodal velocity
-        Vector<double> u_ref(3);
-        for (unsigned i = 0; i < 3; i++)
-        {
-          u_ref[i] = *(nod_pt->value_pt(u_nodal_index[i]));
-        }
-
-        // FD
-        for (unsigned p = 0; p < 2; p++)
-        {
-          // Make backup
-          double backup = nod_pt->x(p);
-
-          // Do FD step. No node update required as we're
-          // attacking the coordinate directly...
-          nod_pt->x(p) += eps_fd;
-
-          // Do auxiliary node update (to apply no slip)
-          nod_pt->perform_auxiliary_node_update_fct();
-
-          // Loop over velocity components
-          for (unsigned i = 0; i < 3; i++)
-          {
-            // Evaluate
-            d_U_dX(p, q, i) =
-              (*(nod_pt->value_pt(u_nodal_index[i])) - u_ref[i]) / eps_fd;
-          }
-
-          // Reset
-          nod_pt->x(p) = backup;
-
-          // Do auxiliary node update (to apply no slip)
-          nod_pt->perform_auxiliary_node_update_fct();
-        }
-      }
-    }
-
-    // Integer to store the local equation number
-    int local_eqn = 0;
-
-    // Loop over the integration points
-    for (unsigned ipt = 0; ipt < n_intpt; ipt++)
-    {
-      // Assign values of s
-      for (unsigned i = 0; i < 2; i++)
-      {
-        s[i] = integral_pt()->knot(ipt, i);
-      }
-
-      // Get the integral weight
-      const double w = integral_pt()->weight(ipt);
-
-      // Call the derivatives of the shape and test functions
-      const double J = dshape_and_dtest_eulerian_at_knot_axi_nst(ipt,
-                                                                 psif,
-                                                                 dpsifdx,
-                                                                 d_dpsifdx_dX,
-                                                                 testf,
-                                                                 dtestfdx,
-                                                                 d_dtestfdx_dX,
-                                                                 dJ_dX);
-
-      // Call the pressure shape and test functions
-      pshape_axi_nst(s, psip, testp);
-
-      // Allocate storage for the position and the derivative of the
-      // mesh positions w.r.t. time
-      Vector<double> interpolated_x(2, 0.0);
-      Vector<double> mesh_velocity(2, 0.0);
-
-      // Allocate storage for the pressure, velocity components and their
-      // time and spatial derivatives
-      double interpolated_p = 0.0;
-      Vector<double> interpolated_u(3, 0.0);
-      Vector<double> dudt(3, 0.0);
-      DenseMatrix<double> interpolated_dudx(3, 2, 0.0);
-
-      // Calculate pressure at integration point
-      for (unsigned l = 0; l < n_pres; l++)
-      {
-        interpolated_p += p_axi_nst(l) * psip[l];
-      }
-
-      // Calculate velocities and derivatives at integration point
-      // ---------------------------------------------------------
-
-      // Loop over nodes
-      for (unsigned l = 0; l < n_node; l++)
-      {
-        // Cache the shape function
-        const double psif_ = psif(l);
-
-        // Loop over the two coordinate directions
-        for (unsigned i = 0; i < 2; i++)
-        {
-          interpolated_x[i] += this->raw_nodal_position(l, i) * psif_;
-        }
-
-        // Loop over the three velocity directions
-        for (unsigned i = 0; i < 3; i++)
-        {
-          // Get the nodal value
-          const double u_value = this->raw_nodal_value(l, u_nodal_index[i]);
-          interpolated_u[i] += u_value * psif_;
-          dudt[i] += du_dt_axi_nst(l, i) * psif_;
-
-          // Loop over derivative directions
-          for (unsigned j = 0; j < 2; j++)
-          {
-            interpolated_dudx(i, j) += u_value * dpsifdx(l, j);
-          }
-        }
-      }
-
-      // Get the mesh velocity if ALE is enabled
-      if (!ALE_is_disabled)
-      {
-        // Loop over nodes
-        for (unsigned l = 0; l < n_node; l++)
-        {
-          // Loop over the two coordinate directions
-          for (unsigned i = 0; i < 2; i++)
-          {
-            mesh_velocity[i] += this->raw_dnodal_position_dt(l, i) * psif[l];
-          }
-        }
-      }
-
-      // Calculate derivative of du_i/dx_k w.r.t. nodal positions X_{pq}
-      for (unsigned q = 0; q < n_node; q++)
-      {
-        // Loop over the two coordinate directions
-        for (unsigned p = 0; p < 2; p++)
-        {
-          // Loop over the three velocity components
-          for (unsigned i = 0; i < 3; i++)
-          {
-            // Loop over the two coordinate directions
-            for (unsigned k = 0; k < 2; k++)
-            {
-              double aux = 0.0;
-
-              // Loop over nodes and add contribution
-              for (unsigned j = 0; j < n_node; j++)
-              {
-                aux += this->raw_nodal_value(j, u_nodal_index[i]) *
-                       d_dpsifdx_dX(p, q, j, k);
               }
               d_dudx_dX(p, q, i, k) = aux;
             }
@@ -4681,85 +2799,8 @@
               if (p == 0)
               {
                 sum += body_force[0] * psif[q] * testf_;
->>>>>>> fb5f6804
-              }
-              d_dudx_dX(p, q, i, k) = aux;
-            }
-          }
-        }
-      }
-
-<<<<<<< HEAD
-      // Get weight of actual nodal position/value in computation of mesh
-      // velocity from positional/value time stepper
-      const double pos_time_weight =
-        node_pt(0)->position_time_stepper_pt()->weight(1, 0);
-      const double val_time_weight =
-        node_pt(0)->time_stepper_pt()->weight(1, 0);
-
-      // Get the user-defined body force terms
-      Vector<double> body_force(3);
-      get_body_force_axi_nst(time, ipt, s, interpolated_x, body_force);
-
-      // Get the user-defined source function
-      const double source = get_source_fct(time, ipt, interpolated_x);
-
-      // Note: Can use raw values and avoid bypassing hanging information
-      // because this is the non-refineable version!
-
-      // Get gradient of body force function
-      DenseMatrix<double> d_body_force_dx(3, 2, 0.0);
-      get_body_force_gradient_axi_nst(
-        time, ipt, s, interpolated_x, d_body_force_dx);
-
-      // Get gradient of source function
-      Vector<double> source_gradient(2, 0.0);
-      get_source_fct_gradient(time, ipt, interpolated_x, source_gradient);
-
-      // Cache r (the first position component)
-      const double r = interpolated_x[0];
-
-      // Assemble shape derivatives
-      // --------------------------
-
-      // ==================
-      // MOMENTUM EQUATIONS
-      // ==================
-
-      // Loop over the test functions
-      for (unsigned l = 0; l < n_node; l++)
-      {
-        // Cache the test function
-        const double testf_ = testf[l];
-
-        // --------------------------------
-        // FIRST (RADIAL) MOMENTUM EQUATION
-        // --------------------------------
-        local_eqn = nodal_local_eqn(l, u_nodal_index[0]);
-        ;
-
-        // If it's not a boundary condition
-        if (local_eqn >= 0)
-        {
-          // Loop over the two coordinate directions
-          for (unsigned p = 0; p < 2; p++)
-          {
-            // Loop over nodes
-            for (unsigned q = 0; q < n_node; q++)
-            {
-              // Residual x deriv of Jacobian
-              // ----------------------------
-
-              // Add the user-defined body force terms
-              double sum = r * body_force[0] * testf_;
-
-              // Add the gravitational body force term
-              sum += r * scaled_re_inv_fr * testf_ * G[0];
-
-              // Add the pressure gradient term
-              sum += interpolated_p * (testf_ + r * dtestfdx(l, 0));
-
-=======
+              }
+
               // Gravitational body force
               if (p == 0)
               {
@@ -4909,209 +2950,6 @@
               // Add the pressure gradient term
               sum += r * interpolated_p * dtestfdx(l, 1);
 
->>>>>>> fb5f6804
-              // Add the stress tensor terms
-              // The viscosity ratio needs to go in here to ensure
-              // continuity of normal stress is satisfied even in flows
-              // with zero pressure gradient!
-<<<<<<< HEAD
-              sum -= visc_ratio * r * (1.0 + Gamma[0]) *
-                     interpolated_dudx(0, 0) * dtestfdx(l, 0);
-
-              sum -=
-                visc_ratio * r *
-                (interpolated_dudx(0, 1) + Gamma[0] * interpolated_dudx(1, 0)) *
-                dtestfdx(l, 1);
-
-              sum -=
-                visc_ratio * (1.0 + Gamma[0]) * interpolated_u[0] * testf_ / r;
-
-              // Add the du/dt term
-              sum -= scaled_re_st * r * dudt[0] * testf_;
-
-              // Add the convective terms
-              sum -= scaled_re *
-                     (r * interpolated_u[0] * interpolated_dudx(0, 0) -
-                      interpolated_u[2] * interpolated_u[2] +
-                      r * interpolated_u[1] * interpolated_dudx(0, 1)) *
-                     testf_;
-
-              // Add the mesh velocity terms
-              if (!ALE_is_disabled)
-              {
-                for (unsigned k = 0; k < 2; k++)
-                {
-                  sum += scaled_re_st * r * mesh_velocity[k] *
-                         interpolated_dudx(0, k) * testf_;
-                }
-              }
-
-              // Add the Coriolis term
-              sum += 2.0 * r * scaled_re_inv_ro * interpolated_u[2] * testf_;
-
-              // Multiply through by deriv of Jacobian and integration weight
-              dresidual_dnodal_coordinates(local_eqn, p, q) +=
-                sum * dJ_dX(p, q) * w;
-
-              // Derivative of residual x Jacobian
-              // ---------------------------------
-
-              // Body force
-              sum = r * d_body_force_dx(0, p) * psif[q] * testf_;
-              if (p == 0)
-              {
-                sum += body_force[0] * psif[q] * testf_;
-              }
-
-              // Gravitational body force
-              if (p == 0)
-              {
-                sum += scaled_re_inv_fr * G[0] * psif[q] * testf_;
-              }
-
-              // Pressure gradient term
-              sum += r * interpolated_p * d_dtestfdx_dX(p, q, l, 0);
-              if (p == 0)
-              {
-                sum += interpolated_p * psif[q] * dtestfdx(l, 0);
-              }
-
-              // Viscous terms
-              sum -=
-                r * visc_ratio *
-                ((1.0 + Gamma[0]) *
-                   (d_dudx_dX(p, q, 0, 0) * dtestfdx(l, 0) +
-                    interpolated_dudx(0, 0) * d_dtestfdx_dX(p, q, l, 0)) +
-                 (d_dudx_dX(p, q, 0, 1) + Gamma[0] * d_dudx_dX(p, q, 1, 0)) *
-                   dtestfdx(l, 1) +
-                 (interpolated_dudx(0, 1) +
-                  Gamma[0] * interpolated_dudx(1, 0)) *
-                   d_dtestfdx_dX(p, q, l, 1));
-              if (p == 0)
-              {
-                sum -= visc_ratio *
-                       ((1.0 + Gamma[0]) *
-                          (interpolated_dudx(0, 0) * psif[q] * dtestfdx(l, 0) -
-                           interpolated_u[0] * psif[q] * testf_ / (r * r)) +
-                        (interpolated_dudx(0, 1) +
-                         Gamma[0] * interpolated_dudx(1, 0)) *
-                          psif[q] * dtestfdx(l, 1));
-              }
-
-              // Convective terms, including mesh velocity
-              for (unsigned k = 0; k < 2; k++)
-              {
-                double tmp = scaled_re * interpolated_u[k];
-                if (!ALE_is_disabled)
-                {
-                  tmp -= scaled_re_st * mesh_velocity[k];
-                }
-                sum -= r * tmp * d_dudx_dX(p, q, 0, k) * testf_;
-                if (p == 0)
-                {
-                  sum -= tmp * interpolated_dudx(0, k) * psif[q] * testf_;
-                }
-              }
-              if (!ALE_is_disabled)
-              {
-                sum += scaled_re_st * r * pos_time_weight *
-                       interpolated_dudx(0, p) * psif[q] * testf_;
-              }
-
-              // du/dt term
-              if (p == 0)
-              {
-                sum -= scaled_re_st * dudt[0] * psif[q] * testf_;
-              }
-
-              // Coriolis term
-              if (p == 0)
-              {
-                sum +=
-                  2.0 * scaled_re_inv_ro * interpolated_u[2] * psif[q] * testf_;
-              }
-
-              // Multiply through by Jacobian and integration weight
-              dresidual_dnodal_coordinates(local_eqn, p, q) += sum * J * w;
-
-              // Derivs w.r.t. nodal velocities
-              // ------------------------------
-              if (element_has_node_with_aux_node_update_fct)
-              {
-                // Contribution from deriv of first velocity component
-                double tmp =
-                  scaled_re_st * r * val_time_weight * psif[q] * testf_;
-                tmp +=
-                  r * scaled_re * interpolated_dudx(0, 0) * psif[q] * testf_;
-                for (unsigned k = 0; k < 2; k++)
-                {
-                  double tmp2 = scaled_re * interpolated_u[k];
-                  if (!ALE_is_disabled)
-                  {
-                    tmp2 -= scaled_re_st * mesh_velocity[k];
-                  }
-                  tmp += r * tmp2 * dpsifdx(q, k) * testf_;
-                }
-
-                tmp += r * visc_ratio * (1.0 + Gamma[0]) * dpsifdx(q, 0) *
-                       dtestfdx(l, 0);
-                tmp += r * visc_ratio * dpsifdx(q, 1) * dtestfdx(l, 1);
-                tmp += visc_ratio * (1.0 + Gamma[0]) * psif[q] * testf_ / r;
-
-                // Multiply through by dU_0q/dX_pq
-                sum = -d_U_dX(p, q, 0) * tmp;
-
-                // Contribution from deriv of second velocity component
-                tmp =
-                  scaled_re * r * interpolated_dudx(0, 1) * psif[q] * testf_;
-                tmp +=
-                  r * visc_ratio * Gamma[0] * dpsifdx(q, 0) * dtestfdx(l, 1);
-
-                // Multiply through by dU_1q/dX_pq
-                sum -= d_U_dX(p, q, 1) * tmp;
-
-                // Contribution from deriv of third velocity component
-                tmp = 2.0 *
-                      (r * scaled_re_inv_ro + scaled_re * interpolated_u[2]) *
-                      psif[q] * testf_;
-
-                // Multiply through by dU_2q/dX_pq
-                sum += d_U_dX(p, q, 2) * tmp;
-
-                // Multiply through by Jacobian and integration weight
-                dresidual_dnodal_coordinates(local_eqn, p, q) += sum * J * w;
-              }
-            } // End of loop over q
-          } // End of loop over p
-        } // End of if it's not a boundary condition
-
-        // --------------------------------
-        // SECOND (AXIAL) MOMENTUM EQUATION
-        // --------------------------------
-        local_eqn = nodal_local_eqn(l, u_nodal_index[1]);
-        ;
-
-        // If it's not a boundary condition
-        if (local_eqn >= 0)
-        {
-          // Loop over the two coordinate directions
-          for (unsigned p = 0; p < 2; p++)
-          {
-            // Loop over nodes
-            for (unsigned q = 0; q < n_node; q++)
-            {
-              // Residual x deriv of Jacobian
-              // ----------------------------
-
-              // Add the user-defined body force terms
-              double sum = r * body_force[1] * testf_;
-
-              // Add the gravitational body force term
-              sum += r * scaled_re_inv_fr * testf_ * G[1];
-
-              // Add the pressure gradient term
-              sum += r * interpolated_p * dtestfdx(l, 1);
-
               // Add the stress tensor terms
               // The viscosity ratio needs to go in here to ensure
               // continuity of normal stress is satisfied even in flows
@@ -5220,111 +3058,6 @@
               // Multiply through by Jacobian and integration weight
               dresidual_dnodal_coordinates(local_eqn, p, q) += sum * J * w;
 
-=======
-              sum -=
-                visc_ratio * r *
-                (interpolated_dudx(1, 0) + Gamma[1] * interpolated_dudx(0, 1)) *
-                dtestfdx(l, 0);
-
-              sum -= visc_ratio * r * (1.0 + Gamma[1]) *
-                     interpolated_dudx(1, 1) * dtestfdx(l, 1);
-
-              // Add the du/dt term
-              sum -= scaled_re_st * r * dudt[1] * testf_;
-
-              // Add the convective terms
-              sum -= scaled_re *
-                     (r * interpolated_u[0] * interpolated_dudx(1, 0) +
-                      r * interpolated_u[1] * interpolated_dudx(1, 1)) *
-                     testf_;
-
-              // Add the mesh velocity terms
-              if (!ALE_is_disabled)
-              {
-                for (unsigned k = 0; k < 2; k++)
-                {
-                  sum += scaled_re_st * r * mesh_velocity[k] *
-                         interpolated_dudx(1, k) * testf_;
-                }
-              }
-
-              // Multiply through by deriv of Jacobian and integration weight
-              dresidual_dnodal_coordinates(local_eqn, p, q) +=
-                sum * dJ_dX(p, q) * w;
-
-              // Derivative of residual x Jacobian
-              // ---------------------------------
-
-              // Body force
-              sum = r * d_body_force_dx(1, p) * psif[q] * testf_;
-              if (p == 0)
-              {
-                sum += body_force[1] * psif[q] * testf_;
-              }
-
-              // Gravitational body force
-              if (p == 0)
-              {
-                sum += scaled_re_inv_fr * G[1] * psif[q] * testf_;
-              }
-
-              // Pressure gradient term
-              sum += r * interpolated_p * d_dtestfdx_dX(p, q, l, 1);
-              if (p == 0)
-              {
-                sum += interpolated_p * psif[q] * dtestfdx(l, 1);
-              }
-
-              // Viscous terms
-              sum -=
-                r * visc_ratio *
-                ((d_dudx_dX(p, q, 1, 0) + Gamma[1] * d_dudx_dX(p, q, 0, 1)) *
-                   dtestfdx(l, 0) +
-                 (interpolated_dudx(1, 0) +
-                  Gamma[1] * interpolated_dudx(0, 1)) *
-                   d_dtestfdx_dX(p, q, l, 0) +
-                 (1.0 + Gamma[1]) * d_dudx_dX(p, q, 1, 1) * dtestfdx(l, 1) +
-                 (1.0 + Gamma[1]) * interpolated_dudx(1, 1) *
-                   d_dtestfdx_dX(p, q, l, 1));
-              if (p == 0)
-              {
-                sum -=
-                  visc_ratio * ((interpolated_dudx(1, 0) +
-                                 Gamma[1] * interpolated_dudx(0, 1)) *
-                                  psif[q] * dtestfdx(l, 0) +
-                                (1.0 + Gamma[1]) * interpolated_dudx(1, 1) *
-                                  psif[q] * dtestfdx(l, 1));
-              }
-
-              // Convective terms, including mesh velocity
-              for (unsigned k = 0; k < 2; k++)
-              {
-                double tmp = scaled_re * interpolated_u[k];
-                if (!ALE_is_disabled)
-                {
-                  tmp -= scaled_re_st * mesh_velocity[k];
-                }
-                sum -= r * tmp * d_dudx_dX(p, q, 1, k) * testf_;
-                if (p == 0)
-                {
-                  sum -= tmp * interpolated_dudx(1, k) * psif[q] * testf_;
-                }
-              }
-              if (!ALE_is_disabled)
-              {
-                sum += scaled_re_st * r * pos_time_weight *
-                       interpolated_dudx(1, p) * psif[q] * testf_;
-              }
-
-              // du/dt term
-              if (p == 0)
-              {
-                sum -= scaled_re_st * dudt[1] * psif[q] * testf_;
-              }
-
-              // Multiply through by Jacobian and integration weight
-              dresidual_dnodal_coordinates(local_eqn, p, q) += sum * J * w;
-
               // Derivs w.r.t. to nodal velocities
               // ---------------------------------
               if (element_has_node_with_aux_node_update_fct)
@@ -5505,33 +3238,20 @@
               // Multiply through by Jacobian and integration weight
               dresidual_dnodal_coordinates(local_eqn, p, q) += sum * J * w;
 
->>>>>>> fb5f6804
               // Derivs w.r.t. to nodal velocities
               // ---------------------------------
               if (element_has_node_with_aux_node_update_fct)
               {
                 // Contribution from deriv of first velocity component
-<<<<<<< HEAD
-                double tmp =
-                  scaled_re * r * interpolated_dudx(1, 0) * psif[q] * testf_;
-                tmp +=
-                  r * visc_ratio * Gamma[1] * dpsifdx(q, 1) * dtestfdx(l, 0);
-=======
                 double tmp = (2.0 * r * scaled_re_inv_ro +
                               r * scaled_re * interpolated_dudx(2, 0) -
                               scaled_re * interpolated_u[2]) *
                              psif[q] * testf_;
->>>>>>> fb5f6804
 
                 // Multiply through by dU_0q/dX_pq
                 sum = -d_U_dX(p, q, 0) * tmp;
 
                 // Contribution from deriv of second velocity component
-<<<<<<< HEAD
-                tmp = scaled_re_st * r * val_time_weight * psif[q] * testf_;
-                tmp +=
-                  r * scaled_re * interpolated_dudx(1, 1) * psif[q] * testf_;
-=======
                 // Multiply through by dU_1q/dX_pq
                 sum -= d_U_dX(p, q, 1) * scaled_re * r *
                        interpolated_dudx(2, 1) * psif[q] * testf_;
@@ -5539,7 +3259,6 @@
                 // Contribution from deriv of third velocity component
                 tmp = scaled_re_st * r * val_time_weight * psif[q] * testf_;
                 tmp -= scaled_re * interpolated_u[0] * psif[q] * testf_;
->>>>>>> fb5f6804
                 for (unsigned k = 0; k < 2; k++)
                 {
                   double tmp2 = scaled_re * interpolated_u[k];
@@ -5549,14 +3268,6 @@
                   }
                   tmp += r * tmp2 * dpsifdx(q, k) * testf_;
                 }
-<<<<<<< HEAD
-                tmp += r * visc_ratio *
-                       (dpsifdx(q, 0) * dtestfdx(l, 0) +
-                        (1.0 + Gamma[1]) * dpsifdx(q, 1) * dtestfdx(l, 1));
-
-                // Multiply through by dU_1q/dX_pq
-                sum -= d_U_dX(p, q, 1) * tmp;
-=======
                 tmp += visc_ratio * (r * dpsifdx(q, 0) - Gamma[0] * psif[q]) *
                        dtestfdx(l, 0);
                 tmp += r * visc_ratio * dpsifdx(q, 1) * dtestfdx(l, 1);
@@ -5565,7 +3276,6 @@
 
                 // Multiply through by dU_2q/dX_pq
                 sum -= d_U_dX(p, q, 2) * tmp;
->>>>>>> fb5f6804
 
                 // Multiply through by Jacobian and integration weight
                 dresidual_dnodal_coordinates(local_eqn, p, q) += sum * J * w;
@@ -5573,77 +3283,6 @@
             } // End of loop over q
           } // End of loop over p
         } // End of if it's not a boundary condition
-<<<<<<< HEAD
-
-        // -----------------------------------
-        // THIRD (AZIMUTHAL) MOMENTUM EQUATION
-        // -----------------------------------
-        local_eqn = nodal_local_eqn(l, u_nodal_index[2]);
-        ;
-
-        // If it's not a boundary condition
-        if (local_eqn >= 0)
-        {
-          // Loop over the two coordinate directions
-          for (unsigned p = 0; p < 2; p++)
-          {
-            // Loop over nodes
-            for (unsigned q = 0; q < n_node; q++)
-            {
-              // Residual x deriv of Jacobian
-              // ----------------------------
-
-              // Add the user-defined body force terms
-              double sum = r * body_force[2] * testf_;
-
-              // Add the gravitational body force term
-              sum += r * scaled_re_inv_fr * testf_ * G[2];
-
-              // There is NO pressure gradient term
-
-              // Add in the stress tensor terms
-              // The viscosity ratio needs to go in here to ensure
-              // continuity of normal stress is satisfied even in flows
-              // with zero pressure gradient!
-              sum -=
-                visc_ratio *
-                (r * interpolated_dudx(2, 0) - Gamma[0] * interpolated_u[2]) *
-                dtestfdx(l, 0);
-
-              sum -= visc_ratio * r * interpolated_dudx(2, 1) * dtestfdx(l, 1);
-
-              sum -=
-                visc_ratio *
-                ((interpolated_u[2] / r) - Gamma[0] * interpolated_dudx(2, 0)) *
-                testf_;
-
-              // Add the du/dt term
-              sum -= scaled_re_st * r * dudt[2] * testf_;
-
-              // Add the convective terms
-              sum -= scaled_re *
-                     (r * interpolated_u[0] * interpolated_dudx(2, 0) +
-                      interpolated_u[0] * interpolated_u[2] +
-                      r * interpolated_u[1] * interpolated_dudx(2, 1)) *
-                     testf_;
-
-              // Add the mesh velocity terms
-              if (!ALE_is_disabled)
-              {
-                for (unsigned k = 0; k < 2; k++)
-                {
-                  sum += scaled_re_st * r * mesh_velocity[k] *
-                         interpolated_dudx(2, k) * testf_;
-                }
-              }
-
-              // Add the Coriolis term
-              sum -= 2.0 * r * scaled_re_inv_ro * interpolated_u[0] * testf_;
-
-              // Multiply through by deriv of Jacobian and integration weight
-              dresidual_dnodal_coordinates(local_eqn, p, q) +=
-                sum * dJ_dX(p, q) * w;
-=======
 
       } // End of loop over test functions
 
@@ -5682,200 +3321,10 @@
               // Multiply through by deriv of Jacobian and integration weight
               dresidual_dnodal_coordinates(local_eqn, p, q) +=
                 aux * dJ_dX(p, q) * testp_ * w;
->>>>>>> fb5f6804
 
               // Derivative of residual x Jacobian
               // ---------------------------------
 
-<<<<<<< HEAD
-              // Body force
-              sum = r * d_body_force_dx(2, p) * psif[q] * testf_;
-              if (p == 0)
-              {
-                sum += body_force[2] * psif[q] * testf_;
-              }
-
-              // Gravitational body force
-              if (p == 0)
-              {
-                sum += scaled_re_inv_fr * G[2] * psif[q] * testf_;
-              }
-
-              // There is NO pressure gradient term
-
-              // Viscous terms
-              sum -= visc_ratio * r *
-                     (d_dudx_dX(p, q, 2, 0) * dtestfdx(l, 0) +
-                      interpolated_dudx(2, 0) * d_dtestfdx_dX(p, q, l, 0) +
-                      d_dudx_dX(p, q, 2, 1) * dtestfdx(l, 1) +
-                      interpolated_dudx(2, 1) * d_dtestfdx_dX(p, q, l, 1));
-
-              sum += visc_ratio * Gamma[0] * d_dudx_dX(p, q, 2, 0) * testf_;
-
-              if (p == 0)
-              {
-                sum -= visc_ratio *
-                       (interpolated_dudx(2, 0) * psif[q] * dtestfdx(l, 0) +
-                        interpolated_dudx(2, 1) * psif[q] * dtestfdx(l, 1) +
-                        interpolated_u[2] * psif[q] * testf_ / (r * r));
-              }
-
-              // Convective terms, including mesh velocity
-              for (unsigned k = 0; k < 2; k++)
-              {
-                double tmp = scaled_re * interpolated_u[k];
-                if (!ALE_is_disabled)
-                {
-                  tmp -= scaled_re_st * mesh_velocity[k];
-                }
-                sum -= r * tmp * d_dudx_dX(p, q, 2, k) * testf_;
-                if (p == 0)
-                {
-                  sum -= tmp * interpolated_dudx(2, k) * psif[q] * testf_;
-                }
-              }
-              if (!ALE_is_disabled)
-              {
-                sum += scaled_re_st * r * pos_time_weight *
-                       interpolated_dudx(2, p) * psif[q] * testf_;
-              }
-
-              // du/dt term
-              if (p == 0)
-              {
-                sum -= scaled_re_st * dudt[2] * psif[q] * testf_;
-              }
-
-              // Coriolis term
-              if (p == 0)
-              {
-                sum -=
-                  2.0 * scaled_re_inv_ro * interpolated_u[0] * psif[q] * testf_;
-              }
-
-              // Multiply through by Jacobian and integration weight
-              dresidual_dnodal_coordinates(local_eqn, p, q) += sum * J * w;
-
-              // Derivs w.r.t. to nodal velocities
-              // ---------------------------------
-              if (element_has_node_with_aux_node_update_fct)
-              {
-                // Contribution from deriv of first velocity component
-                double tmp = (2.0 * r * scaled_re_inv_ro +
-                              r * scaled_re * interpolated_dudx(2, 0) -
-                              scaled_re * interpolated_u[2]) *
-                             psif[q] * testf_;
-
-                // Multiply through by dU_0q/dX_pq
-                sum = -d_U_dX(p, q, 0) * tmp;
-
-                // Contribution from deriv of second velocity component
-                // Multiply through by dU_1q/dX_pq
-                sum -= d_U_dX(p, q, 1) * scaled_re * r *
-                       interpolated_dudx(2, 1) * psif[q] * testf_;
-
-                // Contribution from deriv of third velocity component
-                tmp = scaled_re_st * r * val_time_weight * psif[q] * testf_;
-                tmp -= scaled_re * interpolated_u[0] * psif[q] * testf_;
-                for (unsigned k = 0; k < 2; k++)
-                {
-                  double tmp2 = scaled_re * interpolated_u[k];
-                  if (!ALE_is_disabled)
-                  {
-                    tmp2 -= scaled_re_st * mesh_velocity[k];
-                  }
-                  tmp += r * tmp2 * dpsifdx(q, k) * testf_;
-                }
-                tmp += visc_ratio * (r * dpsifdx(q, 0) - Gamma[0] * psif[q]) *
-                       dtestfdx(l, 0);
-                tmp += r * visc_ratio * dpsifdx(q, 1) * dtestfdx(l, 1);
-                tmp += visc_ratio * ((psif[q] / r) - Gamma[0] * dpsifdx(q, 0)) *
-                       testf_;
-
-                // Multiply through by dU_2q/dX_pq
-                sum -= d_U_dX(p, q, 2) * tmp;
-
-                // Multiply through by Jacobian and integration weight
-                dresidual_dnodal_coordinates(local_eqn, p, q) += sum * J * w;
-              }
-            } // End of loop over q
-          } // End of loop over p
-        } // End of if it's not a boundary condition
-
-      } // End of loop over test functions
-
-      // ===================
-      // CONTINUITY EQUATION
-      // ===================
-
-      // Loop over the shape functions
-      for (unsigned l = 0; l < n_pres; l++)
-      {
-        local_eqn = p_local_eqn(l);
-
-        // Cache the test function
-        const double testp_ = testp[l];
-
-        // If not a boundary conditions
-        if (local_eqn >= 0)
-        {
-          // Loop over the two coordinate directions
-          for (unsigned p = 0; p < 2; p++)
-          {
-            // Loop over nodes
-            for (unsigned q = 0; q < n_node; q++)
-            {
-              // Residual x deriv of Jacobian
-              //-----------------------------
-
-              // Source term
-              double aux = -r * source;
-
-              // Gradient terms
-              aux += (interpolated_u[0] + r * interpolated_dudx(0, 0) +
-                      r * interpolated_dudx(1, 1));
-
-              // Multiply through by deriv of Jacobian and integration weight
-              dresidual_dnodal_coordinates(local_eqn, p, q) +=
-                aux * dJ_dX(p, q) * testp_ * w;
-
-              // Derivative of residual x Jacobian
-              // ---------------------------------
-
-              // Gradient of source function
-              aux = -r * source_gradient[p] * psif[q];
-              if (p == 0)
-              {
-                aux -= source * psif[q];
-              }
-
-              // Gradient terms
-              aux += r * (d_dudx_dX(p, q, 0, 0) + d_dudx_dX(p, q, 1, 1));
-              if (p == 0)
-              {
-                aux +=
-                  (interpolated_dudx(0, 0) + interpolated_dudx(1, 1)) * psif[q];
-              }
-
-              // Derivs w.r.t. nodal velocities
-              // ------------------------------
-              if (element_has_node_with_aux_node_update_fct)
-              {
-                aux += d_U_dX(p, q, 0) * (psif[q] + r * dpsifdx(q, 0));
-                aux += d_U_dX(p, q, 1) * r * dpsifdx(q, 1);
-              }
-
-              // Multiply through by Jacobian, test fct and integration weight
-              dresidual_dnodal_coordinates(local_eqn, p, q) +=
-                aux * testp_ * J * w;
-            }
-          }
-        }
-      } // End of loop over shape functions for continuity eqn
-
-    } // End of loop over integration points
-  }
-=======
               // Gradient of source function
               aux = -r * source_gradient[p] * psif[q];
               if (p == 0)
@@ -6078,175 +3527,7 @@
           }
         }
       }
->>>>>>> fb5f6804
-
-  //==============================================================
-  ///  Compute the residuals for the Navier--Stokes
-  ///  equations; flag=1(or 0): do (or don't) compute the
-  ///  Jacobian as well.
-  //==============================================================
-  void GeneralisedNewtonianAxisymmetricNavierStokesEquations::
-    fill_in_generic_dresidual_contribution_axi_nst(
-      double* const& parameter_pt,
-      Vector<double>& dres_dparam,
-      DenseMatrix<double>& djac_dparam,
-      DenseMatrix<double>& dmass_matrix_dparam,
-      unsigned flag)
-  {
-    // Die if the parameter is not the Reynolds number
-    if (parameter_pt != this->re_pt())
-    {
-      std::ostringstream error_stream;
-      error_stream
-        << "Cannot compute analytic jacobian for parameter addressed by "
-        << parameter_pt << "\n";
-      error_stream << "Can only compute derivatives wrt Re (" << Re_pt << ")\n";
-      throw OomphLibError(
-        error_stream.str(), OOMPH_CURRENT_FUNCTION, OOMPH_EXCEPTION_LOCATION);
-    }
-
-<<<<<<< HEAD
-    // Which parameters are we differentiating with respect to
-    bool diff_re = false;
-    bool diff_re_st = false;
-    bool diff_re_inv_fr = false;
-    bool diff_re_inv_ro = false;
-
-    // Set the boolean flags according to the parameter pointer
-    if (parameter_pt == this->re_pt())
-    {
-      diff_re = true;
-    }
-    if (parameter_pt == this->re_st_pt())
-    {
-      diff_re_st = true;
-    }
-    if (parameter_pt == this->re_invfr_pt())
-    {
-      diff_re_inv_fr = true;
-    }
-    if (parameter_pt == this->re_invro_pt())
-    {
-      diff_re_inv_ro = true;
-    }
-
-    // Find out how many nodes there are
-    unsigned n_node = nnode();
-
-    // Find out how many pressure dofs there are
-    unsigned n_pres = npres_axi_nst();
-
-    // Get the nodal indices at which the velocity is stored
-    unsigned u_nodal_index[3];
-    for (unsigned i = 0; i < 3; ++i)
-    {
-      u_nodal_index[i] = u_index_axi_nst(i);
-    }
-
-    // Set up memory for the shape and test functions
-    // Note that there are only two dimensions, r and z in this problem
-    Shape psif(n_node), testf(n_node);
-    DShape dpsifdx(n_node, 2), dtestfdx(n_node, 2);
-
-    // Set up memory for pressure shape and test functions
-    Shape psip(n_pres), testp(n_pres);
-
-    // Number of integration points
-    unsigned Nintpt = integral_pt()->nweight();
-
-    // Set the Vector to hold local coordinates (two dimensions)
-    Vector<double> s(2);
-
-    // Get Physical Variables from Element
-    // Reynolds number must be multiplied by the density ratio
-    // double scaled_re = re()*density_ratio();
-    // double scaled_re_st = re_st()*density_ratio();
-    // double scaled_re_inv_fr = re_invfr()*density_ratio();
-    // double scaled_re_inv_ro = re_invro()*density_ratio();
-    double dens_ratio = this->density_ratio();
-    // double visc_ratio = viscosity_ratio();
-    Vector<double> G = g();
-
-    // Integers used to store the local equation and unknown numbers
-    int local_eqn = 0, local_unknown = 0;
-
-    // Loop over the integration points
-    for (unsigned ipt = 0; ipt < Nintpt; ipt++)
-    {
-      // Assign values of s
-      for (unsigned i = 0; i < 2; i++) s[i] = integral_pt()->knot(ipt, i);
-      // Get the integral weight
-      double w = integral_pt()->weight(ipt);
-
-      // Call the derivatives of the shape and test functions
-      double J = dshape_and_dtest_eulerian_at_knot_axi_nst(
-        ipt, psif, dpsifdx, testf, dtestfdx);
-
-      // Call the pressure shape and test functions
-      pshape_axi_nst(s, psip, testp);
-
-      // Premultiply the weights and the Jacobian
-      double W = w * J;
-
-      // Allocate storage for the position and the derivative of the
-      // mesh positions wrt time
-      Vector<double> interpolated_x(2, 0.0);
-      Vector<double> mesh_velocity(2, 0.0);
-      // Allocate storage for the pressure, velocity components and their
-      // time and spatial derivatives
-      double interpolated_p = 0.0;
-      Vector<double> interpolated_u(3, 0.0);
-      Vector<double> dudt(3, 0.0);
-      DenseMatrix<double> interpolated_dudx(3, 2, 0.0);
-
-      // Calculate pressure at integration point
-      for (unsigned l = 0; l < n_pres; l++)
-      {
-        interpolated_p += p_axi_nst(l) * psip[l];
-      }
-
-      // Calculate velocities and derivatives at integration point
-
-      // Loop over nodes
-      for (unsigned l = 0; l < n_node; l++)
-      {
-        // Cache the shape function
-        const double psif_ = psif(l);
-        // Loop over the two coordinate directions
-        for (unsigned i = 0; i < 2; i++)
-        {
-          interpolated_x[i] += this->raw_nodal_position(l, i) * psif_;
-        }
-        // mesh_velocity[i]  += dnodal_position_dt(l,i)*psif[l];
-
-        // Loop over the three velocity directions
-        for (unsigned i = 0; i < 3; i++)
-        {
-          // Get the u_value
-          const double u_value = this->raw_nodal_value(l, u_nodal_index[i]);
-          interpolated_u[i] += u_value * psif_;
-          dudt[i] += du_dt_axi_nst(l, i) * psif_;
-          // Loop over derivative directions
-          for (unsigned j = 0; j < 2; j++)
-          {
-            interpolated_dudx(i, j) += u_value * dpsifdx(l, j);
-          }
-        }
-      }
-
-      // Get the mesh velocity if ALE is enabled
-      if (!ALE_is_disabled)
-      {
-        // Loop over nodes
-        for (unsigned l = 0; l < n_node; l++)
-        {
-          // Loop over the two coordinate directions
-          for (unsigned i = 0; i < 2; i++)
-          {
-            mesh_velocity[i] += this->raw_dnodal_position_dt(l, i) * psif(l);
-          }
-        }
-      }
+
 
       // Get the user-defined body force terms
       // Vector<double> body_force(3);
@@ -6261,6 +3542,7 @@
 
       // r is the first position component
       double r = interpolated_x[0];
+
 
       // MOMENTUM EQUATIONS
       //------------------
@@ -6299,60 +3581,6 @@
           // (interpolated_dudx(0,1) + Gamma[0]*interpolated_dudx(1,0))*
           // dtestfdx(l,1)*W;
 
-=======
-      // Get the user-defined body force terms
-      // Vector<double> body_force(3);
-      // get_body_force(time(),ipt,interpolated_x,body_force);
-
-      // Get the user-defined source function
-      // double source = get_source_fct(time(),ipt,interpolated_x);
-
-      // Get the user-defined viscosity function
-      double visc_ratio;
-      get_viscosity_ratio_axisym_nst(ipt, s, interpolated_x, visc_ratio);
-
-      // r is the first position component
-      double r = interpolated_x[0];
-
-
-      // MOMENTUM EQUATIONS
-      //------------------
-
-      // Loop over the test functions
-      for (unsigned l = 0; l < n_node; l++)
-      {
-        // FIRST (RADIAL) MOMENTUM EQUATION
-        local_eqn = nodal_local_eqn(l, u_nodal_index[0]);
-        // If it's not a boundary condition
-        if (local_eqn >= 0)
-        {
-          // No user-defined body force terms
-          // dres_dparam[local_eqn] +=
-          // r*body_force[0]*testf[l]*W;
-
-          // Add the gravitational body force term if the reynolds number
-          // is equal to re_inv_fr
-          if (diff_re_inv_fr)
-          {
-            dres_dparam[local_eqn] += r * dens_ratio * testf[l] * G[0] * W;
-          }
-
-          // No pressure gradient term
-          // residuals[local_eqn]  +=
-          // interpolated_p*(testf[l] + r*dtestfdx(l,0))*W;
-
-          // No in the stress tensor terms
-          // The viscosity ratio needs to go in here to ensure
-          // continuity of normal stress is satisfied even in flows
-          // with zero pressure gradient!
-          // residuals[local_eqn] -= visc_ratio*
-          // r*(1.0+Gamma[0])*interpolated_dudx(0,0)*dtestfdx(l,0)*W;
-
-          // residuals[local_eqn] -= visc_ratio*r*
-          // (interpolated_dudx(0,1) + Gamma[0]*interpolated_dudx(1,0))*
-          // dtestfdx(l,1)*W;
-
->>>>>>> fb5f6804
           // residuals[local_eqn] -=
           // visc_ratio*(1.0 + Gamma[0])*interpolated_u[0]*testf[l]*W/r;
 
@@ -6615,10 +3843,7 @@
                   }
                 }
 
-<<<<<<< HEAD
-=======
-
->>>>>>> fb5f6804
+
                 // Add in the stress tensor terms
                 // The viscosity ratio needs to go in here to ensure
                 // continuity of normal stress is satisfied even in flows
@@ -6704,7 +3929,7 @@
           // residuals[local_eqn] -= visc_ratio*
           // ((interpolated_u[2]/r) -
           // Gamma[0]*interpolated_dudx(2,0))*testf[l]*W;
-<<<<<<< HEAD
+
 
           // Add in the inertial terms
           // du/dt term
@@ -6724,28 +3949,6 @@
               testf[l] * W;
           }
 
-=======
-
-
-          // Add in the inertial terms
-          // du/dt term
-          if (diff_re_st)
-          {
-            dres_dparam[local_eqn] -= dens_ratio * r * dudt[2] * testf[l] * W;
-          }
-
-          // Convective terms
-          if (diff_re)
-          {
-            dres_dparam[local_eqn] -=
-              dens_ratio *
-              (r * interpolated_u[0] * interpolated_dudx(2, 0) +
-               interpolated_u[0] * interpolated_u[2] +
-               r * interpolated_u[1] * interpolated_dudx(2, 1)) *
-              testf[l] * W;
-          }
-
->>>>>>> fb5f6804
           // Mesh velocity terms
           if (!ALE_is_disabled)
           {
@@ -6881,10 +4084,7 @@
 
       } // End of loop over shape functions
 
-<<<<<<< HEAD
-=======
-
->>>>>>> fb5f6804
+
       // CONTINUITY EQUATION NO PARAMETERS
       //-------------------
     }
@@ -7000,15 +4200,10 @@
       // r is the first position component
       double r = interpolated_x[0];
 
+
       // MOMENTUM EQUATIONS
       //------------------
 
-<<<<<<< HEAD
-=======
-      // MOMENTUM EQUATIONS
-      //------------------
-
->>>>>>> fb5f6804
       // Loop over the test functions
       for (unsigned l = 0; l < n_node; l++)
       {
@@ -7054,10 +4249,7 @@
               jac_y(local_eqn, local_freedom) += temp;
             } // End of derivative wrt radial coordinate
 
-<<<<<<< HEAD
-=======
-
->>>>>>> fb5f6804
+
             // Derivative of jacobian terms with respect to axial velocity
             local_freedom = nodal_local_eqn(l3, u_nodal_index[1]);
             if (local_freedom >= 0)
@@ -7105,10 +4297,7 @@
           } // End of loop over freedoms
         } // End of RADIAL MOMENTUM EQUATION
 
-<<<<<<< HEAD
-=======
-
->>>>>>> fb5f6804
+
         // SECOND (AXIAL) MOMENTUM EQUATION
         local_eqn = nodal_local_eqn(l, u_nodal_index[1]);
         // If it's not a boundary condition
@@ -7140,10 +4329,7 @@
               // There are no azimithal terms in the axial momentum equation
             } // End of loop over velocity shape functions
 
-<<<<<<< HEAD
-=======
-
->>>>>>> fb5f6804
+
             // Derivative of jacobian terms with respect to axial velocity
             local_freedom = nodal_local_eqn(l3, u_nodal_index[1]);
             if (local_freedom >= 0)
@@ -7236,20 +4422,14 @@
               jac_y(local_eqn, local_freedom) += temp;
             }
 
-<<<<<<< HEAD
-=======
-
->>>>>>> fb5f6804
+
             // Derivative of jacobian terms with respect to azimuthal velocity
             local_freedom = nodal_local_eqn(l3, u_nodal_index[2]);
             if (local_freedom >= 0)
             {
               double temp = 0.0;
 
-<<<<<<< HEAD
-=======
-
->>>>>>> fb5f6804
+
               // Loop over the velocity shape functions again
               for (unsigned l2 = 0; l2 < n_node; l2++)
               {
@@ -7302,10 +4482,7 @@
     }
   }
 
-<<<<<<< HEAD
-=======
-
->>>>>>> fb5f6804
+
   //////////////////////////////////////////////////////////////////////
   //////////////////////////////////////////////////////////////////////
   //////////////////////////////////////////////////////////////////////
@@ -7382,6 +4559,7 @@
     }
   }
 
+
   /// GeneralisedNewtonianAxisymmetric Crouzeix-Raviart elements
   // Set the data for the number of Variables at each node
   const unsigned
@@ -7397,7 +4575,6 @@
     return Initial_Nvalue[n];
   }
 
-<<<<<<< HEAD
   //========================================================================
   /// Compute traction at local coordinate s for outer unit normal N
   //========================================================================
@@ -7413,6 +4590,7 @@
   ///////////////////////////////////////////////////////////////////////////
   ///////////////////////////////////////////////////////////////////////////
   ///////////////////////////////////////////////////////////////////////////
+
 
   //============================================================================
   /// Create a list of pairs for all unknowns in this element,
@@ -7432,64 +4610,11 @@
     // temporary pair (used to store dof lookup prior to being added to list)
     std::pair<unsigned, unsigned> dof_lookup;
 
-=======
-  /// GeneralisedNewtonianAxisymmetric Crouzeix-Raviart elements
-  // Set the data for the number of Variables at each node
-  const unsigned
-    GeneralisedNewtonianAxisymmetricQCrouzeixRaviartElement::Initial_Nvalue[9] =
-      {3, 3, 3, 3, 3, 3, 3, 3, 3};
-
-  //========================================================================
-  /// Number of values (pinned or dofs) required at node n.
-  //========================================================================
-  unsigned GeneralisedNewtonianAxisymmetricQCrouzeixRaviartElement::
-    required_nvalue(const unsigned& n) const
-  {
-    return Initial_Nvalue[n];
-  }
-
-  //========================================================================
-  /// Compute traction at local coordinate s for outer unit normal N
-  //========================================================================
-  void GeneralisedNewtonianAxisymmetricQCrouzeixRaviartElement::get_traction(
-    const Vector<double>& s,
-    const Vector<double>& N,
-    Vector<double>& traction) const
-  {
-    GeneralisedNewtonianAxisymmetricNavierStokesEquations::traction(
-      s, N, traction);
-  }
-
-  ///////////////////////////////////////////////////////////////////////////
-  ///////////////////////////////////////////////////////////////////////////
-  ///////////////////////////////////////////////////////////////////////////
-
-
-  //============================================================================
-  /// Create a list of pairs for all unknowns in this element,
-  /// so the first entry in each pair contains the global equation
-  /// number of the unknown, while the second one contains the number
-  /// of the "DOF type" that this unknown is associated with.
-  /// (Function can obviously only be called if the equation numbering
-  /// scheme has been set up.)
-  //============================================================================
-  void GeneralisedNewtonianAxisymmetricQTaylorHoodElement::
-    get_dof_numbers_for_unknowns(
-      std::list<std::pair<unsigned long, unsigned>>& dof_lookup_list) const
-  {
-    // number of nodes
-    unsigned n_node = this->nnode();
-
-    // temporary pair (used to store dof lookup prior to being added to list)
-    std::pair<unsigned, unsigned> dof_lookup;
-
->>>>>>> fb5f6804
     // loop over the nodes
     for (unsigned n = 0; n < n_node; n++)
     {
       // find the number of values at this node
       unsigned nv = this->node_pt(n)->nvalue();
-<<<<<<< HEAD
 
       // loop over these values
       for (unsigned v = 0; v < nv; v++)
@@ -7516,6 +4641,7 @@
     }
   }
 
+
   // GeneralisedNewtonianAxisymmetric Taylor--Hood
   // Set the data for the number of Variables at each node
   const unsigned
@@ -7525,6 +4651,7 @@
   // Set the data for the pressure conversion array
   const unsigned GeneralisedNewtonianAxisymmetricQTaylorHoodElement::Pconv[4] =
     {0, 2, 6, 8};
+
 
   //========================================================================
   /// Compute traction at local coordinate s for outer unit normal N
@@ -7538,56 +4665,4 @@
       s, N, traction);
   }
 
-=======
-
-      // loop over these values
-      for (unsigned v = 0; v < nv; v++)
-      {
-        // determine local eqn number
-        int local_eqn_number = this->nodal_local_eqn(n, v);
-
-        // ignore pinned values - far away degrees of freedom resulting
-        // from hanging nodes can be ignored since these are be dealt
-        // with by the element containing their master nodes
-        if (local_eqn_number >= 0)
-        {
-          // store dof lookup in temporary pair: Global equation number
-          // is the first entry in pair
-          dof_lookup.first = this->eqn_number(local_eqn_number);
-
-          // set dof numbers: Dof number is the second entry in pair
-          dof_lookup.second = v;
-
-          // add to list
-          dof_lookup_list.push_front(dof_lookup);
-        }
-      }
-    }
-  }
-
-
-  // GeneralisedNewtonianAxisymmetric Taylor--Hood
-  // Set the data for the number of Variables at each node
-  const unsigned
-    GeneralisedNewtonianAxisymmetricQTaylorHoodElement::Initial_Nvalue[9] = {
-      4, 3, 4, 3, 3, 3, 4, 3, 4};
-
-  // Set the data for the pressure conversion array
-  const unsigned GeneralisedNewtonianAxisymmetricQTaylorHoodElement::Pconv[4] =
-    {0, 2, 6, 8};
-
-
-  //========================================================================
-  /// Compute traction at local coordinate s for outer unit normal N
-  //========================================================================
-  void GeneralisedNewtonianAxisymmetricQTaylorHoodElement::get_traction(
-    const Vector<double>& s,
-    const Vector<double>& N,
-    Vector<double>& traction) const
-  {
-    GeneralisedNewtonianAxisymmetricNavierStokesEquations::traction(
-      s, N, traction);
-  }
-
->>>>>>> fb5f6804
 } // namespace oomph