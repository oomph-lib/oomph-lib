// LIC// ====================================================================
// LIC// This file forms part of oomph-lib, the object-oriented,
// LIC// multi-physics finite-element library, available
// LIC// at http://www.oomph-lib.org.
// LIC//
// LIC// Copyright (C) 2006-2021 Matthias Heil and Andrew Hazel
// LIC//
// LIC// This library is free software; you can redistribute it and/or
// LIC// modify it under the terms of the GNU Lesser General Public
// LIC// License as published by the Free Software Foundation; either
// LIC// version 2.1 of the License, or (at your option) any later version.
// LIC//
// LIC// This library is distributed in the hope that it will be useful,
// LIC// but WITHOUT ANY WARRANTY; without even the implied warranty of
// LIC// MERCHANTABILITY or FITNESS FOR A PARTICULAR PURPOSE.  See the GNU
// LIC// Lesser General Public License for more details.
// LIC//
// LIC// You should have received a copy of the GNU Lesser General Public
// LIC// License along with this library; if not, write to the Free Software
// LIC// Foundation, Inc., 51 Franklin Street, Fifth Floor, Boston, MA
// LIC// 02110-1301  USA.
// LIC//
// LIC// The authors may be contacted at oomph-lib@maths.man.ac.uk.
// LIC//
// LIC//====================================================================
#include "generalised_newtonian_refineable_axisym_navier_stokes_elements.h"

namespace oomph
{
  //========================================================================
  /// Add element's contribution to the elemental
  /// residual vector and/or Jacobian matrix.
  /// flag=1: compute both
  /// flag=0: compute only residual vector
  //=======================================================================
  void RefineableGeneralisedNewtonianAxisymmetricNavierStokesEquations::
    fill_in_generic_residual_contribution_axi_nst(
      Vector<double>& residuals,
      DenseMatrix<double>& jacobian,
      DenseMatrix<double>& mass_matrix,
      unsigned flag)
  {
    // The dimension is actually two
    unsigned DIM = 2;

    // Find out how many nodes there are
    unsigned n_node = nnode();

    // Get continuous time from timestepper of first node
    double time = node_pt(0)->time_stepper_pt()->time_pt()->time();

    // Find out how many pressure dofs there are
    unsigned n_pres = npres_axi_nst();

    // Get the local indices of the nodal coordinates
    unsigned u_nodal_index[3];
    for (unsigned i = 0; i < 3; ++i)
    {
      u_nodal_index[i] = u_index_axi_nst(i);
    }

    // Which nodal value represents the pressure? (Negative if pressure
    // is not based on nodal interpolation).
    int p_index = this->p_nodal_index_axi_nst();

    // Local array of booleans that are true if the l-th pressure value is
    // hanging (avoid repeated virtual function calls)
    bool pressure_dof_is_hanging[n_pres];
    // If the pressure is stored at a node
    if (p_index >= 0)
    {
      // Read out whether the pressure is hanging
      for (unsigned l = 0; l < n_pres; ++l)
      {
        pressure_dof_is_hanging[l] = pressure_node_pt(l)->is_hanging(p_index);
      }
    }
    // Otherwise the pressure is not stored at a node and so cannot hang
    else
    {
      for (unsigned l = 0; l < n_pres; ++l)
      {
        pressure_dof_is_hanging[l] = false;
      }
    }

<<<<<<< HEAD
=======

>>>>>>> fb5f6804
    // Set up memory for the shape and test functions
    Shape psif(n_node), testf(n_node);
    DShape dpsifdx(n_node, DIM), dtestfdx(n_node, DIM);

<<<<<<< HEAD
=======

>>>>>>> fb5f6804
    // Set up memory for pressure shape and test functions
    Shape psip(n_pres), testp(n_pres);

    // Set the value of Nintpt
    unsigned Nintpt = integral_pt()->nweight();

    // Set the Vector to hold local coordinates
    Vector<double> s(DIM);

    // Get Physical Variables from Element
    // Reynolds number must be multiplied by the density ratio
    double scaled_re = re() * density_ratio();
    double scaled_re_st = re_st() * density_ratio();
    double scaled_re_inv_fr = re_invfr() * density_ratio();
    double scaled_re_inv_ro = re_invro() * density_ratio();
    double visc_ratio = viscosity_ratio(); // hierher -- rewrite and
                                           // make consistent with
                                           // non-refineable version
    Vector<double> G = g();

    // Integers to store the local equation and unknown numbers
    int local_eqn = 0, local_unknown = 0;

    // Local storage for pointers to hang info objects
    HangInfo *hang_info_pt = 0, *hang_info2_pt = 0;

    // Loop over the integration points
    for (unsigned ipt = 0; ipt < Nintpt; ipt++)
    {
      // Assign values of s
      for (unsigned i = 0; i < DIM; i++)
      {
        s[i] = integral_pt()->knot(ipt, i);
      }

      // Get the integral weight
      double w = integral_pt()->weight(ipt);

      // Call the derivatives of the shape and test functions
      double J = dshape_and_dtest_eulerian_at_knot_axi_nst(
        ipt, psif, dpsifdx, testf, dtestfdx);

      // Call the pressure shape and test functions
      pshape_axi_nst(s, psip, testp);

      // Premultiply the weights and the Jacobian
      double W = w * J;

      // Calculate local values of the pressure and velocity components
      //--------------------------------------------------------------
      double interpolated_p = 0.0;
      Vector<double> interpolated_u(DIM + 1, 0.0);
      Vector<double> interpolated_x(DIM, 0.0);
      Vector<double> mesh_veloc(DIM, 0.0);
      Vector<double> dudt(DIM + 1, 0.0);
      DenseMatrix<double> interpolated_dudx(DIM + 1, DIM, 0.0);

      // Calculate pressure
      for (unsigned l = 0; l < n_pres; l++)
      {
        interpolated_p += p_axi_nst(l) * psip[l];
      }

<<<<<<< HEAD
=======

>>>>>>> fb5f6804
      // Calculate velocities and derivatives

      // Loop over nodes
      for (unsigned l = 0; l < n_node; l++)
      {
        // Cache the shape function
        const double psif_ = psif(l);
        // Loop over directions
        for (unsigned i = 0; i < DIM; i++)
        {
          interpolated_x[i] += nodal_position(l, i) * psif_;
          // mesh_veloc[i] +=dnodal_position_dt(l,i)*psif(l);
        }

        for (unsigned i = 0; i < DIM + 1; i++)
        {
          const double u_value = nodal_value(l, u_nodal_index[i]);
          interpolated_u[i] += u_value * psif_;
          dudt[i] += du_dt_axi_nst(l, i) * psif_;
          // Loop over derivative directions for gradients
          for (unsigned j = 0; j < DIM; j++)
          {
            interpolated_dudx(i, j) += u_value * dpsifdx(l, j);
          }
        }
      }

      // Get the mesh velocity if ALE is enabled
      if (!ALE_is_disabled)
      {
        // Loop over nodes
        for (unsigned l = 0; l < n_node; l++)
        {
          // Loop over the two coordinate directions
          for (unsigned i = 0; i < 2; i++)
          {
            mesh_veloc[i] += this->dnodal_position_dt(l, i) * psif(l);
          }
        }
      }

      // The strainrate used to compute the second invariant
      DenseMatrix<double> strainrate_to_compute_second_invariant(3, 3, 0.0);

      // the strainrate used to calculate the second invariant
      // can be either the current one or the one extrapolated from
      // previous velocity values
      if (!Use_extrapolated_strainrate_to_compute_second_invariant)
      {
        strain_rate(s, strainrate_to_compute_second_invariant);
      }
      else
      {
        extrapolated_strain_rate(ipt, strainrate_to_compute_second_invariant);
      }

      // Calculate the second invariant
      double second_invariant = SecondInvariantHelper::second_invariant(
        strainrate_to_compute_second_invariant);

      // Get the viscosity according to the constitutive equation
      double viscosity = Constitutive_eqn_pt->viscosity(second_invariant);

      // Get the user-defined body force terms
      Vector<double> body_force(DIM + 1);
      get_body_force_axi_nst(time, ipt, s, interpolated_x, body_force);
<<<<<<< HEAD

      // Get the user-defined source function
      double source = get_source_fct(time, ipt, interpolated_x);

      // r is the first postition component
      double r = interpolated_x[0];

=======

      // Get the user-defined source function
      double source = get_source_fct(time, ipt, interpolated_x);

      // r is the first postition component
      double r = interpolated_x[0];

>>>>>>> fb5f6804
      // obacht set up vectors of the viscosity differentiated w.r.t.
      // the velocity components (radial, axial, azimuthal)
      Vector<double> dviscosity_dUr(n_node, 0.0);
      Vector<double> dviscosity_dUz(n_node, 0.0);
      Vector<double> dviscosity_dUphi(n_node, 0.0);

      if (!Use_extrapolated_strainrate_to_compute_second_invariant)
      {
        // Calculate the derivate of the viscosity w.r.t. the second invariant
        double dviscosity_dsecond_invariant =
          Constitutive_eqn_pt->dviscosity_dinvariant(second_invariant);

        // calculate a reference strainrate
        DenseMatrix<double> strainrate_ref(3, 3, 0.0);
        strain_rate(s, strainrate_ref);

        // pre-compute the derivative of the second invariant w.r.t. the
        // entries in the rate of strain tensor
        DenseMatrix<double> dinvariant_dstrainrate(3, 3, 0.0);

        // d I_2 / d epsilon_{r,r}
        dinvariant_dstrainrate(0, 0) =
          strainrate_ref(1, 1) + strainrate_ref(2, 2);
        // d I_2 / d epsilon_{z,z}
        dinvariant_dstrainrate(1, 1) =
          strainrate_ref(0, 0) + strainrate_ref(2, 2);
        // d I_2 / d epsilon_{phi,phi}
        dinvariant_dstrainrate(2, 2) =
          strainrate_ref(0, 0) + strainrate_ref(1, 1);
        // d I_2 / d epsilon_{r,z}
        dinvariant_dstrainrate(0, 1) = -strainrate_ref(1, 0);
        // d I_2 / d epsilon_{z,r}
        dinvariant_dstrainrate(1, 0) = -strainrate_ref(0, 1);
        // d I_2 / d epsilon_{r,phi}
        dinvariant_dstrainrate(0, 2) = -strainrate_ref(2, 0);
        // d I_2 / d epsilon_{phi,r}
        dinvariant_dstrainrate(2, 0) = -strainrate_ref(0, 2);
        // d I_2 / d epsilon_{phi,z}
        dinvariant_dstrainrate(2, 1) = -strainrate_ref(1, 2);
        // d I_2 / d epsilon_{z,phi}
        dinvariant_dstrainrate(1, 2) = -strainrate_ref(2, 1);

        // loop over the nodes
        for (unsigned l = 0; l < n_node; l++)
        {
          // Get pointer to l-th local node
          // Node* nod_pt = node_pt(l);

          // loop over the three velocity components
          for (unsigned i = 0; i < 3; i++)
          {
            // initialise the derivative of the second invariant w.r.t. the
            // unknown velocity U_{i,l}
            double dinvariant_dunknown = 0.0;

            // loop over the entries of the rate of strain tensor
            for (unsigned m = 0; m < 3; m++)
            {
              for (unsigned n = 0; n < 3; n++)
              {
                // initialise the derivative of the strainrate w.r.t. the
                // unknown velocity U_{i,l}
                double dstrainrate_dunknown = 0.0;

                // switch based on first index
                switch (m)
                {
                    // epsilon_{r ...}
                  case 0:

                    // switch for second index
                    switch (n)
                    {
                        // epsilon_{r r}
                      case 0:
                        if (i == 0)
                        {
                          dstrainrate_dunknown = dpsifdx(l, 0);
                        }
                        break;

                        // epsilon_{r z}
                      case 1:
                        if (i == 0)
                        {
                          dstrainrate_dunknown = 0.5 * dpsifdx(l, 1);
                        }
                        else if (i == 1)
                        {
                          dstrainrate_dunknown = 0.5 * dpsifdx(l, 0);
                        }
                        break;

                        // epsilon_{r phi}
                      case 2:
                        if (i == 2)
                        {
                          dstrainrate_dunknown =
                            0.5 * dpsifdx(l, 0) - 0.5 / r * psif[l];
                        }
                        break;

                      default:
                        std::ostringstream error_stream;
                        error_stream << "Should never get here...";
                        throw OomphLibError(error_stream.str(),
                                            OOMPH_CURRENT_FUNCTION,
                                            OOMPH_EXCEPTION_LOCATION);
                    }

                    break;

                    // epsilon_{z ...}
                  case 1:

                    // switch for second index
                    switch (n)
                    {
                        // epsilon_{z r}
                      case 0:
                        if (i == 0)
<<<<<<< HEAD
                        {
                          dstrainrate_dunknown = 0.5 * dpsifdx(l, 1);
                        }
                        else if (i == 1)
                        {
=======
                        {
                          dstrainrate_dunknown = 0.5 * dpsifdx(l, 1);
                        }
                        else if (i == 1)
                        {
>>>>>>> fb5f6804
                          dstrainrate_dunknown = 0.5 * dpsifdx(l, 0);
                        }
                        break;

                        // epsilon_{z z}
                      case 1:
                        if (i == 1)
                        {
                          dstrainrate_dunknown = dpsifdx(l, 1);
                        }
                        else
                        {
                          // dstrainrate_dunknown=0.0;
                        }
                        break;

                        // epsilon_{z phi}
                      case 2:
                        if (i == 2)
                        {
                          dstrainrate_dunknown = 0.5 * dpsifdx(l, 1);
                        }
                        break;

                      default:
                        std::ostringstream error_stream;
                        error_stream << "Should never get here...";
                        throw OomphLibError(error_stream.str(),
                                            OOMPH_CURRENT_FUNCTION,
                                            OOMPH_EXCEPTION_LOCATION);
                    }

                    break;

                    // epsilon_{phi ...}
                  case 2:

                    // switch for second index
                    switch (n)
                    {
                        // epsilon_{phi r}
                      case 0:
                        if (i == 2)
                        {
                          dstrainrate_dunknown =
                            0.5 * dpsifdx(l, 0) - 0.5 / r * psif[l];
                        }
                        break;

                        // epsilon_{phi z}
                      case 1:
                        if (i == 2)
                        {
                          dstrainrate_dunknown = 0.5 * dpsifdx(l, 1);
                        }
                        break;

                        // epsilon_{phi phi}
                      case 2:
                        if (i == 0)
                        {
                          dstrainrate_dunknown = 1.0 / r * psif[l];
                        }
                        break;

                      default:
                        std::ostringstream error_stream;
                        error_stream << "Should never get here...";
                        throw OomphLibError(error_stream.str(),
                                            OOMPH_CURRENT_FUNCTION,
                                            OOMPH_EXCEPTION_LOCATION);
                    }

                    break;

                  default:
                    std::ostringstream error_stream;
                    error_stream << "Should never get here...";
                    throw OomphLibError(error_stream.str(),
                                        OOMPH_CURRENT_FUNCTION,
                                        OOMPH_EXCEPTION_LOCATION);
                }

                dinvariant_dunknown +=
                  dinvariant_dstrainrate(m, n) * dstrainrate_dunknown;
              }
            }

            switch (i)
            {
              case 0:
                dviscosity_dUr[l] =
                  dviscosity_dsecond_invariant * dinvariant_dunknown;
                break;

              case 1:
                dviscosity_dUz[l] =
                  dviscosity_dsecond_invariant * dinvariant_dunknown;
                break;

              case 2:
                dviscosity_dUphi[l] =
                  dviscosity_dsecond_invariant * dinvariant_dunknown;
                break;

              default:
                std::ostringstream error_stream;
                error_stream << "Should never get here...";
                throw OomphLibError(error_stream.str(),
                                    OOMPH_CURRENT_FUNCTION,
                                    OOMPH_EXCEPTION_LOCATION);
            }
          }
        }
      }

<<<<<<< HEAD
=======

>>>>>>> fb5f6804
      // MOMENTUM EQUATIONS
      //==================
      // Number of master nodes and storage for the weight of the shape function
      unsigned n_master = 1;
      double hang_weight = 1.0;

      // Loop over the nodes for the test functions/equations
      //----------------------------------------------------
      for (unsigned l = 0; l < n_node; l++)
      {
        // Local boolean that indicates the hanging status of the node
        bool is_node_hanging = node_pt(l)->is_hanging();

        // If the node is hanging
        if (is_node_hanging)
        {
          // Get the hanging pointer
          hang_info_pt = node_pt(l)->hanging_pt();
          // Read out number of master nodes from hanging data
          n_master = hang_info_pt->nmaster();
        }
        // Otherwise the node is its own master
        else
<<<<<<< HEAD
        {
          n_master = 1;
        }

        // Loop over the master nodes
        for (unsigned m = 0; m < n_master; m++)
        {
=======
        {
          n_master = 1;
        }

        // Loop over the master nodes
        for (unsigned m = 0; m < n_master; m++)
        {
>>>>>>> fb5f6804
          // Loop over velocity components for equations
          for (unsigned i = 0; i < DIM + 1; i++)
          {
            // Get the equation number
            // If the node is hanging
            if (is_node_hanging)
            {
              // Get the equation number from the master node
              local_eqn = this->local_hang_eqn(hang_info_pt->master_node_pt(m),
                                               u_nodal_index[i]);
              // Get the hang weight from the master node
              hang_weight = hang_info_pt->master_weight(m);
            }
            // If the node is not hanging
            else
            {
              // Local equation number
              local_eqn = this->nodal_local_eqn(l, u_nodal_index[i]);
              // Node contributes with full weight
              hang_weight = 1.0;
            }

            // If it's not a boundary condition...
            if (local_eqn >= 0)
            {
              // initialise for residual calculation
              double sum = 0.0;

              switch (i)
              {
                  // RADIAL MOMENTUM EQUATION
                case 0:
                  // Add the user-defined body force terms
                  sum += r * body_force[0] * testf[l] * W * hang_weight;

                  // Add the gravitational body force term
                  sum +=
                    r * scaled_re_inv_fr * testf[l] * G[0] * W * hang_weight;

                  // Add the pressure gradient term
                  sum += interpolated_p * (testf[l] + r * dtestfdx(l, 0)) * W *
                         hang_weight;

                  // Add in the stress tensor terms
                  // The viscosity ratio needs to go in here to ensure
                  // continuity of normal stress is satisfied even in flows
                  // with zero pressure gradient!
                  // stress term 1
                  sum -= visc_ratio * viscosity * r * (1.0 + Gamma[0]) *
                         interpolated_dudx(0, 0) * dtestfdx(l, 0) * W *
                         hang_weight;

                  // stress term 2
                  sum -= visc_ratio * viscosity * r *
                         (interpolated_dudx(0, 1) +
                          Gamma[0] * interpolated_dudx(1, 0)) *
                         dtestfdx(l, 1) * W * hang_weight;

                  // stress term 3
                  sum -= visc_ratio * viscosity * (1.0 + Gamma[0]) *
                         interpolated_u[0] * testf[l] * W * hang_weight / r;

                  // Add in the inertial terms
                  // du/dt term
                  sum -=
                    scaled_re_st * r * dudt[0] * testf[l] * W * hang_weight;

                  // Convective terms
                  sum -= scaled_re *
                         (r * interpolated_u[0] * interpolated_dudx(0, 0) -
                          interpolated_u[2] * interpolated_u[2] +
                          r * interpolated_u[1] * interpolated_dudx(0, 1)) *
                         testf[l] * W * hang_weight;

                  // Mesh velocity terms
                  if (!ALE_is_disabled)
                  {
                    for (unsigned k = 0; k < 2; k++)
                    {
                      sum += scaled_re_st * r * mesh_veloc[k] *
                             interpolated_dudx(0, k) * testf[l] * W *
                             hang_weight;
                    }
                  }
<<<<<<< HEAD

                  // Coriolis term
                  sum += 2.0 * r * scaled_re_inv_ro * interpolated_u[2] *
                         testf[l] * W * hang_weight;

                  break;

                  // AXIAL MOMENTUM EQUATION
                case 1:
                  // If it's not a boundary condition
                  // Add the user-defined body force terms
                  // Remember to multiply by the density ratio!
                  sum += r * body_force[1] * testf[l] * W * hang_weight;

                  // Add the gravitational body force term
                  sum +=
                    r * scaled_re_inv_fr * testf[l] * G[1] * W * hang_weight;

                  // Add the pressure gradient term
                  sum += r * interpolated_p * dtestfdx(l, 1) * W * hang_weight;

                  // Add in the stress tensor terms
                  // The viscosity ratio needs to go in here to ensure
                  // continuity of normal stress is satisfied even in flows
                  // with zero pressure gradient!
                  // stress term 1
                  sum -= visc_ratio * viscosity * r *
                         (interpolated_dudx(1, 0) +
                          Gamma[1] * interpolated_dudx(0, 1)) *
                         dtestfdx(l, 0) * W * hang_weight;

                  // stress term 2
                  sum -= visc_ratio * viscosity * r * (1.0 + Gamma[1]) *
                         interpolated_dudx(1, 1) * dtestfdx(l, 1) * W *
                         hang_weight;

                  // Add in the inertial terms
                  // du/dt term
                  sum -=
                    scaled_re_st * r * dudt[1] * testf[l] * W * hang_weight;

                  // Convective terms
                  sum -= scaled_re *
                         (r * interpolated_u[0] * interpolated_dudx(1, 0) +
                          r * interpolated_u[1] * interpolated_dudx(1, 1)) *
                         testf[l] * W * hang_weight;

                  // Mesh velocity terms
                  if (!ALE_is_disabled)
                  {
                    for (unsigned k = 0; k < 2; k++)
                    {
                      sum += scaled_re_st * r * mesh_veloc[k] *
                             interpolated_dudx(1, k) * testf[l] * W *
                             hang_weight;
                    }
                  }
                  break;

                  // AZIMUTHAL MOMENTUM EQUATION
                case 2:
                  // Add the user-defined body force terms
                  // Remember to multiply by the density ratio!
                  sum += r * body_force[2] * testf[l] * W * hang_weight;

                  // Add the gravitational body force term
                  sum +=
                    r * scaled_re_inv_fr * testf[l] * G[2] * W * hang_weight;

                  // There is NO pressure gradient term

                  // Add in the stress tensor terms
                  // The viscosity ratio needs to go in here to ensure
                  // continuity of normal stress is satisfied even in flows
                  // with zero pressure gradient!
                  // stress term 1
                  sum -= visc_ratio * viscosity *
                         (r * interpolated_dudx(2, 0) -
                          Gamma[0] * interpolated_u[2]) *
                         dtestfdx(l, 0) * W * hang_weight;

                  // stress term 2
                  sum -= visc_ratio * viscosity * r * interpolated_dudx(2, 1) *
                         dtestfdx(l, 1) * W * hang_weight;

                  // stress term 3
                  sum -= visc_ratio * viscosity *
                         ((interpolated_u[2] / r) -
                          Gamma[0] * interpolated_dudx(2, 0)) *
                         testf[l] * W * hang_weight;

                  // Add in the inertial terms
                  // du/dt term
                  sum -=
                    scaled_re_st * r * dudt[2] * testf[l] * W * hang_weight;

                  // Convective terms
                  sum -= scaled_re *
                         (r * interpolated_u[0] * interpolated_dudx(2, 0) +
                          interpolated_u[0] * interpolated_u[2] +
                          r * interpolated_u[1] * interpolated_dudx(2, 1)) *
                         testf[l] * W * hang_weight;

                  // Mesh velocity terms
                  if (!ALE_is_disabled)
                  {
                    for (unsigned k = 0; k < 2; k++)
                    {
                      sum += scaled_re_st * r * mesh_veloc[k] *
                             interpolated_dudx(2, k) * testf[l] * W *
                             hang_weight;
                    }
                  }

                  // Coriolis term
                  sum -= 2.0 * r * scaled_re_inv_ro * interpolated_u[0] *
                         testf[l] * W * hang_weight;

                  break;
              }

              // Add contribution
              residuals[local_eqn] += sum;

              // CALCULATE THE JACOBIAN
              if (flag)
              {
                // Number of master nodes and weights
                unsigned n_master2 = 1;
                double hang_weight2 = 1.0;
                // Loop over the velocity nodes for columns
                for (unsigned l2 = 0; l2 < n_node; l2++)
                {
                  // Local boolean for hanging status
                  bool is_node2_hanging = node_pt(l2)->is_hanging();

                  // If the node is hanging
                  if (is_node2_hanging)
                  {
                    hang_info2_pt = node_pt(l2)->hanging_pt();
                    // Read out number of master nodes from hanging data
                    n_master2 = hang_info2_pt->nmaster();
                  }
                  // Otherwise the node is its own master
                  else
                  {
                    n_master2 = 1;
                  }

                  // Loop over the master nodes
                  for (unsigned m2 = 0; m2 < n_master2; m2++)
                  {
                    // Loop over the velocity components
                    for (unsigned i2 = 0; i2 < DIM + 1; i2++)
                    {
                      // Get the number of the unknown
                      // If the node is hanging
                      if (is_node2_hanging)
                      {
                        // Get the equation number from the master node
                        local_unknown = this->local_hang_eqn(
                          hang_info2_pt->master_node_pt(m2), u_nodal_index[i2]);
                        hang_weight2 = hang_info2_pt->master_weight(m2);
                      }
                      else
                      {
                        local_unknown =
                          this->nodal_local_eqn(l2, u_nodal_index[i2]);
                        hang_weight2 = 1.0;
                      }

=======

                  // Coriolis term
                  sum += 2.0 * r * scaled_re_inv_ro * interpolated_u[2] *
                         testf[l] * W * hang_weight;

                  break;

                  // AXIAL MOMENTUM EQUATION
                case 1:
                  // If it's not a boundary condition
                  // Add the user-defined body force terms
                  // Remember to multiply by the density ratio!
                  sum += r * body_force[1] * testf[l] * W * hang_weight;

                  // Add the gravitational body force term
                  sum +=
                    r * scaled_re_inv_fr * testf[l] * G[1] * W * hang_weight;

                  // Add the pressure gradient term
                  sum += r * interpolated_p * dtestfdx(l, 1) * W * hang_weight;

                  // Add in the stress tensor terms
                  // The viscosity ratio needs to go in here to ensure
                  // continuity of normal stress is satisfied even in flows
                  // with zero pressure gradient!
                  // stress term 1
                  sum -= visc_ratio * viscosity * r *
                         (interpolated_dudx(1, 0) +
                          Gamma[1] * interpolated_dudx(0, 1)) *
                         dtestfdx(l, 0) * W * hang_weight;

                  // stress term 2
                  sum -= visc_ratio * viscosity * r * (1.0 + Gamma[1]) *
                         interpolated_dudx(1, 1) * dtestfdx(l, 1) * W *
                         hang_weight;

                  // Add in the inertial terms
                  // du/dt term
                  sum -=
                    scaled_re_st * r * dudt[1] * testf[l] * W * hang_weight;

                  // Convective terms
                  sum -= scaled_re *
                         (r * interpolated_u[0] * interpolated_dudx(1, 0) +
                          r * interpolated_u[1] * interpolated_dudx(1, 1)) *
                         testf[l] * W * hang_weight;

                  // Mesh velocity terms
                  if (!ALE_is_disabled)
                  {
                    for (unsigned k = 0; k < 2; k++)
                    {
                      sum += scaled_re_st * r * mesh_veloc[k] *
                             interpolated_dudx(1, k) * testf[l] * W *
                             hang_weight;
                    }
                  }
                  break;

                  // AZIMUTHAL MOMENTUM EQUATION
                case 2:
                  // Add the user-defined body force terms
                  // Remember to multiply by the density ratio!
                  sum += r * body_force[2] * testf[l] * W * hang_weight;

                  // Add the gravitational body force term
                  sum +=
                    r * scaled_re_inv_fr * testf[l] * G[2] * W * hang_weight;

                  // There is NO pressure gradient term

                  // Add in the stress tensor terms
                  // The viscosity ratio needs to go in here to ensure
                  // continuity of normal stress is satisfied even in flows
                  // with zero pressure gradient!
                  // stress term 1
                  sum -= visc_ratio * viscosity *
                         (r * interpolated_dudx(2, 0) -
                          Gamma[0] * interpolated_u[2]) *
                         dtestfdx(l, 0) * W * hang_weight;

                  // stress term 2
                  sum -= visc_ratio * viscosity * r * interpolated_dudx(2, 1) *
                         dtestfdx(l, 1) * W * hang_weight;

                  // stress term 3
                  sum -= visc_ratio * viscosity *
                         ((interpolated_u[2] / r) -
                          Gamma[0] * interpolated_dudx(2, 0)) *
                         testf[l] * W * hang_weight;


                  // Add in the inertial terms
                  // du/dt term
                  sum -=
                    scaled_re_st * r * dudt[2] * testf[l] * W * hang_weight;

                  // Convective terms
                  sum -= scaled_re *
                         (r * interpolated_u[0] * interpolated_dudx(2, 0) +
                          interpolated_u[0] * interpolated_u[2] +
                          r * interpolated_u[1] * interpolated_dudx(2, 1)) *
                         testf[l] * W * hang_weight;

                  // Mesh velocity terms
                  if (!ALE_is_disabled)
                  {
                    for (unsigned k = 0; k < 2; k++)
                    {
                      sum += scaled_re_st * r * mesh_veloc[k] *
                             interpolated_dudx(2, k) * testf[l] * W *
                             hang_weight;
                    }
                  }

                  // Coriolis term
                  sum -= 2.0 * r * scaled_re_inv_ro * interpolated_u[0] *
                         testf[l] * W * hang_weight;

                  break;
              }

              // Add contribution
              residuals[local_eqn] += sum;

              // CALCULATE THE JACOBIAN
              if (flag)
              {
                // Number of master nodes and weights
                unsigned n_master2 = 1;
                double hang_weight2 = 1.0;
                // Loop over the velocity nodes for columns
                for (unsigned l2 = 0; l2 < n_node; l2++)
                {
                  // Local boolean for hanging status
                  bool is_node2_hanging = node_pt(l2)->is_hanging();

                  // If the node is hanging
                  if (is_node2_hanging)
                  {
                    hang_info2_pt = node_pt(l2)->hanging_pt();
                    // Read out number of master nodes from hanging data
                    n_master2 = hang_info2_pt->nmaster();
                  }
                  // Otherwise the node is its own master
                  else
                  {
                    n_master2 = 1;
                  }

                  // Loop over the master nodes
                  for (unsigned m2 = 0; m2 < n_master2; m2++)
                  {
                    // Loop over the velocity components
                    for (unsigned i2 = 0; i2 < DIM + 1; i2++)
                    {
                      // Get the number of the unknown
                      // If the node is hanging
                      if (is_node2_hanging)
                      {
                        // Get the equation number from the master node
                        local_unknown = this->local_hang_eqn(
                          hang_info2_pt->master_node_pt(m2), u_nodal_index[i2]);
                        hang_weight2 = hang_info2_pt->master_weight(m2);
                      }
                      else
                      {
                        local_unknown =
                          this->nodal_local_eqn(l2, u_nodal_index[i2]);
                        hang_weight2 = 1.0;
                      }

>>>>>>> fb5f6804
                      // If the unknown is non-zero
                      if (local_unknown >= 0)
                      {
                        // Different results for i and i2
                        switch (i)
                        {
                            // RADIAL MOMENTUM EQUATION
                          case 0:
                            switch (i2)
                            {
                                // radial component
                              case 0:

                                // Add the mass matrix entries
                                if (flag == 2)
                                {
                                  mass_matrix(local_eqn, local_unknown) +=
                                    scaled_re_st * r * psif[l2] * testf[l] * W *
                                    hang_weight * hang_weight2;
                                }

                                // Add contribution to the Jacobian matrix
                                // stress term 1
                                jacobian(local_eqn, local_unknown) -=
                                  visc_ratio * viscosity * r *
                                  (1.0 + Gamma[0]) * dpsifdx(l2, 0) *
                                  dtestfdx(l, 0) * W * hang_weight *
                                  hang_weight2;

                                if (
                                  !Use_extrapolated_strainrate_to_compute_second_invariant)
                                {
                                  // stress term 1 contribution from
                                  // generalised Newtonian model
                                  jacobian(local_eqn, local_unknown) -=
                                    visc_ratio * dviscosity_dUr[l2] * r *
                                    (1.0 + Gamma[0]) * interpolated_dudx(0, 0) *
                                    dtestfdx(l, 0) * W * hang_weight *
                                    hang_weight2;
                                }

                                // stress term 2
                                jacobian(local_eqn, local_unknown) -=
                                  visc_ratio * viscosity * r * dpsifdx(l2, 1) *
                                  dtestfdx(l, 1) * W * hang_weight *
                                  hang_weight2;

                                if (
                                  !Use_extrapolated_strainrate_to_compute_second_invariant)
                                {
                                  // stress term 2 contribution from
                                  // generalised Newtonian model
                                  jacobian(local_eqn, local_unknown) -=
                                    visc_ratio * dviscosity_dUr[l2] * r *
                                    (interpolated_dudx(0, 1) +
                                     Gamma[0] * interpolated_dudx(1, 0)) *
                                    dtestfdx(l, 1) * W * hang_weight *
                                    hang_weight2;
                                }

                                // stress term 3
                                jacobian(local_eqn, local_unknown) -=
                                  visc_ratio * viscosity * (1.0 + Gamma[0]) *
                                  psif[l2] * testf[l] * W * hang_weight *
                                  hang_weight2 / r;

                                if (
                                  !Use_extrapolated_strainrate_to_compute_second_invariant)
                                {
                                  // stress term 3 contribution from
                                  // generalised Newtonian model
                                  jacobian(local_eqn, local_unknown) -=
                                    visc_ratio * dviscosity_dUr[l2] *
                                    (1.0 + Gamma[0]) * interpolated_u[0] *
                                    testf[l] * W * hang_weight * hang_weight2 /
                                    r;
                                }

                                // Add in the inertial terms
                                // du/dt term
                                jacobian(local_eqn, local_unknown) -=
                                  scaled_re_st * r *
                                  node_pt(l2)->time_stepper_pt()->weight(1, 0) *
                                  psif[l2] * testf[l] * W * hang_weight *
                                  hang_weight2;

                                // Convective terms
                                jacobian(local_eqn, local_unknown) -=
                                  scaled_re *
                                  (r * psif[l2] * interpolated_dudx(0, 0) +
                                   r * interpolated_u[0] * dpsifdx(l2, 0) +
                                   r * interpolated_u[1] * dpsifdx(l2, 1)) *
                                  testf[l] * W * hang_weight * hang_weight2;

                                // Mesh velocity terms
                                if (!ALE_is_disabled)
                                {
                                  for (unsigned k = 0; k < 2; k++)
                                  {
                                    jacobian(local_eqn, local_unknown) +=
                                      scaled_re_st * r * mesh_veloc[k] *
                                      dpsifdx(l2, k) * testf[l] * W *
                                      hang_weight * hang_weight2;
                                  }
                                }
                                break;

                                // axial component
                              case 1:

                                // no stress term 1

                                if (
                                  !Use_extrapolated_strainrate_to_compute_second_invariant)
                                {
                                  // stress term 1 contribution from
                                  // generalised Newtonian model
                                  jacobian(local_eqn, local_unknown) -=
                                    visc_ratio * dviscosity_dUz[l2] * r *
                                    (1.0 + Gamma[0]) * interpolated_dudx(0, 0) *
                                    dtestfdx(l, 0) * W * hang_weight *
                                    hang_weight2;
                                }

                                // stress term 2
                                jacobian(local_eqn, local_unknown) -=
                                  visc_ratio * viscosity * r * Gamma[0] *
                                  dpsifdx(l2, 0) * dtestfdx(l, 1) * W *
                                  hang_weight * hang_weight2;

                                if (
                                  !Use_extrapolated_strainrate_to_compute_second_invariant)
                                {
                                  // stress term 2 contribution from
                                  // generalised Newtonian model
                                  jacobian(local_eqn, local_unknown) -=
                                    visc_ratio * dviscosity_dUz[l2] * r *
                                    (interpolated_dudx(0, 1) +
                                     Gamma[0] * interpolated_dudx(1, 0)) *
                                    dtestfdx(l, 1) * W * hang_weight *
                                    hang_weight2;
                                }

                                // no stress term 3

                                if (
                                  !Use_extrapolated_strainrate_to_compute_second_invariant)
                                {
                                  // stress term 3 contribution from
                                  // generalised Newtonian model
                                  jacobian(local_eqn, local_unknown) -=
                                    visc_ratio * dviscosity_dUz[l2] *
                                    (1.0 + Gamma[0]) * interpolated_u[0] *
                                    testf[l] * W * hang_weight * hang_weight2 /
                                    r;
                                }

                                // Convective terms
                                jacobian(local_eqn, local_unknown) -=
                                  scaled_re * r * psif[l2] *
                                  interpolated_dudx(0, 1) * testf[l] * W *
                                  hang_weight * hang_weight2;
                                break;

                                // azimuthal component
                              case 2:

                                // no stress term 1

                                if (
                                  !Use_extrapolated_strainrate_to_compute_second_invariant)
                                {
                                  // stress term 1 contribution from
                                  // generalised Newtonian model
                                  jacobian(local_eqn, local_unknown) -=
                                    visc_ratio * dviscosity_dUphi[l2] * r *
                                    (1.0 + Gamma[0]) * interpolated_dudx(0, 0) *
                                    dtestfdx(l, 0) * W * hang_weight *
                                    hang_weight2;
                                }

                                // no stress term 2

                                if (
                                  !Use_extrapolated_strainrate_to_compute_second_invariant)
                                {
                                  // stress term 2 contribution from
                                  // generalised Newtonian model
                                  jacobian(local_eqn, local_unknown) -=
                                    visc_ratio * dviscosity_dUphi[l2] * r *
                                    (interpolated_dudx(0, 1) +
                                     Gamma[0] * interpolated_dudx(1, 0)) *
                                    dtestfdx(l, 1) * W * hang_weight *
                                    hang_weight2;
                                }

                                // no stress term 3

                                if (
                                  !Use_extrapolated_strainrate_to_compute_second_invariant)
                                {
                                  // stress term 3 contribution from
                                  // generalised Newtonian model
                                  jacobian(local_eqn, local_unknown) -=
                                    visc_ratio * dviscosity_dUphi[l2] *
                                    (1.0 + Gamma[0]) * interpolated_u[0] *
                                    testf[l] * W * hang_weight * hang_weight2 /
                                    r;
                                }

                                // Convective terms
                                jacobian(local_eqn, local_unknown) -=
                                  -scaled_re * 2.0 * interpolated_u[2] *
                                  psif[l2] * testf[l] * W * hang_weight *
                                  hang_weight2;

                                // Coriolis terms
                                jacobian(local_eqn, local_unknown) +=
                                  2.0 * r * scaled_re_inv_ro * psif[l2] *
                                  testf[l] * W * hang_weight * hang_weight2;

                                break;
                            } /*End of contribution radial momentum eqn*/
                            break;

                            // AXIAL MOMENTUM EQUATION
                          case 1:
                            switch (i2)
                            {
                                // radial component
                              case 0:
                                // Add in the stress tensor terms
                                // The viscosity ratio needs to go in here to
                                // ensure continuity of normal stress is
                                // satisfied even in flows with zero pressure
                                // gradient!
                                // stress term 1
                                jacobian(local_eqn, local_unknown) -=
                                  visc_ratio * viscosity * r * Gamma[1] *
                                  dpsifdx(l2, 1) * dtestfdx(l, 0) * W *
                                  hang_weight * hang_weight2;

                                if (
                                  !Use_extrapolated_strainrate_to_compute_second_invariant)
                                {
                                  // stress term 1 contribution from
                                  // generalised Newtonian model
                                  jacobian(local_eqn, local_unknown) -=
                                    visc_ratio * dviscosity_dUr[l2] * r *
                                    (interpolated_dudx(1, 0) +
                                     Gamma[1] * interpolated_dudx(0, 1)) *
                                    dtestfdx(l, 0) * W * hang_weight *
                                    hang_weight2;
                                }

                                // no stress term 2

                                if (
                                  !Use_extrapolated_strainrate_to_compute_second_invariant)
                                {
                                  // stress term 2 contribution from
                                  // generalised Newtonian model
                                  jacobian(local_eqn, local_unknown) -=
                                    visc_ratio * dviscosity_dUr[l2] * r *
                                    (1.0 + Gamma[1]) * interpolated_dudx(1, 1) *
                                    dtestfdx(l, 1) * W * hang_weight *
                                    hang_weight2;
                                }

                                // Convective terms
                                jacobian(local_eqn, local_unknown) -=
                                  scaled_re * r * psif[l2] *
                                  interpolated_dudx(1, 0) * testf[l] * W *
                                  hang_weight * hang_weight2;
                                break;

                                // axial component
                              case 1:

                                // Add the mass matrix terms
                                if (flag == 2)
                                {
                                  mass_matrix(local_eqn, local_unknown) +=
                                    scaled_re_st * r * psif[l2] * testf[l] * W *
                                    hang_weight * hang_weight2;
                                }

                                // Add in the stress tensor terms
                                // The viscosity ratio needs to go in here to
                                // ensure continuity of normal stress is
                                // satisfied even in flows with zero pressure
                                // gradient!
                                // stress term 1
                                jacobian(local_eqn, local_unknown) -=
                                  visc_ratio * viscosity * r * dpsifdx(l2, 0) *
                                  dtestfdx(l, 0) * W * hang_weight *
                                  hang_weight2;

                                if (
                                  !Use_extrapolated_strainrate_to_compute_second_invariant)
                                {
                                  // stress term 1 contribution from
                                  // generalised Newtonian model
                                  jacobian(local_eqn, local_unknown) -=
                                    visc_ratio * dviscosity_dUz[l2] * r *
                                    (interpolated_dudx(1, 0) +
                                     Gamma[1] * interpolated_dudx(0, 1)) *
                                    dtestfdx(l, 0) * W * hang_weight *
                                    hang_weight2;
                                }

                                // stress term 2
                                jacobian(local_eqn, local_unknown) -=
                                  visc_ratio * viscosity * r *
                                  (1.0 + Gamma[1]) * dpsifdx(l2, 1) *
                                  dtestfdx(l, 1) * W * hang_weight *
                                  hang_weight2;

                                if (
                                  !Use_extrapolated_strainrate_to_compute_second_invariant)
                                {
                                  // stress term 2 contribution from
                                  // generalised Newtonian model
                                  jacobian(local_eqn, local_unknown) -=
                                    visc_ratio * dviscosity_dUz[l2] * r *
                                    (1.0 + Gamma[1]) * interpolated_dudx(1, 1) *
                                    dtestfdx(l, 1) * W * hang_weight *
                                    hang_weight2;
                                }

                                // Add in the inertial terms
                                // du/dt term
                                jacobian(local_eqn, local_unknown) -=
                                  scaled_re_st * r *
                                  node_pt(l2)->time_stepper_pt()->weight(1, 0) *
                                  psif[l2] * testf[l] * W * hang_weight *
                                  hang_weight2;

                                // Convective terms
                                jacobian(local_eqn, local_unknown) -=
                                  scaled_re *
                                  (r * interpolated_u[0] * dpsifdx(l2, 0) +
                                   r * psif[l2] * interpolated_dudx(1, 1) +
                                   r * interpolated_u[1] * dpsifdx(l2, 1)) *
                                  testf[l] * W * hang_weight * hang_weight2;

                                // Mesh velocity terms
                                if (!ALE_is_disabled)
                                {
                                  for (unsigned k = 0; k < 2; k++)
                                  {
                                    jacobian(local_eqn, local_unknown) +=
                                      scaled_re_st * r * mesh_veloc[k] *
                                      dpsifdx(l2, k) * testf[l] * W *
                                      hang_weight * hang_weight2;
                                  }
                                }
                                break;

                                // azimuthal component
                              case 2:
                                // There are no azimithal terms in the axial
                                // momentum equation
                                // edit: for the generalised Newtonian elements
                                // there are...

                                if (
                                  !Use_extrapolated_strainrate_to_compute_second_invariant)
                                {
                                  // stress term 1 contribution from
                                  // generalised Newtonian model
                                  jacobian(local_eqn, local_unknown) -=
                                    visc_ratio * dviscosity_dUphi[l2] * r *
                                    (interpolated_dudx(1, 0) +
                                     Gamma[1] * interpolated_dudx(0, 1)) *
                                    dtestfdx(l, 0) * W * hang_weight *
                                    hang_weight2;

                                  // stress term 2 contribution from
                                  // generalised Newtonian model
                                  jacobian(local_eqn, local_unknown) -=
                                    visc_ratio * dviscosity_dUphi[l2] * r *
                                    (1.0 + Gamma[1]) * interpolated_dudx(1, 1) *
                                    dtestfdx(l, 1) * W * hang_weight *
                                    hang_weight2;
                                }
                                break;
                            }
                            break;

                            // AZIMUTHAL MOMENTUM EQUATION
                          case 2:
                            switch (i2)
                            {
                                // radial component
                              case 0:
                                if (
                                  !Use_extrapolated_strainrate_to_compute_second_invariant)
                                {
                                  // stress term 1 contribution from
                                  // generalised Newtonian model
                                  jacobian(local_eqn, local_unknown) -=
                                    visc_ratio * dviscosity_dUr[l2] *
                                    (r * interpolated_dudx(2, 0) -
                                     Gamma[0] * interpolated_u[2]) *
                                    dtestfdx(l, 0) * W * hang_weight *
                                    hang_weight2;

                                  // stress term 2 contribution from
                                  // generalised Newtonian model
                                  jacobian(local_eqn, local_unknown) -=
                                    visc_ratio * dviscosity_dUr[l2] * r *
                                    interpolated_dudx(2, 1) * dtestfdx(l, 1) *
                                    W * hang_weight * hang_weight2;

                                  // stress term 3 contribution from
                                  // generalised Newtonian model
                                  jacobian(local_eqn, local_unknown) -=
                                    visc_ratio * dviscosity_dUr[l2] *
                                    ((interpolated_u[2] / r) -
                                     Gamma[0] * interpolated_dudx(2, 0)) *
                                    testf[l] * W * hang_weight * hang_weight2;
                                }

                                // Convective terms
                                jacobian(local_eqn, local_unknown) -=
                                  scaled_re *
                                  (r * psif[l2] * interpolated_dudx(2, 0) +
                                   psif[l2] * interpolated_u[2]) *
                                  testf[l] * W * hang_weight * hang_weight2;

                                // Coriolis term
                                jacobian(local_eqn, local_unknown) -=
                                  2.0 * r * scaled_re_inv_ro * psif[l2] *
                                  testf[l] * W * hang_weight * hang_weight2;

                                break;

                                // axial component
                              case 1:
                                if (
                                  !Use_extrapolated_strainrate_to_compute_second_invariant)
                                {
                                  // stress term 1 contribution from
                                  // generalised Newtonian model
                                  jacobian(local_eqn, local_unknown) -=
                                    visc_ratio * dviscosity_dUz[l2] *
                                    (r * interpolated_dudx(2, 0) -
                                     Gamma[0] * interpolated_u[2]) *
                                    dtestfdx(l, 0) * W * hang_weight *
                                    hang_weight2;

                                  // stress term 2 contribution from
                                  // generalised Newtonian model
                                  jacobian(local_eqn, local_unknown) -=
                                    visc_ratio * dviscosity_dUz[l2] * r *
                                    interpolated_dudx(2, 1) * dtestfdx(l, 1) *
                                    W * hang_weight * hang_weight2;

                                  // stress term 3 contribution from
                                  // generalised Newtonian model
                                  jacobian(local_eqn, local_unknown) -=
                                    visc_ratio * dviscosity_dUz[l2] *
                                    ((interpolated_u[2] / r) -
                                     Gamma[0] * interpolated_dudx(2, 0)) *
                                    testf[l] * W * hang_weight * hang_weight2;
                                }

                                // Convective terms
                                jacobian(local_eqn, local_unknown) -=
                                  scaled_re * r * psif[l2] *
                                  interpolated_dudx(2, 1) * testf[l] * W *
                                  hang_weight * hang_weight2;
                                break;

                                // azimuthal component
                              case 2:

                                // Add the mass matrix terms
                                if (flag == 2)
                                {
                                  mass_matrix(local_eqn, local_unknown) +=
                                    scaled_re_st * r * psif[l2] * testf[l] * W *
                                    hang_weight * hang_weight2;
                                }

                                // Add in the stress tensor terms
                                // The viscosity ratio needs to go in here to
                                // ensure continuity of normal stress is
                                // satisfied even in flows with zero pressure
                                // gradient!
                                // stress term 1
                                jacobian(local_eqn, local_unknown) -=
                                  visc_ratio * viscosity *
                                  (r * dpsifdx(l2, 0) - Gamma[0] * psif[l2]) *
                                  dtestfdx(l, 0) * W * hang_weight *
                                  hang_weight2;

                                if (
                                  !Use_extrapolated_strainrate_to_compute_second_invariant)
                                {
                                  // stress term 1 contribution from
                                  // generalised Newtonian model
                                  jacobian(local_eqn, local_unknown) -=
                                    visc_ratio * dviscosity_dUphi[l2] *
                                    (r * interpolated_dudx(2, 0) -
                                     Gamma[0] * interpolated_u[2]) *
                                    dtestfdx(l, 0) * W * hang_weight *
                                    hang_weight2;
                                }

                                // stress term 2
                                jacobian(local_eqn, local_unknown) -=
                                  visc_ratio * viscosity * r * dpsifdx(l2, 1) *
                                  dtestfdx(l, 1) * W * hang_weight *
                                  hang_weight2;

                                if (
                                  !Use_extrapolated_strainrate_to_compute_second_invariant)
                                {
                                  // stress term 2 contribution from
                                  // generalised Newtonian model
                                  jacobian(local_eqn, local_unknown) -=
                                    visc_ratio * dviscosity_dUphi[l2] * r *
                                    interpolated_dudx(2, 1) * dtestfdx(l, 1) *
                                    W * hang_weight * hang_weight2;
                                }

                                // stress term 3
                                jacobian(local_eqn, local_unknown) -=
                                  visc_ratio * viscosity *
                                  ((psif[l2] / r) - Gamma[0] * dpsifdx(l2, 0)) *
                                  testf[l] * W * hang_weight * hang_weight2;

                                if (
                                  !Use_extrapolated_strainrate_to_compute_second_invariant)
                                {
                                  // stress term 3 contribution from
                                  // generalised Newtonian model
                                  jacobian(local_eqn, local_unknown) -=
                                    visc_ratio * dviscosity_dUphi[l2] *
                                    ((interpolated_u[2] / r) -
                                     Gamma[0] * interpolated_dudx(2, 0)) *
                                    testf[l] * W * hang_weight * hang_weight2;
                                }

                                // Add in the inertial terms
                                // du/dt term
                                jacobian(local_eqn, local_unknown) -=
                                  scaled_re_st * r *
                                  node_pt(l2)->time_stepper_pt()->weight(1, 0) *
                                  psif[l2] * testf[l] * W * hang_weight *
                                  hang_weight2;

                                // Convective terms
                                jacobian(local_eqn, local_unknown) -=
                                  scaled_re *
                                  (r * interpolated_u[0] * dpsifdx(l2, 0) +
                                   interpolated_u[0] * psif[l2] +
                                   r * interpolated_u[1] * dpsifdx(l2, 1)) *
                                  testf[l] * W * hang_weight * hang_weight2;

                                // Mesh velocity terms
                                if (!ALE_is_disabled)
                                {
                                  for (unsigned k = 0; k < 2; k++)
                                  {
                                    jacobian(local_eqn, local_unknown) +=
                                      scaled_re_st * r * mesh_veloc[k] *
                                      dpsifdx(l2, k) * testf[l] * W *
                                      hang_weight * hang_weight2;
                                  }
                                }
                                break;
                            }
                            break;
                        }
                      }
                    }
                  }
                } // End of loop over the nodes

<<<<<<< HEAD
=======

>>>>>>> fb5f6804
                // Loop over the pressure shape functions
                for (unsigned l2 = 0; l2 < n_pres; l2++)
                {
                  // If the pressure dof is hanging
                  if (pressure_dof_is_hanging[l2])
                  {
                    // Pressure dof is hanging so it must be nodal-based
                    hang_info2_pt = pressure_node_pt(l2)->hanging_pt(p_index);

                    // Get the number of master nodes from the pressure node
                    n_master2 = hang_info2_pt->nmaster();
                  }
                  // Otherwise the node is its own master
                  else
                  {
                    n_master2 = 1;
                  }

                  // Loop over the master nodes
                  for (unsigned m2 = 0; m2 < n_master2; m2++)
                  {
                    // Get the number of the unknown
                    // If the pressure dof is hanging
                    if (pressure_dof_is_hanging[l2])
                    {
                      // Get the unknown from the node
                      local_unknown = local_hang_eqn(
                        hang_info2_pt->master_node_pt(m2), p_index);
                      // Get the weight from the hanging object
                      hang_weight2 = hang_info2_pt->master_weight(m2);
                    }
                    else
                    {
                      local_unknown = p_local_eqn(l2);
                      hang_weight2 = 1.0;
                    }

                    // If the unknown is not pinned
                    if (local_unknown >= 0)
                    {
                      // Add in contributions to different equations
                      switch (i)
                      {
                          // RADIAL MOMENTUM EQUATION
                        case 0:
                          jacobian(local_eqn, local_unknown) +=
                            psip[l2] * (testf[l] + r * dtestfdx(l, 0)) * W *
                            hang_weight * hang_weight2;
                          break;

                          // AXIAL MOMENTUM EQUATION
                        case 1:
                          jacobian(local_eqn, local_unknown) +=
                            r * psip[l2] * dtestfdx(l, 1) * W * hang_weight *
                            hang_weight2;
                          break;

                          // AZIMUTHAL MOMENTUM EQUATION
                        case 2:
                          break;
                      }
                    }
                  }
                } // End of loop over pressure dofs
              } // End of Jacobian calculation
            } // End of if not boundary condition statement
          } // End of loop over velocity components
        } // End of loop over master nodes
      } // End of loop over nodes

<<<<<<< HEAD
=======

>>>>>>> fb5f6804
      // CONTINUITY EQUATION
      //===================

      // Loop over the pressure shape functions
      for (unsigned l = 0; l < n_pres; l++)
      {
        // If the pressure dof is hanging
        if (pressure_dof_is_hanging[l])
        {
          // Pressure dof is hanging so it must be nodal-based
          hang_info_pt = pressure_node_pt(l)->hanging_pt(p_index);
          // Get the number of master nodes from the pressure node
          n_master = hang_info_pt->nmaster();
        }
        // Otherwise the node is its own master
        else
        {
          n_master = 1;
        }

        // Loop over the master nodes
        for (unsigned m = 0; m < n_master; m++)
        {
          // Get the number of the unknown
          // If the pressure dof is hanging
          if (pressure_dof_is_hanging[l])
          {
            local_eqn =
              local_hang_eqn(hang_info_pt->master_node_pt(m), p_index);
            hang_weight = hang_info_pt->master_weight(m);
          }
          else
          {
            local_eqn = p_local_eqn(l);
            hang_weight = 1.0;
          }
<<<<<<< HEAD

          // If the equation is not pinned
          if (local_eqn >= 0)
          {
            // Source term
            residuals[local_eqn] -= r * source * testp[l] * W * hang_weight;

            // Gradient terms
            residuals[local_eqn] +=
              (interpolated_u[0] + r * interpolated_dudx(0, 0) +
               r * interpolated_dudx(1, 1)) *
              testp[l] * W * hang_weight;

            // CALCULATE THE JACOBIAN
            //======================
            if (flag)
            {
              unsigned n_master2 = 1;
              double hang_weight2 = 1.0;
              // Loop over the velocity nodes for columns
              for (unsigned l2 = 0; l2 < n_node; l2++)
              {
                // Local boolean to indicate whether the node is hanging
                bool is_node2_hanging = node_pt(l2)->is_hanging();

                // If the node is hanging
                if (is_node2_hanging)
                {
                  hang_info2_pt = node_pt(l2)->hanging_pt();
                  // Read out number of master nodes from hanging data
                  n_master2 = hang_info2_pt->nmaster();
                }
                // Otherwise the node is its own master
                else
                {
                  n_master2 = 1;
                }

                // Loop over the master nodes
                for (unsigned m2 = 0; m2 < n_master2; m2++)
                {
                  // Loop over the velocity components
                  for (unsigned i2 = 0; i2 < DIM + 1; i2++)
                  {
                    // Get the number of the unknown
                    // If the node is hanging
                    if (is_node2_hanging)
                    {
                      // Get the equation number from the master node
                      local_unknown = local_hang_eqn(
                        hang_info2_pt->master_node_pt(m2), u_nodal_index[i2]);
                      hang_weight2 = hang_info2_pt->master_weight(m2);
                    }
                    else
                    {
                      local_unknown =
                        this->nodal_local_eqn(l2, u_nodal_index[i2]);
                      hang_weight2 = 1.0;
                    }

                    // If the unknown is not pinned
                    if (local_unknown >= 0)
                    {
                      switch (i2)
                      {
                          // radial component
                        case 0:
                          jacobian(local_eqn, local_unknown) +=
                            (psif[l2] + r * dpsifdx(l2, 0)) * testp[l] * W *
                            hang_weight * hang_weight2;
                          break;

                          // axial component
                        case 1:
                          jacobian(local_eqn, local_unknown) +=
                            r * dpsifdx(l2, 1) * testp[l] * W * hang_weight *
                            hang_weight2;
                          break;

                          // azimuthal component
                        case 2:
                          break;
                      }
                    }
                  }
                }
              } // End of loop over nodes

              // NO PRESSURE CONTRIBUTIONS TO CONTINUITY EQUATION
            } // End of Jacobian calculation
          }
        }
      } // End of loop over pressure nodes

    } // End of loop over integration points

  } // End of fill_in_generic_residual_contribution_axi_nst(...)

=======

          // If the equation is not pinned
          if (local_eqn >= 0)
          {
            // Source term
            residuals[local_eqn] -= r * source * testp[l] * W * hang_weight;

            // Gradient terms
            residuals[local_eqn] +=
              (interpolated_u[0] + r * interpolated_dudx(0, 0) +
               r * interpolated_dudx(1, 1)) *
              testp[l] * W * hang_weight;

            // CALCULATE THE JACOBIAN
            //======================
            if (flag)
            {
              unsigned n_master2 = 1;
              double hang_weight2 = 1.0;
              // Loop over the velocity nodes for columns
              for (unsigned l2 = 0; l2 < n_node; l2++)
              {
                // Local boolean to indicate whether the node is hanging
                bool is_node2_hanging = node_pt(l2)->is_hanging();

                // If the node is hanging
                if (is_node2_hanging)
                {
                  hang_info2_pt = node_pt(l2)->hanging_pt();
                  // Read out number of master nodes from hanging data
                  n_master2 = hang_info2_pt->nmaster();
                }
                // Otherwise the node is its own master
                else
                {
                  n_master2 = 1;
                }

                // Loop over the master nodes
                for (unsigned m2 = 0; m2 < n_master2; m2++)
                {
                  // Loop over the velocity components
                  for (unsigned i2 = 0; i2 < DIM + 1; i2++)
                  {
                    // Get the number of the unknown
                    // If the node is hanging
                    if (is_node2_hanging)
                    {
                      // Get the equation number from the master node
                      local_unknown = local_hang_eqn(
                        hang_info2_pt->master_node_pt(m2), u_nodal_index[i2]);
                      hang_weight2 = hang_info2_pt->master_weight(m2);
                    }
                    else
                    {
                      local_unknown =
                        this->nodal_local_eqn(l2, u_nodal_index[i2]);
                      hang_weight2 = 1.0;
                    }

                    // If the unknown is not pinned
                    if (local_unknown >= 0)
                    {
                      switch (i2)
                      {
                          // radial component
                        case 0:
                          jacobian(local_eqn, local_unknown) +=
                            (psif[l2] + r * dpsifdx(l2, 0)) * testp[l] * W *
                            hang_weight * hang_weight2;
                          break;

                          // axial component
                        case 1:
                          jacobian(local_eqn, local_unknown) +=
                            r * dpsifdx(l2, 1) * testp[l] * W * hang_weight *
                            hang_weight2;
                          break;

                          // azimuthal component
                        case 2:
                          break;
                      }
                    }
                  }
                }
              } // End of loop over nodes

              // NO PRESSURE CONTRIBUTIONS TO CONTINUITY EQUATION
            } // End of Jacobian calculation
          }
        }
      } // End of loop over pressure nodes

    } // End of loop over integration points


  } // End of fill_in_generic_residual_contribution_axi_nst(...)


>>>>>>> fb5f6804
  //======================================================================
  /// Compute derivatives of elemental residual vector with respect
  /// to nodal coordinates.
  /// dresidual_dnodal_coordinates(l,i,j) = d res(l) / dX_{ij}
  /// Overloads the FD-based version in the FiniteElement base class.
  //======================================================================
  void RefineableGeneralisedNewtonianAxisymmetricNavierStokesEquations::
    get_dresidual_dnodal_coordinates(
      RankThreeTensor<double>& dresidual_dnodal_coordinates)
  {
    // Create an Oomph Lib warning
    std::string warning_message = "This function has not been tested.\n";
    std::string function =
      "RefineableGeneralisedNewtonianAxisymmetricNavierStokesEquations::\n";
    function += "get_dresidual_dnodal_coordinates(...)";
    OomphLibWarning(warning_message, function, OOMPH_EXCEPTION_LOCATION);

    // Return immediately if there are no dofs
    if (ndof() == 0)
    {
      return;
    }

    // Determine number of nodes in element
    const unsigned n_node = nnode();

    // Get continuous time from timestepper of first node
    double time = node_pt(0)->time_stepper_pt()->time_pt()->time();

    // Determine number of pressure dofs in element
    const unsigned n_pres = this->npres_axi_nst();

    // Find the indices at which the local velocities are stored
    unsigned u_nodal_index[3];
    for (unsigned i = 0; i < 3; i++)
    {
      u_nodal_index[i] = this->u_index_axi_nst(i);
    }

    // Which nodal value represents the pressure? (Negative if pressure
    // is not based on nodal interpolation).
    const int p_index = this->p_nodal_index_axi_nst();
<<<<<<< HEAD

    // Local array of booleans that are true if the l-th pressure value is
    // hanging (avoid repeated virtual function calls)
    bool pressure_dof_is_hanging[n_pres];

=======

    // Local array of booleans that are true if the l-th pressure value is
    // hanging (avoid repeated virtual function calls)
    bool pressure_dof_is_hanging[n_pres];

>>>>>>> fb5f6804
    // If the pressure is stored at a node
    if (p_index >= 0)
    {
      // Read out whether the pressure is hanging
      for (unsigned l = 0; l < n_pres; ++l)
      {
        pressure_dof_is_hanging[l] = pressure_node_pt(l)->is_hanging(p_index);
      }
    }
    // Otherwise the pressure is not stored at a node and so cannot hang
    else
    {
      for (unsigned l = 0; l < n_pres; ++l)
      {
        pressure_dof_is_hanging[l] = false;
      }
    }

    // Set up memory for the shape and test functions
    // Note that there are only two dimensions, r and z, in this problem
    Shape psif(n_node), testf(n_node);
    DShape dpsifdx(n_node, 2), dtestfdx(n_node, 2);

    // Set up memory for pressure shape and test functions
    Shape psip(n_pres), testp(n_pres);

    // Determine number of shape controlling nodes
    const unsigned n_shape_controlling_node = nshape_controlling_nodes();

    // Deriatives of shape fct derivatives w.r.t. nodal coords
    RankFourTensor<double> d_dpsifdx_dX(2, n_shape_controlling_node, n_node, 2);
    RankFourTensor<double> d_dtestfdx_dX(
      2, n_shape_controlling_node, n_node, 2);

    // Derivative of Jacobian of mapping w.r.t. to nodal coords
    DenseMatrix<double> dJ_dX(2, n_shape_controlling_node);

    // Derivatives of derivative of u w.r.t. nodal coords
    // Note that the entry d_dudx_dX(p,q,i,k) contains the derivative w.r.t.
    // nodal coordinate X_pq of du_i/dx_k. Since there are three velocity
    // components, i can take on the values 0, 1 and 2, while k and p only
    // take on the values 0 and 1 since there are only two spatial dimensions.
    RankFourTensor<double> d_dudx_dX(2, n_shape_controlling_node, 3, 2);

    // Derivatives of nodal velocities w.r.t. nodal coords:
    // Assumption: Interaction only local via no-slip so
    // X_pq only affects U_iq.
    // Note that the entry d_U_dX(p,q,i) contains the derivative w.r.t. nodal
    // coordinate X_pq of nodal value U_iq. In other words this entry is the
    // derivative of the i-th velocity component w.r.t. the p-th spatial
    // coordinate, taken at the q-th local node.
    RankThreeTensor<double> d_U_dX(2, n_shape_controlling_node, 3, 0.0);

    // Determine the number of integration points
    const unsigned n_intpt = integral_pt()->nweight();

    // Vector to hold local coordinates (two dimensions)
    Vector<double> s(2);

    // Get physical variables from element
    // (Reynolds number must be multiplied by the density ratio)
    const double scaled_re = this->re() * this->density_ratio();
    const double scaled_re_st = this->re_st() * this->density_ratio();
    const double scaled_re_inv_fr = this->re_invfr() * this->density_ratio();
    const double scaled_re_inv_ro = this->re_invro() * this->density_ratio();
    const double visc_ratio = this->viscosity_ratio();
    const Vector<double> G = this->g();

    // FD step
    double eps_fd = GeneralisedElement::Default_fd_jacobian_step;

    // Pre-compute derivatives of nodal velocities w.r.t. nodal coords:
    // Assumption: Interaction only local via no-slip so
    // X_ij only affects U_ij.
    bool element_has_node_with_aux_node_update_fct = false;

    std::map<Node*, unsigned> local_shape_controlling_node_lookup =
      shape_controlling_node_lookup();

    // FD loop over shape-controlling nodes
    for (std::map<Node*, unsigned>::iterator it =
           local_shape_controlling_node_lookup.begin();
         it != local_shape_controlling_node_lookup.end();
         it++)
    {
      // Get pointer to q-th local shape-controlling node
      Node* nod_pt = it->first;

      // Get its number
      unsigned q = it->second;

      // Only compute if there's a node-update fct involved
      if (nod_pt->has_auxiliary_node_update_fct_pt())
      {
        element_has_node_with_aux_node_update_fct = true;

        // This functionality has not been tested so issue a warning
        // to this effect
        std::ostringstream warning_stream;
        warning_stream << "\nThe functionality to evaluate the additional"
                       << "\ncontribution to the deriv of the residual eqn"
                       << "\nw.r.t. the nodal coordinates which comes about"
                       << "\nif a node's values are updated using an auxiliary"
                       << "\nnode update function has NOT been tested for"
                       << "\nrefineable axisymmetric Navier-Stokes elements."
                       << "\nUse at your own risk" << std::endl;
        OomphLibWarning(warning_stream.str(),
                        "RefineableGeneralisedNewtonianAxisymmetricNavierStokes"
                        "Equations::get_dresidual_dnodal_coordinates",
                        OOMPH_EXCEPTION_LOCATION);

        // Current nodal velocity
        Vector<double> u_ref(3);
        for (unsigned i = 0; i < 3; i++)
<<<<<<< HEAD
        {
          u_ref[i] = *(nod_pt->value_pt(u_nodal_index[i]));
        }

        // FD
        for (unsigned p = 0; p < 2; p++)
        {
=======
        {
          u_ref[i] = *(nod_pt->value_pt(u_nodal_index[i]));
        }

        // FD
        for (unsigned p = 0; p < 2; p++)
        {
>>>>>>> fb5f6804
          // Make backup
          double backup = nod_pt->x(p);

          // Do FD step. No node update required as we're
          // attacking the coordinate directly...
          nod_pt->x(p) += eps_fd;

          // Do auxiliary node update (to apply no slip)
          nod_pt->perform_auxiliary_node_update_fct();

          // Loop over velocity components
          for (unsigned i = 0; i < 3; i++)
          {
            // Evaluate
            d_U_dX(p, q, i) =
              (*(nod_pt->value_pt(u_nodal_index[p])) - u_ref[p]) / eps_fd;
          }

          // Reset
          nod_pt->x(p) = backup;

          // Do auxiliary node update (to apply no slip)
          nod_pt->perform_auxiliary_node_update_fct();
        }
      }
    }

    // Integer to store the local equation number
    int local_eqn = 0;

    // Pointers to hang info object
    HangInfo* hang_info_pt = 0;

    // Loop over the integration points
    for (unsigned ipt = 0; ipt < n_intpt; ipt++)
    {
      // Assign values of s
      for (unsigned i = 0; i < 2; i++)
<<<<<<< HEAD
      {
        s[i] = integral_pt()->knot(ipt, i);
      }

      // Get the integral weight
      const double w = integral_pt()->weight(ipt);

      // Call the derivatives of the shape and test functions
      const double J =
        this->dshape_and_dtest_eulerian_at_knot_axi_nst(ipt,
                                                        psif,
                                                        dpsifdx,
                                                        d_dpsifdx_dX,
                                                        testf,
                                                        dtestfdx,
                                                        d_dtestfdx_dX,
                                                        dJ_dX);

      // Call the pressure shape and test functions
      this->pshape_axi_nst(s, psip, testp);

      // Allocate storage for the position and the derivative of the
      // mesh positions w.r.t. time
      Vector<double> interpolated_x(2, 0.0);
      Vector<double> mesh_velocity(2, 0.0);

      // Allocate storage for the pressure, velocity components and their
      // time and spatial derivatives
      double interpolated_p = 0.0;
      Vector<double> interpolated_u(3, 0.0);
      Vector<double> dudt(3, 0.0);
      DenseMatrix<double> interpolated_dudx(3, 2, 0.0);

      // Calculate pressure at integration point
      for (unsigned l = 0; l < n_pres; l++)
      {
        interpolated_p += this->p_axi_nst(l) * psip[l];
      }

      // Calculate velocities and derivatives at integration point
      // ---------------------------------------------------------

      // Loop over nodes
      for (unsigned l = 0; l < n_node; l++)
      {
=======
      {
        s[i] = integral_pt()->knot(ipt, i);
      }

      // Get the integral weight
      const double w = integral_pt()->weight(ipt);

      // Call the derivatives of the shape and test functions
      const double J =
        this->dshape_and_dtest_eulerian_at_knot_axi_nst(ipt,
                                                        psif,
                                                        dpsifdx,
                                                        d_dpsifdx_dX,
                                                        testf,
                                                        dtestfdx,
                                                        d_dtestfdx_dX,
                                                        dJ_dX);

      // Call the pressure shape and test functions
      this->pshape_axi_nst(s, psip, testp);

      // Allocate storage for the position and the derivative of the
      // mesh positions w.r.t. time
      Vector<double> interpolated_x(2, 0.0);
      Vector<double> mesh_velocity(2, 0.0);

      // Allocate storage for the pressure, velocity components and their
      // time and spatial derivatives
      double interpolated_p = 0.0;
      Vector<double> interpolated_u(3, 0.0);
      Vector<double> dudt(3, 0.0);
      DenseMatrix<double> interpolated_dudx(3, 2, 0.0);

      // Calculate pressure at integration point
      for (unsigned l = 0; l < n_pres; l++)
      {
        interpolated_p += this->p_axi_nst(l) * psip[l];
      }

      // Calculate velocities and derivatives at integration point
      // ---------------------------------------------------------

      // Loop over nodes
      for (unsigned l = 0; l < n_node; l++)
      {
>>>>>>> fb5f6804
        // Cache the shape function
        const double psif_ = psif(l);

        // Loop over the two coordinate directions
        for (unsigned i = 0; i < 2; i++)
        {
          interpolated_x[i] += nodal_position(l, i) * psif_;
        }

        // Loop over the three velocity directions
        for (unsigned i = 0; i < 3; i++)
        {
          // Get the nodal value
          const double u_value = nodal_value(l, u_nodal_index[i]);
          interpolated_u[i] += u_value * psif_;
          dudt[i] += this->du_dt_axi_nst(l, i) * psif_;

          // Loop over derivative directions
          for (unsigned j = 0; j < 2; j++)
          {
            interpolated_dudx(i, j) += u_value * dpsifdx(l, j);
          }
        }
      }

      // Get the mesh velocity if ALE is enabled
      if (!this->ALE_is_disabled)
      {
        // Loop over nodes
        for (unsigned l = 0; l < n_node; l++)
        {
          // Loop over the two coordinate directions
          for (unsigned i = 0; i < 2; i++)
          {
            mesh_velocity[i] += this->dnodal_position_dt(l, i) * psif[l];
          }
        }
      }

      // Calculate derivative of du_i/dx_k w.r.t. nodal positions X_{pq}

      // Loop over shape-controlling nodes
      for (unsigned q = 0; q < n_shape_controlling_node; q++)
      {
        // Loop over the two coordinate directions
        for (unsigned p = 0; p < 2; p++)
        {
          // Loop over the three velocity components
          for (unsigned i = 0; i < 3; i++)
          {
            // Loop over the two coordinate directions
            for (unsigned k = 0; k < 2; k++)
            {
              double aux = 0.0;

              // Loop over nodes and add contribution
              for (unsigned j = 0; j < n_node; j++)
              {
                aux +=
                  nodal_value(j, u_nodal_index[i]) * d_dpsifdx_dX(p, q, j, k);
              }
              d_dudx_dX(p, q, i, k) = aux;
            }
          }
        }
      }

      // Get weight of actual nodal position/value in computation of mesh
      // velocity from positional/value time stepper
      const double pos_time_weight =
        node_pt(0)->position_time_stepper_pt()->weight(1, 0);
      const double val_time_weight =
        node_pt(0)->time_stepper_pt()->weight(1, 0);

      // Get the user-defined body force terms
      Vector<double> body_force(3);
      this->get_body_force_axi_nst(time, ipt, s, interpolated_x, body_force);

      // Get the user-defined source function
      const double source = this->get_source_fct(time, ipt, interpolated_x);

      // Get gradient of body force function
      DenseMatrix<double> d_body_force_dx(3, 2, 0.0);
      this->get_body_force_gradient_axi_nst(
        time, ipt, s, interpolated_x, d_body_force_dx);

      // Get gradient of source function
      Vector<double> source_gradient(2, 0.0);
      this->get_source_fct_gradient(time, ipt, interpolated_x, source_gradient);

      // Cache r (the first position component)
      const double r = interpolated_x[0];

      // Assemble shape derivatives
      // --------------------------

      // ==================
      // MOMENTUM EQUATIONS
      // ==================

      // Number of master nodes and storage for the weight of the shape function
      unsigned n_master = 1;
      double hang_weight = 1.0;

      // Loop over the test functions
      for (unsigned l = 0; l < n_node; l++)
      {
        // Cache the test function
        const double testf_ = testf[l];

        // Local boolean to indicate whether the node is hanging
        bool is_node_hanging = node_pt(l)->is_hanging();

        // If the node is hanging
        if (is_node_hanging)
        {
          hang_info_pt = node_pt(l)->hanging_pt();

          // Read out number of master nodes from hanging data
          n_master = hang_info_pt->nmaster();
        }
        // Otherwise the node is its own master
        else
        {
          n_master = 1;
        }

        // Loop over the master nodes
        for (unsigned m = 0; m < n_master; m++)
        {
          // --------------------------------
          // FIRST (RADIAL) MOMENTUM EQUATION
          // --------------------------------

          // Get the equation number
          // If the node is hanging
          if (is_node_hanging)
          {
            // Get the equation number from the master node
            local_eqn = this->local_hang_eqn(hang_info_pt->master_node_pt(m),
                                             u_nodal_index[0]);
            // Get the hang weight from the master node
            hang_weight = hang_info_pt->master_weight(m);
          }
          // If the node is not hanging
          else
          {
            // Local equation number
            local_eqn = this->nodal_local_eqn(l, u_nodal_index[0]);

            // Node contributes with full weight
            hang_weight = 1.0;
          }

          // If it's not a boundary condition
          if (local_eqn >= 0)
          {
            // Loop over the two coordinate directions
            for (unsigned p = 0; p < 2; p++)
            {
              // Loop over shape controlling nodes
              for (unsigned q = 0; q < n_shape_controlling_node; q++)
              {
                // Residual x deriv of Jacobian
                // ----------------------------

                // Add the user-defined body force terms
                double sum = r * body_force[0] * testf_;

                // Add the gravitational body force term
                sum += r * scaled_re_inv_fr * testf_ * G[0];

                // Add the pressure gradient term
                sum += interpolated_p * (testf_ + r * dtestfdx(l, 0));

                // Add the stress tensor terms
                // The viscosity ratio needs to go in here to ensure
                // continuity of normal stress is satisfied even in flows
                // with zero pressure gradient!
                sum -= visc_ratio * r * (1.0 + Gamma[0]) *
                       interpolated_dudx(0, 0) * dtestfdx(l, 0);

                sum -= visc_ratio * r *
                       (interpolated_dudx(0, 1) +
                        Gamma[0] * interpolated_dudx(1, 0)) *
                       dtestfdx(l, 1);

                sum -= visc_ratio * (1.0 + Gamma[0]) * interpolated_u[0] *
                       testf_ / r;

                // Add the du/dt term
                sum -= scaled_re_st * r * dudt[0] * testf_;

                // Add the convective terms
                sum -= scaled_re *
                       (r * interpolated_u[0] * interpolated_dudx(0, 0) -
                        interpolated_u[2] * interpolated_u[2] +
                        r * interpolated_u[1] * interpolated_dudx(0, 1)) *
                       testf_;

                // Add the mesh velocity terms
                if (!ALE_is_disabled)
                {
                  for (unsigned k = 0; k < 2; k++)
                  {
                    sum += scaled_re_st * r * mesh_velocity[k] *
                           interpolated_dudx(0, k) * testf_;
                  }
                }

                // Add the Coriolis term
                sum += 2.0 * r * scaled_re_inv_ro * interpolated_u[2] * testf_;

                // Multiply through by deriv of Jacobian and integration weight
                dresidual_dnodal_coordinates(local_eqn, p, q) +=
                  sum * dJ_dX(p, q) * w * hang_weight;

                // Derivative of residual x Jacobian
                // ---------------------------------

                // Body force
                sum = r * d_body_force_dx(0, p) * psif[q] * testf_;
                if (p == 0)
                {
                  sum += body_force[0] * psif[q] * testf_;
                }

                // Gravitational body force
                if (p == 0)
                {
                  sum += scaled_re_inv_fr * G[0] * psif[q] * testf_;
                }

                // Pressure gradient term
                sum += r * interpolated_p * d_dtestfdx_dX(p, q, l, 0);
                if (p == 0)
                {
                  sum += interpolated_p * psif[q] * dtestfdx(l, 0);
                }

                // Viscous terms
                sum -=
                  r * visc_ratio *
                  ((1.0 + Gamma[0]) *
                     (d_dudx_dX(p, q, 0, 0) * dtestfdx(l, 0) +
                      interpolated_dudx(0, 0) * d_dtestfdx_dX(p, q, l, 0)) +
                   (d_dudx_dX(p, q, 0, 1) + Gamma[0] * d_dudx_dX(p, q, 1, 0)) *
                     dtestfdx(l, 1) +
                   (interpolated_dudx(0, 1) +
                    Gamma[0] * interpolated_dudx(1, 0)) *
                     d_dtestfdx_dX(p, q, l, 1));
                if (p == 0)
                {
                  sum -=
                    visc_ratio *
                    ((1.0 + Gamma[0]) *
                       (interpolated_dudx(0, 0) * psif[q] * dtestfdx(l, 0) -
                        interpolated_u[0] * psif[q] * testf_ / (r * r)) +
                     (interpolated_dudx(0, 1) +
                      Gamma[0] * interpolated_dudx(1, 0)) *
                       psif[q] * dtestfdx(l, 1));
                }

                // Convective terms, including mesh velocity
                for (unsigned k = 0; k < 2; k++)
                {
                  double tmp = scaled_re * interpolated_u[k];
                  if (!ALE_is_disabled)
                  {
                    tmp -= scaled_re_st * mesh_velocity[k];
                  }
                  sum -= r * tmp * d_dudx_dX(p, q, 0, k) * testf_;
                  if (p == 0)
                  {
                    sum -= tmp * interpolated_dudx(0, k) * psif[q] * testf_;
                  }
                }
                if (!ALE_is_disabled)
                {
                  sum += scaled_re_st * r * pos_time_weight *
                         interpolated_dudx(0, p) * psif[q] * testf_;
                }

                // du/dt term
                if (p == 0)
                {
                  sum -= scaled_re_st * dudt[0] * psif[q] * testf_;
                }

                // Coriolis term
                if (p == 0)
                {
                  sum += 2.0 * scaled_re_inv_ro * interpolated_u[2] * psif[q] *
                         testf_;
                }

                // Multiply through by Jacobian and integration weight
                dresidual_dnodal_coordinates(local_eqn, p, q) +=
                  sum * J * w * hang_weight;

              } // End of loop over shape controlling nodes q
            } // End of loop over coordinate directions p

            // Derivs w.r.t. to nodal velocities
            // ---------------------------------
            if (element_has_node_with_aux_node_update_fct)
            {
              // Loop over local nodes
              for (unsigned q_local = 0; q_local < n_node; q_local++)
              {
                // Number of master nodes and storage for the weight of
                // the shape function
                unsigned n_master2 = 1;
                double hang_weight2 = 1.0;
                HangInfo* hang_info2_pt = 0;

                // Local boolean to indicate whether the node is hanging
                bool is_node_hanging2 = node_pt(q_local)->is_hanging();

                Node* actual_shape_controlling_node_pt = node_pt(q_local);

                // If the node is hanging
                if (is_node_hanging2)
<<<<<<< HEAD
                {
                  hang_info2_pt = node_pt(q_local)->hanging_pt();

                  // Read out number of master nodes from hanging data
                  n_master2 = hang_info2_pt->nmaster();
                }
                // Otherwise the node is its own master
                else
                {
                  n_master2 = 1;
                }

                // Loop over the master nodes
                for (unsigned mm = 0; mm < n_master2; mm++)
                {
=======
                {
                  hang_info2_pt = node_pt(q_local)->hanging_pt();

                  // Read out number of master nodes from hanging data
                  n_master2 = hang_info2_pt->nmaster();
                }
                // Otherwise the node is its own master
                else
                {
                  n_master2 = 1;
                }

                // Loop over the master nodes
                for (unsigned mm = 0; mm < n_master2; mm++)
                {
>>>>>>> fb5f6804
                  if (is_node_hanging2)
                  {
                    actual_shape_controlling_node_pt =
                      hang_info2_pt->master_node_pt(mm);
                    hang_weight2 = hang_info2_pt->master_weight(mm);
                  }

                  // Find the corresponding number
                  unsigned q = local_shape_controlling_node_lookup
                    [actual_shape_controlling_node_pt];

                  // Loop over the two coordinate directions
                  for (unsigned p = 0; p < 2; p++)
                  {
                    // Contribution from deriv of first velocity component
                    double tmp = scaled_re_st * r * val_time_weight *
                                 psif[q_local] * testf_;
                    tmp += r * scaled_re * interpolated_dudx(0, 0) *
                           psif[q_local] * testf_;

                    for (unsigned k = 0; k < 2; k++)
                    {
                      double tmp2 = scaled_re * interpolated_u[k];
                      if (!ALE_is_disabled)
                      {
                        tmp2 -= scaled_re_st * mesh_velocity[k];
                      }
                      tmp += r * tmp2 * dpsifdx(q_local, k) * testf_;
                    }

                    tmp += r * visc_ratio * (1.0 + Gamma[0]) *
                           dpsifdx(q_local, 0) * dtestfdx(l, 0);
                    tmp +=
                      r * visc_ratio * dpsifdx(q_local, 1) * dtestfdx(l, 1);
                    tmp += visc_ratio * (1.0 + Gamma[0]) * psif[q_local] *
                           testf_ / r;

                    // Multiply through by dU_0q/dX_pq
                    double sum = -d_U_dX(p, q_local, 0) * tmp;

                    // Contribution from deriv of second velocity component
                    tmp = scaled_re * r * interpolated_dudx(0, 1) *
                          psif[q_local] * testf_;
                    tmp += r * visc_ratio * Gamma[0] * dpsifdx(q_local, 0) *
                           dtestfdx(l, 1);

                    // Multiply through by dU_1q/dX_pq
                    sum -= d_U_dX(p, q, 1) * tmp;

                    // Contribution from deriv of third velocity component
                    tmp =
                      2.0 *
                      (r * scaled_re_inv_ro + scaled_re * interpolated_u[2]) *
                      psif[q_local] * testf_;

                    // Multiply through by dU_2q/dX_pq
                    sum += d_U_dX(p, q, 2) * tmp;

                    // Multiply through by Jacobian and integration weight
                    dresidual_dnodal_coordinates(local_eqn, p, q) +=
                      sum * J * w * hang_weight * hang_weight2;
                  }
                } // End of loop over master nodes
              } // End of loop over local nodes
            } // End of if(element_has_node_with_aux_node_update_fct)
          } // End of if it's not a boundary condition

          // --------------------------------
          // SECOND (AXIAL) MOMENTUM EQUATION
          // --------------------------------

          // Get the equation number
          // If the node is hanging
          if (is_node_hanging)
          {
            // Get the equation number from the master node
            local_eqn = this->local_hang_eqn(hang_info_pt->master_node_pt(m),
                                             u_nodal_index[1]);
            // Get the hang weight from the master node
            hang_weight = hang_info_pt->master_weight(m);
          }
          // If the node is not hanging
          else
          {
            // Local equation number
            local_eqn = this->nodal_local_eqn(l, u_nodal_index[1]);

            // Node contributes with full weight
            hang_weight = 1.0;
          }

          // If it's not a boundary condition
          if (local_eqn >= 0)
          {
            // Loop over the two coordinate directions
            for (unsigned p = 0; p < 2; p++)
            {
              // Loop over shape controlling nodes
              for (unsigned q = 0; q < n_shape_controlling_node; q++)
              {
                // Residual x deriv of Jacobian
                // ----------------------------

                // Add the user-defined body force terms
                double sum = r * body_force[1] * testf_;

                // Add the gravitational body force term
                sum += r * scaled_re_inv_fr * testf_ * G[1];

                // Add the pressure gradient term
                sum += r * interpolated_p * dtestfdx(l, 1);

                // Add the stress tensor terms
                // The viscosity ratio needs to go in here to ensure
                // continuity of normal stress is satisfied even in flows
                // with zero pressure gradient!
                sum -= visc_ratio * r *
                       (interpolated_dudx(1, 0) +
                        Gamma[1] * interpolated_dudx(0, 1)) *
                       dtestfdx(l, 0);

                sum -= visc_ratio * r * (1.0 + Gamma[1]) *
                       interpolated_dudx(1, 1) * dtestfdx(l, 1);

                // Add the du/dt term
                sum -= scaled_re_st * r * dudt[1] * testf_;

                // Add the convective terms
                sum -= scaled_re *
                       (r * interpolated_u[0] * interpolated_dudx(1, 0) +
                        r * interpolated_u[1] * interpolated_dudx(1, 1)) *
                       testf_;

                // Add the mesh velocity terms
                if (!ALE_is_disabled)
                {
                  for (unsigned k = 0; k < 2; k++)
                  {
                    sum += scaled_re_st * r * mesh_velocity[k] *
                           interpolated_dudx(1, k) * testf_;
                  }
                }

                // Multiply through by deriv of Jacobian and integration weight
                dresidual_dnodal_coordinates(local_eqn, p, q) +=
                  sum * dJ_dX(p, q) * w * hang_weight;

                // Derivative of residual x Jacobian
                // ---------------------------------

                // Body force
                sum = r * d_body_force_dx(1, p) * psif[q] * testf_;
                if (p == 0)
                {
                  sum += body_force[1] * psif[q] * testf_;
                }

                // Gravitational body force
                if (p == 0)
                {
                  sum += scaled_re_inv_fr * G[1] * psif[q] * testf_;
                }

                // Pressure gradient term
                sum += r * interpolated_p * d_dtestfdx_dX(p, q, l, 1);
                if (p == 0)
                {
                  sum += interpolated_p * psif[q] * dtestfdx(l, 1);
                }

                // Viscous terms
                sum -=
                  r * visc_ratio *
                  ((d_dudx_dX(p, q, 1, 0) + Gamma[1] * d_dudx_dX(p, q, 0, 1)) *
                     dtestfdx(l, 0) +
                   (interpolated_dudx(1, 0) +
                    Gamma[1] * interpolated_dudx(0, 1)) *
                     d_dtestfdx_dX(p, q, l, 0) +
                   (1.0 + Gamma[1]) * d_dudx_dX(p, q, 1, 1) * dtestfdx(l, 1) +
                   (1.0 + Gamma[1]) * interpolated_dudx(1, 1) *
                     d_dtestfdx_dX(p, q, l, 1));
                if (p == 0)
                {
                  sum -=
                    visc_ratio * ((interpolated_dudx(1, 0) +
                                   Gamma[1] * interpolated_dudx(0, 1)) *
                                    psif[q] * dtestfdx(l, 0) +
                                  (1.0 + Gamma[1]) * interpolated_dudx(1, 1) *
                                    psif[q] * dtestfdx(l, 1));
                }

                // Convective terms, including mesh velocity
                for (unsigned k = 0; k < 2; k++)
                {
                  double tmp = scaled_re * interpolated_u[k];
                  if (!ALE_is_disabled)
                  {
                    tmp -= scaled_re_st * mesh_velocity[k];
                  }
                  sum -= r * tmp * d_dudx_dX(p, q, 1, k) * testf_;
                  if (p == 0)
                  {
                    sum -= tmp * interpolated_dudx(1, k) * psif[q] * testf_;
                  }
                }
                if (!ALE_is_disabled)
                {
                  sum += scaled_re_st * r * pos_time_weight *
                         interpolated_dudx(1, p) * psif[q] * testf_;
                }

                // du/dt term
                if (p == 0)
                {
                  sum -= scaled_re_st * dudt[1] * psif[q] * testf_;
                }

                // Multiply through by Jacobian and integration weight
                dresidual_dnodal_coordinates(local_eqn, p, q) +=
                  sum * J * w * hang_weight;

              } // End of loop over shape controlling nodes q
            } // End of loop over coordinate directions p

            // Derivs w.r.t. to nodal velocities
            // ---------------------------------
            if (element_has_node_with_aux_node_update_fct)
            {
              // Loop over local nodes
              for (unsigned q_local = 0; q_local < n_node; q_local++)
              {
                // Number of master nodes and storage for the weight of
                // the shape function
                unsigned n_master2 = 1;
                double hang_weight2 = 1.0;
                HangInfo* hang_info2_pt = 0;

                // Local boolean to indicate whether the node is hanging
                bool is_node_hanging2 = node_pt(q_local)->is_hanging();

                Node* actual_shape_controlling_node_pt = node_pt(q_local);

                // If the node is hanging
                if (is_node_hanging2)
                {
                  hang_info2_pt = node_pt(q_local)->hanging_pt();

                  // Read out number of master nodes from hanging data
                  n_master2 = hang_info2_pt->nmaster();
<<<<<<< HEAD
                }
                // Otherwise the node is its own master
                else
                {
                  n_master2 = 1;
                }

                // Loop over the master nodes
                for (unsigned mm = 0; mm < n_master2; mm++)
                {
                  if (is_node_hanging2)
                  {
                    actual_shape_controlling_node_pt =
                      hang_info2_pt->master_node_pt(mm);
                    hang_weight2 = hang_info2_pt->master_weight(mm);
                  }

                  // Find the corresponding number
                  unsigned q = local_shape_controlling_node_lookup
                    [actual_shape_controlling_node_pt];

                  // Loop over the two coordinate directions
                  for (unsigned p = 0; p < 2; p++)
                  {
=======
                }
                // Otherwise the node is its own master
                else
                {
                  n_master2 = 1;
                }

                // Loop over the master nodes
                for (unsigned mm = 0; mm < n_master2; mm++)
                {
                  if (is_node_hanging2)
                  {
                    actual_shape_controlling_node_pt =
                      hang_info2_pt->master_node_pt(mm);
                    hang_weight2 = hang_info2_pt->master_weight(mm);
                  }

                  // Find the corresponding number
                  unsigned q = local_shape_controlling_node_lookup
                    [actual_shape_controlling_node_pt];

                  // Loop over the two coordinate directions
                  for (unsigned p = 0; p < 2; p++)
                  {
>>>>>>> fb5f6804
                    // Contribution from deriv of first velocity component
                    double tmp = scaled_re * r * interpolated_dudx(1, 0) *
                                 psif[q_local] * testf_;
                    tmp += r * visc_ratio * Gamma[1] * dpsifdx(q_local, 1) *
                           dtestfdx(l, 0);

                    // Multiply through by dU_0q/dX_pq
                    double sum = -d_U_dX(p, q, 0) * tmp;

                    // Contribution from deriv of second velocity component
                    tmp = scaled_re_st * r * val_time_weight * psif[q_local] *
                          testf_;
                    tmp += r * scaled_re * interpolated_dudx(1, 1) *
                           psif[q_local] * testf_;

                    for (unsigned k = 0; k < 2; k++)
                    {
                      double tmp2 = scaled_re * interpolated_u[k];
                      if (!ALE_is_disabled)
                      {
                        tmp2 -= scaled_re_st * mesh_velocity[k];
                      }
                      tmp += r * tmp2 * dpsifdx(q_local, k) * testf_;
                    }
                    tmp +=
                      r * visc_ratio *
                      (dpsifdx(q_local, 0) * dtestfdx(l, 0) +
                       (1.0 + Gamma[1]) * dpsifdx(q_local, 1) * dtestfdx(l, 1));

                    // Multiply through by dU_1q/dX_pq
                    sum -= d_U_dX(p, q, 1) * tmp;

                    // Multiply through by Jacobian and integration weight
                    dresidual_dnodal_coordinates(local_eqn, p, q) +=
                      sum * J * w * hang_weight * hang_weight2;
                  }
                } // End of loop over master nodes
              } // End of loop over local nodes
            } // End of if(element_has_node_with_aux_node_update_fct)
          } // End of if it's not a boundary condition

          // -----------------------------------
          // THIRD (AZIMUTHAL) MOMENTUM EQUATION
          // -----------------------------------

          // Get the equation number
          // If the node is hanging
          if (is_node_hanging)
          {
            // Get the equation number from the master node
            local_eqn = this->local_hang_eqn(hang_info_pt->master_node_pt(m),
                                             u_nodal_index[2]);
            // Get the hang weight from the master node
            hang_weight = hang_info_pt->master_weight(m);
          }
          // If the node is not hanging
          else
          {
            // Local equation number
            local_eqn = this->nodal_local_eqn(l, u_nodal_index[2]);

            // Node contributes with full weight
            hang_weight = 1.0;
          }

          // If it's not a boundary condition
          if (local_eqn >= 0)
          {
            // Loop over the two coordinate directions
            for (unsigned p = 0; p < 2; p++)
            {
              // Loop over shape controlling nodes
              for (unsigned q = 0; q < n_shape_controlling_node; q++)
              {
                // Residual x deriv of Jacobian
                // ----------------------------

                // Add the user-defined body force terms
                double sum = r * body_force[2] * testf_;

                // Add the gravitational body force term
                sum += r * scaled_re_inv_fr * testf_ * G[2];

                // There is NO pressure gradient term

                // Add in the stress tensor terms
                // The viscosity ratio needs to go in here to ensure
                // continuity of normal stress is satisfied even in flows
                // with zero pressure gradient!
                sum -=
                  visc_ratio *
                  (r * interpolated_dudx(2, 0) - Gamma[0] * interpolated_u[2]) *
                  dtestfdx(l, 0);

                sum -=
                  visc_ratio * r * interpolated_dudx(2, 1) * dtestfdx(l, 1);

                sum -= visc_ratio *
                       ((interpolated_u[2] / r) -
                        Gamma[0] * interpolated_dudx(2, 0)) *
                       testf_;

                // Add the du/dt term
                sum -= scaled_re_st * r * dudt[2] * testf_;

                // Add the convective terms
                sum -= scaled_re *
                       (r * interpolated_u[0] * interpolated_dudx(2, 0) +
                        interpolated_u[0] * interpolated_u[2] +
                        r * interpolated_u[1] * interpolated_dudx(2, 1)) *
                       testf_;

                // Add the mesh velocity terms
                if (!ALE_is_disabled)
                {
                  for (unsigned k = 0; k < 2; k++)
                  {
                    sum += scaled_re_st * r * mesh_velocity[k] *
                           interpolated_dudx(2, k) * testf_;
                  }
                }

                // Add the Coriolis term
                sum -= 2.0 * r * scaled_re_inv_ro * interpolated_u[0] * testf_;

                // Multiply through by deriv of Jacobian and integration weight
                dresidual_dnodal_coordinates(local_eqn, p, q) +=
                  sum * dJ_dX(p, q) * w * hang_weight;

                // Derivative of residual x Jacobian
                // ---------------------------------

                // Body force
                sum = r * d_body_force_dx(2, p) * psif[q] * testf_;
                if (p == 0)
                {
                  sum += body_force[2] * psif[q] * testf_;
                }

                // Gravitational body force
                if (p == 0)
                {
                  sum += scaled_re_inv_fr * G[2] * psif[q] * testf_;
                }

                // There is NO pressure gradient term

                // Viscous terms
                sum -= visc_ratio * r *
                       (d_dudx_dX(p, q, 2, 0) * dtestfdx(l, 0) +
                        interpolated_dudx(2, 0) * d_dtestfdx_dX(p, q, l, 0) +
                        d_dudx_dX(p, q, 2, 1) * dtestfdx(l, 1) +
                        interpolated_dudx(2, 1) * d_dtestfdx_dX(p, q, l, 1));

                sum += visc_ratio * Gamma[0] * d_dudx_dX(p, q, 2, 0) * testf_;

                if (p == 0)
                {
                  sum -= visc_ratio *
                         (interpolated_dudx(2, 0) * psif[q] * dtestfdx(l, 0) +
                          interpolated_dudx(2, 1) * psif[q] * dtestfdx(l, 1) +
                          interpolated_u[2] * psif[q] * testf_ / (r * r));
                }

                // Convective terms, including mesh velocity
                for (unsigned k = 0; k < 2; k++)
                {
                  double tmp = scaled_re * interpolated_u[k];
                  if (!ALE_is_disabled)
                  {
                    tmp -= scaled_re_st * mesh_velocity[k];
                  }
                  sum -= r * tmp * d_dudx_dX(p, q, 2, k) * testf_;
                  if (p == 0)
                  {
                    sum -= tmp * interpolated_dudx(2, k) * psif[q] * testf_;
                  }
                }
                if (!ALE_is_disabled)
                {
                  sum += scaled_re_st * r * pos_time_weight *
                         interpolated_dudx(2, p) * psif[q] * testf_;
                }

                // du/dt term
                if (p == 0)
                {
                  sum -= scaled_re_st * dudt[2] * psif[q] * testf_;
                }

                // Coriolis term
                if (p == 0)
                {
                  sum -= 2.0 * scaled_re_inv_ro * interpolated_u[0] * psif[q] *
                         testf_;
                }

                // Multiply through by Jacobian and integration weight
                dresidual_dnodal_coordinates(local_eqn, p, q) +=
                  sum * J * w * hang_weight;

              } // End of loop over shape controlling nodes q
            } // End of loop over coordinate directions p

            // Derivs w.r.t. to nodal velocities
            // ---------------------------------
            if (element_has_node_with_aux_node_update_fct)
            {
              // Loop over local nodes
              for (unsigned q_local = 0; q_local < n_node; q_local++)
              {
                // Number of master nodes and storage for the weight of
                // the shape function
                unsigned n_master2 = 1;
                double hang_weight2 = 1.0;
                HangInfo* hang_info2_pt = 0;

                // Local boolean to indicate whether the node is hanging
                bool is_node_hanging2 = node_pt(q_local)->is_hanging();

                Node* actual_shape_controlling_node_pt = node_pt(q_local);

                // If the node is hanging
                if (is_node_hanging2)
                {
                  hang_info2_pt = node_pt(q_local)->hanging_pt();

                  // Read out number of master nodes from hanging data
                  n_master2 = hang_info2_pt->nmaster();
                }
                // Otherwise the node is its own master
                else
                {
                  n_master2 = 1;
                }

                // Loop over the master nodes
                for (unsigned mm = 0; mm < n_master2; mm++)
                {
                  if (is_node_hanging2)
                  {
                    actual_shape_controlling_node_pt =
                      hang_info2_pt->master_node_pt(mm);
                    hang_weight2 = hang_info2_pt->master_weight(mm);
                  }

                  // Find the corresponding number
                  unsigned q = local_shape_controlling_node_lookup
                    [actual_shape_controlling_node_pt];

                  // Loop over the two coordinate directions
                  for (unsigned p = 0; p < 2; p++)
                  {
                    // Contribution from deriv of first velocity component
                    double tmp = (2.0 * r * scaled_re_inv_ro +
                                  r * scaled_re * interpolated_dudx(2, 0) -
                                  scaled_re * interpolated_u[2]) *
                                 psif[q_local] * testf_;

                    // Multiply through by dU_0q/dX_pq
                    double sum = -d_U_dX(p, q, 0) * tmp;

                    // Contribution from deriv of second velocity component
                    // Multiply through by dU_1q/dX_pq
                    sum -= d_U_dX(p, q, 1) * scaled_re * r *
                           interpolated_dudx(2, 1) * psif[q_local] * testf_;

                    // Contribution from deriv of third velocity component
                    tmp = scaled_re_st * r * val_time_weight * psif[q_local] *
                          testf_;
                    tmp -=
                      scaled_re * interpolated_u[0] * psif[q_local] * testf_;

                    for (unsigned k = 0; k < 2; k++)
                    {
                      double tmp2 = scaled_re * interpolated_u[k];
                      if (!ALE_is_disabled)
                      {
                        tmp2 -= scaled_re_st * mesh_velocity[k];
                      }
                      tmp += r * tmp2 * dpsifdx(q_local, k) * testf_;
                    }
                    tmp +=
                      visc_ratio *
                      (r * dpsifdx(q_local, 0) - Gamma[0] * psif[q_local]) *
                      dtestfdx(l, 0);
                    tmp +=
                      r * visc_ratio * dpsifdx(q_local, 1) * dtestfdx(l, 1);
                    tmp +=
                      visc_ratio *
                      ((psif[q_local] / r) - Gamma[0] * dpsifdx(q_local, 0)) *
                      testf_;

                    // Multiply through by dU_2q/dX_pq
                    sum -= d_U_dX(p, q, 2) * tmp;

                    // Multiply through by Jacobian and integration weight
                    dresidual_dnodal_coordinates(local_eqn, p, q) +=
                      sum * J * w * hang_weight * hang_weight2;
                  }
                } // End of loop over master nodes
              } // End of loop over local nodes
            } // End of if(element_has_node_with_aux_node_update_fct)
          } // End of if it's not a boundary condition
        } // End of loop over master nodes
      } // End of loop over test functions

<<<<<<< HEAD
=======

>>>>>>> fb5f6804
      // ===================
      // CONTINUITY EQUATION
      // ===================

      // Loop over the shape functions
      for (unsigned l = 0; l < n_pres; l++)
      {
        // If the pressure dof is hanging
        if (pressure_dof_is_hanging[l])
        {
          // Pressure dof is hanging so it must be nodal-based
          // Get the hang info object
          hang_info_pt = this->pressure_node_pt(l)->hanging_pt(p_index);

          // Get the number of master nodes from the pressure node
          n_master = hang_info_pt->nmaster();
        }
        // Otherwise the node is its own master
        else
        {
          n_master = 1;
        }

        // Loop over the master nodes
        for (unsigned m = 0; m < n_master; m++)
        {
          // Get the number of the unknown
          // If the pressure dof is hanging
          if (pressure_dof_is_hanging[l])
          {
            // Get the local equation from the master node
            local_eqn =
              this->local_hang_eqn(hang_info_pt->master_node_pt(m), p_index);
            // Get the weight for the node
            hang_weight = hang_info_pt->master_weight(m);
          }
          else
          {
            local_eqn = this->p_local_eqn(l);
            hang_weight = 1.0;
          }

          // Cache the test function
          const double testp_ = testp[l];

          // If not a boundary conditions
          if (local_eqn >= 0)
          {
            // Loop over the two coordinate directions
            for (unsigned p = 0; p < 2; p++)
            {
              // Loop over shape controlling nodes
              for (unsigned q = 0; q < n_shape_controlling_node; q++)
              {
                // Residual x deriv of Jacobian
                //-----------------------------

                // Source term
                double aux = -r * source;

                // Gradient terms
                aux += (interpolated_u[0] + r * interpolated_dudx(0, 0) +
                        r * interpolated_dudx(1, 1));

                // Multiply through by deriv of Jacobian and integration weight
                dresidual_dnodal_coordinates(local_eqn, p, q) +=
                  aux * dJ_dX(p, q) * testp_ * w * hang_weight;

                // Derivative of residual x Jacobian
                // ---------------------------------

                // Gradient of source function
                aux = -r * source_gradient[p] * psif[q];
                if (p == 0)
                {
                  aux -= source * psif[q];
                }

                // Gradient terms
                aux += r * (d_dudx_dX(p, q, 0, 0) + d_dudx_dX(p, q, 1, 1));
                if (p == 0)
                {
                  aux += (interpolated_dudx(0, 0) + interpolated_dudx(1, 1)) *
                         psif[q];
                }

                // Multiply through by Jacobian and integration weight
                dresidual_dnodal_coordinates(local_eqn, p, q) +=
                  aux * testp_ * J * w * hang_weight;
              }
            }

            // Derivs w.r.t. to nodal velocities
            // ---------------------------------
            if (element_has_node_with_aux_node_update_fct)
            {
              // Loop over local nodes
              for (unsigned q_local = 0; q_local < n_node; q_local++)
              {
                // Number of master nodes and storage for the weight of
                // the shape function
                unsigned n_master2 = 1;
                double hang_weight2 = 1.0;
                HangInfo* hang_info2_pt = 0;

                // Local boolean to indicate whether the node is hanging
                bool is_node_hanging2 = node_pt(q_local)->is_hanging();

                Node* actual_shape_controlling_node_pt = node_pt(q_local);

                // If the node is hanging
                if (is_node_hanging2)
                {
                  hang_info2_pt = node_pt(q_local)->hanging_pt();

                  // Read out number of master nodes from hanging data
                  n_master2 = hang_info2_pt->nmaster();
                }
                // Otherwise the node is its own master
                else
                {
                  n_master2 = 1;
                }

                // Loop over the master nodes
                for (unsigned mm = 0; mm < n_master2; mm++)
                {
                  if (is_node_hanging2)
                  {
                    actual_shape_controlling_node_pt =
                      hang_info2_pt->master_node_pt(mm);
                    hang_weight2 = hang_info2_pt->master_weight(mm);
                  }

                  // Find the corresponding number
                  unsigned q = local_shape_controlling_node_lookup
                    [actual_shape_controlling_node_pt];

                  // Loop over the two coordinate directions
                  for (unsigned p = 0; p < 2; p++)
                  {
                    double aux = d_U_dX(p, q, 0) *
                                   (psif[q_local] + r * dpsifdx(q_local, 0)) +
                                 d_U_dX(p, q, 1) * r * dpsifdx(q_local, 1);

                    // Multiply through by Jacobian, test function and
                    // integration weight
                    dresidual_dnodal_coordinates(local_eqn, p, q) +=
                      aux * testp_ * J * w * hang_weight * hang_weight2;
                  }
                } // End of loop over (mm) master nodes
              } // End of loop over local nodes q_local
            } // End of if(element_has_node_with_aux_node_update_fct)
          } // End of if it's not a boundary condition
        } // End of loop over (m) master nodes
      } // End of loop over shape functions for continuity eqn
<<<<<<< HEAD

    } // End of loop over integration points
=======

    } // End of loop over integration points

  } // End of get_dresidual_dnodal_coordinates(...)
>>>>>>> fb5f6804

  } // End of get_dresidual_dnodal_coordinates(...)

} // namespace oomph<|MERGE_RESOLUTION|>--- conflicted
+++ resolved
@@ -25,6 +25,7 @@
 // LIC//====================================================================
 #include "generalised_newtonian_refineable_axisym_navier_stokes_elements.h"
 
+
 namespace oomph
 {
   //========================================================================
@@ -84,18 +85,12 @@
       }
     }
 
-<<<<<<< HEAD
-=======
-
->>>>>>> fb5f6804
+
     // Set up memory for the shape and test functions
     Shape psif(n_node), testf(n_node);
     DShape dpsifdx(n_node, DIM), dtestfdx(n_node, DIM);
 
-<<<<<<< HEAD
-=======
-
->>>>>>> fb5f6804
+
     // Set up memory for pressure shape and test functions
     Shape psip(n_pres), testp(n_pres);
 
@@ -159,10 +154,7 @@
         interpolated_p += p_axi_nst(l) * psip[l];
       }
 
-<<<<<<< HEAD
-=======
-
->>>>>>> fb5f6804
+
       // Calculate velocities and derivatives
 
       // Loop over nodes
@@ -229,7 +221,6 @@
       // Get the user-defined body force terms
       Vector<double> body_force(DIM + 1);
       get_body_force_axi_nst(time, ipt, s, interpolated_x, body_force);
-<<<<<<< HEAD
 
       // Get the user-defined source function
       double source = get_source_fct(time, ipt, interpolated_x);
@@ -237,15 +228,6 @@
       // r is the first postition component
       double r = interpolated_x[0];
 
-=======
-
-      // Get the user-defined source function
-      double source = get_source_fct(time, ipt, interpolated_x);
-
-      // r is the first postition component
-      double r = interpolated_x[0];
-
->>>>>>> fb5f6804
       // obacht set up vectors of the viscosity differentiated w.r.t.
       // the velocity components (radial, axial, azimuthal)
       Vector<double> dviscosity_dUr(n_node, 0.0);
@@ -367,19 +349,11 @@
                         // epsilon_{z r}
                       case 0:
                         if (i == 0)
-<<<<<<< HEAD
                         {
                           dstrainrate_dunknown = 0.5 * dpsifdx(l, 1);
                         }
                         else if (i == 1)
                         {
-=======
-                        {
-                          dstrainrate_dunknown = 0.5 * dpsifdx(l, 1);
-                        }
-                        else if (i == 1)
-                        {
->>>>>>> fb5f6804
                           dstrainrate_dunknown = 0.5 * dpsifdx(l, 0);
                         }
                         break;
@@ -496,10 +470,7 @@
         }
       }
 
-<<<<<<< HEAD
-=======
-
->>>>>>> fb5f6804
+
       // MOMENTUM EQUATIONS
       //==================
       // Number of master nodes and storage for the weight of the shape function
@@ -523,7 +494,6 @@
         }
         // Otherwise the node is its own master
         else
-<<<<<<< HEAD
         {
           n_master = 1;
         }
@@ -531,15 +501,6 @@
         // Loop over the master nodes
         for (unsigned m = 0; m < n_master; m++)
         {
-=======
-        {
-          n_master = 1;
-        }
-
-        // Loop over the master nodes
-        for (unsigned m = 0; m < n_master; m++)
-        {
->>>>>>> fb5f6804
           // Loop over velocity components for equations
           for (unsigned i = 0; i < DIM + 1; i++)
           {
@@ -624,7 +585,6 @@
                              hang_weight;
                     }
                   }
-<<<<<<< HEAD
 
                   // Coriolis term
                   sum += 2.0 * r * scaled_re_inv_ro * interpolated_u[2] *
@@ -715,6 +675,7 @@
                          ((interpolated_u[2] / r) -
                           Gamma[0] * interpolated_dudx(2, 0)) *
                          testf[l] * W * hang_weight;
+
 
                   // Add in the inertial terms
                   // du/dt term
@@ -796,180 +757,6 @@
                         hang_weight2 = 1.0;
                       }
 
-=======
-
-                  // Coriolis term
-                  sum += 2.0 * r * scaled_re_inv_ro * interpolated_u[2] *
-                         testf[l] * W * hang_weight;
-
-                  break;
-
-                  // AXIAL MOMENTUM EQUATION
-                case 1:
-                  // If it's not a boundary condition
-                  // Add the user-defined body force terms
-                  // Remember to multiply by the density ratio!
-                  sum += r * body_force[1] * testf[l] * W * hang_weight;
-
-                  // Add the gravitational body force term
-                  sum +=
-                    r * scaled_re_inv_fr * testf[l] * G[1] * W * hang_weight;
-
-                  // Add the pressure gradient term
-                  sum += r * interpolated_p * dtestfdx(l, 1) * W * hang_weight;
-
-                  // Add in the stress tensor terms
-                  // The viscosity ratio needs to go in here to ensure
-                  // continuity of normal stress is satisfied even in flows
-                  // with zero pressure gradient!
-                  // stress term 1
-                  sum -= visc_ratio * viscosity * r *
-                         (interpolated_dudx(1, 0) +
-                          Gamma[1] * interpolated_dudx(0, 1)) *
-                         dtestfdx(l, 0) * W * hang_weight;
-
-                  // stress term 2
-                  sum -= visc_ratio * viscosity * r * (1.0 + Gamma[1]) *
-                         interpolated_dudx(1, 1) * dtestfdx(l, 1) * W *
-                         hang_weight;
-
-                  // Add in the inertial terms
-                  // du/dt term
-                  sum -=
-                    scaled_re_st * r * dudt[1] * testf[l] * W * hang_weight;
-
-                  // Convective terms
-                  sum -= scaled_re *
-                         (r * interpolated_u[0] * interpolated_dudx(1, 0) +
-                          r * interpolated_u[1] * interpolated_dudx(1, 1)) *
-                         testf[l] * W * hang_weight;
-
-                  // Mesh velocity terms
-                  if (!ALE_is_disabled)
-                  {
-                    for (unsigned k = 0; k < 2; k++)
-                    {
-                      sum += scaled_re_st * r * mesh_veloc[k] *
-                             interpolated_dudx(1, k) * testf[l] * W *
-                             hang_weight;
-                    }
-                  }
-                  break;
-
-                  // AZIMUTHAL MOMENTUM EQUATION
-                case 2:
-                  // Add the user-defined body force terms
-                  // Remember to multiply by the density ratio!
-                  sum += r * body_force[2] * testf[l] * W * hang_weight;
-
-                  // Add the gravitational body force term
-                  sum +=
-                    r * scaled_re_inv_fr * testf[l] * G[2] * W * hang_weight;
-
-                  // There is NO pressure gradient term
-
-                  // Add in the stress tensor terms
-                  // The viscosity ratio needs to go in here to ensure
-                  // continuity of normal stress is satisfied even in flows
-                  // with zero pressure gradient!
-                  // stress term 1
-                  sum -= visc_ratio * viscosity *
-                         (r * interpolated_dudx(2, 0) -
-                          Gamma[0] * interpolated_u[2]) *
-                         dtestfdx(l, 0) * W * hang_weight;
-
-                  // stress term 2
-                  sum -= visc_ratio * viscosity * r * interpolated_dudx(2, 1) *
-                         dtestfdx(l, 1) * W * hang_weight;
-
-                  // stress term 3
-                  sum -= visc_ratio * viscosity *
-                         ((interpolated_u[2] / r) -
-                          Gamma[0] * interpolated_dudx(2, 0)) *
-                         testf[l] * W * hang_weight;
-
-
-                  // Add in the inertial terms
-                  // du/dt term
-                  sum -=
-                    scaled_re_st * r * dudt[2] * testf[l] * W * hang_weight;
-
-                  // Convective terms
-                  sum -= scaled_re *
-                         (r * interpolated_u[0] * interpolated_dudx(2, 0) +
-                          interpolated_u[0] * interpolated_u[2] +
-                          r * interpolated_u[1] * interpolated_dudx(2, 1)) *
-                         testf[l] * W * hang_weight;
-
-                  // Mesh velocity terms
-                  if (!ALE_is_disabled)
-                  {
-                    for (unsigned k = 0; k < 2; k++)
-                    {
-                      sum += scaled_re_st * r * mesh_veloc[k] *
-                             interpolated_dudx(2, k) * testf[l] * W *
-                             hang_weight;
-                    }
-                  }
-
-                  // Coriolis term
-                  sum -= 2.0 * r * scaled_re_inv_ro * interpolated_u[0] *
-                         testf[l] * W * hang_weight;
-
-                  break;
-              }
-
-              // Add contribution
-              residuals[local_eqn] += sum;
-
-              // CALCULATE THE JACOBIAN
-              if (flag)
-              {
-                // Number of master nodes and weights
-                unsigned n_master2 = 1;
-                double hang_weight2 = 1.0;
-                // Loop over the velocity nodes for columns
-                for (unsigned l2 = 0; l2 < n_node; l2++)
-                {
-                  // Local boolean for hanging status
-                  bool is_node2_hanging = node_pt(l2)->is_hanging();
-
-                  // If the node is hanging
-                  if (is_node2_hanging)
-                  {
-                    hang_info2_pt = node_pt(l2)->hanging_pt();
-                    // Read out number of master nodes from hanging data
-                    n_master2 = hang_info2_pt->nmaster();
-                  }
-                  // Otherwise the node is its own master
-                  else
-                  {
-                    n_master2 = 1;
-                  }
-
-                  // Loop over the master nodes
-                  for (unsigned m2 = 0; m2 < n_master2; m2++)
-                  {
-                    // Loop over the velocity components
-                    for (unsigned i2 = 0; i2 < DIM + 1; i2++)
-                    {
-                      // Get the number of the unknown
-                      // If the node is hanging
-                      if (is_node2_hanging)
-                      {
-                        // Get the equation number from the master node
-                        local_unknown = this->local_hang_eqn(
-                          hang_info2_pt->master_node_pt(m2), u_nodal_index[i2]);
-                        hang_weight2 = hang_info2_pt->master_weight(m2);
-                      }
-                      else
-                      {
-                        local_unknown =
-                          this->nodal_local_eqn(l2, u_nodal_index[i2]);
-                        hang_weight2 = 1.0;
-                      }
-
->>>>>>> fb5f6804
                       // If the unknown is non-zero
                       if (local_unknown >= 0)
                       {
@@ -1552,10 +1339,7 @@
                   }
                 } // End of loop over the nodes
 
-<<<<<<< HEAD
-=======
-
->>>>>>> fb5f6804
+
                 // Loop over the pressure shape functions
                 for (unsigned l2 = 0; l2 < n_pres; l2++)
                 {
@@ -1626,10 +1410,7 @@
         } // End of loop over master nodes
       } // End of loop over nodes
 
-<<<<<<< HEAD
-=======
-
->>>>>>> fb5f6804
+
       // CONTINUITY EQUATION
       //===================
 
@@ -1666,7 +1447,6 @@
             local_eqn = p_local_eqn(l);
             hang_weight = 1.0;
           }
-<<<<<<< HEAD
 
           // If the equation is not pinned
           if (local_eqn >= 0)
@@ -1763,110 +1543,10 @@
 
     } // End of loop over integration points
 
+
   } // End of fill_in_generic_residual_contribution_axi_nst(...)
 
-=======
-
-          // If the equation is not pinned
-          if (local_eqn >= 0)
-          {
-            // Source term
-            residuals[local_eqn] -= r * source * testp[l] * W * hang_weight;
-
-            // Gradient terms
-            residuals[local_eqn] +=
-              (interpolated_u[0] + r * interpolated_dudx(0, 0) +
-               r * interpolated_dudx(1, 1)) *
-              testp[l] * W * hang_weight;
-
-            // CALCULATE THE JACOBIAN
-            //======================
-            if (flag)
-            {
-              unsigned n_master2 = 1;
-              double hang_weight2 = 1.0;
-              // Loop over the velocity nodes for columns
-              for (unsigned l2 = 0; l2 < n_node; l2++)
-              {
-                // Local boolean to indicate whether the node is hanging
-                bool is_node2_hanging = node_pt(l2)->is_hanging();
-
-                // If the node is hanging
-                if (is_node2_hanging)
-                {
-                  hang_info2_pt = node_pt(l2)->hanging_pt();
-                  // Read out number of master nodes from hanging data
-                  n_master2 = hang_info2_pt->nmaster();
-                }
-                // Otherwise the node is its own master
-                else
-                {
-                  n_master2 = 1;
-                }
-
-                // Loop over the master nodes
-                for (unsigned m2 = 0; m2 < n_master2; m2++)
-                {
-                  // Loop over the velocity components
-                  for (unsigned i2 = 0; i2 < DIM + 1; i2++)
-                  {
-                    // Get the number of the unknown
-                    // If the node is hanging
-                    if (is_node2_hanging)
-                    {
-                      // Get the equation number from the master node
-                      local_unknown = local_hang_eqn(
-                        hang_info2_pt->master_node_pt(m2), u_nodal_index[i2]);
-                      hang_weight2 = hang_info2_pt->master_weight(m2);
-                    }
-                    else
-                    {
-                      local_unknown =
-                        this->nodal_local_eqn(l2, u_nodal_index[i2]);
-                      hang_weight2 = 1.0;
-                    }
-
-                    // If the unknown is not pinned
-                    if (local_unknown >= 0)
-                    {
-                      switch (i2)
-                      {
-                          // radial component
-                        case 0:
-                          jacobian(local_eqn, local_unknown) +=
-                            (psif[l2] + r * dpsifdx(l2, 0)) * testp[l] * W *
-                            hang_weight * hang_weight2;
-                          break;
-
-                          // axial component
-                        case 1:
-                          jacobian(local_eqn, local_unknown) +=
-                            r * dpsifdx(l2, 1) * testp[l] * W * hang_weight *
-                            hang_weight2;
-                          break;
-
-                          // azimuthal component
-                        case 2:
-                          break;
-                      }
-                    }
-                  }
-                }
-              } // End of loop over nodes
-
-              // NO PRESSURE CONTRIBUTIONS TO CONTINUITY EQUATION
-            } // End of Jacobian calculation
-          }
-        }
-      } // End of loop over pressure nodes
-
-    } // End of loop over integration points
-
-
-  } // End of fill_in_generic_residual_contribution_axi_nst(...)
-
-
->>>>>>> fb5f6804
+
   //======================================================================
   /// Compute derivatives of elemental residual vector with respect
   /// to nodal coordinates.
@@ -1909,19 +1589,11 @@
     // Which nodal value represents the pressure? (Negative if pressure
     // is not based on nodal interpolation).
     const int p_index = this->p_nodal_index_axi_nst();
-<<<<<<< HEAD
 
     // Local array of booleans that are true if the l-th pressure value is
     // hanging (avoid repeated virtual function calls)
     bool pressure_dof_is_hanging[n_pres];
 
-=======
-
-    // Local array of booleans that are true if the l-th pressure value is
-    // hanging (avoid repeated virtual function calls)
-    bool pressure_dof_is_hanging[n_pres];
-
->>>>>>> fb5f6804
     // If the pressure is stored at a node
     if (p_index >= 0)
     {
@@ -2036,7 +1708,6 @@
         // Current nodal velocity
         Vector<double> u_ref(3);
         for (unsigned i = 0; i < 3; i++)
-<<<<<<< HEAD
         {
           u_ref[i] = *(nod_pt->value_pt(u_nodal_index[i]));
         }
@@ -2044,15 +1715,6 @@
         // FD
         for (unsigned p = 0; p < 2; p++)
         {
-=======
-        {
-          u_ref[i] = *(nod_pt->value_pt(u_nodal_index[i]));
-        }
-
-        // FD
-        for (unsigned p = 0; p < 2; p++)
-        {
->>>>>>> fb5f6804
           // Make backup
           double backup = nod_pt->x(p);
 
@@ -2091,7 +1753,6 @@
     {
       // Assign values of s
       for (unsigned i = 0; i < 2; i++)
-<<<<<<< HEAD
       {
         s[i] = integral_pt()->knot(ipt, i);
       }
@@ -2137,53 +1798,6 @@
       // Loop over nodes
       for (unsigned l = 0; l < n_node; l++)
       {
-=======
-      {
-        s[i] = integral_pt()->knot(ipt, i);
-      }
-
-      // Get the integral weight
-      const double w = integral_pt()->weight(ipt);
-
-      // Call the derivatives of the shape and test functions
-      const double J =
-        this->dshape_and_dtest_eulerian_at_knot_axi_nst(ipt,
-                                                        psif,
-                                                        dpsifdx,
-                                                        d_dpsifdx_dX,
-                                                        testf,
-                                                        dtestfdx,
-                                                        d_dtestfdx_dX,
-                                                        dJ_dX);
-
-      // Call the pressure shape and test functions
-      this->pshape_axi_nst(s, psip, testp);
-
-      // Allocate storage for the position and the derivative of the
-      // mesh positions w.r.t. time
-      Vector<double> interpolated_x(2, 0.0);
-      Vector<double> mesh_velocity(2, 0.0);
-
-      // Allocate storage for the pressure, velocity components and their
-      // time and spatial derivatives
-      double interpolated_p = 0.0;
-      Vector<double> interpolated_u(3, 0.0);
-      Vector<double> dudt(3, 0.0);
-      DenseMatrix<double> interpolated_dudx(3, 2, 0.0);
-
-      // Calculate pressure at integration point
-      for (unsigned l = 0; l < n_pres; l++)
-      {
-        interpolated_p += this->p_axi_nst(l) * psip[l];
-      }
-
-      // Calculate velocities and derivatives at integration point
-      // ---------------------------------------------------------
-
-      // Loop over nodes
-      for (unsigned l = 0; l < n_node; l++)
-      {
->>>>>>> fb5f6804
         // Cache the shape function
         const double psif_ = psif(l);
 
@@ -2507,7 +2121,6 @@
 
                 // If the node is hanging
                 if (is_node_hanging2)
-<<<<<<< HEAD
                 {
                   hang_info2_pt = node_pt(q_local)->hanging_pt();
 
@@ -2523,23 +2136,6 @@
                 // Loop over the master nodes
                 for (unsigned mm = 0; mm < n_master2; mm++)
                 {
-=======
-                {
-                  hang_info2_pt = node_pt(q_local)->hanging_pt();
-
-                  // Read out number of master nodes from hanging data
-                  n_master2 = hang_info2_pt->nmaster();
-                }
-                // Otherwise the node is its own master
-                else
-                {
-                  n_master2 = 1;
-                }
-
-                // Loop over the master nodes
-                for (unsigned mm = 0; mm < n_master2; mm++)
-                {
->>>>>>> fb5f6804
                   if (is_node_hanging2)
                   {
                     actual_shape_controlling_node_pt =
@@ -2789,7 +2385,6 @@
 
                   // Read out number of master nodes from hanging data
                   n_master2 = hang_info2_pt->nmaster();
-<<<<<<< HEAD
                 }
                 // Otherwise the node is its own master
                 else
@@ -2814,32 +2409,6 @@
                   // Loop over the two coordinate directions
                   for (unsigned p = 0; p < 2; p++)
                   {
-=======
-                }
-                // Otherwise the node is its own master
-                else
-                {
-                  n_master2 = 1;
-                }
-
-                // Loop over the master nodes
-                for (unsigned mm = 0; mm < n_master2; mm++)
-                {
-                  if (is_node_hanging2)
-                  {
-                    actual_shape_controlling_node_pt =
-                      hang_info2_pt->master_node_pt(mm);
-                    hang_weight2 = hang_info2_pt->master_weight(mm);
-                  }
-
-                  // Find the corresponding number
-                  unsigned q = local_shape_controlling_node_lookup
-                    [actual_shape_controlling_node_pt];
-
-                  // Loop over the two coordinate directions
-                  for (unsigned p = 0; p < 2; p++)
-                  {
->>>>>>> fb5f6804
                     // Contribution from deriv of first velocity component
                     double tmp = scaled_re * r * interpolated_dudx(1, 0) *
                                  psif[q_local] * testf_;
@@ -3147,10 +2716,7 @@
         } // End of loop over master nodes
       } // End of loop over test functions
 
-<<<<<<< HEAD
-=======
-
->>>>>>> fb5f6804
+
       // ===================
       // CONTINUITY EQUATION
       // ===================
@@ -3307,16 +2873,10 @@
           } // End of if it's not a boundary condition
         } // End of loop over (m) master nodes
       } // End of loop over shape functions for continuity eqn
-<<<<<<< HEAD
 
     } // End of loop over integration points
-=======
-
-    } // End of loop over integration points
 
   } // End of get_dresidual_dnodal_coordinates(...)
->>>>>>> fb5f6804
-
-  } // End of get_dresidual_dnodal_coordinates(...)
+
 
 } // namespace oomph