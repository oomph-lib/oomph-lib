// LIC// ====================================================================
// LIC// This file forms part of oomph-lib, the object-oriented,
// LIC// multi-physics finite-element library, available
// LIC// at http://www.oomph-lib.org.
// LIC//
// LIC// Copyright (C) 2006-2021 Matthias Heil and Andrew Hazel
// LIC//
// LIC// This library is free software; you can redistribute it and/or
// LIC// modify it under the terms of the GNU Lesser General Public
// LIC// License as published by the Free Software Foundation; either
// LIC// version 2.1 of the License, or (at your option) any later version.
// LIC//
// LIC// This library is distributed in the hope that it will be useful,
// LIC// but WITHOUT ANY WARRANTY; without even the implied warranty of
// LIC// MERCHANTABILITY or FITNESS FOR A PARTICULAR PURPOSE.  See the GNU
// LIC// Lesser General Public License for more details.
// LIC//
// LIC// You should have received a copy of the GNU Lesser General Public
// LIC// License along with this library; if not, write to the Free Software
// LIC// Foundation, Inc., 51 Franklin Street, Fifth Floor, Boston, MA
// LIC// 02110-1301  USA.
// LIC//
// LIC// The authors may be contacted at oomph-lib@maths.man.ac.uk.
// LIC//
// LIC//====================================================================
// Header file for elements that are used to apply surface loads to
// the equations of linear elasticity

#ifndef OOMPH_LINEAR_ELASTICITY_TRACTION_ELEMENTS_HEADER
#define OOMPH_LINEAR_ELASTICITY_TRACTION_ELEMENTS_HEADER

// Config header generated by autoconfig
#ifdef HAVE_CONFIG_H
#include <oomph-lib-config.h>
#endif

<<<<<<< HEAD
// OOMPH-LIB headers
#include "generic/Qelements.h"
=======

// OOMPH-LIB headers
#include "../generic/Qelements.h"
>>>>>>> fb5f6804

namespace oomph
{
  //=======================================================================
  /// Namespace containing the zero traction function for linear elasticity
  /// traction elements
  //=======================================================================
  namespace LinearElasticityTractionElementHelper
  {
    //=======================================================================
    /// Default load function (zero traction)
    //=======================================================================
    void Zero_traction_fct(const double& time,
                           const Vector<double>& x,
                           const Vector<double>& N,
                           Vector<double>& load)
    {
      unsigned n_dim = load.size();
      for (unsigned i = 0; i < n_dim; i++)
      {
        load[i] = 0.0;
      }
    }

  } // namespace LinearElasticityTractionElementHelper

  //======================================================================
  /// A class for elements that allow the imposition of an applied traction
  /// in the equations of linear elasticity.
  /// The geometrical information can be read from the FaceGeometry<ELEMENT>
  /// class and and thus, we can be generic enough without the need to have
  /// a separate equations class.
  //======================================================================
  template<class ELEMENT>
  class LinearElasticityTractionElement :
    public virtual FaceGeometry<ELEMENT>,
    public virtual FaceElement
  {
  protected:
    /// Index at which the i-th displacement component is stored
    Vector<unsigned> U_index_linear_elasticity_traction;

<<<<<<< HEAD
=======
  //======================================================================
  /// A class for elements that allow the imposition of an applied traction
  /// in the equations of linear elasticity.
  /// The geometrical information can be read from the FaceGeometry<ELEMENT>
  /// class and and thus, we can be generic enough without the need to have
  /// a separate equations class.
  //======================================================================
  template<class ELEMENT>
  class LinearElasticityTractionElement : public virtual FaceGeometry<ELEMENT>,
                                          public virtual FaceElement
  {
  protected:
    /// Index at which the i-th displacement component is stored
    Vector<unsigned> U_index_linear_elasticity_traction;

>>>>>>> fb5f6804
    /// \short Pointer to an imposed traction function. Arguments:
    /// Eulerian coordinate; outer unit normal;
    /// applied traction. (Not all of the input arguments will be
    /// required for all specific load functions but the list should
    /// cover all cases)
    void (*Traction_fct_pt)(const double& time,
                            const Vector<double>& x,
                            const Vector<double>& n,
                            Vector<double>& result);

<<<<<<< HEAD
=======

>>>>>>> fb5f6804
    /// \short Get the traction vector: Pass number of integration point
    /// (dummy), Eulerlian coordinate and normal vector and return the load
    /// vector (not all of the input arguments will be required for all specific
    /// load functions but the list should cover all cases). This function is
    /// virtual so it can be overloaded for FSI.
    virtual void get_traction(const double& time,
                              const unsigned& intpt,
                              const Vector<double>& x,
                              const Vector<double>& n,
                              Vector<double>& traction)
    {
      Traction_fct_pt(time, x, n, traction);
    }

<<<<<<< HEAD
=======

>>>>>>> fb5f6804
    /// \short Helper function that actually calculates the residuals
    // This small level of indirection is required to avoid calling
    // fill_in_contribution_to_residuals in fill_in_contribution_to_jacobian
    // which causes all kinds of pain if overloading later on
    void fill_in_contribution_to_residuals_linear_elasticity_traction(
      Vector<double>& residuals);

<<<<<<< HEAD
=======

>>>>>>> fb5f6804
  public:
    /// \short Constructor, which takes a "bulk" element and the
    /// value of the index and its limit
    LinearElasticityTractionElement(FiniteElement* const& element_pt,
<<<<<<< HEAD
                                    const int& face_index) :
      FaceGeometry<ELEMENT>(), FaceElement()
=======
                                    const int& face_index)
      : FaceGeometry<ELEMENT>(), FaceElement()
>>>>>>> fb5f6804
    {
      // Attach the geometrical information to the element. N.B. This function
      // also assigns nbulk_value from the required_nvalue of the bulk element
      element_pt->build_face_element(face_index, this);

#ifdef PARANOID
      {
        // Check that the element is not a refineable 3d element
        ELEMENT* elem_pt = dynamic_cast<ELEMENT*>(element_pt);
        // If it's three-d
        if (elem_pt->dim() == 3)
        {
          // Is it refineable
          RefineableElement* ref_el_pt =
            dynamic_cast<RefineableElement*>(elem_pt);
          if (ref_el_pt != 0)
          {
            if (this->has_hanging_nodes())
            {
              throw OomphLibError("This flux element will not work correctly "
                                  "if nodes are hanging\n",
                                  OOMPH_CURRENT_FUNCTION,
                                  OOMPH_EXCEPTION_LOCATION);
            }
          }
        }
      }
#endif

      // Find the dimension of the problem
      unsigned n_dim = element_pt->nodal_dimension();

      // Find the index at which the displacemenet unknowns are stored
      ELEMENT* cast_element_pt = dynamic_cast<ELEMENT*>(element_pt);
      this->U_index_linear_elasticity_traction.resize(n_dim);
      for (unsigned i = 0; i < n_dim; i++)
      {
        this->U_index_linear_elasticity_traction[i] =
          cast_element_pt->u_index_linear_elasticity(i);
      }

      // Zero traction
      Traction_fct_pt =
        &LinearElasticityTractionElementHelper::Zero_traction_fct;
    }

<<<<<<< HEAD
=======

>>>>>>> fb5f6804
    /// Reference to the traction function pointer
    void (*&traction_fct_pt())(const double& time,
                               const Vector<double>& x,
                               const Vector<double>& n,
                               Vector<double>& traction)
    {
      return Traction_fct_pt;
    }

<<<<<<< HEAD
=======

>>>>>>> fb5f6804
    /// Return the residuals
    void fill_in_contribution_to_residuals(Vector<double>& residuals)
    {
      fill_in_contribution_to_residuals_linear_elasticity_traction(residuals);
    }

<<<<<<< HEAD
=======

>>>>>>> fb5f6804
    /// Fill in contribution from Jacobian
    void fill_in_contribution_to_jacobian(Vector<double>& residuals,
                                          DenseMatrix<double>& jacobian)
    {
      // Call the residuals
      fill_in_contribution_to_residuals_linear_elasticity_traction(residuals);
    }

    /// Specify the value of nodal zeta from the face geometry
    /// \short The "global" intrinsic coordinate of the element when
    /// viewed as part of a geometric object should be given by
    /// the FaceElement representation, by default (needed to break
    /// indeterminacy if bulk element is SolidElement)
    double zeta_nodal(const unsigned& n,
                      const unsigned& k,
                      const unsigned& i) const
    {
      return FaceElement::zeta_nodal(n, k, i);
    }

    /// \short Output function
    void output(std::ostream& outfile)
    {
      FiniteElement::output(outfile);
    }

    /// \short Output function
    void output(std::ostream& outfile, const unsigned& n_plot)
    {
      FiniteElement::output(outfile, n_plot);
    }

    /// \short C_style output function
    void output(FILE* file_pt)
<<<<<<< HEAD
    {
      FiniteElement::output(file_pt);
    }

    /// \short C-style output function
    void output(FILE* file_pt, const unsigned& n_plot)
    {
      FiniteElement::output(file_pt, n_plot);
    }
=======
    {
      FiniteElement::output(file_pt);
    }

    /// \short C-style output function
    void output(FILE* file_pt, const unsigned& n_plot)
    {
      FiniteElement::output(file_pt, n_plot);
    }

>>>>>>> fb5f6804

    /// \short Compute traction vector at specified local coordinate
    /// Should only be used for post-processing; ignores dependence
    /// on integration point!
    void traction(const double& time,
                  const Vector<double>& s,
                  Vector<double>& traction);
  };

  ///////////////////////////////////////////////////////////////////////
  ///////////////////////////////////////////////////////////////////////
  ///////////////////////////////////////////////////////////////////////

  //=====================================================================
  /// Compute traction vector at specified local coordinate
  /// Should only be used for post-processing; ignores dependence
  /// on integration point!
  //=====================================================================
  template<class ELEMENT>
  void LinearElasticityTractionElement<ELEMENT>::traction(
    const double& time, const Vector<double>& s, Vector<double>& traction)
  {
    unsigned n_dim = this->nodal_dimension();

    // Position vector
    Vector<double> x(n_dim);
    interpolated_x(s, x);

    // Outer unit normal
    Vector<double> unit_normal(n_dim);
    outer_unit_normal(s, unit_normal);

    // Dummy
    unsigned ipt = 0;

    // Traction vector
    get_traction(time, ipt, x, unit_normal, traction);
  }

<<<<<<< HEAD
=======

>>>>>>> fb5f6804
  //=====================================================================
  /// Return the residuals for the LinearElasticityTractionElement equations
  //=====================================================================
  template<class ELEMENT>
  void LinearElasticityTractionElement<ELEMENT>::
    fill_in_contribution_to_residuals_linear_elasticity_traction(
      Vector<double>& residuals)
  {
    // Find out how many nodes there are
    unsigned n_node = nnode();

    // Get continuous time from timestepper of first node
    double time = node_pt(0)->time_stepper_pt()->time_pt()->time();

#ifdef PARANOID
    // Find out how many positional dofs there are
    unsigned n_position_type = this->nnodal_position_type();
    if (n_position_type != 1)
    {
      throw OomphLibError("LinearElasticity is not yet implemented for more "
                          "than one position type",
                          OOMPH_CURRENT_FUNCTION,
                          OOMPH_EXCEPTION_LOCATION);
    }
#endif

    // Find out the dimension of the node
    unsigned n_dim = this->nodal_dimension();

    // Cache the nodal indices at which the displacement components are stored
    unsigned u_nodal_index[n_dim];
    for (unsigned i = 0; i < n_dim; i++)
    {
      u_nodal_index[i] = this->U_index_linear_elasticity_traction[i];
    }

    // Integer to hold the local equation number
    int local_eqn = 0;

    // Set up memory for the shape functions
    // Note that in this case, the number of lagrangian coordinates is always
    // equal to the dimension of the nodes
    Shape psi(n_node);
    DShape dpsids(n_node, n_dim - 1);

    // Set the value of n_intpt
    unsigned n_intpt = integral_pt()->nweight();

    // Loop over the integration points
    for (unsigned ipt = 0; ipt < n_intpt; ipt++)
    {
      // Get the integral weight
      double w = integral_pt()->weight(ipt);

      // Only need to call the local derivatives
      dshape_local_at_knot(ipt, psi, dpsids);

      // Calculate the Eulerian and Lagrangian coordinates
      Vector<double> interpolated_x(n_dim, 0.0);

      // Also calculate the surface Vectors (derivatives wrt local coordinates)
      DenseMatrix<double> interpolated_A(n_dim - 1, n_dim, 0.0);

      // Calculate displacements and derivatives
      for (unsigned l = 0; l < n_node; l++)
      {
        // Loop over directions
        for (unsigned i = 0; i < n_dim; i++)
        {
          // Calculate the Eulerian coords
          const double x_local = nodal_position(l, i);
          interpolated_x[i] += x_local * psi(l);

          // Loop over LOCAL derivative directions, to calculate the tangent(s)
          for (unsigned j = 0; j < n_dim - 1; j++)
          {
            interpolated_A(j, i) += x_local * dpsids(l, j);
          }
        }
      }

      // Now find the local metric tensor from the tangent Vectors
      DenseMatrix<double> A(n_dim - 1);
      for (unsigned i = 0; i < n_dim - 1; i++)
      {
        for (unsigned j = 0; j < n_dim - 1; j++)
        {
          // Initialise surface metric tensor to zero
          A(i, j) = 0.0;

          // Take the dot product
          for (unsigned k = 0; k < n_dim; k++)
          {
            A(i, j) += interpolated_A(i, k) * interpolated_A(j, k);
          }
        }
      }

      // Get the outer unit normal
      Vector<double> interpolated_normal(n_dim);
      outer_unit_normal(ipt, interpolated_normal);

      // Find the determinant of the metric tensor
      double Adet = 0.0;
      switch (n_dim)
      {
        case 2:
          Adet = A(0, 0);
          break;
        case 3:
          Adet = A(0, 0) * A(1, 1) - A(0, 1) * A(1, 0);
          break;
        default:
          throw OomphLibError(
            "Wrong dimension in LinearElasticityTractionElement",
            "LinearElasticityTractionElement::fill_in_contribution_to_"
            "residuals()",
            OOMPH_EXCEPTION_LOCATION);
      }

      // Premultiply the weights and the square-root of the determinant of
      // the metric tensor
      double W = w * sqrt(Adet);

      // Now calculate the load
      Vector<double> traction(n_dim);
      get_traction(time, ipt, interpolated_x, interpolated_normal, traction);

      // Loop over the test functions, nodes of the element
      for (unsigned l = 0; l < n_node; l++)
      {
        // Loop over the displacement components
        for (unsigned i = 0; i < n_dim; i++)
        {
          local_eqn = this->nodal_local_eqn(l, u_nodal_index[i]);
          /*IF it's not a boundary condition*/
          if (local_eqn >= 0)
          {
            // Add the loading terms to the residuals
            residuals[local_eqn] -= traction[i] * psi(l) * W;
          }
        } // End of if not boundary condition
      } // End of loop over shape functions
    } // End of loop over integration points
  }

<<<<<<< HEAD
=======

>>>>>>> fb5f6804
} // namespace oomph

#endif<|MERGE_RESOLUTION|>--- conflicted
+++ resolved
@@ -34,14 +34,9 @@
 #include <oomph-lib-config.h>
 #endif
 
-<<<<<<< HEAD
+
 // OOMPH-LIB headers
 #include "generic/Qelements.h"
-=======
-
-// OOMPH-LIB headers
-#include "../generic/Qelements.h"
->>>>>>> fb5f6804
 
 namespace oomph
 {
@@ -68,24 +63,7 @@
 
   } // namespace LinearElasticityTractionElementHelper
 
-  //======================================================================
-  /// A class for elements that allow the imposition of an applied traction
-  /// in the equations of linear elasticity.
-  /// The geometrical information can be read from the FaceGeometry<ELEMENT>
-  /// class and and thus, we can be generic enough without the need to have
-  /// a separate equations class.
-  //======================================================================
-  template<class ELEMENT>
-  class LinearElasticityTractionElement :
-    public virtual FaceGeometry<ELEMENT>,
-    public virtual FaceElement
-  {
-  protected:
-    /// Index at which the i-th displacement component is stored
-    Vector<unsigned> U_index_linear_elasticity_traction;
-
-<<<<<<< HEAD
-=======
+
   //======================================================================
   /// A class for elements that allow the imposition of an applied traction
   /// in the equations of linear elasticity.
@@ -101,7 +79,6 @@
     /// Index at which the i-th displacement component is stored
     Vector<unsigned> U_index_linear_elasticity_traction;
 
->>>>>>> fb5f6804
     /// \short Pointer to an imposed traction function. Arguments:
     /// Eulerian coordinate; outer unit normal;
     /// applied traction. (Not all of the input arguments will be
@@ -112,10 +89,7 @@
                             const Vector<double>& n,
                             Vector<double>& result);
 
-<<<<<<< HEAD
-=======
-
->>>>>>> fb5f6804
+
     /// \short Get the traction vector: Pass number of integration point
     /// (dummy), Eulerlian coordinate and normal vector and return the load
     /// vector (not all of the input arguments will be required for all specific
@@ -130,10 +104,7 @@
       Traction_fct_pt(time, x, n, traction);
     }
 
-<<<<<<< HEAD
-=======
-
->>>>>>> fb5f6804
+
     /// \short Helper function that actually calculates the residuals
     // This small level of indirection is required to avoid calling
     // fill_in_contribution_to_residuals in fill_in_contribution_to_jacobian
@@ -141,21 +112,13 @@
     void fill_in_contribution_to_residuals_linear_elasticity_traction(
       Vector<double>& residuals);
 
-<<<<<<< HEAD
-=======
-
->>>>>>> fb5f6804
+
   public:
     /// \short Constructor, which takes a "bulk" element and the
     /// value of the index and its limit
     LinearElasticityTractionElement(FiniteElement* const& element_pt,
-<<<<<<< HEAD
-                                    const int& face_index) :
-      FaceGeometry<ELEMENT>(), FaceElement()
-=======
                                     const int& face_index)
       : FaceGeometry<ELEMENT>(), FaceElement()
->>>>>>> fb5f6804
     {
       // Attach the geometrical information to the element. N.B. This function
       // also assigns nbulk_value from the required_nvalue of the bulk element
@@ -202,10 +165,7 @@
         &LinearElasticityTractionElementHelper::Zero_traction_fct;
     }
 
-<<<<<<< HEAD
-=======
-
->>>>>>> fb5f6804
+
     /// Reference to the traction function pointer
     void (*&traction_fct_pt())(const double& time,
                                const Vector<double>& x,
@@ -215,20 +175,14 @@
       return Traction_fct_pt;
     }
 
-<<<<<<< HEAD
-=======
-
->>>>>>> fb5f6804
+
     /// Return the residuals
     void fill_in_contribution_to_residuals(Vector<double>& residuals)
     {
       fill_in_contribution_to_residuals_linear_elasticity_traction(residuals);
     }
 
-<<<<<<< HEAD
-=======
-
->>>>>>> fb5f6804
+
     /// Fill in contribution from Jacobian
     void fill_in_contribution_to_jacobian(Vector<double>& residuals,
                                           DenseMatrix<double>& jacobian)
@@ -263,7 +217,6 @@
 
     /// \short C_style output function
     void output(FILE* file_pt)
-<<<<<<< HEAD
     {
       FiniteElement::output(file_pt);
     }
@@ -273,18 +226,7 @@
     {
       FiniteElement::output(file_pt, n_plot);
     }
-=======
-    {
-      FiniteElement::output(file_pt);
-    }
-
-    /// \short C-style output function
-    void output(FILE* file_pt, const unsigned& n_plot)
-    {
-      FiniteElement::output(file_pt, n_plot);
-    }
-
->>>>>>> fb5f6804
+
 
     /// \short Compute traction vector at specified local coordinate
     /// Should only be used for post-processing; ignores dependence
@@ -324,10 +266,7 @@
     get_traction(time, ipt, x, unit_normal, traction);
   }
 
-<<<<<<< HEAD
-=======
-
->>>>>>> fb5f6804
+
   //=====================================================================
   /// Return the residuals for the LinearElasticityTractionElement equations
   //=====================================================================
@@ -474,10 +413,7 @@
     } // End of loop over integration points
   }
 
-<<<<<<< HEAD
-=======
-
->>>>>>> fb5f6804
+
 } // namespace oomph
 
 #endif