--- conflicted
+++ resolved
@@ -28,12 +28,13 @@
 
 #include "linear_elasticity_elements.h"
 
+
 namespace oomph
 {
   /// Static default value for timescale ratio (1.0 -- for natural scaling)
   template<unsigned DIM>
   double LinearElasticityEquationsBase<DIM>::Default_lambda_sq_value = 1.0;
-<<<<<<< HEAD
+
 
   //////////////////////////////////////////////////////////////////
   //////////////////////////////////////////////////////////////////
@@ -56,13 +57,10 @@
       throw OomphLibError(
         error_message.str(), OOMPH_CURRENT_FUNCTION, OOMPH_EXCEPTION_LOCATION);
     }
-=======
->>>>>>> fb5f6804
 
     // Find out how many position types there are
     unsigned n_position_type = this->nnodal_position_type();
 
-<<<<<<< HEAD
     if (n_position_type != 1)
     {
       throw OomphLibError("LinearElasticity is not yet implemented for more "
@@ -71,6 +69,7 @@
                           OOMPH_EXCEPTION_LOCATION);
     }
 #endif
+
 
     // Find out how many nodes there are in the element
     unsigned n_node = nnode();
@@ -108,79 +107,6 @@
         }
       }
     }
-=======
-  //////////////////////////////////////////////////////////////////
-  //////////////////////////////////////////////////////////////////
-  //////////////////////////////////////////////////////////////////
-
-  //======================================================================
-  /// Compute the strain tensor at local coordinate s
-  //======================================================================
-  template<unsigned DIM>
-  void LinearElasticityEquationsBase<DIM>::get_strain(
-    const Vector<double>& s, DenseMatrix<double>& strain) const
-  {
-#ifdef PARANOID
-    if ((strain.ncol() != DIM) || (strain.nrow() != DIM))
-    {
-      std::ostringstream error_message;
-      error_message << "Strain matrix is " << strain.ncol() << " x "
-                    << strain.nrow() << ", but dimension of the equations is "
-                    << DIM << std::endl;
-      throw OomphLibError(
-        error_message.str(), OOMPH_CURRENT_FUNCTION, OOMPH_EXCEPTION_LOCATION);
-    }
-
-    // Find out how many position types there are
-    unsigned n_position_type = this->nnodal_position_type();
-
-    if (n_position_type != 1)
-    {
-      throw OomphLibError("LinearElasticity is not yet implemented for more "
-                          "than one position type",
-                          OOMPH_CURRENT_FUNCTION,
-                          OOMPH_EXCEPTION_LOCATION);
-    }
-#endif
-
-
-    // Find out how many nodes there are in the element
-    unsigned n_node = nnode();
-
-    // Find the indices at which the local velocities are stored
-    unsigned u_nodal_index[DIM];
-    for (unsigned i = 0; i < DIM; i++)
-    {
-      u_nodal_index[i] = u_index_linear_elasticity(i);
-    }
-
-    // Set up memory for the shape and derivative functions
-    Shape psi(n_node);
-    DShape dpsidx(n_node, DIM);
-
-    // Call the derivatives of the shape functions
-    (void)dshape_eulerian(s, psi, dpsidx);
-
-    // Calculate interpolated values of the derivative of global position
-    DenseMatrix<double> interpolated_dudx(DIM, DIM, 0.0);
-
-    // Loop over nodes
-    for (unsigned l = 0; l < n_node; l++)
-    {
-      // Loop over velocity components
-      for (unsigned i = 0; i < DIM; i++)
-      {
-        // Get the nodal value
-        const double u_value = this->nodal_value(l, u_nodal_index[i]);
-
-        // Loop over derivative directions
-        for (unsigned j = 0; j < DIM; j++)
-        {
-          interpolated_dudx(i, j) += u_value * dpsidx(l, j);
-        }
-      }
-    }
->>>>>>> fb5f6804
 
     /// Now fill in the entries of the strain tensor
     for (unsigned i = 0; i < DIM; i++)
@@ -192,7 +118,6 @@
       {
         // Off diagonal terms
         if (static_cast<int>(i) != j)
-<<<<<<< HEAD
         {
           strain(i, j) =
             0.5 * (interpolated_dudx(i, j) + interpolated_dudx(j, i));
@@ -200,15 +125,6 @@
         // Diagonal terms will including growth factor when it comes back in
         else
         {
-=======
-        {
-          strain(i, j) =
-            0.5 * (interpolated_dudx(i, j) + interpolated_dudx(j, i));
-        }
-        // Diagonal terms will including growth factor when it comes back in
-        else
-        {
->>>>>>> fb5f6804
           strain(i, i) = interpolated_dudx(i, i);
         }
       }
@@ -220,10 +136,7 @@
     }
   }
 
-<<<<<<< HEAD
-=======
-
->>>>>>> fb5f6804
+
   //======================================================================
   /// Compute the Cauchy stress tensor at local coordinate s for
   /// displacement formulation.
@@ -266,10 +179,7 @@
       }
     }
   }
-<<<<<<< HEAD
-=======
-
->>>>>>> fb5f6804
+
 
   //=======================================================================
   /// Compute the residuals for the linear elasticity equations in
@@ -459,10 +369,7 @@
     } // End of loop over integration points
   }
 
-<<<<<<< HEAD
-=======
-
->>>>>>> fb5f6804
+
   //=======================================================================
   /// Output exact solution x,y,[z],u,v,[w]
   //=======================================================================
@@ -474,7 +381,6 @@
   {
     // Vector of local coordinates
     Vector<double> s(DIM);
-<<<<<<< HEAD
 
     // Vector for coordintes
     Vector<double> x(DIM);
@@ -482,15 +388,6 @@
     // Tecplot header info
     outfile << this->tecplot_zone_string(nplot);
 
-=======
-
-    // Vector for coordintes
-    Vector<double> x(DIM);
-
-    // Tecplot header info
-    outfile << this->tecplot_zone_string(nplot);
-
->>>>>>> fb5f6804
     // Exact solution Vector
     Vector<double> exact_soln(DIM);
 
@@ -523,7 +420,7 @@
     this->write_tecplot_zone_footer(outfile, nplot);
   }
 
-<<<<<<< HEAD
+
   //=======================================================================
   /// Output exact solution x,y,[z],u,v,[w] (unsteady version)
   //=======================================================================
@@ -553,38 +450,6 @@
       // Get local coordinates of plot point
       this->get_s_plot(iplot, nplot, s);
 
-=======
-
-  //=======================================================================
-  /// Output exact solution x,y,[z],u,v,[w] (unsteady version)
-  //=======================================================================
-  template<unsigned DIM>
-  void LinearElasticityEquations<DIM>::output_fct(
-    std::ostream& outfile,
-    const unsigned& nplot,
-    const double& time,
-    FiniteElement::UnsteadyExactSolutionFctPt exact_soln_pt)
-  {
-    // Vector of local coordinates
-    Vector<double> s(DIM);
-
-    // Vector for coordintes
-    Vector<double> x(DIM);
-
-    // Tecplot header info
-    outfile << this->tecplot_zone_string(nplot);
-
-    // Exact solution Vector
-    Vector<double> exact_soln(DIM);
-
-    // Loop over plot points
-    unsigned num_plot_points = this->nplot_points(nplot);
-    for (unsigned iplot = 0; iplot < num_plot_points; iplot++)
-    {
-      // Get local coordinates of plot point
-      this->get_s_plot(iplot, nplot, s);
-
->>>>>>> fb5f6804
       // Get x position as Vector
       this->interpolated_x(s, x);
 
@@ -607,10 +472,7 @@
     this->write_tecplot_zone_footer(outfile, nplot);
   }
 
-<<<<<<< HEAD
-=======
-
->>>>>>> fb5f6804
+
   //=======================================================================
   /// Output: x,y,[z],u,v,[w]
   //=======================================================================
@@ -656,10 +518,7 @@
     this->write_tecplot_zone_footer(outfile, nplot);
   }
 
-<<<<<<< HEAD
-=======
-
->>>>>>> fb5f6804
+
   //=======================================================================
   /// C-style output: x,y,[z],u,v,[w]
   //=======================================================================
@@ -698,38 +557,6 @@
     this->write_tecplot_zone_footer(file_pt, nplot);
   }
 
-<<<<<<< HEAD
-  //======================================================================
-  /// Validate against exact velocity solution
-  /// Solution is provided via function pointer.
-  /// Plot at a given number of plot points and compute L2 error
-  /// and L2 norm of velocity solution over element.
-  //=======================================================================
-  template<unsigned DIM>
-  void LinearElasticityEquations<DIM>::compute_error(
-    std::ostream& outfile,
-    FiniteElement::SteadyExactSolutionFctPt exact_soln_pt,
-    double& error,
-    double& norm)
-  {
-    error = 0.0;
-    norm = 0.0;
-
-    // Vector of local coordinates
-    Vector<double> s(DIM);
-
-    // Vector for coordinates
-    Vector<double> x(DIM);
-
-    // Set the value of n_intpt
-    unsigned n_intpt = this->integral_pt()->nweight();
-
-    outfile << "ZONE" << std::endl;
-
-    // Exact solution Vector (u,v,[w])
-    Vector<double> exact_soln(DIM);
-
-=======
 
   //======================================================================
   /// Validate against exact velocity solution
@@ -841,7 +668,6 @@
     // Exact solution Vector (u,v,[w])
     Vector<double> exact_soln(DIM);
 
->>>>>>> fb5f6804
     // Loop over the integration points
     for (unsigned ipt = 0; ipt < n_intpt; ipt++)
     {
@@ -864,11 +690,7 @@
       this->interpolated_x(s, x);
 
       // Get exact solution at this point
-<<<<<<< HEAD
-      (*exact_soln_pt)(x, exact_soln);
-=======
       (*exact_soln_pt)(time, x, exact_soln);
->>>>>>> fb5f6804
 
       // Displacement error
       for (unsigned i = 0; i < DIM; i++)
@@ -894,105 +716,15 @@
       outfile << std::endl;
     }
   }
-<<<<<<< HEAD
-
-  //======================================================================
-  /// Validate against exact velocity solution
-  /// Solution is provided via function pointer.
-  /// Plot at a given number of plot points and compute L2 error
-  /// and L2 norm of velocity solution over element. Unsteady version
-  //=======================================================================
-  template<unsigned DIM>
-  void LinearElasticityEquations<DIM>::compute_error(
-    std::ostream& outfile,
-    FiniteElement::UnsteadyExactSolutionFctPt exact_soln_pt,
-    const double& time,
-    double& error,
-    double& norm)
-  {
-    error = 0.0;
-    norm = 0.0;
-
-    // Vector of local coordinates
-    Vector<double> s(DIM);
-
-    // Vector for coordinates
-    Vector<double> x(DIM);
-
-    // Set the value of n_intpt
-    unsigned n_intpt = this->integral_pt()->nweight();
-
-    outfile << "ZONE" << std::endl;
-
-    // Exact solution Vector (u,v,[w])
-    Vector<double> exact_soln(DIM);
-
-    // Loop over the integration points
-    for (unsigned ipt = 0; ipt < n_intpt; ipt++)
-    {
-      // Assign values of s
-      for (unsigned i = 0; i < DIM; i++)
-      {
-        s[i] = this->integral_pt()->knot(ipt, i);
-      }
-
-      // Get the integral weight
-      double w = this->integral_pt()->weight(ipt);
-
-      // Get jacobian of mapping
-      double J = this->J_eulerian(s);
-
-      // Premultiply the weights and the Jacobian
-      double W = w * J;
-
-      // Get x position as Vector
-      this->interpolated_x(s, x);
-
-      // Get exact solution at this point
-      (*exact_soln_pt)(time, x, exact_soln);
-
-      // Displacement error
-      for (unsigned i = 0; i < DIM; i++)
-      {
-        norm += exact_soln[i] * exact_soln[i] * W;
-        error +=
-          (exact_soln[i] - this->interpolated_u_linear_elasticity(s, i)) *
-          (exact_soln[i] - this->interpolated_u_linear_elasticity(s, i)) * W;
-      }
-
-      // Output x,y,[z]
-      for (unsigned i = 0; i < DIM; i++)
-      {
-        outfile << x[i] << " ";
-      }
-
-      // Output u_error,v_error,[w_error]
-      for (unsigned i = 0; i < DIM; i++)
-      {
-        outfile << exact_soln[i] - this->interpolated_u_linear_elasticity(s, i)
-                << " ";
-      }
-      outfile << std::endl;
-    }
-  }
+
 
   // Instantiate the required elements
   template class LinearElasticityEquationsBase<2>;
   template class LinearElasticityEquations<2>;
-=======
-
-
-  // Instantiate the required elements
-  template class LinearElasticityEquationsBase<2>;
-  template class LinearElasticityEquations<2>;
 
   template class QLinearElasticityElement<3, 3>;
   template class LinearElasticityEquationsBase<3>;
   template class LinearElasticityEquations<3>;
->>>>>>> fb5f6804
-
-  template class QLinearElasticityElement<3, 3>;
-  template class LinearElasticityEquationsBase<3>;
-  template class LinearElasticityEquations<3>;
+
 
 } // namespace oomph