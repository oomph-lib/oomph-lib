// LIC// ====================================================================
// LIC// This file forms part of oomph-lib, the object-oriented,
// LIC// multi-physics finite-element library, available
// LIC// at http://www.oomph-lib.org.
// LIC//
// LIC// Copyright (C) 2006-2021 Matthias Heil and Andrew Hazel
// LIC//
// LIC// This library is free software; you can redistribute it and/or
// LIC// modify it under the terms of the GNU Lesser General Public
// LIC// License as published by the Free Software Foundation; either
// LIC// version 2.1 of the License, or (at your option) any later version.
// LIC//
// LIC// This library is distributed in the hope that it will be useful,
// LIC// but WITHOUT ANY WARRANTY; without even the implied warranty of
// LIC// MERCHANTABILITY or FITNESS FOR A PARTICULAR PURPOSE.  See the GNU
// LIC// Lesser General Public License for more details.
// LIC//
// LIC// You should have received a copy of the GNU Lesser General Public
// LIC// License along with this library; if not, write to the Free Software
// LIC// Foundation, Inc., 51 Franklin Street, Fifth Floor, Boston, MA
// LIC// 02110-1301  USA.
// LIC//
// LIC// The authors may be contacted at oomph-lib@maths.man.ac.uk.
// LIC//
// LIC//====================================================================
// Header file for elements that are used to apply surface loads to
// the equations of linear elasticity

#ifndef OOMPH_PML_TIME_HARMONIC_LINEAR_ELASTICITY_TRACTION_ELEMENTS_HEADER
#define OOMPH_PML_TIME_HARMONIC_LINEAR_ELASTICITY_TRACTION_ELEMENTS_HEADER

// Config header generated by autoconfig
#ifdef HAVE_CONFIG_H
#include <oomph-lib-config.h>
#endif

<<<<<<< HEAD
// OOMPH-LIB headers
#include "generic/Qelements.h"
=======

// OOMPH-LIB headers
#include "../generic/Qelements.h"
>>>>>>> fb5f6804

namespace oomph
{
  //=======================================================================
  /// Namespace containing the zero traction function for linear elasticity
  /// traction elements
  //=======================================================================
  namespace PMLTimeHarmonicLinearElasticityTractionElementHelper
<<<<<<< HEAD
  {
    //=======================================================================
    /// Default load function (zero traction)
    //=======================================================================
    void Zero_traction_fct(const Vector<double>& x,
                           const Vector<double>& N,
                           Vector<std::complex<double>>& load)
    {
      unsigned n_dim = load.size();
      for (unsigned i = 0; i < n_dim; i++)
      {
        load[i] = std::complex<double>(0.0, 0.0);
      }
    }

  } // namespace PMLTimeHarmonicLinearElasticityTractionElementHelper

  //======================================================================
  /// A class for elements that allow the imposition of an applied traction
  /// in the equations of time-harmonic linear elasticity.
  /// The geometrical information can be read from the FaceGeometry<ELEMENT>
  /// class and and thus, we can be generic enough without the need to have
  /// a separate equations class.
  //======================================================================
  template<class ELEMENT>
  class PMLTimeHarmonicLinearElasticityTractionElement :
    public virtual FaceGeometry<ELEMENT>,
    public virtual FaceElement
  {
=======
  {
    //=======================================================================
    /// Default load function (zero traction)
    //=======================================================================
    void Zero_traction_fct(const Vector<double>& x,
                           const Vector<double>& N,
                           Vector<std::complex<double>>& load)
    {
      unsigned n_dim = load.size();
      for (unsigned i = 0; i < n_dim; i++)
      {
        load[i] = std::complex<double>(0.0, 0.0);
      }
    }

  } // namespace PMLTimeHarmonicLinearElasticityTractionElementHelper


  //======================================================================
  /// A class for elements that allow the imposition of an applied traction
  /// in the equations of time-harmonic linear elasticity.
  /// The geometrical information can be read from the FaceGeometry<ELEMENT>
  /// class and and thus, we can be generic enough without the need to have
  /// a separate equations class.
  //======================================================================
  template<class ELEMENT>
  class PMLTimeHarmonicLinearElasticityTractionElement
    : public virtual FaceGeometry<ELEMENT>,
      public virtual FaceElement
  {
>>>>>>> fb5f6804
  protected:
    /// Index at which the i-th displacement component is stored
    Vector<std::complex<unsigned>>
      U_index_time_harmonic_linear_elasticity_traction;

    /// \short Pointer to an imposed traction function. Arguments:
    /// Eulerian coordinate; outer unit normal;
    /// applied traction. (Not all of the input arguments will be
    /// required for all specific load functions but the list should
    /// cover all cases)
    void (*Traction_fct_pt)(const Vector<double>& x,
                            const Vector<double>& n,
                            Vector<std::complex<double>>& result);

<<<<<<< HEAD
=======

>>>>>>> fb5f6804
    /// \short Get the traction vector: Pass number of integration point
    /// (dummy), Eulerian coordinate and normal vector and return the load
    /// vector (not all of the input arguments will be required for all specific
    /// load functions but the list should cover all cases). This function is
    /// virtual so it can be overloaded for FSI.
    virtual void get_traction(const unsigned& intpt,
                              const Vector<double>& x,
                              const Vector<double>& n,
                              Vector<std::complex<double>>& traction)
    {
      Traction_fct_pt(x, n, traction);
    }

<<<<<<< HEAD
=======

>>>>>>> fb5f6804
    /// \short Helper function that actually calculates the residuals
    // This small level of indirection is required to avoid calling
    // fill_in_contribution_to_residuals in fill_in_contribution_to_jacobian
    // which causes all kinds of pain if overloading later on
    void fill_in_contribution_to_residuals_time_harmonic_linear_elasticity_traction(
      Vector<double>& residuals);

<<<<<<< HEAD
=======

>>>>>>> fb5f6804
  public:
    /// \short Constructor, which takes a "bulk" element and the
    /// value of the index and its limit
    PMLTimeHarmonicLinearElasticityTractionElement(
<<<<<<< HEAD
      FiniteElement* const& element_pt, const int& face_index) :
      FaceGeometry<ELEMENT>(), FaceElement()
=======
      FiniteElement* const& element_pt, const int& face_index)
      : FaceGeometry<ELEMENT>(), FaceElement()
>>>>>>> fb5f6804
    {
      // Attach the geometrical information to the element. N.B. This function
      // also assigns nbulk_value from the required_nvalue of the bulk element
      element_pt->build_face_element(face_index, this);

      // Find the dimension of the problem
      unsigned n_dim = element_pt->nodal_dimension();

      // Find the index at which the displacement unknowns are stored
      ELEMENT* cast_element_pt = dynamic_cast<ELEMENT*>(element_pt);
      this->U_index_time_harmonic_linear_elasticity_traction.resize(n_dim);
      for (unsigned i = 0; i < n_dim; i++)
      {
        this->U_index_time_harmonic_linear_elasticity_traction[i] =
          cast_element_pt->u_index_time_harmonic_linear_elasticity(i);
      }

      // Zero traction
      Traction_fct_pt = &PMLTimeHarmonicLinearElasticityTractionElementHelper::
                          Zero_traction_fct;

#ifdef PARANOID
      {
        // Check that the element is not a refineable 3d element
        ELEMENT* elem_pt = dynamic_cast<ELEMENT*>(element_pt);
        // If it's three-d
        if (elem_pt->dim() == 3)
        {
          // Is it refineable
          RefineableElement* ref_el_pt =
            dynamic_cast<RefineableElement*>(elem_pt);
          if (ref_el_pt != 0)
          {
            if (this->has_hanging_nodes())
            {
              throw OomphLibError("This flux element will not work correctly "
                                  "if nodes are hanging\n",
                                  OOMPH_CURRENT_FUNCTION,
                                  OOMPH_EXCEPTION_LOCATION);
            }
          }
        }
      }
#endif
    }

<<<<<<< HEAD
=======

>>>>>>> fb5f6804
    /// Reference to the traction function pointer
    void (*&traction_fct_pt())(const Vector<double>& x,
                               const Vector<double>& n,
                               Vector<std::complex<double>>& traction)
    {
      return Traction_fct_pt;
    }

<<<<<<< HEAD
=======

>>>>>>> fb5f6804
    /// Return the residuals
    void fill_in_contribution_to_residuals(Vector<double>& residuals)
    {
      fill_in_contribution_to_residuals_time_harmonic_linear_elasticity_traction(
        residuals);
    }

<<<<<<< HEAD
=======

>>>>>>> fb5f6804
    /// Fill in contribution from Jacobian
    void fill_in_contribution_to_jacobian(Vector<double>& residuals,
                                          DenseMatrix<double>& jacobian)
    {
      // Call the residuals
      fill_in_contribution_to_residuals_time_harmonic_linear_elasticity_traction(
        residuals);
    }

    /// Specify the value of nodal zeta from the face geometry
    /// \short The "global" intrinsic coordinate of the element when
    /// viewed as part of a geometric object should be given by
    /// the FaceElement representation, by default (needed to break
    /// indeterminacy if bulk element is SolidElement)
    double zeta_nodal(const unsigned& n,
                      const unsigned& k,
                      const unsigned& i) const
    {
      return FaceElement::zeta_nodal(n, k, i);
    }

    /// \short Output function
    void output(std::ostream& outfile)
    {
      unsigned nplot = 5;
      output(outfile, nplot);
    }

    /// \short Output function
    void output(std::ostream& outfile, const unsigned& nplot)
    {
      unsigned ndim = dim();
      Vector<double> s(ndim);
      Vector<double> x(ndim + 1);
      Vector<std::complex<double>> traction(ndim + 1);

      // Tecplot header info
      outfile << this->tecplot_zone_string(nplot);

      // Loop over plot points
      unsigned num_plot_points = this->nplot_points(nplot);
      for (unsigned iplot = 0; iplot < num_plot_points; iplot++)
      {
        // Get local coordinates of plot point
        this->get_s_plot(iplot, nplot, s);

        // Get Eulerian coordinates and displacements
        this->interpolated_x(s, x);
        this->traction(s, traction);

        // Output the x,y,..
        for (unsigned i = 0; i < ndim + 1; i++)
        {
          outfile << x[i] << " ";
        }

        // Output u,v,..
        for (unsigned i = 0; i < ndim + 1; i++)
        {
          outfile << traction[i].real() << " ";
        }

        // Output u,v,..
        for (unsigned i = 0; i < ndim + 1; i++)
        {
          outfile << traction[i].imag() << " ";
        }

        outfile << std::endl;
      }

      // Write tecplot footer (e.g. FE connectivity lists)
      this->write_tecplot_zone_footer(outfile, nplot);
    }

    /// \short C_style output function
    void output(FILE* file_pt)
    {
      FiniteElement::output(file_pt);
    }

    /// \short C-style output function
    void output(FILE* file_pt, const unsigned& n_plot)
    {
      FiniteElement::output(file_pt, n_plot);
    }

<<<<<<< HEAD
=======

>>>>>>> fb5f6804
    /// \short Compute traction vector at specified local coordinate
    /// Should only be used for post-processing; ignores dependence
    /// on integration point!
    void traction(const Vector<double>& s,
                  Vector<std::complex<double>>& traction);
  };

  ///////////////////////////////////////////////////////////////////////
  ///////////////////////////////////////////////////////////////////////
  ///////////////////////////////////////////////////////////////////////

  //=====================================================================
  /// Compute traction vector at specified local coordinate
  /// Should only be used for post-processing; ignores dependence
  /// on integration point!
  //=====================================================================
  template<class ELEMENT>
  void PMLTimeHarmonicLinearElasticityTractionElement<ELEMENT>::traction(
    const Vector<double>& s, Vector<std::complex<double>>& traction)
  {
    unsigned n_dim = this->nodal_dimension();

    // Position vector
    Vector<double> x(n_dim);
    interpolated_x(s, x);

    // Outer unit normal
    Vector<double> unit_normal(n_dim);
    outer_unit_normal(s, unit_normal);

    // Dummy
    unsigned ipt = 0;

    // Traction vector
    get_traction(ipt, x, unit_normal, traction);
  }

<<<<<<< HEAD
=======

>>>>>>> fb5f6804
  //=====================================================================
  /// Return the residuals for the
  /// PMLTimeHarmonicLinearElasticityTractionElement equations
  //=====================================================================
  template<class ELEMENT>
  void PMLTimeHarmonicLinearElasticityTractionElement<ELEMENT>::
    fill_in_contribution_to_residuals_time_harmonic_linear_elasticity_traction(
      Vector<double>& residuals)
  {
    // Find out how many nodes there are
    unsigned n_node = nnode();

#ifdef PARANOID
    // Find out how many positional dofs there are
    unsigned n_position_type = this->nnodal_position_type();
    if (n_position_type != 1)
    {
      throw OomphLibError("PMLTimeHarmonicLinearElasticity is not yet "
                          "implemented for more than one position type",
                          OOMPH_CURRENT_FUNCTION,
                          OOMPH_EXCEPTION_LOCATION);
    }
#endif

    // Find out the dimension of the node
    unsigned n_dim = this->nodal_dimension();

    // Cache the nodal indices at which the displacement components are stored
    std::vector<std::complex<unsigned>> u_nodal_index(n_dim);
    for (unsigned i = 0; i < n_dim; i++)
    {
      // u_nodal_index[i].real() =
      // this->U_index_time_harmonic_linear_elasticity_traction[i].real();
      //
      // u_nodal_index[i].imag() =
      // this->U_index_time_harmonic_linear_elasticity_traction[i].imag();

      u_nodal_index[i] =
        this->U_index_time_harmonic_linear_elasticity_traction[i];
    }

    // Integer to hold the local equation number
    int local_eqn = 0;

    // Set up memory for the shape functions
    // Note that in this case, the number of lagrangian coordinates is always
    // equal to the dimension of the nodes
    Shape psi(n_node);
    DShape dpsids(n_node, n_dim - 1);

    // Set the value of n_intpt
    unsigned n_intpt = integral_pt()->nweight();

    // Loop over the integration points
    for (unsigned ipt = 0; ipt < n_intpt; ipt++)
    {
      // Get the integral weight
      double w = integral_pt()->weight(ipt);

      // Only need to call the local derivatives
      dshape_local_at_knot(ipt, psi, dpsids);

      // Calculate the Eulerian and Lagrangian coordinates
      Vector<double> interpolated_x(n_dim, 0.0);

      // Also calculate the surface Vectors (derivatives wrt local coordinates)
      DenseMatrix<double> interpolated_A(n_dim - 1, n_dim, 0.0);

      // Calculate displacements and derivatives
      for (unsigned l = 0; l < n_node; l++)
      {
        // Loop over directions
        for (unsigned i = 0; i < n_dim; i++)
        {
          // Calculate the Eulerian coords
          const double x_local = nodal_position(l, i);
          interpolated_x[i] += x_local * psi(l);

          // Loop over LOCAL derivative directions, to calculate the tangent(s)
          for (unsigned j = 0; j < n_dim - 1; j++)
          {
            interpolated_A(j, i) += x_local * dpsids(l, j);
          }
        }
      }

      // Now find the local metric tensor from the tangent Vectors
      DenseMatrix<double> A(n_dim - 1);
      for (unsigned i = 0; i < n_dim - 1; i++)
      {
        for (unsigned j = 0; j < n_dim - 1; j++)
        {
          // Initialise surface metric tensor to zero
          A(i, j) = 0.0;

          // Take the dot product
          for (unsigned k = 0; k < n_dim; k++)
          {
            A(i, j) += interpolated_A(i, k) * interpolated_A(j, k);
          }
        }
      }

      // Get the outer unit normal
      Vector<double> interpolated_normal(n_dim);
      outer_unit_normal(ipt, interpolated_normal);

      // Find the determinant of the metric tensor
      double Adet = 0.0;
      switch (n_dim)
      {
        case 2:
          Adet = A(0, 0);
          break;
        case 3:
          Adet = A(0, 0) * A(1, 1) - A(0, 1) * A(1, 0);
          break;
        default:
          throw OomphLibError(
            "Wrong dimension in PMLTimeHarmonicLinearElasticityTractionElement",
            "PMLTimeHarmonicLinearElasticityTractionElement::fill_in_"
            "contribution_to_residuals()",
            OOMPH_EXCEPTION_LOCATION);
      }

      // Premultiply the weights and the square-root of the determinant of
      // the metric tensor
      double W = w * sqrt(Adet);

      // Now calculate the load
      Vector<std::complex<double>> traction(n_dim);
      get_traction(ipt, interpolated_x, interpolated_normal, traction);

      // Loop over the test functions, nodes of the element
      for (unsigned l = 0; l < n_node; l++)
      {
        // Loop over the displacement components
        for (unsigned i = 0; i < n_dim; i++)
        {
          // Real eqn
          local_eqn = this->nodal_local_eqn(l, u_nodal_index[i].real());
          /*IF it's not a boundary condition*/
          if (local_eqn >= 0)
          {
            // Add the loading terms to the residuals
            residuals[local_eqn] -= traction[i].real() * psi(l) * W;
          }

          // Imag eqn
          local_eqn = this->nodal_local_eqn(l, u_nodal_index[i].imag());
          /*IF it's not a boundary condition*/
          if (local_eqn >= 0)
          {
            // Add the loading terms to the residuals
            residuals[local_eqn] -= traction[i].imag() * psi(l) * W;
          }
        }
      } // End of loop over shape functions
    } // End of loop over integration points
  }

<<<<<<< HEAD
=======

>>>>>>> fb5f6804
} // namespace oomph

#endif<|MERGE_RESOLUTION|>--- conflicted
+++ resolved
@@ -34,14 +34,9 @@
 #include <oomph-lib-config.h>
 #endif
 
-<<<<<<< HEAD
+
 // OOMPH-LIB headers
 #include "generic/Qelements.h"
-=======
-
-// OOMPH-LIB headers
-#include "../generic/Qelements.h"
->>>>>>> fb5f6804
 
 namespace oomph
 {
@@ -50,37 +45,6 @@
   /// traction elements
   //=======================================================================
   namespace PMLTimeHarmonicLinearElasticityTractionElementHelper
-<<<<<<< HEAD
-  {
-    //=======================================================================
-    /// Default load function (zero traction)
-    //=======================================================================
-    void Zero_traction_fct(const Vector<double>& x,
-                           const Vector<double>& N,
-                           Vector<std::complex<double>>& load)
-    {
-      unsigned n_dim = load.size();
-      for (unsigned i = 0; i < n_dim; i++)
-      {
-        load[i] = std::complex<double>(0.0, 0.0);
-      }
-    }
-
-  } // namespace PMLTimeHarmonicLinearElasticityTractionElementHelper
-
-  //======================================================================
-  /// A class for elements that allow the imposition of an applied traction
-  /// in the equations of time-harmonic linear elasticity.
-  /// The geometrical information can be read from the FaceGeometry<ELEMENT>
-  /// class and and thus, we can be generic enough without the need to have
-  /// a separate equations class.
-  //======================================================================
-  template<class ELEMENT>
-  class PMLTimeHarmonicLinearElasticityTractionElement :
-    public virtual FaceGeometry<ELEMENT>,
-    public virtual FaceElement
-  {
-=======
   {
     //=======================================================================
     /// Default load function (zero traction)
@@ -111,7 +75,6 @@
     : public virtual FaceGeometry<ELEMENT>,
       public virtual FaceElement
   {
->>>>>>> fb5f6804
   protected:
     /// Index at which the i-th displacement component is stored
     Vector<std::complex<unsigned>>
@@ -126,10 +89,7 @@
                             const Vector<double>& n,
                             Vector<std::complex<double>>& result);
 
-<<<<<<< HEAD
-=======
-
->>>>>>> fb5f6804
+
     /// \short Get the traction vector: Pass number of integration point
     /// (dummy), Eulerian coordinate and normal vector and return the load
     /// vector (not all of the input arguments will be required for all specific
@@ -143,10 +103,7 @@
       Traction_fct_pt(x, n, traction);
     }
 
-<<<<<<< HEAD
-=======
-
->>>>>>> fb5f6804
+
     /// \short Helper function that actually calculates the residuals
     // This small level of indirection is required to avoid calling
     // fill_in_contribution_to_residuals in fill_in_contribution_to_jacobian
@@ -154,21 +111,13 @@
     void fill_in_contribution_to_residuals_time_harmonic_linear_elasticity_traction(
       Vector<double>& residuals);
 
-<<<<<<< HEAD
-=======
-
->>>>>>> fb5f6804
+
   public:
     /// \short Constructor, which takes a "bulk" element and the
     /// value of the index and its limit
     PMLTimeHarmonicLinearElasticityTractionElement(
-<<<<<<< HEAD
-      FiniteElement* const& element_pt, const int& face_index) :
-      FaceGeometry<ELEMENT>(), FaceElement()
-=======
       FiniteElement* const& element_pt, const int& face_index)
       : FaceGeometry<ELEMENT>(), FaceElement()
->>>>>>> fb5f6804
     {
       // Attach the geometrical information to the element. N.B. This function
       // also assigns nbulk_value from the required_nvalue of the bulk element
@@ -215,10 +164,7 @@
 #endif
     }
 
-<<<<<<< HEAD
-=======
-
->>>>>>> fb5f6804
+
     /// Reference to the traction function pointer
     void (*&traction_fct_pt())(const Vector<double>& x,
                                const Vector<double>& n,
@@ -227,10 +173,7 @@
       return Traction_fct_pt;
     }
 
-<<<<<<< HEAD
-=======
-
->>>>>>> fb5f6804
+
     /// Return the residuals
     void fill_in_contribution_to_residuals(Vector<double>& residuals)
     {
@@ -238,10 +181,7 @@
         residuals);
     }
 
-<<<<<<< HEAD
-=======
-
->>>>>>> fb5f6804
+
     /// Fill in contribution from Jacobian
     void fill_in_contribution_to_jacobian(Vector<double>& residuals,
                                           DenseMatrix<double>& jacobian)
@@ -329,10 +269,7 @@
       FiniteElement::output(file_pt, n_plot);
     }
 
-<<<<<<< HEAD
-=======
-
->>>>>>> fb5f6804
+
     /// \short Compute traction vector at specified local coordinate
     /// Should only be used for post-processing; ignores dependence
     /// on integration point!
@@ -370,10 +307,7 @@
     get_traction(ipt, x, unit_normal, traction);
   }
 
-<<<<<<< HEAD
-=======
-
->>>>>>> fb5f6804
+
   //=====================================================================
   /// Return the residuals for the
   /// PMLTimeHarmonicLinearElasticityTractionElement equations
@@ -535,10 +469,7 @@
     } // End of loop over integration points
   }
 
-<<<<<<< HEAD
-=======
-
->>>>>>> fb5f6804
+
 } // namespace oomph
 
 #endif