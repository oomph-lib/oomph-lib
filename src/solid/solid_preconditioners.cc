// LIC// ====================================================================
// LIC// This file forms part of oomph-lib, the object-oriented,
// LIC// multi-physics finite-element library, available
// LIC// at http://www.oomph-lib.org.
// LIC//
// LIC// Copyright (C) 2006-2021 Matthias Heil and Andrew Hazel
// LIC//
// LIC// This library is free software; you can redistribute it and/or
// LIC// modify it under the terms of the GNU Lesser General Public
// LIC// License as published by the Free Software Foundation; either
// LIC// version 2.1 of the License, or (at your option) any later version.
// LIC//
// LIC// This library is distributed in the hope that it will be useful,
// LIC// but WITHOUT ANY WARRANTY; without even the implied warranty of
// LIC// MERCHANTABILITY or FITNESS FOR A PARTICULAR PURPOSE.  See the GNU
// LIC// Lesser General Public License for more details.
// LIC//
// LIC// You should have received a copy of the GNU Lesser General Public
// LIC// License along with this library; if not, write to the Free Software
// LIC// Foundation, Inc., 51 Franklin Street, Fifth Floor, Boston, MA
// LIC// 02110-1301  USA.
// LIC//
// LIC// The authors may be contacted at oomph-lib@maths.man.ac.uk.
// LIC//
// LIC//====================================================================
#include "solid_preconditioners.h"

namespace oomph
{
  //===========================================================================
  /// Setup the least-squares commutator solid preconditioner. This
  /// extracts blocks corresponding to the position/displacement and pressure
  /// unknowns, creates the matrices actually needed in the application of the
  /// preconditioner and deletes what can be deleted... Note that
  /// this preconditioner needs a CRDoubleMatrix.
  //============================================================================
  void PressureBasedSolidLSCPreconditioner::setup()
  {
    //%%%%%%%%%%%%%%%%%%%%%%%%%%%%%%%%%%%%%%%%%%%%%%%%%%%%%%%%%%%%%%%%%%%%%
    // NOTE: In the interest of minimising memory usage, several containers
    //       are recycled, therefore their content/meaning changes
    //       throughout this function. The code is carefully annotated
    //       but you'll have to read it line by line!
    //%%%%%%%%%%%%%%%%%%%%%%%%%%%%%%%%%%%%%%%%%%%%%%%%%%%%%%%%%%%%%%%%%%%%%

    // make sure any old data is deleted
    clean_up_memory();

#ifdef PARANOID
    // paranoid check that the solid mesh pt has been set
    if (Solid_mesh_pt == 0)
    {
      std::ostringstream error_message;
      error_message << "The solid mesh pointer must be set.\n"
                    << "Use method set_solid_mesh(...)";
      throw OomphLibError(
        error_message.str(), OOMPH_CURRENT_FUNCTION, OOMPH_EXCEPTION_LOCATION);
    }
#endif

    // set the mesh
    this->set_mesh(0, Solid_mesh_pt);

    // Get blocks
    // ----------

    // Set up block look up schemes (done automatically in the
    // BlockPreconditioner base class, based on the information
    // provided in the block-preconditionable elements in the problem)

    // this preconditioner has two types of block:
    // type 0: displacement/positions - corresponding to DOFs 0 to n-2
    // type 1: pressure - corresponding to DOF n-1
    double t_block_start = TimingHelpers::timer();
    unsigned ndof_types = 0;
    if (this->is_subsidiary_block_preconditioner())
    {
      ndof_types = this->ndof_types();
    }
    else
    {
      ndof_types = this->ndof_types_in_mesh(0);
    }
    Vector<unsigned> dof_to_block_map(ndof_types);
    dof_to_block_map[ndof_types - 1] = 1;
    this->block_setup(dof_to_block_map);
    double t_block_finish = TimingHelpers::timer();
    double block_setup_time = t_block_finish - t_block_start;
    if (Doc_time)
    {
      oomph_info << "Time for block_setup(...) [sec]: " << block_setup_time
                 << "\n";
    }

    // determine whether the F preconditioner is a block preconditioner (and
    // therefore a subsidiary preconditioner)
    BlockPreconditioner<CRDoubleMatrix>* F_block_preconditioner_pt =
      dynamic_cast<BlockPreconditioner<CRDoubleMatrix>*>(F_preconditioner_pt);
    F_preconditioner_is_block_preconditioner = true;
    if (F_block_preconditioner_pt == 0)
    {
      F_preconditioner_is_block_preconditioner = false;
    }

    // Get B (the divergence block)
    double t_get_B_start = TimingHelpers::timer();
    CRDoubleMatrix* b_pt = new CRDoubleMatrix;
    this->get_block(1, 0, *b_pt);
    double t_get_B_finish = TimingHelpers::timer();
    if (Doc_time)
    {
      double get_B_time = t_get_B_finish - t_get_B_start;
      oomph_info << "Time to get B [sec]: " << get_B_time << "\n";
    }

    // the pointer for f
    CRDoubleMatrix* f_pt = new CRDoubleMatrix;

    // the pointer for the p matrix
    CRDoubleMatrix* p_matrix_pt = new CRDoubleMatrix;

    // the pointer for bt
    CRDoubleMatrix* bt_pt = new CRDoubleMatrix;

    // if BFBt is to be formed
    if (Form_BFBt_product)
    {
      // If using scaling then replace B with Bt
      CRDoubleMatrix* ivmm_pt = 0;
      if (P_matrix_using_scaling)
      {
        // Assemble the ivmm diagonal
        double ivmm_assembly_start_t = TimingHelpers::timer();
        ivmm_pt = assemble_mass_matrix_diagonal();
        double ivmm_assembly_finish_t = TimingHelpers::timer();
        if (Doc_time)
        {
          double ivmm_assembly_time =
            ivmm_assembly_finish_t - ivmm_assembly_start_t;
          oomph_info << "Time to assemble inverse mass matrix [sec]: "
                     << ivmm_assembly_time << "\n";
        }

        // assemble BQ (stored in B)
        double t_BQ_start = TimingHelpers::timer();
        CRDoubleMatrix* temp_matrix_pt = new CRDoubleMatrix;
        b_pt->multiply(*ivmm_pt, *temp_matrix_pt);
        delete b_pt;
        b_pt = 0;
        b_pt = temp_matrix_pt;
        double t_BQ_finish = TimingHelpers::timer();
        if (Doc_time)
        {
          double t_BQ_time = t_BQ_finish - t_BQ_start;
          oomph_info << "Time to generate BQ [sec]: " << t_BQ_time << std::endl;
        }
      }

      // Get Bt
      double t_get_Bt_start = TimingHelpers::timer();
      this->get_block(0, 1, *bt_pt);
      double t_get_Bt_finish = TimingHelpers::timer();
      if (Doc_time)
      {
        double t_get_Bt_time = t_get_Bt_finish - t_get_Bt_start;
        oomph_info << "Time to get Bt [sec]: " << t_get_Bt_time << std::endl;
      }

      // now form the P matrix by multiplying B (which if using scaling will be
      // BQ) with Bt
      double t_P_start = TimingHelpers::timer();
      b_pt->multiply(*bt_pt, *p_matrix_pt);
      double t_P_finish = TimingHelpers::timer();
      if (Doc_time)
      {
        double t_P_time = t_P_finish - t_P_start;
        oomph_info << "Time to generate P matrix [sec]: " << t_P_time
                   << std::endl;
      }

      // Multiply auxiliary matrix by diagonal of mass matrix if
      // required
      if (P_matrix_using_scaling)
      {
        CRDoubleMatrix* temp_matrix_pt = new CRDoubleMatrix;
        double t_QBt_start = TimingHelpers::timer();
        ivmm_pt->multiply(*bt_pt, *temp_matrix_pt);
        delete bt_pt;
        bt_pt = 0;
        bt_pt = temp_matrix_pt;
        double t_QBt_finish = TimingHelpers::timer();

        // Output times
        if (Doc_time)
        {
          double t_QBt_time = t_QBt_finish - t_QBt_start;
          oomph_info << "Time to generate QBt [sec]: " << t_QBt_time
                     << std::endl;
        }
      }

      // Clean up memory
      delete ivmm_pt;

      // get block 0 0
      double t_get_F_start = TimingHelpers::timer();
      this->get_block(0, 0, *f_pt);
      double t_get_F_finish = TimingHelpers::timer();
      if (Doc_time)
      {
        double t_get_F_time = t_get_F_finish - t_get_F_start;
        oomph_info << "Time to get F [sec]: " << t_get_F_time << std::endl;
      }

      // Auxiliary matrix for intermediate results
      double t_aux_matrix_start = TimingHelpers::timer();
      CRDoubleMatrix* aux_matrix_pt = new CRDoubleMatrix;
      f_pt->multiply(*bt_pt, *aux_matrix_pt);
      double t_aux_matrix_finish = TimingHelpers::timer();
      if (Doc_time)
      {
        double t_aux_time = t_aux_matrix_finish - t_aux_matrix_start;
        oomph_info << "Time to generate FQBt [sec]: " << t_aux_time
                   << std::endl;
      }

      // can now delete Bt (or QBt if using scaling)
      delete bt_pt;
      bt_pt = 0;

      // and if F requires a block preconditioner then we can delete F
      if (F_preconditioner_is_block_preconditioner)
      {
        delete f_pt;
      }

      // now form BFBt
      double t_E_matrix_start = TimingHelpers::timer();
      CRDoubleMatrix* e_matrix_pt = new CRDoubleMatrix;
      b_pt->multiply(*aux_matrix_pt, *e_matrix_pt);
      delete aux_matrix_pt;
      delete b_pt;
      double t_E_matrix_finish = TimingHelpers::timer();
      if (Doc_time)
      {
        double t_E_time = t_E_matrix_finish - t_E_matrix_start;
        oomph_info << "Time to generate E (B*(F*Bt)) [sec]: " << t_E_time
                   << std::endl;
      }
      double t_E_matvec_start = TimingHelpers::timer();
      E_mat_vec_pt = new MatrixVectorProduct;
      // E_mat_vec_pt->setup(e_matrix_pt);
      this->setup_matrix_vector_product(E_mat_vec_pt, e_matrix_pt, 1);
      double t_E_matvec_finish = TimingHelpers::timer();
      delete e_matrix_pt;
      if (Doc_time)
      {
        double t_E_time = t_E_matvec_finish - t_E_matvec_start;
        oomph_info << "Time to build E (BFBt) matrix vector operator E [sec]: "
                   << t_E_time << std::endl;
      }

      // and rebuild Bt
      t_get_Bt_start = TimingHelpers::timer();
      bt_pt = new CRDoubleMatrix;
      this->get_block(0, 1, *bt_pt);
      t_get_Bt_finish = TimingHelpers::timer();
      if (Doc_time)
      {
        double t_get_Bt_time = t_get_Bt_finish - t_get_Bt_start;
        oomph_info << "Time to get Bt [sec]: " << t_get_Bt_time << std::endl;
      }
    }

<<<<<<< HEAD
    /////////////////////////////////////////////////////////////////////////////
=======

    /////////////////////////////////////////////////////////////////////////////

>>>>>>> fb5f6804

    // otherwise we are not forming BFBt
    else
    {
      // get the inverse mass matrix (Q)
      CRDoubleMatrix* ivmm_pt = 0;
      if (P_matrix_using_scaling)
      {
        double ivmm_assembly_start_t = TimingHelpers::timer();
        ivmm_pt = assemble_mass_matrix_diagonal();
        double ivmm_assembly_finish_t = TimingHelpers::timer();
        if (Doc_time)
        {
          double ivmm_assembly_time =
            ivmm_assembly_finish_t - ivmm_assembly_start_t;
          oomph_info << "Time to assemble Q (inverse diagonal "
                     << "mass matrix) [sec]: " << ivmm_assembly_time << "\n";
        }
      }

      // Get Bt
      double t_get_Bt_start = TimingHelpers::timer();
      this->get_block(0, 1, *bt_pt);
      double t_get_Bt_finish = TimingHelpers::timer();
      if (Doc_time)
      {
        double t_get_Bt_time = t_get_Bt_finish - t_get_Bt_start;
        oomph_info << "Time to get Bt [sec]: " << t_get_Bt_time << std::endl;
      }

      // next QBt
      if (P_matrix_using_scaling)
      {
        double t_QBt_matrix_start = TimingHelpers::timer();
        CRDoubleMatrix* qbt_pt = new CRDoubleMatrix;
        ivmm_pt->multiply(*bt_pt, *qbt_pt);
        delete bt_pt;
        bt_pt = 0;
        bt_pt = qbt_pt;
        double t_QBt_matrix_finish = TimingHelpers::timer();
        if (Doc_time)
        {
          double t_QBt_time = t_QBt_matrix_finish - t_QBt_matrix_start;
          oomph_info << "Time to generate QBt [sec]: " << t_QBt_time
                     << std::endl;
        }
        delete ivmm_pt;
      }

      // form P
      double t_p_matrix_start = TimingHelpers::timer();
      b_pt->multiply(*bt_pt, *p_matrix_pt);
      double t_p_matrix_finish = TimingHelpers::timer();
      if (Doc_time)
      {
        double t_p_time = t_p_matrix_finish - t_p_matrix_start;
        oomph_info << "Time to generate P [sec]: " << t_p_time << std::endl;
      }
      delete b_pt;
      b_pt = 0;

      // build the matvec operator for QBt
      double t_QBt_MV_start = TimingHelpers::timer();
      QBt_mat_vec_pt = new MatrixVectorProduct;
      // QBt_mat_vec_pt->setup(bt_pt);
      this->setup_matrix_vector_product(QBt_mat_vec_pt, bt_pt, 1);
      double t_QBt_MV_finish = TimingHelpers::timer();
<<<<<<< HEAD
      if (Doc_time)
      {
        double t_p_time = t_QBt_MV_finish - t_QBt_MV_start;
        oomph_info << "Time to build QBt matrix vector operator [sec]: "
                   << t_p_time << std::endl;
      }
      delete bt_pt;
      bt_pt = 0;

      // get F
      double t_get_F_start = TimingHelpers::timer();
      this->get_block(0, 0, *f_pt);
      double t_get_F_finish = TimingHelpers::timer();
      if (Doc_time)
      {
=======
      if (Doc_time)
      {
        double t_p_time = t_QBt_MV_finish - t_QBt_MV_start;
        oomph_info << "Time to build QBt matrix vector operator [sec]: "
                   << t_p_time << std::endl;
      }
      delete bt_pt;
      bt_pt = 0;

      // get F
      double t_get_F_start = TimingHelpers::timer();
      this->get_block(0, 0, *f_pt);
      double t_get_F_finish = TimingHelpers::timer();
      if (Doc_time)
      {
>>>>>>> fb5f6804
        double t_get_F_time = t_get_F_finish - t_get_F_start;
        oomph_info << "Time to get F [sec]: " << t_get_F_time << std::endl;
      }

      // form the matrix vector product helper
      double t_F_MV_start = TimingHelpers::timer();
      F_mat_vec_pt = new MatrixVectorProduct;
      // F_mat_vec_pt->setup(f_pt);
      this->setup_matrix_vector_product(F_mat_vec_pt, f_pt, 0);
      double t_F_MV_finish = TimingHelpers::timer();
      if (Doc_time)
      {
        double t_F_MV_time = t_F_MV_finish - t_F_MV_start;
        oomph_info << "Time to build F Matrix Vector Operator [sec]: "
                   << t_F_MV_time << std::endl;
      }

      // if F is a block preconditioner then we can delete the F matrix
      if (F_preconditioner_is_block_preconditioner)
      {
        delete f_pt;
        f_pt = 0;
      }

      // and rebuild Bt
      t_get_Bt_start = TimingHelpers::timer();
      bt_pt = new CRDoubleMatrix;
      this->get_block(0, 1, *bt_pt);
      t_get_Bt_finish = TimingHelpers::timer();
      if (Doc_time)
      {
        double t_get_Bt_time = t_get_Bt_finish - t_get_Bt_start;
        oomph_info << "Time to get Bt [sec]: " << t_get_Bt_time << std::endl;
      }
    }

<<<<<<< HEAD
    /////////////////////////////////////////////////////////////////////////////

=======

    /////////////////////////////////////////////////////////////////////////////


>>>>>>> fb5f6804
    // form the matrix vector operator for Bt
    double t_Bt_MV_start = TimingHelpers::timer();
    Bt_mat_vec_pt = new MatrixVectorProduct;
    // Bt_mat_vec_pt->setup(bt_pt);
    this->setup_matrix_vector_product(Bt_mat_vec_pt, bt_pt, 1);
    double t_Bt_MV_finish = TimingHelpers::timer();
    if (Doc_time)
    {
      double t_Bt_MV_time = t_Bt_MV_finish - t_Bt_MV_start;
      oomph_info << "Time to build Bt Matrix Vector Operator [sec]: "
                 << t_Bt_MV_time << std::endl;
    }
    delete bt_pt;
    bt_pt = 0;

    // if the P preconditioner has not been setup
    if (P_preconditioner_pt == 0)
    {
      P_preconditioner_pt = new SuperLUPreconditioner;
      Using_default_p_preconditioner = true;
    }

    // std::stringstream junk;
    // junk << "p_matrix" << comm_pt()->my_rank()
    //      << ".dat";
    // p_matrix_pt->sparse_indexed_output_with_offset(junk.str());
    // oomph_info << "Done output of " << junk.str() << std::endl;

    // Setup the preconditioner for the Pressure matrix
    double t_p_prec_start = TimingHelpers::timer();
    P_preconditioner_pt->setup(p_matrix_pt);
    delete p_matrix_pt;
    p_matrix_pt = 0;
    p_matrix_pt = 0;
    double t_p_prec_finish = TimingHelpers::timer();
    if (Doc_time)
    {
      double t_p_prec_time = t_p_prec_finish - t_p_prec_start;
      oomph_info << "P sub-preconditioner setup time [sec]: " << t_p_prec_time
                 << "\n";
    }

    // Set up solver for solution of system with momentum matrix
    // ----------------------------------------------------------

    // if the F preconditioner has not been setup
    if (F_preconditioner_pt == 0)
    {
      F_preconditioner_pt = new SuperLUPreconditioner;
      Using_default_f_preconditioner = true;
    }

    // if F is a block preconditioner
    double t_f_prec_start = TimingHelpers::timer();
    if (F_preconditioner_is_block_preconditioner)
    {
      unsigned ndof_types = this->ndof_types();
      ndof_types--;
      Vector<unsigned> dof_map(ndof_types);
      for (unsigned i = 0; i < ndof_types; i++)
      {
        dof_map[i] = i;
      }
      F_block_preconditioner_pt->turn_into_subsidiary_block_preconditioner(
        this, dof_map);
      F_block_preconditioner_pt->setup(matrix_pt());
    }
    // otherwise F is not a block preconditioner
    else
    {
      F_preconditioner_pt->setup(f_pt);
      delete f_pt;
      f_pt = 0;
    }
    double t_f_prec_finish = TimingHelpers::timer();
    if (Doc_time)
    {
      double t_f_prec_time = t_f_prec_finish - t_f_prec_start;
      oomph_info << "F sub-preconditioner setup time [sec]: " << t_f_prec_time
                 << "\n";
    }

    // Remember that the preconditioner has been setup so
    // the stored information can be wiped when we
    // come here next...
    Preconditioner_has_been_setup = true;
  }

<<<<<<< HEAD
=======

>>>>>>> fb5f6804
  //=======================================================================
  /// Apply preconditioner to r.
  //=======================================================================
  void PressureBasedSolidLSCPreconditioner::preconditioner_solve(
    const DoubleVector& r, DoubleVector& z)
  {
#ifdef PARANOID
    if (Preconditioner_has_been_setup == false)
    {
      std::ostringstream error_message;
      error_message << "setup must be called before using preconditioner_solve";
      throw OomphLibError(
        error_message.str(), OOMPH_CURRENT_FUNCTION, OOMPH_EXCEPTION_LOCATION);
    }
    if (z.built())
    {
      if (z.nrow() != r.nrow())
      {
        std::ostringstream error_message;
        error_message << "The vectors z and r must have the same number of "
                      << "of global rows";
        throw OomphLibError(error_message.str(),
                            OOMPH_CURRENT_FUNCTION,
                            OOMPH_EXCEPTION_LOCATION);
      }
    }
#endif

    double t_start_overall = TimingHelpers::timer();
    double t_start = TimingHelpers::timer();
    double t_end = 0;
<<<<<<< HEAD

    // if z is not setup then give it the same distribution
    if (!z.built())
    {
      z.build(r.distribution_pt(), 0.0);
    }

    // Step 1 - apply approximate Schur inverse to pressure unknowns (block 1)
    // -----------------------------------------------------------------------

    // Working vectors
    DoubleVector temp_vec;
    DoubleVector another_temp_vec;
=======

    // if z is not setup then give it the same distribution
    if (!z.built())
    {
      z.build(r.distribution_pt(), 0.0);
    }

    // Step 1 - apply approximate Schur inverse to pressure unknowns (block 1)
    // -----------------------------------------------------------------------

    // Working vectors
    DoubleVector temp_vec;
    DoubleVector another_temp_vec;

    // Copy pressure values from residual vector to temp_vec:
    // Loop over all entries in the global vector (this one
    // includes displacement/position and pressure dofs in some random fashion)
    this->get_block_vector(1, r, temp_vec);
>>>>>>> fb5f6804

    // Copy pressure values from residual vector to temp_vec:
    // Loop over all entries in the global vector (this one
    // includes displacement/position and pressure dofs in some random fashion)
    this->get_block_vector(1, r, temp_vec);

    if (Doc_time)
    {
      t_end = TimingHelpers::timer();
      oomph_info << "LSC prec solve: Time for get block vector: "
                 << t_end - t_start << std::endl;
      t_start = TimingHelpers::timer();
    }

    // NOTE: The vector temp_vec now contains the vector r_p.

    // Solve first pressure Poisson system
#ifdef PARANOID
    // check a solver has been set
    if (P_preconditioner_pt == 0)
    {
      std::ostringstream error_message;
      error_message << "P_preconditioner_pt has not been set.";
      throw OomphLibError(
        error_message.str(), OOMPH_CURRENT_FUNCTION, OOMPH_EXCEPTION_LOCATION);
    }
#endif

    // use some Preconditioner's preconditioner_solve function
    P_preconditioner_pt->preconditioner_solve(temp_vec, another_temp_vec);

    if (Doc_time)
    {
      t_end = TimingHelpers::timer();
      oomph_info << "LSC prec solve: First P solve [nrow="
                 << P_preconditioner_pt->nrow() << "]: " << t_end - t_start
                 << std::endl;
      t_start = TimingHelpers::timer();
    }

<<<<<<< HEAD
    // NOTE: The vector another_temp_vec now contains the vector P^{-1} r_p

    // Multiply another_temp_vec by matrix E and stick the result into temp_vec
    temp_vec.clear();
    if (Form_BFBt_product)
    {
      E_mat_vec_pt->multiply(another_temp_vec, temp_vec);
    }
    else
    {
      QBt_mat_vec_pt->multiply(another_temp_vec, temp_vec);
      another_temp_vec.clear();
      F_mat_vec_pt->multiply(temp_vec, another_temp_vec);
      temp_vec.clear();
      QBt_mat_vec_pt->multiply_transpose(another_temp_vec, temp_vec);
    }

    if (Doc_time)
    {
      t_end = TimingHelpers::timer();
      oomph_info << "LSC prec solve: E matrix vector product: "
                 << t_end - t_start << std::endl;
      t_start = TimingHelpers::timer();
    }

    // NOTE: The vector temp_vec now contains E P^{-1} r_p

    // Solve second pressure Poisson system using preconditioner_solve
    another_temp_vec.clear();
    P_preconditioner_pt->preconditioner_solve(temp_vec, another_temp_vec);

    if (Doc_time)
    {
      t_end = TimingHelpers::timer();
      oomph_info << "LSC prec solve: Second P solve [nrow="
=======
    if (Doc_time)
    {
      t_end = TimingHelpers::timer();
      oomph_info << "LSC prec solve: First P solve [nrow="
>>>>>>> fb5f6804
                 << P_preconditioner_pt->nrow() << "]: " << t_end - t_start
                 << std::endl;
      t_start = TimingHelpers::timer();
    }
<<<<<<< HEAD

    // NOTE: The vector another_temp_vec now contains  z_p = P^{-1} E P^{-1} r_p
    //       as required (apart from the sign which we'll fix in the
    //       next step.

    // Now copy another_temp_vec (i.e. z_p) back into the global vector z.
    // Loop over all entries in the global results vector z:
    temp_vec.build(another_temp_vec.distribution_pt(), 0.0);
    temp_vec -= another_temp_vec;
    return_block_vector(1, temp_vec, z);

    // Step 2 - apply preconditioner to displacement/positon unknowns (block 0)
    // ------------------------------------------------------------------------

    // Recall that another_temp_vec (computed above) contains the
    // negative of the solution of the Schur complement systen, -z_p.
    // Multiply by G (stored in Block_matrix_pt(0,1) and store
    // result in temp_vec (vector resizes itself).
    temp_vec.clear();
    Bt_mat_vec_pt->multiply(another_temp_vec, temp_vec);
=======
>>>>>>> fb5f6804

    if (Doc_time)
    {
      t_end = TimingHelpers::timer();
      oomph_info << "LSC prec solve: G matrix vector product: "
                 << t_end - t_start << std::endl;
      t_start = TimingHelpers::timer();
    }

<<<<<<< HEAD
    // NOTE: temp_vec now contains -G z_p

    // The vector another_temp_vec is no longer needed -- re-use it to store
    // displacement/position quantities:
    another_temp_vec.clear();
=======
    // NOTE: The vector another_temp_vec now contains the vector P^{-1} r_p

    // Multiply another_temp_vec by matrix E and stick the result into temp_vec
    temp_vec.clear();
    if (Form_BFBt_product)
    {
      E_mat_vec_pt->multiply(another_temp_vec, temp_vec);
    }
    else
    {
      QBt_mat_vec_pt->multiply(another_temp_vec, temp_vec);
      another_temp_vec.clear();
      F_mat_vec_pt->multiply(temp_vec, another_temp_vec);
      temp_vec.clear();
      QBt_mat_vec_pt->multiply_transpose(another_temp_vec, temp_vec);
    }


    if (Doc_time)
    {
      t_end = TimingHelpers::timer();
      oomph_info << "LSC prec solve: E matrix vector product: "
                 << t_end - t_start << std::endl;
      t_start = TimingHelpers::timer();
    }

    // NOTE: The vector temp_vec now contains E P^{-1} r_p

    // Solve second pressure Poisson system using preconditioner_solve
    another_temp_vec.clear();
    P_preconditioner_pt->preconditioner_solve(temp_vec, another_temp_vec);


    if (Doc_time)
    {
      t_end = TimingHelpers::timer();
      oomph_info << "LSC prec solve: Second P solve [nrow="
                 << P_preconditioner_pt->nrow() << "]: " << t_end - t_start
                 << std::endl;
      t_start = TimingHelpers::timer();
    }


    // NOTE: The vector another_temp_vec now contains  z_p = P^{-1} E P^{-1} r_p
    //       as required (apart from the sign which we'll fix in the
    //       next step.

    // Now copy another_temp_vec (i.e. z_p) back into the global vector z.
    // Loop over all entries in the global results vector z:
    temp_vec.build(another_temp_vec.distribution_pt(), 0.0);
    temp_vec -= another_temp_vec;
    return_block_vector(1, temp_vec, z);

    // Step 2 - apply preconditioner to displacement/positon unknowns (block 0)
    // ------------------------------------------------------------------------

    // Recall that another_temp_vec (computed above) contains the
    // negative of the solution of the Schur complement systen, -z_p.
    // Multiply by G (stored in Block_matrix_pt(0,1) and store
    // result in temp_vec (vector resizes itself).
    temp_vec.clear();
    Bt_mat_vec_pt->multiply(another_temp_vec, temp_vec);


    if (Doc_time)
    {
      t_end = TimingHelpers::timer();
      oomph_info << "LSC prec solve: G matrix vector product: "
                 << t_end - t_start << std::endl;
      t_start = TimingHelpers::timer();
    }

    // NOTE: temp_vec now contains -G z_p

    // The vector another_temp_vec is no longer needed -- re-use it to store
    // displacement/position quantities:
    another_temp_vec.clear();
>>>>>>> fb5f6804

    // Loop over all enries in the global vector and find the
    // entries associated with the displacement/position:
    get_block_vector(0, r, another_temp_vec);
    another_temp_vec += temp_vec;

    // NOTE:  The vector another_temp_vec now contains r_u - G z_p

    // Solve momentum system
#ifdef PARANOID
    // check a solver has been set
    if (F_preconditioner_pt == 0)
    {
      std::ostringstream error_message;
      error_message << "F_preconditioner_pt has not been set.";
      throw OomphLibError(
        error_message.str(), OOMPH_CURRENT_FUNCTION, OOMPH_EXCEPTION_LOCATION);
    }
#endif

    // use some Preconditioner's preconditioner solve
    // and return
    if (F_preconditioner_is_block_preconditioner)
    {
      return_block_vector(0, another_temp_vec, z);
      F_preconditioner_pt->preconditioner_solve(z, z);
    }
    else
    {
      F_preconditioner_pt->preconditioner_solve(another_temp_vec, temp_vec);
      return_block_vector(0, temp_vec, z);
    }

    if (Doc_time)
    {
      t_end = TimingHelpers::timer();
      oomph_info << "LSC prec solve: F solve [nrow="
                 << P_preconditioner_pt->nrow() << "]: " << t_end - t_start
                 << std::endl;
      oomph_info << "LSC prec solve: Overall " << t_end - t_start_overall
                 << std::endl;
    }
  }

<<<<<<< HEAD
=======

>>>>>>> fb5f6804
  //========================================================================
  /// Helper function to assemble the diagonal of the
  /// mass matrix from the elemental contributions defined in
  /// SolidElementWithDiagonalMassMatrix::get_mass_matrix_diagonal(...).
  //========================================================================
  CRDoubleMatrix* PressureBasedSolidLSCPreconditioner::
    assemble_mass_matrix_diagonal()
  {
    // determine the rows required by this processor
    unsigned first_row = this->block_distribution_pt(0)->first_row();
    unsigned nrow_local = this->block_distribution_pt(0)->nrow_local();
    unsigned nrow = this->block_distribution_pt(0)->nrow();

    // create storage for the diagonals
    double* m_values = new double[nrow_local];
    for (unsigned i = 0; i < nrow_local; i++)
    {
      m_values[i] = 0;
    }

    // if the problem is distributed
    bool distributed = false;
#ifdef OOMPH_HAS_MPI
    if (any_mesh_distributed() || this->master_distribution_pt()->distributed())
    {
      distributed = true;
    }
#endif

    // next we get the diagonal mass matrix data
    if (distributed)
    {
#ifdef OOMPH_HAS_MPI
      // the number of processors
      unsigned nproc = this->comm_pt()->nproc();

      // and my rank
      unsigned my_rank = this->comm_pt()->my_rank();

      // determine the rows for which we have lookup rows
      // if the problem is NOT distributed then we only classify global equation
      // on this processor to avoid duplication (as every processor holds
      // every element)
      unsigned first_lookup_row = 0;
      unsigned last_lookup_row = 0;
      first_lookup_row = this->master_distribution_pt()->first_row();
      last_lookup_row =
        first_lookup_row + this->master_distribution_pt()->nrow_local() - 1;

      // find number of local elements
      unsigned n_el = Solid_mesh_pt->nelement();

      // the diagonal mass matrix contributions that have been
      // classified and should be sent to another processor
      Vector<double>* classified_contributions_send = new Vector<double>[nproc];

      // the corresponding block indices
      Vector<unsigned>* classified_indices_send = new Vector<unsigned>[nproc];

      // the maitrix contributions that cannot be classified by this processor
      // and therefore must be sent to another for classification
      Vector<double>* unclassified_contributions_send =
        new Vector<double>[nproc];

      // the corresponding global indices that require classification
      Vector<unsigned>* unclassified_indices_send = new Vector<unsigned>[nproc];

      // get the master distribution pt
      const LinearAlgebraDistribution* master_distribution_pt =
        this->master_distribution_pt();

      // get the displacement/position distribution pt
      const LinearAlgebraDistribution* displ_dist_pt =
        this->block_distribution_pt(0);

      // get the contribution for each element
      for (unsigned e = 0; e < n_el; e++)
      {
        // check that the element is not halo d
        if (!Solid_mesh_pt->element_pt(e)->is_halo())
        {
          // find number of degrees of freedom in the element
          // (this is slightly too big because it includes the
          // pressure dofs but this doesn't matter)
          unsigned el_dof = Solid_mesh_pt->element_pt(e)->ndof();

          // allocate local storage for the element's contribution to the
          // mass matrix diagonal
          Vector<double> el_vmm_diagonal(el_dof);

          SolidElementWithDiagonalMassMatrix* cast_el_pt =
            dynamic_cast<SolidElementWithDiagonalMassMatrix*>(
              Solid_mesh_pt->element_pt(e));

<<<<<<< HEAD
=======

>>>>>>> fb5f6804
          if (cast_el_pt == 0)
          {
#ifdef PARANOID
            std::ostringstream error_message;
            error_message << "Failed cast to "
                          << "SolidElementWithDiagonalMassMatrix*\n"
                          << "Element is of type: "
                          << typeid(*(Solid_mesh_pt->element_pt(e))).name()
                          << "\n"
                          << typeid(Solid_mesh_pt->element_pt(e)).name()
                          << std::endl;
            OomphLibWarning(error_message.str(),
                            "PressureBasedSolidLSCPreconditioner::assemble_"
                            "mass_matrix_diagonal()",
                            OOMPH_EXCEPTION_LOCATION);
#endif
          }
          else
          {
            cast_el_pt->get_mass_matrix_diagonal(el_vmm_diagonal);
          }

          // get the contribution for each dof
          for (unsigned i = 0; i < el_dof; i++)
          {
            // Get the equation number
            unsigned eqn_number = Solid_mesh_pt->element_pt(e)->eqn_number(i);

            // if I have lookup information on this processor
            if (eqn_number >= first_lookup_row && eqn_number <= last_lookup_row)
            {
              // bypass non displacement/position DOFs
              if (this->block_number(eqn_number) == 0)
              {
                // get the index in the block
                unsigned index = this->index_in_block(eqn_number);

                // determine which processor requires the block index
                for (unsigned p = 0; p < nproc; p++)
                {
                  if (index >= displ_dist_pt->first_row(p) &&
                      (index < (displ_dist_pt->first_row(p) +
                                displ_dist_pt->nrow_local(p))))
                  {
                    // if it is required by this processor then add the
                    // contribution
                    if (p == my_rank)
                    {
                      m_values[index - first_row] += el_vmm_diagonal[i];
                    }
                    // other wise store it for communication
                    else
                    {
                      classified_contributions_send[p].push_back(
                        el_vmm_diagonal[i]);
                      classified_indices_send[p].push_back(index);
                    }
                  }
                }
              }
            }

            // if we do not have the lookup information on this processor
            // then we send the mass matrix contribution to a processor
            // which we know does have the lookup information
            // the assumption: the processor for which the master block
            // preconditioner distribution will definitely hold the lookup
            // data for eqn_number (although others may)
            else if (any_mesh_distributed())
            {
              // determine which processor requires the block index
              unsigned p = 0;
              while (!(eqn_number >= master_distribution_pt->first_row(p) &&
                       (eqn_number < (master_distribution_pt->first_row(p) +
                                      master_distribution_pt->nrow_local(p)))))
              {
                p++;
              }

              // store the data
              unclassified_contributions_send[p].push_back(el_vmm_diagonal[i]);
              unclassified_indices_send[p].push_back(eqn_number);
            }
          }
        }
      }

      // next the unclassified contributions are communicated to
      // processors that can classify them

      // first determine how many unclassified rows are to be sent to
      // each processor
      unsigned* n_unclassified_send = new unsigned[nproc];
      for (unsigned p = 0; p < nproc; p++)
      {
        if (p == my_rank)
        {
          n_unclassified_send[p] = 0;
        }
        else
        {
          n_unclassified_send[p] = unclassified_contributions_send[p].size();
        }
      }

      // then all-to-all number of unclassified to be sent / recv
      unsigned* n_unclassified_recv = new unsigned[nproc];
      MPI_Alltoall(n_unclassified_send,
                   1,
                   MPI_UNSIGNED,
                   n_unclassified_recv,
                   1,
                   MPI_UNSIGNED,
                   this->comm_pt()->mpi_comm());

      // the base displacement for the sends
      MPI_Aint base_displacement;
      MPI_Get_address(m_values, &base_displacement);

      // allocate storage for the data to be recieved
      // and post the sends and recvs
      Vector<double*> unclassified_contributions_recv(nproc);
      Vector<unsigned*> unclassified_indices_recv(nproc);
      Vector<MPI_Request> unclassified_recv_requests;
      Vector<MPI_Request> unclassified_send_requests;
      Vector<unsigned> unclassified_recv_proc;
      for (unsigned p = 0; p < nproc; p++)
      {
        if (p != my_rank)
        {
          // recv
          if (n_unclassified_recv[p] > 0)
          {
            unclassified_contributions_recv[p] =
              new double[n_unclassified_recv[p]];
            unclassified_indices_recv[p] = new unsigned[n_unclassified_recv[p]];

            // data for the struct data type
            MPI_Datatype recv_types[2];
            MPI_Aint recv_displacements[2];
            int recv_sz[2];

            // contributions
            MPI_Type_contiguous(
              n_unclassified_recv[p], MPI_DOUBLE, &recv_types[0]);
            MPI_Type_commit(&recv_types[0]);
            MPI_Get_address(unclassified_contributions_recv[p],
                            &recv_displacements[0]);
            recv_displacements[0] -= base_displacement;
            recv_sz[0] = 1;

            // indices
            MPI_Type_contiguous(
              n_unclassified_recv[p], MPI_UNSIGNED, &recv_types[1]);
            MPI_Type_commit(&recv_types[1]);
            MPI_Get_address(unclassified_indices_recv[p],
                            &recv_displacements[1]);
            recv_displacements[1] -= base_displacement;
            recv_sz[1] = 1;

            // build the final recv type
            MPI_Datatype final_recv_type;
            MPI_Type_create_struct(
              2, recv_sz, recv_displacements, recv_types, &final_recv_type);
            MPI_Type_commit(&final_recv_type);

            // and recv
            MPI_Request req;
            MPI_Irecv(
              m_values, 1, final_recv_type, p, 0, comm_pt()->mpi_comm(), &req);
            unclassified_recv_requests.push_back(req);
            unclassified_recv_proc.push_back(p);
            MPI_Type_free(&recv_types[0]);
            MPI_Type_free(&recv_types[1]);
            MPI_Type_free(&final_recv_type);
          }

          // send
          if (n_unclassified_send[p] > 0)
          {
            // data for the struct data type
            MPI_Datatype send_types[2];
            MPI_Aint send_displacements[2];
            int send_sz[2];

            // contributions
            MPI_Type_contiguous(
              n_unclassified_send[p], MPI_DOUBLE, &send_types[0]);
            MPI_Type_commit(&send_types[0]);
            MPI_Get_address(&unclassified_contributions_send[p][0],
                            &send_displacements[0]);
            send_displacements[0] -= base_displacement;
            send_sz[0] = 1;

            // indices
            MPI_Type_contiguous(
              n_unclassified_send[p], MPI_UNSIGNED, &send_types[1]);
            MPI_Type_commit(&send_types[1]);
            MPI_Get_address(&unclassified_indices_send[p][0],
                            &send_displacements[1]);
            send_displacements[1] -= base_displacement;
            send_sz[1] = 1;

            // build the final send type
            MPI_Datatype final_send_type;
            MPI_Type_create_struct(
              2, send_sz, send_displacements, send_types, &final_send_type);
            MPI_Type_commit(&final_send_type);

            // and send
            MPI_Request req;
            MPI_Isend(
              m_values, 1, final_send_type, p, 0, comm_pt()->mpi_comm(), &req);
            unclassified_send_requests.push_back(req);
            MPI_Type_free(&send_types[0]);
            MPI_Type_free(&send_types[1]);
            MPI_Type_free(&final_send_type);
          }
        }
      }

      // next classify the data as it is received
      unsigned n_unclassified_recv_req = unclassified_recv_requests.size();
      while (n_unclassified_recv_req > 0)
      {
        // get the processor number and remove the completed request
        // for the vector of requests
        int req_num;
        MPI_Waitany(n_unclassified_recv_req,
                    &unclassified_recv_requests[0],
                    &req_num,
                    MPI_STATUS_IGNORE);
        unsigned p = unclassified_recv_proc[req_num];
        unclassified_recv_requests.erase(unclassified_recv_requests.begin() +
                                         req_num);
        unclassified_recv_proc.erase(unclassified_recv_proc.begin() + req_num);
        n_unclassified_recv_req--;

        // next classify the dofs
        // and store them for sending to other processors if required
        unsigned n_recv = n_unclassified_recv[p];
        for (unsigned i = 0; i < n_recv; i++)
        {
          unsigned eqn_number = unclassified_indices_recv[p][i];
          // bypass non displacement/position DOFs
          if (this->block_number(eqn_number) == 0)
          {
            // get the index in the block
            unsigned index = this->index_in_block(eqn_number);

            // determine which processor requires the block index
            for (unsigned pp = 0; pp < nproc; pp++)
            {
              if (index >= displ_dist_pt->first_row(pp) &&
                  (index < (displ_dist_pt->first_row(pp) +
                            displ_dist_pt->nrow_local(pp))))
              {
                // if it is required by this processor then add the
                // contribution
                if (pp == my_rank)
                {
                  m_values[index - first_row] +=
                    unclassified_contributions_recv[p][i];
                }
                // other wise store it for communication
                else
                {
                  double v = unclassified_contributions_recv[p][i];
                  classified_contributions_send[pp].push_back(v);
                  classified_indices_send[pp].push_back(index);
                }
              }
            }
          }
        }

        // clean up
        delete[] unclassified_contributions_recv[p];
        delete[] unclassified_indices_recv[p];
      }
      delete[] n_unclassified_recv;

      // now all indices have been classified

      // next the classified contributions are communicated to
      // processors that require them

      // first determine how many classified rows are to be sent to
      // each processor
      unsigned* n_classified_send = new unsigned[nproc];
      for (unsigned p = 0; p < nproc; p++)
      {
        if (p == my_rank)
        {
          n_classified_send[p] = 0;
        }
        else
        {
          n_classified_send[p] = classified_contributions_send[p].size();
        }
      }

      // then all-to-all com number of classified to be sent / recv
      unsigned* n_classified_recv = new unsigned[nproc];
      MPI_Alltoall(n_classified_send,
                   1,
                   MPI_UNSIGNED,
                   n_classified_recv,
                   1,
                   MPI_UNSIGNED,
                   this->comm_pt()->mpi_comm());

      // allocate storage for the data to be recieved
      // and post the sends and recvs
      Vector<double*> classified_contributions_recv(nproc);
      Vector<unsigned*> classified_indices_recv(nproc);
      Vector<MPI_Request> classified_recv_requests;
      Vector<MPI_Request> classified_send_requests;
      Vector<unsigned> classified_recv_proc;
      for (unsigned p = 0; p < nproc; p++)
      {
        if (p != my_rank)
        {
          // recv
          if (n_classified_recv[p] > 0)
          {
            classified_contributions_recv[p] = new double[n_classified_recv[p]];
            classified_indices_recv[p] = new unsigned[n_classified_recv[p]];

            // data for the struct data type
            MPI_Datatype recv_types[2];
            MPI_Aint recv_displacements[2];
            int recv_sz[2];

            // contributions
            MPI_Type_contiguous(
              n_classified_recv[p], MPI_DOUBLE, &recv_types[0]);
            MPI_Type_commit(&recv_types[0]);
            MPI_Get_address(classified_contributions_recv[p],
                            &recv_displacements[0]);
            recv_displacements[0] -= base_displacement;
            recv_sz[0] = 1;

            // indices
            MPI_Type_contiguous(
              n_classified_recv[p], MPI_UNSIGNED, &recv_types[1]);
            MPI_Type_commit(&recv_types[1]);
            MPI_Get_address(classified_indices_recv[p], &recv_displacements[1]);
            recv_displacements[1] -= base_displacement;
            recv_sz[1] = 1;

            // build the final recv type
            MPI_Datatype final_recv_type;
            MPI_Type_create_struct(
              2, recv_sz, recv_displacements, recv_types, &final_recv_type);
            MPI_Type_commit(&final_recv_type);

            // and recv
            MPI_Request req;
            MPI_Irecv(
              m_values, 1, final_recv_type, p, 0, comm_pt()->mpi_comm(), &req);
            classified_recv_requests.push_back(req);
            classified_recv_proc.push_back(p);
            MPI_Type_free(&recv_types[0]);
            MPI_Type_free(&recv_types[1]);
            MPI_Type_free(&final_recv_type);
          }

          // send
          if (n_classified_send[p] > 0)
          {
            // data for the struct data type
            MPI_Datatype send_types[2];
            MPI_Aint send_displacements[2];
            int send_sz[2];

            // contributions
            MPI_Type_contiguous(
              n_classified_send[p], MPI_DOUBLE, &send_types[0]);
            MPI_Type_commit(&send_types[0]);
            MPI_Get_address(&classified_contributions_send[p][0],
                            &send_displacements[0]);
            send_displacements[0] -= base_displacement;
            send_sz[0] = 1;

            // indices
            MPI_Type_contiguous(
              n_classified_send[p], MPI_UNSIGNED, &send_types[1]);
            MPI_Type_commit(&send_types[1]);
            MPI_Get_address(&classified_indices_send[p][0],
                            &send_displacements[1]);
            send_displacements[1] -= base_displacement;
            send_sz[1] = 1;

            // build the final send type
            MPI_Datatype final_send_type;
            MPI_Type_create_struct(
              2, send_sz, send_displacements, send_types, &final_send_type);
            MPI_Type_commit(&final_send_type);

            // and send
            MPI_Request req;
            MPI_Isend(
              m_values, 1, final_send_type, p, 0, comm_pt()->mpi_comm(), &req);
            classified_send_requests.push_back(req);
            MPI_Type_free(&send_types[0]);
            MPI_Type_free(&send_types[1]);
            MPI_Type_free(&final_send_type);
          }
        }
      }

      // next classify the data as it is received
      unsigned n_classified_recv_req = classified_recv_requests.size();
      while (n_classified_recv_req > 0)
      {
        // get the processor number and remove the completed request
        // for the vector of requests
        int req_num;
        MPI_Waitany(n_classified_recv_req,
                    &classified_recv_requests[0],
                    &req_num,
                    MPI_STATUS_IGNORE);
        unsigned p = classified_recv_proc[req_num];
        classified_recv_requests.erase(classified_recv_requests.begin() +
                                       req_num);
        classified_recv_proc.erase(classified_recv_proc.begin() + req_num);
        n_classified_recv_req--;

        // next classify the dofs
        // and store them for sending to other processors if required
        unsigned n_recv = n_classified_recv[p];
        for (unsigned i = 0; i < n_recv; i++)
        {
          m_values[classified_indices_recv[p][i] - first_row] +=
            classified_contributions_recv[p][i];
        }

        // clean up
        delete[] classified_contributions_recv[p];
        delete[] classified_indices_recv[p];
      }

      // wait for the unclassified sends to complete
      unsigned n_unclassified_send_req = unclassified_send_requests.size();
      if (n_unclassified_send_req > 0)
      {
        MPI_Waitall(n_unclassified_send_req,
                    &unclassified_send_requests[0],
                    MPI_STATUS_IGNORE);
      }
      delete[] unclassified_contributions_send;
      delete[] unclassified_indices_send;
      delete[] n_unclassified_send;

      // wait for the classified sends to complete
      unsigned n_classified_send_req = classified_send_requests.size();
      if (n_classified_send_req > 0)
      {
        MPI_Waitall(n_classified_send_req,
                    &classified_send_requests[0],
                    MPI_STATUS_IGNORE);
      }
      delete[] classified_indices_send;
      delete[] classified_contributions_send;
      delete[] n_classified_recv;
      delete[] n_classified_send;
#endif
    }

    // or if the problem is not distributed
    else
    {
      // find number of elements
      unsigned n_el = Solid_mesh_pt->nelement();

      // get the contribution for each element
      for (unsigned e = 0; e < n_el; e++)
      {
        // find number of degrees of freedom in the element
        // (this is slightly too big because it includes the
        // pressure dofs but this doesn't matter)
        unsigned el_dof = Solid_mesh_pt->element_pt(e)->ndof();

        // allocate local storage for the element's contribution to the
        //  mass matrix diagonal
        Vector<double> el_vmm_diagonal(el_dof);

        SolidElementWithDiagonalMassMatrix* cast_el_pt =
          dynamic_cast<SolidElementWithDiagonalMassMatrix*>(
            Solid_mesh_pt->element_pt(e));

        if (cast_el_pt == 0)
        {
#ifdef PARANOID
          // #pragma clang diagnostic push
          // #pragma clang diagnostic ignored
          // "-Wpotentially-evaluated-expression"
          std::ostringstream error_message;
          error_message << "Failed cast to "
                        << "SolidElementWithDiagonalMassMatrix*\n"
                        << "Element is of type: "
                        << typeid(*(Solid_mesh_pt->element_pt(e))).name()
                        << "\n"
                        << typeid(Solid_mesh_pt->element_pt(e)).name()
                        << std::endl;
          OomphLibWarning(error_message.str(),
                          "PressureBasedSolidLSCPreconditioner::assemble_mass_"
                          "matrix_diagonal()",
                          OOMPH_EXCEPTION_LOCATION);
//#pragma clang diagnostic pop
#endif
        }
        else
        {
          cast_el_pt->get_mass_matrix_diagonal(el_vmm_diagonal);
        }

        // get the contribution for each dof
        for (unsigned i = 0; i < el_dof; i++)
        {
          // Get the equation number
          unsigned eqn_number = Solid_mesh_pt->element_pt(e)->eqn_number(i);

          // bypass non displacement/position DOFs
          if (this->block_number(eqn_number) == 0)
          {
            // get the index in the block
            unsigned index = this->index_in_block(eqn_number);

            // if it is required on this processor
            if (index >= first_row && index < first_row + nrow_local)
            {
              m_values[index - first_row] += el_vmm_diagonal[i];
            }
          }
        }
      }
    }

    // create column index and row start
    int* m_column_index = new int[nrow_local];
    int* m_row_start = new int[nrow_local + 1];
    for (unsigned i = 0; i < nrow_local; i++)
    {
      m_values[i] = 1 / m_values[i];
      m_column_index[i] = first_row + i;
      m_row_start[i] = i;
    }
    m_row_start[nrow_local] = nrow_local;

    // build the matrix
    CRDoubleMatrix* m_pt = new CRDoubleMatrix(this->block_distribution_pt(0));
    m_pt->build_without_copy(
      nrow, nrow_local, m_values, m_column_index, m_row_start);

    // return the matrix;
    return m_pt;
  }

  //=========================================================================
  /// Helper function to delete preconditioner data.
  //=========================================================================
  void PressureBasedSolidLSCPreconditioner::clean_up_memory()
  {
    if (Preconditioner_has_been_setup)
    {
      // delete matvecs
      delete Bt_mat_vec_pt;
      Bt_mat_vec_pt = 0;

      if (!Form_BFBt_product)
      {
        delete F_mat_vec_pt;
        F_mat_vec_pt = 0;
        delete QBt_mat_vec_pt;
        QBt_mat_vec_pt = 0;
      }
      else
      {
        delete E_mat_vec_pt;
        E_mat_vec_pt = 0;
      }

      // delete stuff from displacement/position solve
      if (Using_default_f_preconditioner)
      {
        delete F_preconditioner_pt;
        F_preconditioner_pt = 0;
      }

      // delete stuff from Schur complement approx
      if (Using_default_p_preconditioner)
      {
        delete P_preconditioner_pt;
        P_preconditioner_pt = 0;
      }
    }
  }
} // namespace oomph<|MERGE_RESOLUTION|>--- conflicted
+++ resolved
@@ -25,6 +25,7 @@
 // LIC//====================================================================
 #include "solid_preconditioners.h"
 
+
 namespace oomph
 {
   //===========================================================================
@@ -272,13 +273,9 @@
       }
     }
 
-<<<<<<< HEAD
+
     /////////////////////////////////////////////////////////////////////////////
-=======
-
-    /////////////////////////////////////////////////////////////////////////////
-
->>>>>>> fb5f6804
+
 
     // otherwise we are not forming BFBt
     else
@@ -346,7 +343,6 @@
       // QBt_mat_vec_pt->setup(bt_pt);
       this->setup_matrix_vector_product(QBt_mat_vec_pt, bt_pt, 1);
       double t_QBt_MV_finish = TimingHelpers::timer();
-<<<<<<< HEAD
       if (Doc_time)
       {
         double t_p_time = t_QBt_MV_finish - t_QBt_MV_start;
@@ -362,23 +358,6 @@
       double t_get_F_finish = TimingHelpers::timer();
       if (Doc_time)
       {
-=======
-      if (Doc_time)
-      {
-        double t_p_time = t_QBt_MV_finish - t_QBt_MV_start;
-        oomph_info << "Time to build QBt matrix vector operator [sec]: "
-                   << t_p_time << std::endl;
-      }
-      delete bt_pt;
-      bt_pt = 0;
-
-      // get F
-      double t_get_F_start = TimingHelpers::timer();
-      this->get_block(0, 0, *f_pt);
-      double t_get_F_finish = TimingHelpers::timer();
-      if (Doc_time)
-      {
->>>>>>> fb5f6804
         double t_get_F_time = t_get_F_finish - t_get_F_start;
         oomph_info << "Time to get F [sec]: " << t_get_F_time << std::endl;
       }
@@ -415,15 +394,10 @@
       }
     }
 
-<<<<<<< HEAD
+
     /////////////////////////////////////////////////////////////////////////////
 
-=======
-
-    /////////////////////////////////////////////////////////////////////////////
-
-
->>>>>>> fb5f6804
+
     // form the matrix vector operator for Bt
     double t_Bt_MV_start = TimingHelpers::timer();
     Bt_mat_vec_pt = new MatrixVectorProduct;
@@ -512,10 +486,7 @@
     Preconditioner_has_been_setup = true;
   }
 
-<<<<<<< HEAD
-=======
-
->>>>>>> fb5f6804
+
   //=======================================================================
   /// Apply preconditioner to r.
   //=======================================================================
@@ -547,21 +518,6 @@
     double t_start_overall = TimingHelpers::timer();
     double t_start = TimingHelpers::timer();
     double t_end = 0;
-<<<<<<< HEAD
-
-    // if z is not setup then give it the same distribution
-    if (!z.built())
-    {
-      z.build(r.distribution_pt(), 0.0);
-    }
-
-    // Step 1 - apply approximate Schur inverse to pressure unknowns (block 1)
-    // -----------------------------------------------------------------------
-
-    // Working vectors
-    DoubleVector temp_vec;
-    DoubleVector another_temp_vec;
-=======
 
     // if z is not setup then give it the same distribution
     if (!z.built())
@@ -580,12 +536,7 @@
     // Loop over all entries in the global vector (this one
     // includes displacement/position and pressure dofs in some random fashion)
     this->get_block_vector(1, r, temp_vec);
->>>>>>> fb5f6804
-
-    // Copy pressure values from residual vector to temp_vec:
-    // Loop over all entries in the global vector (this one
-    // includes displacement/position and pressure dofs in some random fashion)
-    this->get_block_vector(1, r, temp_vec);
+
 
     if (Doc_time)
     {
@@ -611,6 +562,7 @@
 
     // use some Preconditioner's preconditioner_solve function
     P_preconditioner_pt->preconditioner_solve(temp_vec, another_temp_vec);
+
 
     if (Doc_time)
     {
@@ -621,7 +573,7 @@
       t_start = TimingHelpers::timer();
     }
 
-<<<<<<< HEAD
+
     // NOTE: The vector another_temp_vec now contains the vector P^{-1} r_p
 
     // Multiply another_temp_vec by matrix E and stick the result into temp_vec
@@ -639,6 +591,7 @@
       QBt_mat_vec_pt->multiply_transpose(another_temp_vec, temp_vec);
     }
 
+
     if (Doc_time)
     {
       t_end = TimingHelpers::timer();
@@ -653,21 +606,16 @@
     another_temp_vec.clear();
     P_preconditioner_pt->preconditioner_solve(temp_vec, another_temp_vec);
 
+
     if (Doc_time)
     {
       t_end = TimingHelpers::timer();
       oomph_info << "LSC prec solve: Second P solve [nrow="
-=======
-    if (Doc_time)
-    {
-      t_end = TimingHelpers::timer();
-      oomph_info << "LSC prec solve: First P solve [nrow="
->>>>>>> fb5f6804
                  << P_preconditioner_pt->nrow() << "]: " << t_end - t_start
                  << std::endl;
       t_start = TimingHelpers::timer();
     }
-<<<<<<< HEAD
+
 
     // NOTE: The vector another_temp_vec now contains  z_p = P^{-1} E P^{-1} r_p
     //       as required (apart from the sign which we'll fix in the
@@ -688,8 +636,7 @@
     // result in temp_vec (vector resizes itself).
     temp_vec.clear();
     Bt_mat_vec_pt->multiply(another_temp_vec, temp_vec);
-=======
->>>>>>> fb5f6804
+
 
     if (Doc_time)
     {
@@ -699,91 +646,11 @@
       t_start = TimingHelpers::timer();
     }
 
-<<<<<<< HEAD
     // NOTE: temp_vec now contains -G z_p
 
     // The vector another_temp_vec is no longer needed -- re-use it to store
     // displacement/position quantities:
     another_temp_vec.clear();
-=======
-    // NOTE: The vector another_temp_vec now contains the vector P^{-1} r_p
-
-    // Multiply another_temp_vec by matrix E and stick the result into temp_vec
-    temp_vec.clear();
-    if (Form_BFBt_product)
-    {
-      E_mat_vec_pt->multiply(another_temp_vec, temp_vec);
-    }
-    else
-    {
-      QBt_mat_vec_pt->multiply(another_temp_vec, temp_vec);
-      another_temp_vec.clear();
-      F_mat_vec_pt->multiply(temp_vec, another_temp_vec);
-      temp_vec.clear();
-      QBt_mat_vec_pt->multiply_transpose(another_temp_vec, temp_vec);
-    }
-
-
-    if (Doc_time)
-    {
-      t_end = TimingHelpers::timer();
-      oomph_info << "LSC prec solve: E matrix vector product: "
-                 << t_end - t_start << std::endl;
-      t_start = TimingHelpers::timer();
-    }
-
-    // NOTE: The vector temp_vec now contains E P^{-1} r_p
-
-    // Solve second pressure Poisson system using preconditioner_solve
-    another_temp_vec.clear();
-    P_preconditioner_pt->preconditioner_solve(temp_vec, another_temp_vec);
-
-
-    if (Doc_time)
-    {
-      t_end = TimingHelpers::timer();
-      oomph_info << "LSC prec solve: Second P solve [nrow="
-                 << P_preconditioner_pt->nrow() << "]: " << t_end - t_start
-                 << std::endl;
-      t_start = TimingHelpers::timer();
-    }
-
-
-    // NOTE: The vector another_temp_vec now contains  z_p = P^{-1} E P^{-1} r_p
-    //       as required (apart from the sign which we'll fix in the
-    //       next step.
-
-    // Now copy another_temp_vec (i.e. z_p) back into the global vector z.
-    // Loop over all entries in the global results vector z:
-    temp_vec.build(another_temp_vec.distribution_pt(), 0.0);
-    temp_vec -= another_temp_vec;
-    return_block_vector(1, temp_vec, z);
-
-    // Step 2 - apply preconditioner to displacement/positon unknowns (block 0)
-    // ------------------------------------------------------------------------
-
-    // Recall that another_temp_vec (computed above) contains the
-    // negative of the solution of the Schur complement systen, -z_p.
-    // Multiply by G (stored in Block_matrix_pt(0,1) and store
-    // result in temp_vec (vector resizes itself).
-    temp_vec.clear();
-    Bt_mat_vec_pt->multiply(another_temp_vec, temp_vec);
-
-
-    if (Doc_time)
-    {
-      t_end = TimingHelpers::timer();
-      oomph_info << "LSC prec solve: G matrix vector product: "
-                 << t_end - t_start << std::endl;
-      t_start = TimingHelpers::timer();
-    }
-
-    // NOTE: temp_vec now contains -G z_p
-
-    // The vector another_temp_vec is no longer needed -- re-use it to store
-    // displacement/position quantities:
-    another_temp_vec.clear();
->>>>>>> fb5f6804
 
     // Loop over all enries in the global vector and find the
     // entries associated with the displacement/position:
@@ -828,10 +695,7 @@
     }
   }
 
-<<<<<<< HEAD
-=======
-
->>>>>>> fb5f6804
+
   //========================================================================
   /// Helper function to assemble the diagonal of the
   /// mass matrix from the elemental contributions defined in
@@ -926,10 +790,7 @@
             dynamic_cast<SolidElementWithDiagonalMassMatrix*>(
               Solid_mesh_pt->element_pt(e));
 
-<<<<<<< HEAD
-=======
-
->>>>>>> fb5f6804
+
           if (cast_el_pt == 0)
           {
 #ifdef PARANOID
