--- conflicted
+++ resolved
@@ -30,34 +30,31 @@
 #include "mpi.h"
 #endif
 
+
 #include <iostream>
 #include <vector>
 
-<<<<<<< HEAD
-=======
-#include <iostream>
-#include <vector>
-
-
->>>>>>> fb5f6804
+
 // oomph-lib headers
 #include "mumps_solver.h"
 #include "Vector.h"
 #include "oomph_utilities.h"
 #include "problem.h"
 
+
 namespace oomph
 {
   //////////////////////////////////////////////////////////////////////////
   //////////////////////////////////////////////////////////////////////////
   //////////////////////////////////////////////////////////////////////////
-<<<<<<< HEAD
+
 
   //=========================================================================
   /// \short Default factor for workspace -- static so it can be overwritten
   /// globally.
   //=========================================================================
   int MumpsSolver::Default_workspace_scaling_factor = 5;
+
 
   //=========================================================================
   /// Static warning to suppress warnings about incorrect distribution of
@@ -81,6 +78,7 @@
     Mumps_struc_pt = 0;
   }
 
+
   //=============================================================================
   /// Initialise instance of mumps data structure
   //=============================================================================
@@ -118,77 +116,6 @@
     // Write matrix
     // sprintf(Mumps_struc_pt->write_problem,"/work/e173/e173/mheil/matrix");
 
-=======
-
-
-  //=========================================================================
-  /// \short Default factor for workspace -- static so it can be overwritten
-  /// globally.
-  //=========================================================================
-  int MumpsSolver::Default_workspace_scaling_factor = 5;
-
-
-  //=========================================================================
-  /// Static warning to suppress warnings about incorrect distribution of
-  /// RHS vector. Default is false
-  //=========================================================================
-  bool MumpsSolver::Suppress_incorrect_rhs_distribution_warning_in_resolve =
-    false;
-
-  //=============================================================================
-  /// Constructor: Call setup
-  //=============================================================================
-  MumpsSolver::MumpsSolver()
-  {
-    Doc_stats = false;
-    Suppress_solve = false;
-    Delete_matrix_data = false;
-    Suppress_warning_about_MPI_COMM_WORLD = false;
-    Suppress_mumps_info_during_solve = false;
-    Workspace_scaling_factor = Default_workspace_scaling_factor;
-    Mumps_is_initialised = false;
-    Mumps_struc_pt = 0;
-  }
-
-
-  //=============================================================================
-  /// Initialise instance of mumps data structure
-  //=============================================================================
-  void MumpsSolver::initialise_mumps()
-  {
-    // Make new instance of Mumps data structure
-    Mumps_struc_pt = new DMUMPS_STRUC_C;
-
-    // Mumps' hack to indicate that mpi_comm_world is used. Conversion of any
-    // other communicators appears to be non-portable, so we simply
-    // issue a warning if we later discover that oomph-lib's communicator
-    // is not MPI_COMM_WORLD
-    Mumps_struc_pt->comm_fortran = -987654;
-
-    // Root processor participates in solution
-    Mumps_struc_pt->par = 1;
-
-    // Matrix is unsymmetric
-    Mumps_struc_pt->sym = 0;
-
-    // First call does the initialise phase
-    Mumps_struc_pt->job = -1;
-
-    // Call c interface to double precision mumps to initialise
-    dmumps_c(Mumps_struc_pt);
-    Mumps_is_initialised = true;
-
-    // Output stream for global info on host. Negative value suppresses printing
-    Mumps_struc_pt->icntl[2] = -1;
-
-    // Only show error messages and stats
-    Mumps_struc_pt->icntl[3] =
-      2; // 4 for full doc; creates huge amount of output
-
-    // Write matrix
-    // sprintf(Mumps_struc_pt->write_problem,"/work/e173/e173/mheil/matrix");
-
->>>>>>> fb5f6804
     // Assembled matrix (rather than element-by_element)
     Mumps_struc_pt->icntl[4] = 0;
 
@@ -200,19 +127,6 @@
 
     // Non-distributed solution
     Mumps_struc_pt->icntl[20] = 0;
-<<<<<<< HEAD
-  }
-
-  //=============================================================================
-  /// Shutdown mumps
-  //=============================================================================
-  void MumpsSolver::shutdown_mumps()
-  {
-    if (Mumps_is_initialised)
-    {
-      // Shut down flag
-      Mumps_struc_pt->job = -2;
-=======
   }
 
 
@@ -250,32 +164,7 @@
   {
     shutdown_mumps();
   }
->>>>>>> fb5f6804
-
-      // Call c interface to double precision mumps to shut down
-      dmumps_c(Mumps_struc_pt);
-
-<<<<<<< HEAD
-      // Cleanup
-      delete Mumps_struc_pt;
-      Mumps_struc_pt = 0;
-
-      Mumps_is_initialised = false;
-
-      // Cleanup storage
-      Irn_loc.clear();
-      Jcn_loc.clear();
-      A_loc.clear();
-    }
-  }
-
-  //=============================================================================
-  /// Destructor: Shutdown mumps
-  //=============================================================================
-  MumpsSolver::~MumpsSolver()
-  {
-    shutdown_mumps();
-  }
+
 
   //=============================================================================
   /// LU decompose the matrix addressed by matrix_pt using
@@ -288,19 +177,6 @@
     // Initialise timer
     double t_start = TimingHelpers::timer();
 
-=======
-  //=============================================================================
-  /// LU decompose the matrix addressed by matrix_pt using
-  /// mumps. The resulting matrix factors are stored internally.
-  /// Note: if Delete_matrix_data is true the function
-  /// matrix_pt->clean_up_memory() will be used to wipe the matrix data.
-  //=============================================================================
-  void MumpsSolver::factorise(DoubleMatrixBase* const& matrix_pt)
-  {
-    // Initialise timer
-    double t_start = TimingHelpers::timer();
-
->>>>>>> fb5f6804
     // set the distribution
     DistributableLinearAlgebraObject* dist_matrix_pt =
       dynamic_cast<DistributableLinearAlgebraObject*>(matrix_pt);
@@ -316,10 +192,7 @@
                           OOMPH_EXCEPTION_LOCATION);
     }
 
-<<<<<<< HEAD
-=======
-
->>>>>>> fb5f6804
+
     // Check that we have a square matrix
 #ifdef PARANOID
     int n = matrix_pt->nrow();
@@ -364,11 +237,11 @@
 
     // Initialise
     if (Mumps_is_initialised)
-<<<<<<< HEAD
     {
       shutdown_mumps();
     }
     initialise_mumps();
+
 
     // Doc stats?
     if (Doc_stats)
@@ -384,28 +257,6 @@
     {
       nproc = dist_matrix_pt->distribution_pt()->communicator_pt()->nproc();
     }
-=======
-    {
-      shutdown_mumps();
-    }
-    initialise_mumps();
-
-
-    // Doc stats?
-    if (Doc_stats)
-    {
-      // Output stream for global info on host. Negative value suppresses
-      // printing
-      Mumps_struc_pt->icntl[2] = 6;
-    }
-
-    // number of processors
-    unsigned nproc = 1;
-    if (dist_matrix_pt != 0)
-    {
-      nproc = dist_matrix_pt->distribution_pt()->communicator_pt()->nproc();
-    }
->>>>>>> fb5f6804
 
     // Is it a CRDoubleMatrix?
     CRDoubleMatrix* cr_matrix_pt = dynamic_cast<CRDoubleMatrix*>(matrix_pt);
@@ -500,7 +351,7 @@
         Mumps_struc_pt->job = 1;
         dmumps_c(Mumps_struc_pt);
 
-<<<<<<< HEAD
+
         if ((Doc_time) &&
             (this->distribution_pt()->communicator_pt()->my_rank() == 0))
         {
@@ -510,29 +361,12 @@
             << t_end_analyse - t_start_analyse << std::endl;
         }
 
+
         int my_rank = this->distribution_pt()->communicator_pt()->my_rank();
 
         // Document estimate for size of workspace
         if (my_rank == 0)
         {
-=======
-
-        if ((Doc_time) &&
-            (this->distribution_pt()->communicator_pt()->my_rank() == 0))
-        {
-          double t_end_analyse = TimingHelpers::timer();
-          oomph_info
-            << "Time for mumps analysis stage in MumpsSolver [sec]       : "
-            << t_end_analyse - t_start_analyse << std::endl;
-        }
-
-
-        int my_rank = this->distribution_pt()->communicator_pt()->my_rank();
-
-        // Document estimate for size of workspace
-        if (my_rank == 0)
-        {
->>>>>>> fb5f6804
           if (!Suppress_mumps_info_during_solve)
           {
             oomph_info << "Estimated max. workspace in MB: "
@@ -588,10 +422,7 @@
           }
         }
 
-<<<<<<< HEAD
-=======
-
->>>>>>> fb5f6804
+
         if ((Doc_time) &&
             (this->distribution_pt()->communicator_pt()->my_rank() == 0))
         {
@@ -623,10 +454,7 @@
                           OOMPH_EXCEPTION_LOCATION);
     }
 
-<<<<<<< HEAD
-=======
-
->>>>>>> fb5f6804
+
     if ((Doc_time) &&
         (this->distribution_pt()->communicator_pt()->my_rank() == 0))
     {
@@ -725,19 +553,12 @@
                         "MumpsSolver::resolve()",
                         OOMPH_EXCEPTION_LOCATION);
       }
-<<<<<<< HEAD
-=======
 
       // //Have to cast away const-ness (which tells us that we shouldn't really
       // //be doing this!)
       // const_cast<DoubleVector&>(rhs).redistribute(this->distribution_pt());
     }
->>>>>>> fb5f6804
-
-      // //Have to cast away const-ness (which tells us that we shouldn't really
-      // //be doing this!)
-      // const_cast<DoubleVector&>(rhs).redistribute(this->distribution_pt());
-    }
+
 
 #ifdef PARANOID
     // if the result vector is setup then check it has the same distribution
@@ -757,7 +578,7 @@
     }
 #endif
 
-<<<<<<< HEAD
+
     // Doc stats?
     if (Doc_stats)
     {
@@ -769,20 +590,6 @@
     // number of DOFs
     int ndof = this->distribution_pt()->nrow();
 
-=======
-
-    // Doc stats?
-    if (Doc_stats)
-    {
-      // Output stream for global info on host. Negative value suppresses
-      // printing
-      Mumps_struc_pt->icntl[2] = 6;
-    }
-
-    // number of DOFs
-    int ndof = this->distribution_pt()->nrow();
-
->>>>>>> fb5f6804
     // Make backup to avoid over-writing
     DoubleVector tmp_rhs;
     tmp_rhs = rhs;
@@ -853,10 +660,7 @@
     shutdown_mumps();
   }
 
-<<<<<<< HEAD
-=======
-
->>>>>>> fb5f6804
+
   //=========================================================================
   /// Linear-algebra-type solver: Takes pointer to a matrix and rhs
   /// vector and returns the solution of the linear system. Problem pointer
@@ -925,7 +729,6 @@
 
     // check that the matrix and the rhs vector have the same nrow()
     if (matrix_pt->nrow() != rhs.nrow())
-<<<<<<< HEAD
     {
       std::ostringstream error_message_stream;
       error_message_stream
@@ -934,6 +737,7 @@
                           OOMPH_CURRENT_FUNCTION,
                           OOMPH_EXCEPTION_LOCATION);
     }
+
 
     // if the matrix is distributable then should have the same distribution
     // as the rhs vector
@@ -971,54 +775,6 @@
     // as the rhs
     if (result.built())
     {
-=======
-    {
-      std::ostringstream error_message_stream;
-      error_message_stream
-        << "The matrix and the rhs vector must have the same number of rows.";
-      throw OomphLibError(error_message_stream.str(),
-                          OOMPH_CURRENT_FUNCTION,
-                          OOMPH_EXCEPTION_LOCATION);
-    }
-
-
-    // if the matrix is distributable then should have the same distribution
-    // as the rhs vector
-    DistributableLinearAlgebraObject* ddist_matrix_pt =
-      dynamic_cast<DistributableLinearAlgebraObject*>(matrix_pt);
-    if (ddist_matrix_pt != 0)
-    {
-      if (!(*ddist_matrix_pt->distribution_pt() == *rhs.distribution_pt()))
-      {
-        std::ostringstream error_message_stream;
-        error_message_stream
-          << "The matrix matrix_pt must have the same distribution as the "
-          << "rhs vector.";
-        throw OomphLibError(error_message_stream.str(),
-                            OOMPH_CURRENT_FUNCTION,
-                            OOMPH_EXCEPTION_LOCATION);
-      }
-    }
-    // if the matrix is not distributable then it the rhs vector should not be
-    // distributed
-    else
-    {
-      if (rhs.distribution_pt()->distributed())
-      {
-        std::ostringstream error_message_stream;
-        error_message_stream
-          << "The matrix (matrix_pt) is not distributable and therefore the rhs"
-          << " vector must not be distributed";
-        throw OomphLibError(error_message_stream.str(),
-                            OOMPH_CURRENT_FUNCTION,
-                            OOMPH_EXCEPTION_LOCATION);
-      }
-    }
-    // if the result vector is setup then check it has the same distribution
-    // as the rhs
-    if (result.built())
-    {
->>>>>>> fb5f6804
       if (!(*result.distribution_pt() == *rhs.distribution_pt()))
       {
         std::ostringstream error_message_stream;
@@ -1033,6 +789,7 @@
 
 #endif
 
+
     // set the distribution
     DistributableLinearAlgebraObject* dist_matrix_pt =
       dynamic_cast<DistributableLinearAlgebraObject*>(matrix_pt);
@@ -1047,7 +804,6 @@
       this->build_distribution(rhs.distribution_pt());
     }
 
-<<<<<<< HEAD
     // Factorise the matrix
     factorise(matrix_pt);
 
@@ -1065,39 +821,6 @@
                  << t_end - t_start << std::endl;
     }
 
-=======
-    // set the distribution
-    DistributableLinearAlgebraObject* dist_matrix_pt =
-      dynamic_cast<DistributableLinearAlgebraObject*>(matrix_pt);
-    if (dist_matrix_pt)
-    {
-      // the solver has the same distribution as the matrix if possible
-      this->build_distribution(dist_matrix_pt->distribution_pt());
-    }
-    else
-    {
-      // the solver has the same distribution as the RHS
-      this->build_distribution(rhs.distribution_pt());
-    }
-
-    // Factorise the matrix
-    factorise(matrix_pt);
-
-    // Now do the back solve
-    backsub(rhs, result);
-
-    // Doc time for solve
-    double t_end = TimingHelpers::timer();
-    Solution_time = t_end - t_start;
-
-    if ((Doc_time) &&
-        (this->distribution_pt()->communicator_pt()->my_rank() == 0))
-    {
-      oomph_info << "Time for MumpsSolver solve [sec]       : "
-                 << t_end - t_start << std::endl;
-    }
-
->>>>>>> fb5f6804
     // Switch off docing again by setting output stream for global info on
     // to negative number
     Mumps_struc_pt->icntl[2] = -1;
@@ -1176,8 +899,8 @@
     {
       oomph_info << "Time to set up CRDoubleMatrix Jacobian [sec]        : "
                  << Jacobian_setup_time << std::endl;
-<<<<<<< HEAD
-    }
+    }
+
 
     // Now call the linear algebra solve, if desired
     if (!Suppress_solve)
@@ -1212,51 +935,10 @@
                  << this->distribution_pt()->communicator_pt()->nproc()
                  << ",N=" << problem_pt->ndof()
                  << ") [sec] : " << t_end - t_start << std::endl;
-=======
-    }
-
-
-    // Now call the linear algebra solve, if desired
-    if (!Suppress_solve)
-    {
-      // If the distribution of the result has been build and
-      // does not match that of
-      // the solver then redistribute before the solve and return
-      // to the incoming distribution afterwards.
-      if ((result.built()) &&
-          (!(*result.distribution_pt() == *this->distribution_pt())))
-      {
-        LinearAlgebraDistribution temp_global_dist(result.distribution_pt());
-        result.build(this->distribution_pt(), 0.0);
-        solve(&jacobian, residuals, result);
-        result.redistribute(&temp_global_dist);
-      }
-      else
-      {
-        solve(&jacobian, residuals, result);
-      }
->>>>>>> fb5f6804
-    }
-
-<<<<<<< HEAD
-=======
-    // Set Delete_matrix back to original value
-    Delete_matrix_data = copy_of_Delete_matrix_data;
-
-    // Finalise/doc timings
-    if ((Doc_time) && (my_rank == 0))
-    {
-      double t_end = TimingHelpers::timer();
-      oomph_info << "Total time for MumpsSolver "
-                 << "(np="
-                 << this->distribution_pt()->communicator_pt()->nproc()
-                 << ",N=" << problem_pt->ndof()
-                 << ") [sec] : " << t_end - t_start << std::endl;
     }
   }
 
 
->>>>>>> fb5f6804
   //===============================================================
   /// Resolve the system defined by the last assembled jacobian
   /// and the specified rhs vector if resolve has been enabled.
@@ -1293,7 +975,6 @@
 
     // Store starting time for solve
     double t_start = TimingHelpers::timer();
-<<<<<<< HEAD
 
     // Doc stats?
     if (Doc_stats)
@@ -1309,22 +990,6 @@
     // Doc time for solve
     double t_end = TimingHelpers::timer();
     Solution_time = t_end - t_start;
-=======
-
-    // Doc stats?
-    if (Doc_stats)
-    {
-      // Output stream for global info on host. Negative value suppresses
-      // printing
-      Mumps_struc_pt->icntl[2] = 6;
-    }
-
-    // Now do the back substitution phase
-    backsub(rhs, result);
-
-    // Doc time for solve
-    double t_end = TimingHelpers::timer();
-    Solution_time = t_end - t_start;
 
     // Switch off docing again by setting output stream for global info on
     // to negative number
@@ -1337,18 +1002,6 @@
                  << std::endl;
     }
   }
->>>>>>> fb5f6804
-
-    // Switch off docing again by setting output stream for global info on
-    // to negative number
-    Mumps_struc_pt->icntl[2] = -1;
-
-    if ((Doc_time) &&
-        (this->distribution_pt()->communicator_pt()->my_rank() == 0))
-    {
-      oomph_info << "Time for MumpsSolver solve [sec]: " << t_end - t_start
-                 << std::endl;
-    }
-  }
+
 
 } // namespace oomph