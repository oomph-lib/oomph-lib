--- conflicted
+++ resolved
@@ -85,8 +85,6 @@
         x[p] = 1.0;
       }
     }
-<<<<<<< HEAD
-=======
 
     // This version of gll_nodes calculates the abscissas AND weights
     void gll_nodes(const unsigned& Nnode, Vector<double>& x, Vector<double>& w)
@@ -101,21 +99,7 @@
         w[i] = 2.0 / (p * (p + 1) * l_z * l_z);
       }
     }
->>>>>>> fb5f6804
 
-    // This version of gll_nodes calculates the abscissas AND weights
-    void gll_nodes(const unsigned& Nnode, Vector<double>& x, Vector<double>& w)
-    {
-      gll_nodes(Nnode, x);
-      // Now calculate the corresponding weights
-      double l_z;
-      unsigned p = Nnode - 1;
-      for (unsigned i = 0; i < p + 1; i++)
-      {
-        l_z = legendre(p, x[i]);
-        w[i] = 2.0 / (p * (p + 1) * l_z * l_z);
-      }
-    }
 
     // Calculates the Gauss Legendre abscissas of degree p=Nnode-1
     void gl_nodes(const unsigned& Nnode, Vector<double>& x)
