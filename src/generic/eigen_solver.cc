--- conflicted
+++ resolved
@@ -29,11 +29,8 @@
 #include "mpi.h"
 #endif
 
-<<<<<<< HEAD
-// Include cfortran.h and lapack wrapper
-=======
+
 // Include cfortran.h and the header for the LAPACK QZ routines
->>>>>>> 04fea84c
 #include "cfortran.h"
 #include "lapack_qz.h"
 
