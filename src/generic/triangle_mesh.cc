--- conflicted
+++ resolved
@@ -46,7 +46,6 @@
     if (!this->is_mesh_distributed())
     {
 #endif // #ifdef OOMPH_HAS_MPI
-<<<<<<< HEAD
 
       // Loop over all boundary nodes and dump out boundary coordinates
       // if they exist
@@ -74,45 +73,12 @@
                     << " does not exist\n";
         }
       }
-=======
-
-      // Loop over all boundary nodes and dump out boundary coordinates
-      // if they exist
-      Vector<double> zeta(1);
-      unsigned nb = nboundary();
-      for (unsigned b = 0; b < nb; b++)
-      {
-        if (Boundary_coordinate_exists[b])
-        {
-          dump_file << "1 # Boundary coordinate for boundary " << b
-                    << " does exist\n";
-          unsigned nnod = nboundary_node(b);
-          dump_file << nnod << " # Number of dumped boundary nodes\n";
-          for (unsigned j = 0; j < nnod; j++)
-          {
-            Node* nod_pt = boundary_node_pt(b, j);
-            nod_pt->get_coordinates_on_boundary(b, zeta);
-            dump_file << zeta[0] << std::endl;
-          }
-          dump_file << "-999 # Done boundary coords for boundary " << b << "\n";
-        }
-        else
-        {
-          dump_file << "0 # Boundary coordinate for boundary " << b
-                    << " does not exist\n";
-        }
-      }
 
 #ifdef OOMPH_HAS_MPI
     }
 #endif // #ifdef OOMPH_HAS_MPI
   }
->>>>>>> fb5f6804
-
-#ifdef OOMPH_HAS_MPI
-    }
-#endif // #ifdef OOMPH_HAS_MPI
-  }
+
 
   //==============================================================
   /// Regenerate the mesh from a dumped triangulateio file
@@ -130,7 +96,6 @@
 
     // Read the data into the file
     TriangleHelper::read_triangulateio(restart_file, Triangulateio);
-<<<<<<< HEAD
 
     // Now remesh from the new data structure
     this->remesh_from_internal_triangulateio();
@@ -159,6 +124,7 @@
       }
 #endif
 
+
       // Loop over all boundary nodes and read boundary coordinates
       // if they exist
       Vector<double> zeta(1);
@@ -243,6 +209,7 @@
     } // if (!this->is_mesh_distributed())
 #endif // #ifdef OOMPH_HAS_MPI
   }
+
 
   //==============================================================
   /// Write a Triangulateio_object file of the TriangulateIO object
@@ -314,192 +281,6 @@
     {
       nodefile << (j / 2) + 1 << " " << triangle.pointlist[j] << " "
                << triangle.pointlist[j + 1] << std::endl;
-=======
-
-    // Now remesh from the new data structure
-    this->remesh_from_internal_triangulateio();
-
-#ifdef OOMPH_HAS_MPI
-    // If the mesh is not distributed then process what follows
-    if (!this->is_mesh_distributed())
-    {
-#endif // #ifdef OOMPH_HAS_MPI
-
-#ifdef PARANOID
-      // Record number of boundary nodes after remesh
-      unsigned nbound_new = nboundary();
-      if (nbound_new != nbound_old)
-      {
-        std::ostringstream error_stream;
-        error_stream
-          << "Number of boundaries before remesh from triangulateio, "
-          << nbound_new << ",\ndoesn't match number boundaries afterwards, "
-          << nbound_old
-          << ". Have you messed \naround with boundary nodes in the "
-          << "derived mesh constructor (or after calling \nit)? If so,"
-          << " the dump/restart won't work as written at the moment.";
-        throw OomphLibError(
-          error_stream.str(), OOMPH_CURRENT_FUNCTION, OOMPH_EXCEPTION_LOCATION);
-      }
-#endif
-
-
-      // Loop over all boundary nodes and read boundary coordinates
-      // if they exist
-      Vector<double> zeta(1);
-      std::string input_string;
-      unsigned nb = nboundary();
-      for (unsigned b = 0; b < nb; b++)
-      {
-        // Read line up to termination sign
-        getline(restart_file, input_string, '#');
-
-        // Ignore rest of line
-        restart_file.ignore(80, '\n');
-
-        // Did boundary coordinate exist?
-        const unsigned bound_coord_exists = atoi(input_string.c_str());
-        if (bound_coord_exists == 1)
-        {
-          // Remember it!
-          Boundary_coordinate_exists[b] = true;
-
-          // Read line up to termination sign
-          getline(restart_file, input_string, '#');
-
-          // Ignore rest of line
-          restart_file.ignore(80, '\n');
-
-          // How many nodes did we dump?
-          const unsigned nnod_dumped = atoi(input_string.c_str());
-
-          // Does it match?
-          unsigned nnod = nboundary_node(b);
-          if (nnod != nnod_dumped)
-          {
-            std::ostringstream error_stream;
-            error_stream << "Number of dumped boundary nodes " << nnod_dumped
-                         << " doesn't match number of nodes on boundary " << b
-                         << ": " << nnod << std::endl;
-            throw OomphLibError(error_stream.str(),
-                                OOMPH_CURRENT_FUNCTION,
-                                OOMPH_EXCEPTION_LOCATION);
-          }
-
-          // Loop over all nodes
-          for (unsigned j = 0; j < nnod; j++)
-          {
-            // Read line up to termination sign
-            getline(restart_file, input_string);
-
-            // Boundary coordinate
-            zeta[0] = atof(input_string.c_str());
-
-            // Set it
-            Node* nod_pt = boundary_node_pt(b, j);
-            nod_pt->set_coordinates_on_boundary(b, zeta);
-          }
-
-          // Read line up to termination sign
-          getline(restart_file, input_string, '#');
-
-          // Ignore rest of line
-          restart_file.ignore(80, '\n');
-
-          // Have we reached the end?
-          const int check = atoi(input_string.c_str());
-          if (check != -999)
-          {
-            std::ostringstream error_stream;
-            error_stream << "Haven't read all nodes on boundary " << b
-                         << std::endl;
-            throw OomphLibError(error_stream.str(),
-                                OOMPH_CURRENT_FUNCTION,
-                                OOMPH_EXCEPTION_LOCATION);
-          }
-        }
-        else
-        {
-          oomph_info << "Restart: Boundary coordinate for boundary " << b
-                     << " does not exist.\n";
-        }
-      }
-#ifdef OOMPH_HAS_MPI
-    } // if (!this->is_mesh_distributed())
-#endif // #ifdef OOMPH_HAS_MPI
-  }
-
-
-  //==============================================================
-  /// Write a Triangulateio_object file of the TriangulateIO object
-  /// String s is add to assign a different value for
-  /// input and/or output structure.
-  /// The function give the same result of the "report" function
-  /// included in the tricall.c, esternal_src.
-  //==============================================================
-  void TriangleMeshBase::write_triangulateio(TriangulateIO& triangle,
-                                             std::string& s)
-  {
-    std::ofstream outfile;
-    char filename[100];
-
-    sprintf(filename, "Triangulateio_object_%s.dat", s.c_str());
-    outfile.open(filename);
-    outfile << "# Triangulateio object values:\n\n" << std::endl;
-
-    // Write points coordinates
-    if (triangle.numberofpoints != 0)
-    {
-      outfile << "# Triangulateio number of points is:"
-              << triangle.numberofpoints << std::endl;
-    }
-    if (triangle.pointlist != NULL)
-    {
-      outfile << "# Vertex coordinates are:" << std::endl;
-      for (int k = 0; k < triangle.numberofpoints * 2; k += 2)
-      {
-        outfile << (k * 0.5) + 1 << " " << triangle.pointlist[k] << " "
-                << triangle.pointlist[k + 1] << std::endl;
-      }
-    }
-
-    // Write points attribute list
-    if (triangle.numberofpointattributes != 0)
-    {
-      outfile << "# Triangulateio number of points attributelist is:"
-              << triangle.numberofpointattributes << std::endl;
-    }
-    if (triangle.pointattributelist != NULL)
-    {
-      outfile << "# Vertex attribute are:" << std::endl;
-      for (int k = 0; k < triangle.numberofpointattributes; k++)
-      {
-        outfile << triangle.pointattributelist[k] << std::endl;
-      }
-    }
-
-    // Write point markers list
-    if (triangle.pointmarkerlist != NULL)
-    {
-      outfile << "# Vertex Markers are:" << std::endl;
-      for (int k = 0; k < triangle.numberofpoints; k++)
-      {
-        outfile << triangle.pointmarkerlist[k] << std::endl;
-      }
-    }
-
-    // Write the 1.node file used by the showme function
-    std::ofstream nodefile;
-    char nodename[100];
-
-    sprintf(nodename, "file_%s.1.node", s.c_str());
-    nodefile.open(nodename);
-    nodefile << triangle.numberofpoints << " 2 "
-             << triangle.numberofpointattributes << " 0" << std::endl;
-    for (int j = 0; j < triangle.numberofpoints * 2; j += 2)
-    {
-      nodefile << (j / 2) + 1 << " " << triangle.pointlist[j] << " "
-               << triangle.pointlist[j + 1] << std::endl;
     }
     nodefile.close();
 
@@ -518,29 +299,8 @@
         outfile << triangle.segmentlist[k] << "  "
                 << triangle.segmentlist[k + 1] << std::endl;
       }
->>>>>>> fb5f6804
-    }
-    nodefile.close();
-
-<<<<<<< HEAD
-    // Write segments edge elements
-    if (triangle.numberofsegments != 0)
-    {
-      outfile << "# The number of segments is:" << triangle.numberofsegments
-              << std::endl;
-    }
-    if (triangle.segmentlist != NULL)
-    {
-      outfile << "# Segments are:" << std::endl;
-      for (int k = 0; k < triangle.numberofsegments * 2; k += 2)
-      {
-        outfile << triangle.segmentlist[k] << "  "
-                << triangle.segmentlist[k + 1] << std::endl;
-      }
-    }
-
-=======
->>>>>>> fb5f6804
+    }
+
     // Write segments markers list
     if (triangle.segmentmarkerlist != NULL)
     {
@@ -586,21 +346,12 @@
               << triangle.numberofcorners << std::endl;
     }
     if (triangle.numberoftriangleattributes != 0)
-<<<<<<< HEAD
     {
       outfile << "# Triangulateio number of triangles attributes:"
               << triangle.numberoftriangleattributes << std::endl;
     }
     if (triangle.trianglelist != NULL)
     {
-=======
-    {
-      outfile << "# Triangulateio number of triangles attributes:"
-              << triangle.numberoftriangleattributes << std::endl;
-    }
-    if (triangle.trianglelist != NULL)
-    {
->>>>>>> fb5f6804
       outfile << "# Traingles are:" << std::endl;
       for (int k = 0; k < triangle.numberoftriangles * 3; k += 3)
       {
@@ -639,15 +390,9 @@
 
     outfile.close();
   }
-<<<<<<< HEAD
 
 #endif
 
-=======
-
-#endif
-
->>>>>>> fb5f6804
   //================================================================
   /// Setup lookup schemes which establish which elements are located
   /// next to which boundaries (Doc to outfile if it's open).
@@ -657,12 +402,7 @@
     // Should we document the output here
     bool doc = false;
 
-<<<<<<< HEAD
-    if (outfile)
-      doc = true;
-=======
     if (outfile) doc = true;
->>>>>>> fb5f6804
 
     // Number of boundaries
     unsigned nbound = nboundary();
@@ -702,7 +442,6 @@
     std::map<Edge, Vector<TriangleBoundaryHelper::BCInfo>> edge_internal_bnd;
 
     for (unsigned e = 0; e < nel; e++)
-<<<<<<< HEAD
     {
       // Get pointer to element
       FiniteElement* fe_pt = finite_element_pt(e);
@@ -839,6 +578,7 @@
           }
         }
 
+
 #ifdef PARANOID
 
         // Check if edge is associated with multiple boundaries
@@ -936,255 +676,13 @@
 
     } // End of "adding-boundaries"-loop
 
+
     // Now copy everything across into permanent arrays
     //-------------------------------------------------
 
     // Loop over boundaries
     for (unsigned i = 0; i < nbound; i++)
     {
-=======
-    {
-      // Get pointer to element
-      FiniteElement* fe_pt = finite_element_pt(e);
-
-      if (doc)
-      {
-        outfile << "Element: " << e << " " << fe_pt << std::endl;
-      }
-
-      // Only include 2D elements! Some meshes contain interface elements too.
-      if (fe_pt->dim() == 2)
-      {
-        // Loop over the element's nodes and find out which boundaries they're
-        // on
-        // ----------------------------------------------------------------------
-
-        // We need only loop over the corner nodes
-        for (unsigned i = 0; i < 3; i++)
-        {
-          fe_pt->node_pt(i)->get_boundaries_pt(boundaries_pt[i]);
-        }
-
-        // Find the common boundaries of each edge
-        Vector<std::set<unsigned>> edge_boundary(3);
-
-        // Edge 0 connects points 1 and 2
-        //-----------------------------
-
-        if (boundaries_pt[1] && boundaries_pt[2])
-        {
-          // Create the corresponding edge
-          Edge edge0(fe_pt->node_pt(1), fe_pt->node_pt(2));
-
-          // Update infos about this edge
-          TriangleBoundaryHelper::BCInfo info;
-          info.Face_id = 0;
-          info.FE_pt = fe_pt;
-
-          std::set_intersection(boundaries_pt[1]->begin(),
-                                boundaries_pt[1]->end(),
-                                boundaries_pt[2]->begin(),
-                                boundaries_pt[2]->end(),
-                                std::insert_iterator<std::set<unsigned>>(
-                                  edge_boundary[0], edge_boundary[0].begin()));
-          std::set<unsigned>::iterator it0 = edge_boundary[0].begin();
-
-          // Edge does exist:
-          if (edge_boundary[0].size() > 0)
-          {
-            info.Boundary = *it0;
-
-            // How many times this edge has been visited
-            edge_count[edge0]++;
-
-            // Update edge_bcinfo
-            edge_bcinfo.insert(std::make_pair(edge0, info));
-
-            // ... and also update the info associated with internal bnd
-            edge_internal_bnd[edge0].push_back(info);
-          }
-        }
-
-        // Edge 1 connects points 0 and 2
-        //-----------------------------
-
-        if (boundaries_pt[0] && boundaries_pt[2])
-        {
-          std::set_intersection(boundaries_pt[0]->begin(),
-                                boundaries_pt[0]->end(),
-                                boundaries_pt[2]->begin(),
-                                boundaries_pt[2]->end(),
-                                std::insert_iterator<std::set<unsigned>>(
-                                  edge_boundary[1], edge_boundary[1].begin()));
-
-          // Create the corresponding edge
-          Edge edge1(fe_pt->node_pt(0), fe_pt->node_pt(2));
-
-          // Update infos about this edge
-          TriangleBoundaryHelper::BCInfo info;
-          info.Face_id = 1;
-          info.FE_pt = fe_pt;
-          std::set<unsigned>::iterator it1 = edge_boundary[1].begin();
-
-          // Edge does exist:
-          if (edge_boundary[1].size() > 0)
-          {
-            info.Boundary = *it1;
-
-            // How many times this edge has been visited
-            edge_count[edge1]++;
-
-            // Update edge_bcinfo
-            edge_bcinfo.insert(std::make_pair(edge1, info));
-
-            // ... and also update the info associated with internal bnd
-            edge_internal_bnd[edge1].push_back(info);
-          }
-        }
-
-        // Edge 2 connects points 0 and 1
-        //-----------------------------
-
-        if (boundaries_pt[0] && boundaries_pt[1])
-        {
-          std::set_intersection(boundaries_pt[0]->begin(),
-                                boundaries_pt[0]->end(),
-                                boundaries_pt[1]->begin(),
-                                boundaries_pt[1]->end(),
-                                std::insert_iterator<std::set<unsigned>>(
-                                  edge_boundary[2], edge_boundary[2].begin()));
-
-          // Create the corresponding edge
-          Edge edge2(fe_pt->node_pt(0), fe_pt->node_pt(1));
-
-          // Update infos about this edge
-          TriangleBoundaryHelper::BCInfo info;
-          info.Face_id = 2;
-          info.FE_pt = fe_pt;
-          std::set<unsigned>::iterator it2 = edge_boundary[2].begin();
-
-          // Edge does exist:
-          if (edge_boundary[2].size() > 0)
-          {
-            info.Boundary = *it2;
-
-            // How many times this edge has been visited
-            edge_count[edge2]++;
-
-            // Update edge_bcinfo
-            edge_bcinfo.insert(std::make_pair(edge2, info));
-
-            // ... and also update the info associated with internal bnd
-            edge_internal_bnd[edge2].push_back(info);
-          }
-        }
-
-
-#ifdef PARANOID
-
-        // Check if edge is associated with multiple boundaries
-
-        // We now know whether any edges lay on the boundaries
-        for (unsigned i = 0; i < 3; i++)
-        {
-          // How many boundaries are there
-          unsigned count = 0;
-
-          // Loop over all the members of the set and add to the count
-          // and set the boundary
-          for (std::set<unsigned>::iterator it = edge_boundary[i].begin();
-               it != edge_boundary[i].end();
-               ++it)
-          {
-            ++count;
-          }
-
-          // If we're on more than one boundary, this is weird, so die
-          if (count > 1)
-          {
-            std::ostringstream error_stream;
-            error_stream << "Edge " << i << " is located on " << count
-                         << " boundaries.\n";
-            error_stream << "This is rather strange, so I'm going to die\n";
-            throw OomphLibError(error_stream.str(),
-                                OOMPH_CURRENT_FUNCTION,
-                                OOMPH_EXCEPTION_LOCATION);
-          }
-        }
-
-#endif
-
-        // Now we set the pointers to the boundary sets to zero
-        for (unsigned i = 0; i < 3; i++)
-        {
-          boundaries_pt[i] = 0;
-        }
-      }
-    } // end of loop over all elements
-
-    // Loop over all edges that are located on a boundary
-    typedef std::map<Edge, TriangleBoundaryHelper::BCInfo>::iterator ITE;
-    for (ITE it = edge_bcinfo.begin(); it != edge_bcinfo.end(); it++)
-    {
-      Edge current_edge = it->first;
-      unsigned bound = it->second.Boundary;
-
-      // If the edge has been visited only once
-      if (edge_count[current_edge] == 1)
-      {
-        // Count the edges that are on the same element and on the same boundary
-        face_count(static_cast<unsigned>(bound), it->second.FE_pt) =
-          face_count(static_cast<unsigned>(bound), it->second.FE_pt) + 1;
-
-        // If such edges exist, let store the corresponding element
-        if (face_count(bound, it->second.FE_pt) > 1)
-        {
-          // Update edge's infos
-          TriangleBoundaryHelper::BCInfo info;
-          info.Face_id = it->second.Face_id;
-          info.FE_pt = it->second.FE_pt;
-          info.Boundary = it->second.Boundary;
-
-          // Add it to FIinfo, that stores infos of problematic elements
-          face_info.insert(std::make_pair(current_edge, info));
-
-          // How many edges on which boundary have to be added
-          bonus[bound]++;
-        }
-        else
-        {
-          // Add element and face to the appropriate vectors
-          // Does the pointer already exits in the vector
-          Vector<FiniteElement*>::iterator b_el_it = std::find(
-            vector_of_boundary_element_pt[static_cast<unsigned>(bound)].begin(),
-            vector_of_boundary_element_pt[static_cast<unsigned>(bound)].end(),
-            it->second.FE_pt);
-
-          // Only insert if we have not found it (i.e. got to the end)
-          if (b_el_it ==
-              vector_of_boundary_element_pt[static_cast<unsigned>(bound)].end())
-          {
-            vector_of_boundary_element_pt[static_cast<unsigned>(bound)]
-              .push_back(it->second.FE_pt);
-          }
-
-          // set_of_boundary_element_pt[static_cast<unsigned>(bound)].insert(
-          // it->second.FE_pt);
-          face_identifier(static_cast<unsigned>(bound), it->second.FE_pt) =
-            it->second.Face_id;
-        }
-      }
-
-    } // End of "adding-boundaries"-loop
-
-
-    // Now copy everything across into permanent arrays
-    //-------------------------------------------------
-
-    // Loop over boundaries
-    for (unsigned i = 0; i < nbound; i++)
-    {
->>>>>>> fb5f6804
       // Number of elements on this boundary that have to be added
       // in addition to other elements
       unsigned bonus1 = bonus[i];
