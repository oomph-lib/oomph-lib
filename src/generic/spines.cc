// LIC// ====================================================================
// LIC// This file forms part of oomph-lib, the object-oriented,
// LIC// multi-physics finite-element library, available
// LIC// at http://www.oomph-lib.org.
// LIC//
// LIC// Copyright (C) 2006-2021 Matthias Heil and Andrew Hazel
// LIC//
// LIC// This library is free software; you can redistribute it and/or
// LIC// modify it under the terms of the GNU Lesser General Public
// LIC// License as published by the Free Software Foundation; either
// LIC// version 2.1 of the License, or (at your option) any later version.
// LIC//
// LIC// This library is distributed in the hope that it will be useful,
// LIC// but WITHOUT ANY WARRANTY; without even the implied warranty of
// LIC// MERCHANTABILITY or FITNESS FOR A PARTICULAR PURPOSE.  See the GNU
// LIC// Lesser General Public License for more details.
// LIC//
// LIC// You should have received a copy of the GNU Lesser General Public
// LIC// License along with this library; if not, write to the Free Software
// LIC// Foundation, Inc., 51 Franklin Street, Fifth Floor, Boston, MA
// LIC// 02110-1301  USA.
// LIC//
// LIC// The authors may be contacted at oomph-lib@maths.man.ac.uk.
// LIC//
// LIC//====================================================================
// Functions for the SpineNode/SpineElement/SpineMesh classes
// oomph-lib headers

#include "spines.h"
#include <cstdlib>

namespace oomph
{
  ///////////////////////////////////////////////////////////////////
  ///////////////////////////////////////////////////////////////////
  // Functions for the SpineNode class
  ///////////////////////////////////////////////////////////////////
  ///////////////////////////////////////////////////////////////////

<<<<<<< HEAD
=======

>>>>>>> fb5f6804
  //===================================================================
  /// Update function, call the update function in the Node's SpineMesh.
  //===================================================================
  void SpineNode::node_update(const bool& update_all_time_levels_for_new_node)
  {
    Spine_mesh_pt->spine_node_update(this);
<<<<<<< HEAD

    // Perform any auxiliary updates (i.e. reseting boundary conditions)
    if (Aux_node_update_fct_pt != 0)
    {
      Aux_node_update_fct_pt(this);
    }
  }

  ///////////////////////////////////////////////////////////////////
  ///////////////////////////////////////////////////////////////////
  // Functions for the SpineMesh class
  ///////////////////////////////////////////////////////////////////
  ///////////////////////////////////////////////////////////////////

=======

    // Perform any auxiliary updates (i.e. reseting boundary conditions)
    if (Aux_node_update_fct_pt != 0)
    {
      Aux_node_update_fct_pt(this);
    }
  }


  ///////////////////////////////////////////////////////////////////
  ///////////////////////////////////////////////////////////////////
  // Functions for the SpineMesh class
  ///////////////////////////////////////////////////////////////////
  ///////////////////////////////////////////////////////////////////


>>>>>>> fb5f6804
  //=============================================================
  /// Destructor to clean up the memory allocated to the spines
  //=============================================================
  SpineMesh::~SpineMesh()
  {
    // Set the range of Spine_pt
    unsigned long Spine_pt_range = Spine_pt.size();
    // Loop over the entries in reverse and free memory
    for (unsigned long i = Spine_pt_range; i > 0; i--)
    {
      delete Spine_pt[i - 1];
      Spine_pt[i - 1] = 0;
    }
  }

  //============================================================
  /// Update function to update all nodes of mesh.
  /// [Doesn't make sense to use this mesh with SolidElements anyway,
  /// so we buffer the case if update_all_solid_nodes (which defaults
  /// to false) is set to true.]
  //============================================================
  void SpineMesh::node_update(const bool& update_all_solid_nodes)
  {
#ifdef PARANOID
    if (update_all_solid_nodes)
    {
      std::string error_message =
        "Doesn't make sense to use an SpineMesh with\n";
      error_message +=
        "SolidElements so specifying update_all_solid_nodes=true\n";
      error_message += "doesn't make sense either\n";

      throw OomphLibError(
        error_message, OOMPH_CURRENT_FUNCTION, OOMPH_EXCEPTION_LOCATION);
    }
#endif

    // Loop over all the nodes
    unsigned long Node_pt_range = Node_pt.size();
    for (unsigned long l = 0; l < Node_pt_range; l++)
    {
#ifdef PARANOID
      if (!dynamic_cast<SpineNode*>(Node_pt[l]))
      {
        std::ostringstream error_stream;
        error_stream << "Error: Node " << l << "is a "
                     << typeid(Node_pt[l]).name() << ", not a SpineNode"
                     << std::endl;
        throw OomphLibError(
          error_stream.str(), OOMPH_CURRENT_FUNCTION, OOMPH_EXCEPTION_LOCATION);
      }
#endif
<<<<<<< HEAD

      // Need to cast to spine node to get to update function
      dynamic_cast<SpineNode*>(Node_pt[l])->node_update();
    }
  }

  //====================================================================
  /// Assign (global) equation numbers to spines, nodes and elements
  //====================================================================
  unsigned long SpineMesh::assign_global_spine_eqn_numbers(
    Vector<double*>& Dof_pt)
  {
    // Find the current number of dofs
    unsigned long equation_number = Dof_pt.size();

    // Loop over spines and set global equation numbers for the spine heights
    // (they are the only Data items whose global eqn numbers are assigned
    // here)
    unsigned long Spine_pt_range = Spine_pt.size();
    for (unsigned long i = 0; i < Spine_pt_range; i++)
    {
      Spine_pt[i]->spine_height_pt()->assign_eqn_numbers(equation_number,
                                                         Dof_pt);
    }

    // Return the total number of equations
    return (equation_number);
  }

  //====================================================================
=======

      // Need to cast to spine node to get to update function
      dynamic_cast<SpineNode*>(Node_pt[l])->node_update();
    }
  }

  //====================================================================
  /// Assign (global) equation numbers to spines, nodes and elements
  //====================================================================
  unsigned long SpineMesh::assign_global_spine_eqn_numbers(
    Vector<double*>& Dof_pt)
  {
    // Find the current number of dofs
    unsigned long equation_number = Dof_pt.size();

    // Loop over spines and set global equation numbers for the spine heights
    // (they are the only Data items whose global eqn numbers are assigned
    // here)
    unsigned long Spine_pt_range = Spine_pt.size();
    for (unsigned long i = 0; i < Spine_pt_range; i++)
    {
      Spine_pt[i]->spine_height_pt()->assign_eqn_numbers(equation_number,
                                                         Dof_pt);
    }

    // Return the total number of equations
    return (equation_number);
  }

  //====================================================================
>>>>>>> fb5f6804
  /// \short Function to describe the dofs of the Spine. The ostream
  /// specifies the output stream to which the description
  /// is written; the string stores the currently
  /// assembled output that is ultimately written to the
  /// output stream by Data::describe_dofs(...); it is typically
  /// built up incrementally as we descend through the
  /// call hierarchy of this function when called from
  /// Problem::describe_dofs(...)
  //====================================================================
  void SpineMesh::describe_spine_dofs(std::ostream& out,
                                      const std::string& current_string) const
<<<<<<< HEAD
  {
    // Describe spine heights.
    unsigned long Spine_pt_range = Spine_pt.size();
    for (unsigned long i = 0; i < Spine_pt_range; i++)
    {
      std::stringstream conversion;
      conversion << " of Spine Height " << i << current_string;
      std::string in(conversion.str());
      Spine_pt[i]->spine_height_pt()->describe_dofs(out, in);
    }
  }

  //====================================================================
  /// Assign time stepper to spines data
  //====================================================================
  void SpineMesh::set_spine_time_stepper(TimeStepper* const& time_stepper_pt,
                                         const bool& preserve_existing_data)
  {
    // Loop over spines and set the time stepper for the spine heights
    // (they are the only Data that are additional to the standard nodal and
    // elemental)
    const unsigned long n_spine = this->nspine();
    for (unsigned long i = 0; i < n_spine; i++)
    {
      this->Spine_pt[i]->spine_height_pt()->set_time_stepper(
        time_stepper_pt, preserve_existing_data);
=======
  {
    // Describe spine heights.
    unsigned long Spine_pt_range = Spine_pt.size();
    for (unsigned long i = 0; i < Spine_pt_range; i++)
    {
      std::stringstream conversion;
      conversion << " of Spine Height " << i << current_string;
      std::string in(conversion.str());
      Spine_pt[i]->spine_height_pt()->describe_dofs(out, in);
    }
  }

  //====================================================================
  /// Assign time stepper to spines data
  //====================================================================
  void SpineMesh::set_spine_time_stepper(TimeStepper* const& time_stepper_pt,
                                         const bool& preserve_existing_data)
  {
    // Loop over spines and set the time stepper for the spine heights
    // (they are the only Data that are additional to the standard nodal and
    // elemental)
    const unsigned long n_spine = this->nspine();
    for (unsigned long i = 0; i < n_spine; i++)
    {
      this->Spine_pt[i]->spine_height_pt()->set_time_stepper(
        time_stepper_pt, preserve_existing_data);
    }
  }

  //====================================================================
  /// Set the data associated with pinned spine values to be consistent
  /// for continuation when using the continuation storage scheme
  //====================================================================
  void SpineMesh::set_consistent_pinned_spine_values_for_continuation(
    ContinuationStorageScheme* const& continuation_stepper_pt)
  {
    // Loop over spines and set consistent values by using the function
    // provided by the continuation storage scheme
    const unsigned long n_spine = this->nspine();
    for (unsigned long i = 0; i < n_spine; i++)
    {
      continuation_stepper_pt->set_consistent_pinned_values(
        this->Spine_pt[i]->spine_height_pt());
>>>>>>> fb5f6804
    }
  }

  //====================================================================
  /// Set the data associated with pinned spine values to be consistent
  /// for continuation when using the continuation storage scheme
  //====================================================================
  void SpineMesh::set_consistent_pinned_spine_values_for_continuation(
    ContinuationStorageScheme* const& continuation_stepper_pt)
  {
    // Loop over spines and set consistent values by using the function
    // provided by the continuation storage scheme
    const unsigned long n_spine = this->nspine();
    for (unsigned long i = 0; i < n_spine; i++)
    {
      continuation_stepper_pt->set_consistent_pinned_values(
        this->Spine_pt[i]->spine_height_pt());
    }
  }

  //=====================================================================
  /// Return true if the pointer addresses data stored within the spines,
  /// false if not.
  //=====================================================================
  bool SpineMesh::does_pointer_correspond_to_spine_data(
    double* const& parameter_pt)
  {
    // Loop over spines and check their data
    const unsigned long n_spine = this->nspine();
    for (unsigned long i = 0; i < n_spine; i++)
    {
      if (this->Spine_pt[i]
            ->spine_height_pt()
            ->does_pointer_correspond_to_value(parameter_pt))
      {
        return true;
      }
    }

    // If we haven't found it yet, then it's not present in the spine data
    return false;
  }
<<<<<<< HEAD

  //=======================================================================
  /// Overload the dump function so that the spine data is also dumped
  //=======================================================================
  void SpineMesh::dump(std::ofstream& dump_file) const
  {
    // Call the standard mesh dump function
    Mesh::dump(dump_file);

    // Now loop over the spine data and dump the spine height data
    // The ASSUMPTION is that the geometric data is stored elsewhere and will
    // be dumped elsewhere

    // Find the number of spines
    unsigned long n_spine = nspine();
    // Doc number of spines
    dump_file << n_spine << " # number of spines " << std::endl;

=======

  //=======================================================================
  /// Overload the dump function so that the spine data is also dumped
  //=======================================================================
  void SpineMesh::dump(std::ofstream& dump_file) const
  {
    // Call the standard mesh dump function
    Mesh::dump(dump_file);

    // Now loop over the spine data and dump the spine height data
    // The ASSUMPTION is that the geometric data is stored elsewhere and will
    // be dumped elsewhere

    // Find the number of spines
    unsigned long n_spine = nspine();
    // Doc number of spines
    dump_file << n_spine << " # number of spines " << std::endl;

>>>>>>> fb5f6804
    // Loop over the spines
    for (unsigned long s = 0; s < n_spine; s++)
    {
      spine_pt(s)->spine_height_pt()->dump(dump_file);
    }
  }

  //========================================================================
  /// Overload the read function so that the spine data is also read
  //========================================================================
  void SpineMesh::read(std::ifstream& restart_file)
  {
    // Call the standard mesh read function
    Mesh::read(restart_file);

    // Now loop over the spine data and dump the spine height data
    // The ASSUMPTION is that the geometric data is stored elsewhere and will
    // be dumped elsewhere

    // Get the number of spines
    unsigned long n_spine = nspine();

    std::string input_string;
    // Read line up to termination sign
    getline(restart_file, input_string, '#');
    // Ignore the restr of the line
    restart_file.ignore(80, '\n');

    // check the number of spines
    unsigned long check_n_spine = atoi(input_string.c_str());

    if (check_n_spine != n_spine)
    {
      std::ostringstream error_stream;
      error_stream << "Number of spines in the restart file, " << check_n_spine
                   << std::endl
                   << "does not equal the number of spines in the mesh "
                   << n_spine << std::endl;

      throw OomphLibError(
        error_stream.str(), OOMPH_CURRENT_FUNCTION, OOMPH_EXCEPTION_LOCATION);
    }

    // Loop over the spines and read the data
    for (unsigned long s = 0; s < n_spine; s++)
    {
      spine_pt(s)->spine_height_pt()->read(restart_file);
    }
  }

} // namespace oomph<|MERGE_RESOLUTION|>--- conflicted
+++ resolved
@@ -37,17 +37,13 @@
   ///////////////////////////////////////////////////////////////////
   ///////////////////////////////////////////////////////////////////
 
-<<<<<<< HEAD
-=======
-
->>>>>>> fb5f6804
+
   //===================================================================
   /// Update function, call the update function in the Node's SpineMesh.
   //===================================================================
   void SpineNode::node_update(const bool& update_all_time_levels_for_new_node)
   {
     Spine_mesh_pt->spine_node_update(this);
-<<<<<<< HEAD
 
     // Perform any auxiliary updates (i.e. reseting boundary conditions)
     if (Aux_node_update_fct_pt != 0)
@@ -56,30 +52,14 @@
     }
   }
 
+
   ///////////////////////////////////////////////////////////////////
   ///////////////////////////////////////////////////////////////////
   // Functions for the SpineMesh class
   ///////////////////////////////////////////////////////////////////
   ///////////////////////////////////////////////////////////////////
 
-=======
-
-    // Perform any auxiliary updates (i.e. reseting boundary conditions)
-    if (Aux_node_update_fct_pt != 0)
-    {
-      Aux_node_update_fct_pt(this);
-    }
-  }
-
-
-  ///////////////////////////////////////////////////////////////////
-  ///////////////////////////////////////////////////////////////////
-  // Functions for the SpineMesh class
-  ///////////////////////////////////////////////////////////////////
-  ///////////////////////////////////////////////////////////////////
-
-
->>>>>>> fb5f6804
+
   //=============================================================
   /// Destructor to clean up the memory allocated to the spines
   //=============================================================
@@ -132,7 +112,6 @@
           error_stream.str(), OOMPH_CURRENT_FUNCTION, OOMPH_EXCEPTION_LOCATION);
       }
 #endif
-<<<<<<< HEAD
 
       // Need to cast to spine node to get to update function
       dynamic_cast<SpineNode*>(Node_pt[l])->node_update();
@@ -163,38 +142,6 @@
   }
 
   //====================================================================
-=======
-
-      // Need to cast to spine node to get to update function
-      dynamic_cast<SpineNode*>(Node_pt[l])->node_update();
-    }
-  }
-
-  //====================================================================
-  /// Assign (global) equation numbers to spines, nodes and elements
-  //====================================================================
-  unsigned long SpineMesh::assign_global_spine_eqn_numbers(
-    Vector<double*>& Dof_pt)
-  {
-    // Find the current number of dofs
-    unsigned long equation_number = Dof_pt.size();
-
-    // Loop over spines and set global equation numbers for the spine heights
-    // (they are the only Data items whose global eqn numbers are assigned
-    // here)
-    unsigned long Spine_pt_range = Spine_pt.size();
-    for (unsigned long i = 0; i < Spine_pt_range; i++)
-    {
-      Spine_pt[i]->spine_height_pt()->assign_eqn_numbers(equation_number,
-                                                         Dof_pt);
-    }
-
-    // Return the total number of equations
-    return (equation_number);
-  }
-
-  //====================================================================
->>>>>>> fb5f6804
   /// \short Function to describe the dofs of the Spine. The ostream
   /// specifies the output stream to which the description
   /// is written; the string stores the currently
@@ -206,7 +153,6 @@
   //====================================================================
   void SpineMesh::describe_spine_dofs(std::ostream& out,
                                       const std::string& current_string) const
-<<<<<<< HEAD
   {
     // Describe spine heights.
     unsigned long Spine_pt_range = Spine_pt.size();
@@ -233,33 +179,6 @@
     {
       this->Spine_pt[i]->spine_height_pt()->set_time_stepper(
         time_stepper_pt, preserve_existing_data);
-=======
-  {
-    // Describe spine heights.
-    unsigned long Spine_pt_range = Spine_pt.size();
-    for (unsigned long i = 0; i < Spine_pt_range; i++)
-    {
-      std::stringstream conversion;
-      conversion << " of Spine Height " << i << current_string;
-      std::string in(conversion.str());
-      Spine_pt[i]->spine_height_pt()->describe_dofs(out, in);
-    }
-  }
-
-  //====================================================================
-  /// Assign time stepper to spines data
-  //====================================================================
-  void SpineMesh::set_spine_time_stepper(TimeStepper* const& time_stepper_pt,
-                                         const bool& preserve_existing_data)
-  {
-    // Loop over spines and set the time stepper for the spine heights
-    // (they are the only Data that are additional to the standard nodal and
-    // elemental)
-    const unsigned long n_spine = this->nspine();
-    for (unsigned long i = 0; i < n_spine; i++)
-    {
-      this->Spine_pt[i]->spine_height_pt()->set_time_stepper(
-        time_stepper_pt, preserve_existing_data);
     }
   }
 
@@ -277,26 +196,9 @@
     {
       continuation_stepper_pt->set_consistent_pinned_values(
         this->Spine_pt[i]->spine_height_pt());
->>>>>>> fb5f6804
-    }
-  }
-
-  //====================================================================
-  /// Set the data associated with pinned spine values to be consistent
-  /// for continuation when using the continuation storage scheme
-  //====================================================================
-  void SpineMesh::set_consistent_pinned_spine_values_for_continuation(
-    ContinuationStorageScheme* const& continuation_stepper_pt)
-  {
-    // Loop over spines and set consistent values by using the function
-    // provided by the continuation storage scheme
-    const unsigned long n_spine = this->nspine();
-    for (unsigned long i = 0; i < n_spine; i++)
-    {
-      continuation_stepper_pt->set_consistent_pinned_values(
-        this->Spine_pt[i]->spine_height_pt());
-    }
-  }
+    }
+  }
+
 
   //=====================================================================
   /// Return true if the pointer addresses data stored within the spines,
@@ -320,7 +222,6 @@
     // If we haven't found it yet, then it's not present in the spine data
     return false;
   }
-<<<<<<< HEAD
 
   //=======================================================================
   /// Overload the dump function so that the spine data is also dumped
@@ -339,26 +240,6 @@
     // Doc number of spines
     dump_file << n_spine << " # number of spines " << std::endl;
 
-=======
-
-  //=======================================================================
-  /// Overload the dump function so that the spine data is also dumped
-  //=======================================================================
-  void SpineMesh::dump(std::ofstream& dump_file) const
-  {
-    // Call the standard mesh dump function
-    Mesh::dump(dump_file);
-
-    // Now loop over the spine data and dump the spine height data
-    // The ASSUMPTION is that the geometric data is stored elsewhere and will
-    // be dumped elsewhere
-
-    // Find the number of spines
-    unsigned long n_spine = nspine();
-    // Doc number of spines
-    dump_file << n_spine << " # number of spines " << std::endl;
-
->>>>>>> fb5f6804
     // Loop over the spines
     for (unsigned long s = 0; s < n_spine; s++)
     {
