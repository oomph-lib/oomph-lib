--- conflicted
+++ resolved
@@ -29,13 +29,9 @@
 #ifndef OOMPH_SPINES_HEADER
 #define OOMPH_SPINES_HEADER
 
+
 #include <string>
 
-<<<<<<< HEAD
-=======
-#include <string>
-
->>>>>>> fb5f6804
 // oomph-lib headers
 #include "nodes.h"
 #include "elements.h"
@@ -92,154 +88,6 @@
     /// the additional geometric Data that is required during
     /// the node update operation for this Spine.
     Spine(const double& height, const Vector<Data*>& geom_data_pt)
-<<<<<<< HEAD
-    {
-      // Find the number of geometric data passed
-      const unsigned n_geom_data = geom_data_pt.size();
-      // Now allocate enough storage for the spine height and additional
-      // geometric data
-      Geom_data_pt.resize(n_geom_data + 1);
-
-      // Create Data for height. By default it's free
-      Geom_data_pt[0] = new Data(1);
-      // Set value
-      Geom_data_pt[0]->set_value(0, height);
-      // Add the additional geometric data
-      for (unsigned i = 0; i < n_geom_data; i++)
-      {
-        Geom_data_pt[i + 1] = geom_data_pt[i];
-      }
-    }
-
-    /// \short Constructor: Create the Spine and initialise its
-    /// height to the specified value. Store the vector of (pointers to)
-    /// the additional geometric Data that is required during
-    /// the node update operation; also store vector of (pointers to)
-    /// GeomObjects that is required during the node update operation
-    /// for this Spine
-    Spine(const double& height,
-          const Vector<Data*>& geom_data_pt,
-          const Vector<GeomObject*>& geom_object_pt) :
-      Geom_object_pt(geom_object_pt)
-    {
-      // Find the number of geometric data passed
-      const unsigned n_geom_data = geom_data_pt.size();
-      // Now allocate enough storage for the spine height and additional
-      // geometric data
-      Geom_data_pt.resize(n_geom_data + 1);
-
-      // Create Data for height. By default it's free
-      Geom_data_pt[0] = new Data(1);
-      // Set value
-      Geom_data_pt[0]->set_value(0, height);
-      // Add the additional geometric data
-      for (unsigned i = 0; i < n_geom_data; i++)
-      {
-        Geom_data_pt[i + 1] = geom_data_pt[i];
-      }
-    }
-
-    /// \short Destructor: Wipe Data object that stores the
-    /// Spine height. All other objects (geometric Data and
-    /// geometric objects) were created outside the Spine
-    /// and must be deleted there.
-    ~Spine()
-    {
-      // Kill spine height
-      delete Geom_data_pt[0];
-    }
-
-    /// Access function to spine height
-    double& height()
-    {
-      return *(Geom_data_pt[0]->value_pt(0));
-    }
-
-    /// Access function to Data object that stores the spine height
-    Data*& spine_height_pt()
-    {
-      return Geom_data_pt[0];
-    }
-
-    /// \short Access function to Data object that stores the spine height
-    /// (const version)
-    Data* spine_height_pt() const
-    {
-      return Geom_data_pt[0];
-    }
-
-    /// \short Number of geometric Data that is involved in the
-    /// node update operations for this Spine
-    unsigned ngeom_data()
-    {
-      return Geom_data_pt.size();
-    }
-
-    /// \short Set vector of (pointers to) geometric Data that is
-    /// involved in the node update operations for this Spine.
-    /// Wipes any previously existing geometric Data.
-    void set_geom_data_pt(const Vector<Data*>& geom_data_pt)
-    {
-      unsigned n_geom_data = geom_data_pt.size();
-      Geom_data_pt.resize(n_geom_data + 1);
-      for (unsigned i = 1; i < n_geom_data; i++)
-      {
-        Geom_data_pt[i + 1] = geom_data_pt[i];
-      }
-    }
-
-    /// \short Add (pointer to) geometric Data that is
-    /// involved in the node update operations for this Spine
-    void add_geom_data_pt(Data* geom_data_pt)
-    {
-      Geom_data_pt.push_back(geom_data_pt);
-    }
-
-    /// \short Return i-th geometric Data that is involved in the
-    /// node update operations for this Spine
-    Data*& geom_data_pt(const unsigned& i)
-    {
-      return Geom_data_pt[i];
-    }
-
-    /// \short Return i-th geometric Data that is involved in the
-    /// node update operations for this Spine. Const version
-    Data* geom_data_pt(const unsigned& i) const
-    {
-      return Geom_data_pt[i];
-    }
-
-    /// \short Return the vector of geometric data
-    Vector<Data*>& vector_geom_data_pt()
-    {
-      return Geom_data_pt;
-    }
-
-    /// \short Number of geometric objects that is involved in the
-    /// node update operations for this Spine
-    unsigned ngeom_object()
-    {
-      return Geom_object_pt.size();
-    }
-
-    /// \short Set vector of (pointers to) geometric objects that is
-    /// involved in the node update operations for this Spine
-    void set_geom_object_pt(const Vector<GeomObject*>& geom_object_pt)
-    {
-      unsigned n_geom_object = geom_object_pt.size();
-      Geom_object_pt.resize(n_geom_object);
-      for (unsigned i = 0; i < n_geom_object; i++)
-      {
-        Geom_object_pt[i] = geom_object_pt[i];
-      }
-    }
-
-    /// \short Add (pointer to) geometric object that is
-    /// involved in the node update  operations for this Spine
-    void add_geom_object_pt(GeomObject* geom_object_pt)
-    {
-      Geom_object_pt.push_back(geom_object_pt);
-=======
     {
       // Find the number of geometric data passed
       const unsigned n_geom_data = geom_data_pt.size();
@@ -446,46 +294,9 @@
     const double& geom_parameter(const unsigned& i) const
     {
       return Geom_parameter[i];
->>>>>>> fb5f6804
-    }
-
-    /// \short Return i-th geometric object that is involved in the
-    /// node update operations for this Spine
-    GeomObject*& geom_object_pt(const unsigned& i)
-    {
-      return Geom_object_pt[i];
-    }
-
-<<<<<<< HEAD
-    /// \short Return i-th geometric object that is involved in the
-    /// node update operations for this Spine. Const version
-    GeomObject* geom_object_pt(const unsigned& i) const
-    {
-      return Geom_object_pt[i];
-    }
-
-    /// \short Return the vector of all geometric objects that affect this
-    /// spine
-    Vector<GeomObject*>& vector_geom_object_pt()
-    {
-      return Geom_object_pt;
-    }
-
-    /// \short Number of geometric parameters that are involved in the
-    /// node update operations for this Spine
-    unsigned ngeom_parameter()
-    {
-      return Geom_parameter.size();
-    }
-
-    /// \short Set vector of geometric parameters that are
-    /// involved in the node update operations for this Spine.
-    /// Wipes any previously existing geometric parameters
-    void set_geom_parameter(const Vector<double>& geom_parameter)
-    {
-      Geom_parameter = geom_parameter;
-    }
-=======
+    }
+
+
   private:
     /// Data that stores the spine height
     // Data* Spine_height_pt;
@@ -500,33 +311,11 @@
     /// \short Vector that stores doubles that are used in the geometric updates
     Vector<double> Geom_parameter;
   };
->>>>>>> fb5f6804
-
-    /// \short Add geometric parameter
-    /// involved in the node update operations for this Spine
-    void add_geom_parameter(const double& geom_parameter)
-    {
-      Geom_parameter.push_back(geom_parameter);
-    }
-
-<<<<<<< HEAD
-    /// \short Return i-th geometric parameter that is involved in the
-    /// node update operations for this Spine
-    double& geom_parameter(const unsigned& i)
-    {
-      return Geom_parameter[i];
-    }
-=======
+
+
   // Forward declaration
   class SpineMesh;
->>>>>>> fb5f6804
-
-    /// \short Return i-th geometric parameter that is involved in the
-    /// node update operations for this Spine. Const version
-    const double& geom_parameter(const unsigned& i) const
-    {
-      return Geom_parameter[i];
-    }
+
 
   //=====================================================================
   /// Class for nodes that live on spines. The assumption is that each Node
@@ -538,36 +327,6 @@
   class SpineNode : public Node
   {
   private:
-<<<<<<< HEAD
-    /// Data that stores the spine height
-    // Data* Spine_height_pt;
-
-    /// Vector that stores the pointers to additional geometric Data
-    Vector<Data*> Geom_data_pt;
-
-    /// \short Vector that stores the pointers to geometric objects that is
-    /// involved in the node update operation
-    Vector<GeomObject*> Geom_object_pt;
-
-    /// \short Vector that stores doubles that are used in the geometric updates
-    Vector<double> Geom_parameter;
-  };
-
-  // Forward declaration
-  class SpineMesh;
-
-  //=====================================================================
-  /// Class for nodes that live on spines. The assumption is that each Node
-  /// lies at a fixed fraction on a single spine (although more complex
-  /// behaviour could be included by adding more variables to the spine).
-  /// In general, more complex node updating should be handled by the classes
-  /// implemented for algebraic node updates.
-  //=====================================================================
-  class SpineNode : public Node
-  {
-  private:
-=======
->>>>>>> fb5f6804
     /// Private internal data pointer to a spine
     Spine* Spine_pt;
 
@@ -577,112 +336,6 @@
     /// \short Pointer to SpineMesh that this node is a part of.
     /// (The mesh implements the node update function(s))
     SpineMesh* Spine_mesh_pt;
-<<<<<<< HEAD
-
-    /// ID of node update function (within specific mesh -- useful if there
-    /// are multiple node update functions, e.g. in two-layer problems.
-    unsigned Node_update_fct_id;
-
-  public:
-    /// Steady Constructor, initialise pointers to zero
-    SpineNode(const unsigned& n_dim,
-              const unsigned& n_position_type,
-              const unsigned& initial_nvalue) :
-      Node(n_dim, n_position_type, initial_nvalue),
-      Spine_pt(0),
-      Fraction(0),
-      Spine_mesh_pt(0),
-      Node_update_fct_id(0)
-    {
-    }
-
-    /// Unsteady Constructor, initialise pointers to zero
-    SpineNode(TimeStepper* const& time_stepper_pt,
-              const unsigned& n_dim,
-              const unsigned& n_position_type,
-              const unsigned& initial_nvalue) :
-      Node(time_stepper_pt, n_dim, n_position_type, initial_nvalue),
-      Spine_pt(0),
-      Fraction(0),
-      Spine_mesh_pt(0),
-      Node_update_fct_id(0)
-    {
-    }
-
-    /// Access function to spine
-    Spine*& spine_pt()
-    {
-      return Spine_pt;
-    }
-
-    /// Set reference to fraction along spine
-    double& fraction()
-    {
-      return Fraction;
-    }
-
-    /// Access function to ID of node update function (within specific mesh)
-    unsigned& node_update_fct_id()
-    {
-      return Node_update_fct_id;
-    }
-
-    /// \short Access function to Pointer to SpineMesh that this node is a part
-    /// of and which implements the node update function(s)
-    SpineMesh*& spine_mesh_pt()
-    {
-      return Spine_mesh_pt;
-    }
-
-    /// Access function to  spine height
-    double& h()
-    {
-      return Spine_pt->height();
-    }
-
-    /// Overload thet node update function, call
-    /// the update function in the Node's SpineMesh
-    void node_update(const bool& update_all_time_levels_for_new_node = false);
-
-    /// \short Return the number of geometric data, zero if no spine.
-    unsigned ngeom_data() const
-    {
-      if (Spine_pt)
-      {
-        return Spine_pt->ngeom_data();
-      }
-      else
-      {
-        return 0;
-      }
-    }
-
-    /// Return the number of geometric objects, zero if no spine.
-    unsigned ngeom_object() const
-    {
-      if (Spine_pt)
-      {
-        return Spine_pt->ngeom_object();
-      }
-      else
-      {
-        return 0;
-      }
-    }
-
-    /// Return the vector of all geometric data
-    Data** all_geom_data_pt()
-    {
-      return &(Spine_pt->geom_data_pt(0));
-    }
-
-    /// Return the vector of all geometric objects
-    GeomObject** all_geom_object_pt()
-    {
-      return &(Spine_pt->geom_object_pt(0));
-    }
-  };
-=======
 
     /// ID of node update function (within specific mesh -- useful if there
     /// are multiple node update functions, e.g. in two-layer problems.
@@ -793,11 +446,7 @@
   ///////////////////////////////////////////////////////////////////////
   ///////////////////////////////////////////////////////////////////////
   ///////////////////////////////////////////////////////////////////////
->>>>>>> fb5f6804
-
-  ///////////////////////////////////////////////////////////////////////
-  ///////////////////////////////////////////////////////////////////////
-  ///////////////////////////////////////////////////////////////////////
+
 
   //=======================================================================
   /// \short A policy class that serves only to establish the interface for
@@ -813,10 +462,7 @@
     virtual ~SpineFiniteElement() {}
   };
 
-<<<<<<< HEAD
-=======
-
->>>>>>> fb5f6804
+
   //========================================================================
   /// \short The SpineElement<ELEMENT> class takes an existing element as a
   /// template parameter and adds the necessary additional functionality to
@@ -825,21 +471,14 @@
   /// numbers associated with the spines are added to the element.
   //========================================================================
   template<class ELEMENT>
-<<<<<<< HEAD
-  class SpineElement :
-    public ElementWithSpecificMovingNodes<ELEMENT, SpineNode>,
-    public SpineFiniteElement
-=======
   class SpineElement
     : public ElementWithSpecificMovingNodes<ELEMENT, SpineNode>,
       public SpineFiniteElement
->>>>>>> fb5f6804
   {
   private:
     /// \short Array to hold the index of the geometric data associated with
     /// the spine height of the spine that affects the n-th node
     unsigned* Spine_geometric_index;
-<<<<<<< HEAD
 
     /// \short Complete the setup of additional dependencies. Overloads
     /// empty virtual function in GeneralisedElement to determine the "geometric
@@ -849,22 +488,6 @@
     /// are accounted for.
     void complete_setup_of_dependencies();
 
-  public:
-    /// Constructor, call the constructor of the base element
-    SpineElement() :
-      ElementWithSpecificMovingNodes<ELEMENT, SpineNode>(),
-      SpineFiniteElement(),
-      Spine_geometric_index(0)
-=======
-
-    /// \short Complete the setup of additional dependencies. Overloads
-    /// empty virtual function in GeneralisedElement to determine the "geometric
-    /// Data", i.e. the Data that affects the element's shape.
-    /// This function is called (for all elements) at the very beginning of the
-    /// equation numbering procedure to ensure that all dependencies
-    /// are accounted for.
-    void complete_setup_of_dependencies();
-
 
   public:
     /// Constructor, call the constructor of the base element
@@ -872,24 +495,15 @@
       : ElementWithSpecificMovingNodes<ELEMENT, SpineNode>(),
         SpineFiniteElement(),
         Spine_geometric_index(0)
->>>>>>> fb5f6804
     {
     }
 
     /// Constructor used for spine face elements
-<<<<<<< HEAD
-    SpineElement(FiniteElement* const& element_pt, const int& face_index) :
-      ElementWithSpecificMovingNodes<ELEMENT, SpineNode>(element_pt,
-                                                         face_index),
-      SpineFiniteElement(),
-      Spine_geometric_index(0)
-=======
     SpineElement(FiniteElement* const& element_pt, const int& face_index)
       : ElementWithSpecificMovingNodes<ELEMENT, SpineNode>(element_pt,
                                                            face_index),
         SpineFiniteElement(),
         Spine_geometric_index(0)
->>>>>>> fb5f6804
     {
     }
 
@@ -942,13 +556,8 @@
   /// The same as the face geometry of the underlying element
   //=======================================================================
   template<class ELEMENT>
-<<<<<<< HEAD
-  class FaceGeometry<SpineElement<ELEMENT>> :
-    public virtual FaceGeometry<ELEMENT>
-=======
   class FaceGeometry<SpineElement<ELEMENT>>
     : public virtual FaceGeometry<ELEMENT>
->>>>>>> fb5f6804
   {
   public:
     /// Constructor
@@ -962,13 +571,8 @@
   /// The same as the face geometry of the underlying element
   //=======================================================================
   template<class ELEMENT>
-<<<<<<< HEAD
-  class FaceGeometry<FaceGeometry<SpineElement<ELEMENT>>> :
-    public virtual FaceGeometry<FaceGeometry<ELEMENT>>
-=======
   class FaceGeometry<FaceGeometry<SpineElement<ELEMENT>>>
     : public virtual FaceGeometry<FaceGeometry<ELEMENT>>
->>>>>>> fb5f6804
   {
   public:
     /// Constructor
@@ -982,24 +586,16 @@
   /// The same as the face geometry of the underlying element
   //=======================================================================
   template<class ELEMENT>
-<<<<<<< HEAD
-  class FaceGeometry<SpineElement<FaceGeometry<ELEMENT>>> :
-    public virtual FaceGeometry<FaceGeometry<ELEMENT>>
-=======
   class FaceGeometry<SpineElement<FaceGeometry<ELEMENT>>>
     : public virtual FaceGeometry<FaceGeometry<ELEMENT>>
->>>>>>> fb5f6804
   {
   public:
     /// Constructor
     FaceGeometry() : FaceGeometry<FaceGeometry<ELEMENT>>() {}
-<<<<<<< HEAD
-=======
 
   protected:
   };
 
->>>>>>> fb5f6804
 
   //////////////////////////////////////////////////////////////////////////
   //////////////////////////////////////////////////////////////////////////
@@ -1016,25 +612,6 @@
   class SpineMesh : public virtual Mesh
   {
   protected:
-<<<<<<< HEAD
-  };
-
-  //////////////////////////////////////////////////////////////////////////
-  //////////////////////////////////////////////////////////////////////////
-  //////////////////////////////////////////////////////////////////////////
-
-  //========================================================================
-  /// General SpineMesh class.
-  ///
-  /// Derived from Mesh with virtual so that
-  /// spine meshes can be derived from general meshes, without
-  /// multiple copies of Mesh objects.
-  //========================================================================
-  class SpineMesh : public virtual Mesh
-  {
-  protected:
-=======
->>>>>>> fb5f6804
     /// A Spine mesh contains a Vector of pointers to spines
     Vector<Spine*> Spine_pt;
 
@@ -1157,10 +734,7 @@
     void set_consistent_pinned_spine_values_for_continuation(
       ContinuationStorageScheme* const& continuation_stepper_pt);
 
-<<<<<<< HEAD
-=======
-
->>>>>>> fb5f6804
+
     /// \short Check whether the pointer parameter_pt addresses data stored
     /// in the spines
     bool does_pointer_correspond_to_spine_data(double* const& parameter_pt);
@@ -1186,25 +760,19 @@
 #ifdef __clang__
 #pragma clang diagnostic pop
 #endif
-<<<<<<< HEAD
-=======
 
     /// \short Overload the read function so that the spine data is read
     /// from the restart file
     void read(std::ifstream& restart_file);
   };
->>>>>>> fb5f6804
-
-    /// \short Overload the read function so that the spine data is read
-    /// from the restart file
-    void read(std::ifstream& restart_file);
-  };
+
 
   ///////////////////////////////////////////////////////////////////
   ///////////////////////////////////////////////////////////////////
   // Functions for the SpineElement class
   ///////////////////////////////////////////////////////////////////
   ///////////////////////////////////////////////////////////////////
+
 
   //=================================================================
   /// Construct and fill the node_update_data vector
@@ -1216,7 +784,6 @@
     ElementWithSpecificMovingNodes<ELEMENT,
                                    SpineNode>::complete_setup_of_dependencies();
 
-<<<<<<< HEAD
     // Sort out the spine index stuff
     // Find the data that correspond to spine heights
     {
@@ -1263,71 +830,6 @@
     }
   }
 
-=======
-  ///////////////////////////////////////////////////////////////////
-  ///////////////////////////////////////////////////////////////////
-  // Functions for the SpineElement class
-  ///////////////////////////////////////////////////////////////////
-  ///////////////////////////////////////////////////////////////////
-
-
-  //=================================================================
-  /// Construct and fill the node_update_data vector
-  //=================================================================
-  template<class ELEMENT>
-  void SpineElement<ELEMENT>::complete_setup_of_dependencies()
-  {
-    // Call function of underlying element
-    ElementWithSpecificMovingNodes<ELEMENT,
-                                   SpineNode>::complete_setup_of_dependencies();
-
-    // Sort out the spine index stuff
-    // Find the data that correspond to spine heights
-    {
-      const unsigned n_node = this->nnode();
-      // Allocate memory
-      if (Spine_geometric_index)
-      {
-        delete[] Spine_geometric_index;
-      }
-      Spine_geometric_index = new unsigned[n_node];
-
-      // Now loop over data and find out where it fits
-      for (unsigned n = 0; n < n_node; n++)
-      {
-        // Find pointer to the spine
-        Spine* const spine_pt =
-          static_cast<SpineNode*>(this->node_pt(n))->spine_pt();
-
-        // If there is a spine then find the pointer to the data
-        if (spine_pt)
-        {
-          // Find the pointer to the data
-          Data* spine_height_data_pt = spine_pt->spine_height_pt();
-
-          // Now find the index of the corresponding spine
-          const unsigned n_node_update_data = this->ngeom_data();
-          for (unsigned i = 0; i < n_node_update_data; i++)
-          {
-            if (this->Geom_data_pt[i] == spine_height_data_pt)
-            {
-              Spine_geometric_index[n] = i;
-              break;
-            }
-          }
-        }
-        // Otherwise issue a warning
-        else
-        {
-          // Set the spine_geometric_index out of range,
-          // which will cause the spine_local_eqn to return a pinned value
-          Spine_geometric_index[n] = this->ngeom_data();
-        }
-      }
-    }
-  }
-
->>>>>>> fb5f6804
 } // namespace oomph
 
 #endif