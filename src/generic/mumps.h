// LIC// ====================================================================
// LIC// This file forms part of oomph-lib, the object-oriented,
// LIC// multi-physics finite-element library, available
// LIC// at http://www.oomph-lib.org.
// LIC//
// LIC// Copyright (C) 2006-2021 Matthias Heil and Andrew Hazel
// LIC//
// LIC// This library is free software; you can redistribute it and/or
// LIC// modify it under the terms of the GNU Lesser General Public
// LIC// License as published by the Free Software Foundation; either
// LIC// version 2.1 of the License, or (at your option) any later version.
// LIC//
// LIC// This library is distributed in the hope that it will be useful,
// LIC// but WITHOUT ANY WARRANTY; without even the implied warranty of
// LIC// MERCHANTABILITY or FITNESS FOR A PARTICULAR PURPOSE.  See the GNU
// LIC// Lesser General Public License for more details.
// LIC//
// LIC// You should have received a copy of the GNU Lesser General Public
// LIC// License along with this library; if not, write to the Free Software
// LIC// Foundation, Inc., 51 Franklin Street, Fifth Floor, Boston, MA
// LIC// 02110-1301  USA.
// LIC//
// LIC// The authors may be contacted at oomph-lib@maths.man.ac.uk.
// LIC//
// LIC//====================================================================
/*cfortran.h headers for the mumps routines*/

<<<<<<< HEAD
=======

>>>>>>> fb5f6804
PROTOCCALLSFSUB1(MUMPS_SETUP_SOLVER_POOL, mumps_setup_solver_pool, INT)
#define mumps_setup_solver_pool(N_POOL) \
  CCALLSFSUB1(MUMPS_SETUP_SOLVER_POOL, mumps_setup_solver_pool, INT, N_POOL)

PROTOCCALLSFSUB2(MUMPS_SETUP, mumps_setup, INT, INT)
#define mumps_setup(I_POOL, S) \
  CCALLSFSUB2(MUMPS_SETUP, mumps_setup, INT, INT, I_POOL, S)

<<<<<<< HEAD
=======

>>>>>>> fb5f6804
PROTOCCALLSFSUB2(MUMPS_SET_WORKSPACE_SCALING_FACTOR,
                 mumps_set_workspace_scaling_factor,
                 INT,
                 INT)
#define mumps_set_workspace_scaling_factor(I_POOL, S) \
  CCALLSFSUB2(MUMPS_SET_WORKSPACE_SCALING_FACTOR, \
              mumps_set_workspace_scaling_factor, \
              INT, \
              INT, \
              I_POOL, \
              S)

<<<<<<< HEAD
=======

>>>>>>> fb5f6804
PROTOCCALLSFSUB1(MUMPS_SWITCH_ON_DOC, mumps_switch_on_doc, INT)
#define mumps_switch_on_doc(I_POOL) \
  CCALLSFSUB1(MUMPS_SWITCH_ON_DOC, mumps_switch_on_doc, INT, I_POOL)

<<<<<<< HEAD
=======

>>>>>>> fb5f6804
PROTOCCALLSFSUB1(MUMPS_SWITCH_OFF_DOC, mumps_switch_off_doc, INT)
#define mumps_switch_off_doc(I_POOL) \
  CCALLSFSUB1(MUMPS_SWITCH_OFF_DOC, mumps_switch_off_doc, INT, I_POOL)

<<<<<<< HEAD
=======

>>>>>>> fb5f6804
PROTOCCALLSFSUB6(
  MUMPS_FACTORISE, mumps_factorise, INT, INT, INT, INTV, INTV, DOUBLEV)
#define mumps_factorise(I_POOL, N, NZ_LOC, IRN_LOC, JCN_LOC, A_LOC) \
  CCALLSFSUB6(MUMPS_FACTORISE, \
              mumps_factorise, \
              INT, \
              INT, \
              INT, \
              INTV, \
              INTV, \
              DOUBLEV, \
              I_POOL, \
              N, \
              NZ_LOC, \
              IRN_LOC, \
              JCN_LOC, \
              A_LOC)

PROTOCCALLSFSUB7(
  MUMPS_SOLVE, mumps_solve, INT, INT, INT, INTV, INTV, DOUBLEV, DOUBLEV)
#define mumps_solve(I_POOL, N, NZ_LOC, IRN_LOC, JCN_LOC, A_LOC, RHS) \
  CCALLSFSUB7(MUMPS_SOLVE, \
              mumps_solve, \
              INT, \
              INT, \
              INT, \
              INTV, \
              INTV, \
              DOUBLEV, \
              DOUBLEV, \
              I_POOL, \
              N, \
              NZ_LOC, \
              IRN_LOC, \
              JCN_LOC, \
              A_LOC, \
              RHS)

<<<<<<< HEAD
=======

>>>>>>> fb5f6804
PROTOCCALLSFSUB3(MUMPS_BACKSUB, mumps_backsub, INT, INT, DOUBLEV)
#define mumps_backsub(I_POOL, N, RHS) \
  CCALLSFSUB3(MUMPS_BACKSUB, mumps_backsub, INT, INT, DOUBLEV, I_POOL, N, RHS)

<<<<<<< HEAD
=======

>>>>>>> fb5f6804
PROTOCCALLSFSUB1(MUMPS_CLEANUP_MEMORY, mumps_cleanup_memory, INT)
#define mumps_cleanup_memory(I_POOL) \
  CCALLSFSUB1(MUMPS_CLEANUP_MEMORY, mumps_cleanup_memory, INT, I_POOL)

<<<<<<< HEAD
=======

>>>>>>> fb5f6804
PROTOCCALLSFSUB1(MUMPS_SHUTDOWN, mumps_shutdown, INT)
#define mumps_shutdown(I_POOL) \
  CCALLSFSUB1(MUMPS_SHUTDOWN, mumps_shutdown, INT, I_POOL)<|MERGE_RESOLUTION|>--- conflicted
+++ resolved
@@ -25,10 +25,7 @@
 // LIC//====================================================================
 /*cfortran.h headers for the mumps routines*/
 
-<<<<<<< HEAD
-=======
 
->>>>>>> fb5f6804
 PROTOCCALLSFSUB1(MUMPS_SETUP_SOLVER_POOL, mumps_setup_solver_pool, INT)
 #define mumps_setup_solver_pool(N_POOL) \
   CCALLSFSUB1(MUMPS_SETUP_SOLVER_POOL, mumps_setup_solver_pool, INT, N_POOL)
@@ -37,10 +34,7 @@
 #define mumps_setup(I_POOL, S) \
   CCALLSFSUB2(MUMPS_SETUP, mumps_setup, INT, INT, I_POOL, S)
 
-<<<<<<< HEAD
-=======
 
->>>>>>> fb5f6804
 PROTOCCALLSFSUB2(MUMPS_SET_WORKSPACE_SCALING_FACTOR,
                  mumps_set_workspace_scaling_factor,
                  INT,
@@ -53,26 +47,17 @@
               I_POOL, \
               S)
 
-<<<<<<< HEAD
-=======
 
->>>>>>> fb5f6804
 PROTOCCALLSFSUB1(MUMPS_SWITCH_ON_DOC, mumps_switch_on_doc, INT)
 #define mumps_switch_on_doc(I_POOL) \
   CCALLSFSUB1(MUMPS_SWITCH_ON_DOC, mumps_switch_on_doc, INT, I_POOL)
 
-<<<<<<< HEAD
-=======
 
->>>>>>> fb5f6804
 PROTOCCALLSFSUB1(MUMPS_SWITCH_OFF_DOC, mumps_switch_off_doc, INT)
 #define mumps_switch_off_doc(I_POOL) \
   CCALLSFSUB1(MUMPS_SWITCH_OFF_DOC, mumps_switch_off_doc, INT, I_POOL)
 
-<<<<<<< HEAD
-=======
 
->>>>>>> fb5f6804
 PROTOCCALLSFSUB6(
   MUMPS_FACTORISE, mumps_factorise, INT, INT, INT, INTV, INTV, DOUBLEV)
 #define mumps_factorise(I_POOL, N, NZ_LOC, IRN_LOC, JCN_LOC, A_LOC) \
@@ -111,26 +96,17 @@
               A_LOC, \
               RHS)
 
-<<<<<<< HEAD
-=======
 
->>>>>>> fb5f6804
 PROTOCCALLSFSUB3(MUMPS_BACKSUB, mumps_backsub, INT, INT, DOUBLEV)
 #define mumps_backsub(I_POOL, N, RHS) \
   CCALLSFSUB3(MUMPS_BACKSUB, mumps_backsub, INT, INT, DOUBLEV, I_POOL, N, RHS)
 
-<<<<<<< HEAD
-=======
 
->>>>>>> fb5f6804
 PROTOCCALLSFSUB1(MUMPS_CLEANUP_MEMORY, mumps_cleanup_memory, INT)
 #define mumps_cleanup_memory(I_POOL) \
   CCALLSFSUB1(MUMPS_CLEANUP_MEMORY, mumps_cleanup_memory, INT, I_POOL)
 
-<<<<<<< HEAD
-=======
 
->>>>>>> fb5f6804
 PROTOCCALLSFSUB1(MUMPS_SHUTDOWN, mumps_shutdown, INT)
 #define mumps_shutdown(I_POOL) \
   CCALLSFSUB1(MUMPS_SHUTDOWN, mumps_shutdown, INT, I_POOL)