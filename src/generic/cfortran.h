//LIC// ====================================================================
//LIC// This file forms part of oomph-lib, the object-oriented,
//LIC// multi-physics finite-element library, available
//LIC// at http://www.oomph-lib.org.
<<<<<<< HEAD
//LIC//
//LIC//    Version 1.0; svn revision $LastChangedRevision$
//LIC//
//LIC// $LastChangedDate$
//LIC//
//LIC// Copyright (C) 2006-2016 Matthias Heil and Andrew Hazel
//LIC//
=======
//LIC// 
//LIC// Copyright (C) 2006-2021 Matthias Heil and Andrew Hazel
//LIC// 
>>>>>>> bee45792
//LIC// This library is free software; you can redistribute it and/or
//LIC// modify it under the terms of the GNU Lesser General Public
//LIC// License as published by the Free Software Foundation; either
//LIC// version 2.1 of the License, or (at your option) any later version.
//LIC//
//LIC// This library is distributed in the hope that it will be useful,
//LIC// but WITHOUT ANY WARRANTY; without even the implied warranty of
//LIC// MERCHANTABILITY or FITNESS FOR A PARTICULAR PURPOSE.  See the GNU
//LIC// Lesser General Public License for more details.
//LIC//
//LIC// You should have received a copy of the GNU Lesser General Public
//LIC// License along with this library; if not, write to the Free Software
//LIC// Foundation, Inc., 51 Franklin Street, Fifth Floor, Boston, MA
//LIC// 02110-1301  USA.
//LIC//
//LIC// The authors may be contacted at oomph-lib@maths.man.ac.uk.
//LIC//
//LIC//====================================================================
/* cfortran.h  4.4.1 */
/* http://www-zeus.desy.de/~burow/cfortran/                   */
/* Burkhard Burow  burow@desy.de                 1990 - 2002. */

#ifndef __CFORTRAN_LOADED
#define __CFORTRAN_LOADED

/*
   THIS FILE IS PROPERTY OF BURKHARD BUROW. IF YOU ARE USING THIS FILE YOU
   SHOULD ALSO HAVE ACCESS TO CFORTRAN.DOC WHICH PROVIDES TERMS FOR USING,
   MODIFYING, COPYING AND DISTRIBUTING THE CFORTRAN.H PACKAGE.
*/

/* The following modifications were made by the authors of CFITSIO or by me.
 * They are flagged below with CFITSIO, the author's initials, or KMCCARTY.
 * PDW = Peter Wilson
 * DM  = Doug Mink
 * LEB = Lee E Brotzman
 * MR  = Martin Reinecke
 * WDP = William D Pence
 * -- Kevin McCarty, for Debian (19 Dec. 2005) */

/*******
   Modifications:
      Oct 1997: Changed symbol name extname to appendus (PDW/HSTX)
                (Conflicted with a common variable name in FTOOLS)
      Nov 1997: If g77Fortran defined, also define f2cFortran (PDW/HSTX)
      Feb 1998: Let VMS see the NUM_ELEMS code. Lets programs treat
                single strings as vectors with single elements
      Nov 1999: If macintoxh defined, also define f2cfortran (for Mac OS-X)
      Apr 2000: If WIN32 defined, also define PowerStationFortran and
                VISUAL_CPLUSPLUS (Visual C++)
      Jun 2000: If __GNUC__ and linux defined, also define f2cFortran
                (linux/gcc environment detection)
      Apr 2002: If __CYGWIN__ is defined, also define f2cFortran
      Nov 2002: If __APPLE__ defined, also define f2cfortran (for Mac OS-X)

      Nov 2003: If __INTEL_COMPILER or INTEL_COMPILER defined, also define
                f2cFortran (KMCCARTY)
      Dec 2005: If f2cFortran is defined, enforce REAL functions in FORTRAN
                returning "double" in C.  This was one of the items on
		Burkhard's TODO list. (KMCCARTY)
      Dec 2005: Modifications to support 8-byte integers. (MR)
		USE AT YOUR OWN RISK!
      Feb 2006  Added logic to typedef the symbol 'LONGLONG' to an appropriate
                intrinsic 8-byte integer datatype  (WDP)
      Apr 2006: Modifications to support gfortran (and g77 with -fno-f2c flag)
                since by default it returns "float" for FORTRAN REAL function.
                (KMCCARTY)
      May 2008: Modified name of DOUBLE_PRECISION macro to avoid a
                nameclash with certain MPI
                implementations. (A Hazel)
 *******/

/*
  Avoid symbols already used by compilers and system *.h:
  __ - OSF1 zukal06 V3.0 347 alpha, cc -c -std1 cfortest.c

*/

/*
   Determine what 8-byte integer data type is available.
  'long long' is now supported by most compilers, but older
  MS Visual C++ compilers before V7.0 use '__int64' instead. (WDP)
*/

#ifndef LONGLONG_TYPE   /* this may have been previously defined */
#if defined(_MSC_VER)   /* Microsoft Visual C++ */

#if (_MSC_VER < 1300)   /* versions earlier than V7.0 do not have 'long long' */
    typedef __int64 LONGLONG;
#else                   /* newer versions do support 'long long' */
    typedef long long LONGLONG;
#endif

#else
    typedef long long LONGLONG;
#endif

#define LONGLONG_TYPE
#endif


/* First prepare for the C compiler. */

#ifndef ANSI_C_preprocessor /* i.e. user can override. */
#ifdef __CF__KnR
#define ANSI_C_preprocessor 0
#else
#ifdef __STDC__
#define ANSI_C_preprocessor 1
#else
#define _cfleft             1
#define _cfright
#define _cfleft_cfright     0
#define ANSI_C_preprocessor _cfleft/**/_cfright
#endif
#endif
#endif

#if ANSI_C_preprocessor
#define _0(A,B)   A##B
#define  _(A,B)   _0(A,B)  /* see cat,xcat of K&R ANSI C p. 231 */
#define _2(A,B)   A##B     /* K&R ANSI C p.230: .. identifier is not replaced */
#define _3(A,B,C) _(A,_(B,C))
#else                      /* if it turns up again during rescanning.         */
#define  _(A,B)   A/**/B
#define _2(A,B)   A/**/B
#define _3(A,B,C) A/**/B/**/C
#endif

#if (defined(vax)&&defined(unix)) || (defined(__vax__)&&defined(__unix__))
#define VAXUltrix
#endif

#include <stdio.h>     /* NULL [in all machines stdio.h]                      */
#include <string.h>    /* strlen, memset, memcpy, memchr.                     */
#if !( defined(VAXUltrix) || defined(sun) || (defined(apollo)&&!defined(__STDCPP__)) )
#include <stdlib.h>    /* malloc,free                                         */
#else
#include <malloc.h>    /* Had to be removed for DomainOS h105 10.4 sys5.3 425t*/
#ifdef apollo
#define __CF__APOLLO67 /* __STDCPP__ is in Apollo 6.8 (i.e. ANSI) and onwards */
#endif
#endif

#if !defined(__GNUC__) && !defined(__sun) && (defined(sun)||defined(VAXUltrix)||defined(lynx))
#define __CF__KnR     /* Sun, LynxOS and VAX Ultrix cc only supports K&R.     */
                      /* Manually define __CF__KnR for HP if desired/required.*/
#endif                /*       i.e. We will generate Kernighan and Ritchie C. */
/* Note that you may define __CF__KnR before #include cfortran.h, in order to
generate K&R C instead of the default ANSI C. The differences are mainly in the
function prototypes and declarations. All machines, except the Apollo, work
with either style. The Apollo's argument promotion rules require ANSI or use of
the obsolete std_$call which we have not implemented here. Hence on the Apollo,
only C calling FORTRAN subroutines will work using K&R style.*/


/* Remainder of cfortran.h depends on the Fortran compiler. */

/* 11/29/2003 (KMCCARTY): add *INTEL_COMPILER symbols here */
/* 04/05/2006 (KMCCARTY): add gFortran symbol here */
#if defined(CLIPPERFortran) || defined(pgiFortran) || defined(__INTEL_COMPILER) || defined(INTEL_COMPILER) || defined(gFortran)
#define f2cFortran
#endif

/* VAX/VMS does not let us \-split long #if lines. */
/* Split #if into 2 because some HP-UX can't handle long #if */
#if !(defined(NAGf90Fortran)||defined(f2cFortran)||defined(hpuxFortran)||defined(apolloFortran)||defined(sunFortran)||defined(IBMR2Fortran)||defined(CRAYFortran))
#if !(defined(mipsFortran)||defined(DECFortran)||defined(vmsFortran)||defined(CONVEXFortran)||defined(PowerStationFortran)||defined(AbsoftUNIXFortran)||defined(AbsoftProFortran)||defined(SXFortran))
/* If no Fortran compiler is given, we choose one for the machines we know.   */
#if defined(lynx) || defined(VAXUltrix)
#define f2cFortran    /* Lynx:      Only support f2c at the moment.
                         VAXUltrix: f77 behaves like f2c.
                           Support f2c or f77 with gcc, vcc with f2c.
                           f77 with vcc works, missing link magic for f77 I/O.*/
#endif
/* 04/13/00 DM (CFITSIO): Add these lines for NT */
/*   with PowerStationFortran and and Visual C++ */
#if defined(WIN32) && !defined(__CYGWIN__)
#define PowerStationFortran
#define VISUAL_CPLUSPLUS
#endif
#if defined(g77Fortran)                        /* 11/03/97 PDW (CFITSIO) */
#define f2cFortran
#endif
#if        defined(__CYGWIN__)                 /* 04/11/02 LEB (CFITSIO) */
#define       f2cFortran
#endif
#if        defined(__GNUC__) && defined(linux) /* 06/21/00 PDW (CFITSIO) */
#define       f2cFortran
#endif
#if defined(macintosh)                         /* 11/1999 (CFITSIO) */
#define f2cFortran
#endif
#if defined(__APPLE__)                         /* 11/2002 (CFITSIO) */
#define f2cFortran
#endif
#if defined(__hpux)             /* 921107: Use __hpux instead of __hp9000s300 */
#define       hpuxFortran       /*         Should also allow hp9000s7/800 use.*/
#endif
#if       defined(apollo)
#define           apolloFortran /* __CF__APOLLO67 also defines some behavior. */
#endif
#if          defined(sun) || defined(__sun)
#define              sunFortran
#endif
#if       defined(_IBMR2)
#define            IBMR2Fortran
#endif
#if        defined(_CRAY)
#define             CRAYFortran /*       _CRAYT3E also defines some behavior. */
#endif
#if        defined(_SX)
#define               SXFortran
#endif
#if         defined(mips) || defined(__mips)
#define             mipsFortran
#endif
#if          defined(vms) || defined(__vms)
#define              vmsFortran
#endif
#if      defined(__alpha) && defined(__unix__)
#define              DECFortran
#endif
#if   defined(__convex__)
#define           CONVEXFortran
#endif
#if   defined(VISUAL_CPLUSPLUS)
#define     PowerStationFortran
#endif
#endif /* ...Fortran */
#endif /* ...Fortran */

/* Split #if into 2 because some HP-UX can't handle long #if */
#if !(defined(NAGf90Fortran)||defined(f2cFortran)||defined(hpuxFortran)||defined(apolloFortran)||defined(sunFortran)||defined(IBMR2Fortran)||defined(CRAYFortran))
#if !(defined(mipsFortran)||defined(DECFortran)||defined(vmsFortran)||defined(CONVEXFortran)||defined(PowerStationFortran)||defined(AbsoftUNIXFortran)||defined(AbsoftProFortran)||defined(SXFortran))
/* If your compiler barfs on ' #error', replace # with the trigraph for #     */
 #error "cfortran.h:  Can't find your environment among:\
    - GNU gcc (g77) on Linux.                                            \
    - MIPS cc and f77 2.0. (e.g. Silicon Graphics, DECstations, ...)     \
    - IBM AIX XL C and FORTRAN Compiler/6000 Version 01.01.0000.0000     \
    - VAX   VMS CC 3.1 and FORTRAN 5.4.                                  \
    - Alpha VMS DEC C 1.3 and DEC FORTRAN 6.0.                           \
    - Alpha OSF DEC C and DEC Fortran for OSF/1 AXP Version 1.2          \
    - Apollo DomainOS 10.2 (sys5.3) with f77 10.7 and cc 6.7.            \
    - CRAY                                                               \
    - NEC SX-4 SUPER-UX                                                  \
    - CONVEX                                                             \
    - Sun                                                                \
    - PowerStation Fortran with Visual C++                               \
    - HP9000s300/s700/s800 Latest test with: HP-UX A.08.07 A 9000/730    \
    - LynxOS: cc or gcc with f2c.                                        \
    - VAXUltrix: vcc,cc or gcc with f2c. gcc or cc with f77.             \
    -            f77 with vcc works; but missing link magic for f77 I/O. \
    -            NO fort. None of gcc, cc or vcc generate required names.\
    - f2c/g77:   Use #define    f2cFortran, or cc -Df2cFortran           \
    - gfortran:  Use #define    gFortran,   or cc -DgFortran             \
                 (also necessary for g77 with -fno-f2c option)           \
    - NAG f90: Use #define NAGf90Fortran, or cc -DNAGf90Fortran          \
    - Absoft UNIX F77: Use #define AbsoftUNIXFortran or cc -DAbsoftUNIXFortran \
    - Absoft Pro Fortran: Use #define AbsoftProFortran \
    - Portland Group Fortran: Use #define pgiFortran \
    - Intel Fortran: Use #define INTEL_COMPILER"
/* Compiler must throw us out at this point! */
#endif
#endif


#if defined(VAXC) && !defined(__VAXC)
#define OLD_VAXC
#pragma nostandard                       /* Prevent %CC-I-PARAMNOTUSED.       */
#endif

/* Throughout cfortran.h we use: UN = Uppercase Name.  LN = Lowercase Name.   */

/* "extname" changed to "appendus" below (CFITSIO) */
#if defined(f2cFortran) || defined(NAGf90Fortran) || defined(DECFortran) || defined(mipsFortran) || defined(apolloFortran) || defined(sunFortran) || defined(CONVEXFortran) || defined(SXFortran) || defined(appendus)
#define CFC_(UN,LN)            _(LN,_)      /* Lowercase FORTRAN symbols.     */
#define orig_fcallsc(UN,LN)    CFC_(UN,LN)
#else
#if defined(CRAYFortran) || defined(PowerStationFortran) || defined(AbsoftProFortran)
#ifdef _CRAY          /* (UN), not UN, circumvents CRAY preprocessor bug.     */
#define CFC_(UN,LN)            (UN)         /* Uppercase FORTRAN symbols.     */
#else                 /* At least VISUAL_CPLUSPLUS barfs on (UN), so need UN. */
#define CFC_(UN,LN)            UN           /* Uppercase FORTRAN symbols.     */
#endif
#define orig_fcallsc(UN,LN)    CFC_(UN,LN)  /* CRAY insists on arg.'s here.   */
#else  /* For following machines one may wish to change the fcallsc default.  */
#define CF_SAME_NAMESPACE
#ifdef vmsFortran
#define CFC_(UN,LN)            LN           /* Either case FORTRAN symbols.   */
     /* BUT we usually use UN for C macro to FORTRAN routines, so use LN here,*/
     /* because VAX/VMS doesn't do recursive macros.                          */
#define orig_fcallsc(UN,LN)    UN
#else      /* HP-UX without +ppu or IBMR2 without -qextname. NOT reccomended. */
#define CFC_(UN,LN)            LN           /* Lowercase FORTRAN symbols.     */
#define orig_fcallsc(UN,LN)    CFC_(UN,LN)
#endif /*  vmsFortran */
#endif /* CRAYFortran PowerStationFortran */
#endif /* ....Fortran */

#define fcallsc(UN,LN)               orig_fcallsc(UN,LN)
#define preface_fcallsc(P,p,UN,LN)   CFC_(_(P,UN),_(p,LN))
#define  append_fcallsc(P,p,UN,LN)   CFC_(_(UN,P),_(LN,p))

#define C_FUNCTION(UN,LN)            fcallsc(UN,LN)
#define FORTRAN_FUNCTION(UN,LN)      CFC_(UN,LN)

#ifndef COMMON_BLOCK
#ifndef CONVEXFortran
#ifndef CLIPPERFortran
#if     !(defined(AbsoftUNIXFortran)||defined(AbsoftProFortran))
#define COMMON_BLOCK(UN,LN)          CFC_(UN,LN)
#else
#define COMMON_BLOCK(UN,LN)          _(_C,LN)
#endif  /* AbsoftUNIXFortran or AbsoftProFortran */
#else
#define COMMON_BLOCK(UN,LN)          _(LN,__)
#endif  /* CLIPPERFortran */
#else
#define COMMON_BLOCK(UN,LN)          _3(_,LN,_)
#endif  /* CONVEXFortran */
#endif  /* COMMON_BLOCK */

#ifndef OOMPH_DOUBLE_PRECISION
#if defined(CRAYFortran) && !defined(_CRAYT3E)
#define OOMPH_DOUBLE_PRECISION long double
#else
#define OOMPH_DOUBLE_PRECISION double
#endif
#endif

#ifndef FORTRAN_REAL
#if defined(CRAYFortran) &&  defined(_CRAYT3E)
#define FORTRAN_REAL double
#else
#define FORTRAN_REAL float
#endif
#endif

#ifdef CRAYFortran
#ifdef _CRAY
#include <fortran.h>
#else
#include "fortran.h"  /* i.e. if crosscompiling assume user has file. */
#endif
#define FLOATVVVVVVV_cfPP (FORTRAN_REAL *)   /* Used for C calls FORTRAN.     */
/* CRAY's double==float but CRAY says pointers to doubles and floats are diff.*/
#define VOIDP  (void *)  /* When FORTRAN calls C, we don't know if C routine
                            arg.'s have been declared float *, or double *.   */
#else
#define FLOATVVVVVVV_cfPP
#define VOIDP
#endif

#ifdef vmsFortran
#if    defined(vms) || defined(__vms)
#include <descrip.h>
#else
#include "descrip.h"  /* i.e. if crosscompiling assume user has file. */
#endif
#endif

#ifdef sunFortran
#if defined(sun) || defined(__sun)
#include <math.h>     /* Sun's FLOATFUNCTIONTYPE, ASSIGNFLOAT, RETURNFLOAT.  */
#else
#include "math.h"     /* i.e. if crosscompiling assume user has file. */
#endif
/* At least starting with the default C compiler SC3.0.1 of SunOS 5.3,
 * FLOATFUNCTIONTYPE, ASSIGNFLOAT, RETURNFLOAT are not required and not in
 * <math.h>, since sun C no longer promotes C float return values to doubles.
 * Therefore, only use them if defined.
 * Even if gcc is being used, assume that it exhibits the Sun C compiler
 * behavior in order to be able to use *.o from the Sun C compiler.
 * i.e. If FLOATFUNCTIONTYPE, etc. are in math.h, they required by gcc.
 */
#endif

#ifndef apolloFortran
/* "extern" removed (CFITSIO) */
#define COMMON_BLOCK_DEF(DEFINITION, NAME) /* extern */ DEFINITION NAME
#define CF_NULL_PROTO
#else                                         /* HP doesn't understand #elif. */
/* Without ANSI prototyping, Apollo promotes float functions to double.    */
/* Note that VAX/VMS, IBM, Mips choke on 'type function(...);' prototypes. */
#define CF_NULL_PROTO ...
#ifndef __CF__APOLLO67
#define COMMON_BLOCK_DEF(DEFINITION, NAME) \
 DEFINITION NAME __attribute((__section(NAME)))
#else
#define COMMON_BLOCK_DEF(DEFINITION, NAME) \
 DEFINITION NAME #attribute[section(NAME)]
#endif
#endif

#ifdef __cplusplus
#undef  CF_NULL_PROTO
#define CF_NULL_PROTO  ...
#endif


#ifndef USE_NEW_DELETE
#ifdef __cplusplus
#define USE_NEW_DELETE 1
#else
#define USE_NEW_DELETE 0
#endif
#endif
#if USE_NEW_DELETE
#define _cf_malloc(N) new char[N]
#define _cf_free(P)   delete[] P
#else
#define _cf_malloc(N) (char *)malloc(N)
#define _cf_free(P)   free(P)
#endif

#ifdef mipsFortran
#define CF_DECLARE_GETARG         int f77argc; char **f77argv
#define CF_SET_GETARG(ARGC,ARGV)  f77argc = ARGC; f77argv = ARGV
#else
#define CF_DECLARE_GETARG
#define CF_SET_GETARG(ARGC,ARGV)
#endif

#ifdef OLD_VAXC                          /* Allow %CC-I-PARAMNOTUSED.         */
#pragma standard
#endif

#define AcfCOMMA ,
#define AcfCOLON ;

/*-------------------------------------------------------------------------*/

/*               UTILITIES USED WITHIN CFORTRAN.H                          */

#define _cfMIN(A,B) (A<B?A:B)

/* 970211 - XIX.145:
   firstindexlength  - better name is all_but_last_index_lengths
   secondindexlength - better name is         last_index_length
 */
#define  firstindexlength(A) (sizeof(A[0])==1 ? 1 : (sizeof(A) / sizeof(A[0])) )
#define secondindexlength(A) (sizeof(A[0])==1 ?      sizeof(A) : sizeof(A[0])  )

/* Behavior of FORTRAN LOGICAL. All machines' LOGICAL is same size as C's int.
Conversion is automatic except for arrays which require F2CLOGICALV/C2FLOGICALV.
f2c, MIPS f77 [DECstation, SGI], VAX Ultrix f77,
HP-UX f77                                        : as in C.
VAX/VMS FORTRAN, VAX Ultrix fort,
Absoft Unix Fortran, IBM RS/6000 xlf             : LS Bit = 0/1 = TRUE/FALSE.
Apollo                                           : neg.   = TRUE, else FALSE.
[Apollo accepts -1 as TRUE for function values, but NOT all other neg. values.]
[DECFortran for Ultrix RISC is also called f77 but is the same as VAX/VMS.]
[MIPS f77 treats .eqv./.neqv. as .eq./.ne. and hence requires LOGICAL_STRICT.]*/

#if defined(NAGf90Fortran) || defined(f2cFortran) || defined(mipsFortran) || defined(PowerStationFortran) || defined(hpuxFortran800) || defined(AbsoftUNIXFortran) || defined(AbsoftProFortran) || defined(SXFortran)
/* SX/PowerStationFortran have 0 and 1 defined, others are neither T nor F.   */
/* hpuxFortran800 has 0 and 0x01000000 defined. Others are unknown.           */
#define LOGICAL_STRICT      /* Other Fortran have .eqv./.neqv. == .eq./.ne.   */
#endif

#define C2FLOGICALV(A,I) \
 do {int __i; for(__i=0;__i<I;__i++) A[__i]=C2FLOGICAL(A[__i]); } while (0)
#define F2CLOGICALV(A,I) \
 do {int __i; for(__i=0;__i<I;__i++) A[__i]=F2CLOGICAL(A[__i]); } while (0)

#if defined(apolloFortran)
#define C2FLOGICAL(L) ((L)?-1:(L)&~((unsigned)1<<sizeof(int)*8-1))
#define F2CLOGICAL(L) ((L)<0?(L):0)
#else
#if defined(CRAYFortran)
#define C2FLOGICAL(L) _btol(L)
#define F2CLOGICAL(L) _ltob(&(L))     /* Strangely _ltob() expects a pointer. */
#else
#if defined(IBMR2Fortran) || defined(vmsFortran) || defined(DECFortran) || defined(AbsoftUNIXFortran)
/* How come no AbsoftProFortran ? */
#define C2FLOGICAL(L) ((L)?(L)|1:(L)&~(int)1)
#define F2CLOGICAL(L) ((L)&1?(L):0)
#else
#if defined(CONVEXFortran)
#define C2FLOGICAL(L) ((L) ? ~0 : 0 )
#define F2CLOGICAL(L) (L)
#else   /* others evaluate LOGICALs as for C. */
#define C2FLOGICAL(L) (L)
#define F2CLOGICAL(L) (L)
#ifndef LOGICAL_STRICT
#undef  C2FLOGICALV
#undef  F2CLOGICALV
#define C2FLOGICALV(A,I)
#define F2CLOGICALV(A,I)
#endif  /* LOGICAL_STRICT                     */
#endif  /* CONVEXFortran || All Others        */
#endif  /* IBMR2Fortran vmsFortran DECFortran AbsoftUNIXFortran */
#endif  /* CRAYFortran                        */
#endif  /* apolloFortran                      */

/* 970514 - In addition to CRAY, there may be other machines
            for which LOGICAL_STRICT makes no sense. */
#if defined(LOGICAL_STRICT) && !defined(CRAYFortran)
/* Force C2FLOGICAL to generate only the values for either .TRUE. or .FALSE.
   SX/PowerStationFortran only have 0 and 1 defined.
   Elsewhere, only needed if you want to do:
     logical lvariable
     if (lvariable .eq.  .true.) then       ! (1)
   instead of
     if (lvariable .eqv. .true.) then       ! (2)
   - (1) may not even be FORTRAN/77 and that Apollo's f77 and IBM's xlf
     refuse to compile (1), so you are probably well advised to stay away from
     (1) and from LOGICAL_STRICT.
   - You pay a (slight) performance penalty for using LOGICAL_STRICT. */
#undef  C2FLOGICAL
#ifdef hpuxFortran800
#define C2FLOGICAL(L) ((L)?0x01000000:0)
#else
#if defined(apolloFortran) || defined(vmsFortran) || defined(DECFortran)
#define C2FLOGICAL(L) ((L)?-1:0) /* These machines use -1/0 for .true./.false.*/
#else
#define C2FLOGICAL(L) ((L)? 1:0) /* All others     use +1/0 for .true./.false.*/
#endif
#endif
#endif /* LOGICAL_STRICT */

/* Convert a vector of C strings into FORTRAN strings. */
#ifndef __CF__KnR
static char *c2fstrv(char* cstr, char *fstr, int elem_len, int sizeofcstr)
#else
static char *c2fstrv(      cstr,       fstr,     elem_len,     sizeofcstr)
                     char* cstr; char *fstr; int elem_len; int sizeofcstr;
#endif
{ int i,j;
/* elem_len includes \0 for C strings. Fortran strings don't have term. \0.
   Useful size of string must be the same in both languages. */
for (i=0; i<sizeofcstr/elem_len; i++) {
  for (j=1; j<elem_len && *cstr; j++) *fstr++ = *cstr++;
  cstr += 1+elem_len-j;
  for (; j<elem_len; j++) *fstr++ = ' ';
} /* 95109 - Seems to be returning the original fstr. */
return fstr-sizeofcstr+sizeofcstr/elem_len; }

/* Convert a vector of FORTRAN strings into C strings. */
#ifndef __CF__KnR
static char *f2cstrv(char *fstr, char* cstr, int elem_len, int sizeofcstr)
#else
static char *f2cstrv(      fstr,       cstr,     elem_len,     sizeofcstr)
                     char *fstr; char* cstr; int elem_len; int sizeofcstr;
#endif
{ int i,j;
/* elem_len includes \0 for C strings. Fortran strings don't have term. \0.
   Useful size of string must be the same in both languages. */
cstr += sizeofcstr;
fstr += sizeofcstr - sizeofcstr/elem_len;
for (i=0; i<sizeofcstr/elem_len; i++) {
  *--cstr = '\0';
  for (j=1; j<elem_len; j++) *--cstr = *--fstr;
} return cstr; }

/* kill the trailing char t's in string s. */
#ifndef __CF__KnR
static char *kill_trailing(char *s, char t)
#else
static char *kill_trailing(      s,      t) char *s; char t;
#endif
{char *e;
e = s + strlen(s);
if (e>s) {                           /* Need this to handle NULL string.*/
  while (e>s && *--e==t);            /* Don't follow t's past beginning. */
  e[*e==t?0:1] = '\0';               /* Handle s[0]=t correctly.       */
} return s; }

/* kill_trailingn(s,t,e) will kill the trailing t's in string s. e normally
points to the terminating '\0' of s, but may actually point to anywhere in s.
s's new '\0' will be placed at e or earlier in order to remove any trailing t's.
If e<s string s is left unchanged. */
#ifndef __CF__KnR
static char *kill_trailingn(char *s, char t, char *e)
#else
static char *kill_trailingn(      s,      t,       e) char *s; char t; char *e;
#endif
{
if (e==s) *e = '\0';                 /* Kill the string makes sense here.*/
else if (e>s) {                      /* Watch out for neg. length string.*/
  while (e>s && *--e==t);            /* Don't follow t's past beginning. */
  e[*e==t?0:1] = '\0';               /* Handle s[0]=t correctly.       */
} return s; }

/* Note the following assumes that any element which has t's to be chopped off,
does indeed fill the entire element. */
#ifndef __CF__KnR
static char *vkill_trailing(char* cstr, int elem_len, int sizeofcstr, char t)
#else
static char *vkill_trailing(      cstr,     elem_len,     sizeofcstr,      t)
                            char* cstr; int elem_len; int sizeofcstr; char t;
#endif
{ int i;
for (i=0; i<sizeofcstr/elem_len; i++) /* elem_len includes \0 for C strings. */
  kill_trailingn(cstr+elem_len*i,t,cstr+elem_len*(i+1)-1);
return cstr; }

#ifdef vmsFortran
typedef struct dsc$descriptor_s fstring;
#define DSC$DESCRIPTOR_A(DIMCT)  		                               \
struct {                                                                       \
  unsigned short dsc$w_length;	        unsigned char	 dsc$b_dtype;	       \
  unsigned char	 dsc$b_class;	                 char	*dsc$a_pointer;	       \
           char	 dsc$b_scale;	        unsigned char	 dsc$b_digits;         \
  struct {                                                                     \
    unsigned		       : 3;	  unsigned dsc$v_fl_binscale : 1;      \
    unsigned dsc$v_fl_redim    : 1;       unsigned dsc$v_fl_column   : 1;      \
    unsigned dsc$v_fl_coeff    : 1;       unsigned dsc$v_fl_bounds   : 1;      \
  } dsc$b_aflags;	                                                       \
  unsigned char	 dsc$b_dimct;	        unsigned long	 dsc$l_arsize;	       \
           char	*dsc$a_a0;	                 long	 dsc$l_m [DIMCT];      \
  struct {                                                                     \
    long dsc$l_l;                         long dsc$l_u;                        \
  } dsc$bounds [DIMCT];                                                        \
}
typedef DSC$DESCRIPTOR_A(1) fstringvector;
/*typedef DSC$DESCRIPTOR_A(2) fstringarrarr;
  typedef DSC$DESCRIPTOR_A(3) fstringarrarrarr;*/
#define initfstr(F,C,ELEMNO,ELEMLEN)                                           \
( (F).dsc$l_arsize=  ( (F).dsc$w_length                        =(ELEMLEN) )    \
                    *( (F).dsc$l_m[0]=(F).dsc$bounds[0].dsc$l_u=(ELEMNO)  ),   \
  (F).dsc$a_a0    =  ( (F).dsc$a_pointer=(C) ) - (F).dsc$w_length          ,(F))

#endif      /* PDW: 2/10/98 (CFITSIO) -- Let VMS see NUM_ELEMS definitions */
#define _NUM_ELEMS      -1
#define _NUM_ELEM_ARG   -2
#define NUM_ELEMS(A)    A,_NUM_ELEMS
#define NUM_ELEM_ARG(B) *_2(A,B),_NUM_ELEM_ARG
#define TERM_CHARS(A,B) A,B
#ifndef __CF__KnR
static int num_elem(char *strv, unsigned elem_len, int term_char, int num_term)
#else
static int num_elem(      strv,          elem_len,     term_char,     num_term)
                    char *strv; unsigned elem_len; int term_char; int num_term;
#endif
/* elem_len is the number of characters in each element of strv, the FORTRAN
vector of strings. The last element of the vector must begin with at least
num_term term_char characters, so that this routine can determine how
many elements are in the vector. */
{
unsigned num,i;
if (num_term == _NUM_ELEMS || num_term == _NUM_ELEM_ARG)
  return term_char;
if (num_term <=0) num_term = (int)elem_len;
for (num=0; ; num++) {
  for (i=0; i<(unsigned)num_term && *strv==term_char; i++,strv++);
  if (i==(unsigned)num_term) break;
  else strv += elem_len-i;
}
if (0) {  /* to prevent not used warnings in gcc (added by ROOT) */
   c2fstrv(0, 0, 0, 0); f2cstrv(0, 0, 0, 0); kill_trailing(0, 0);
   vkill_trailing(0, 0, 0, 0); num_elem(0, 0, 0, 0);
}
return (int)num;
}
/* #endif removed 2/10/98 (CFITSIO) */

/*-------------------------------------------------------------------------*/

/*           UTILITIES FOR C TO USE STRINGS IN FORTRAN COMMON BLOCKS       */

/* C string TO Fortran Common Block STRing. */
/* DIM is the number of DIMensions of the array in terms of strings, not
   characters. e.g. char a[12] has DIM = 0, char a[12][4] has DIM = 1, etc. */
#define C2FCBSTR(CSTR,FSTR,DIM)                                                \
 c2fstrv((char *)CSTR, (char *)FSTR, sizeof(FSTR)/cfelementsof(FSTR,DIM)+1,    \
         sizeof(FSTR)+cfelementsof(FSTR,DIM))

/* Fortran Common Block string TO C STRing. */
#define FCB2CSTR(FSTR,CSTR,DIM)                                                \
 vkill_trailing(f2cstrv((char *)FSTR, (char *)CSTR,                            \
                        sizeof(FSTR)/cfelementsof(FSTR,DIM)+1,                 \
                        sizeof(FSTR)+cfelementsof(FSTR,DIM)),                  \
                sizeof(FSTR)/cfelementsof(FSTR,DIM)+1,                         \
                sizeof(FSTR)+cfelementsof(FSTR,DIM), ' ')

#define cfDEREFERENCE0
#define cfDEREFERENCE1 *
#define cfDEREFERENCE2 **
#define cfDEREFERENCE3 ***
#define cfDEREFERENCE4 ****
#define cfDEREFERENCE5 *****
#define cfelementsof(A,D) (sizeof(A)/sizeof(_(cfDEREFERENCE,D)(A)))

/*-------------------------------------------------------------------------*/

/*               UTILITIES FOR C TO CALL FORTRAN SUBROUTINES               */

/* Define lookup tables for how to handle the various types of variables.  */

#ifdef OLD_VAXC                                /* Prevent %CC-I-PARAMNOTUSED. */
#pragma nostandard
#endif

#define ZTRINGV_NUM(I)       I
#define ZTRINGV_ARGFP(I) (*(_2(A,I))) /* Undocumented. For PINT, etc. */
#define ZTRINGV_ARGF(I) _2(A,I)
#ifdef CFSUBASFUN
#define ZTRINGV_ARGS(I) ZTRINGV_ARGF(I)
#else
#define ZTRINGV_ARGS(I) _2(B,I)
#endif

#define    PBYTE_cfVP(A,B) PINT_cfVP(A,B)
#define  PDOUBLE_cfVP(A,B)
#define   PFLOAT_cfVP(A,B)
#ifdef ZTRINGV_ARGS_allows_Pvariables
/* This allows Pvariables for ARGS. ARGF machinery is above ARGFP.
 * B is not needed because the variable may be changed by the Fortran routine,
 * but because B is the only way to access an arbitrary macro argument.       */
#define     PINT_cfVP(A,B) int  B = (int)A;              /* For ZSTRINGV_ARGS */
#else
#define     PINT_cfVP(A,B)
#endif
#define PLOGICAL_cfVP(A,B) int *B;      /* Returning LOGICAL in FUNn and SUBn */
#define    PLONG_cfVP(A,B) PINT_cfVP(A,B)
#define   PSHORT_cfVP(A,B) PINT_cfVP(A,B)

#define        VCF_INT_S(T,A,B) _(T,VVVVVVV_cfTYPE) B = A;
#define        VCF_INT_F(T,A,B) _(T,_cfVCF)(A,B)
/* _cfVCF table is directly mapped to _cfCCC table. */
#define     BYTE_cfVCF(A,B)
#define   DOUBLE_cfVCF(A,B)
#if !defined(__CF__KnR)
#define    FLOAT_cfVCF(A,B)
#else
#define    FLOAT_cfVCF(A,B) FORTRAN_REAL B = A;
#endif
#define      INT_cfVCF(A,B)
#define  LOGICAL_cfVCF(A,B)
#define     LONG_cfVCF(A,B)
#define    SHORT_cfVCF(A,B)

/* 980416
   Cast (void (*)(CF_NULL_PROTO)) causes SunOS CC 4.2 occasionally to barf,
   while the following equivalent typedef is fine.
   For consistency use the typedef on all machines.
 */
typedef void (*cfCAST_FUNCTION)(CF_NULL_PROTO);

#define VCF(TN,I)       _Icf4(4,V,TN,_(A,I),_(B,I),F)
#define VVCF(TN,AI,BI)  _Icf4(4,V,TN,AI,BI,S)
#define        INT_cfV(T,A,B,F) _(VCF_INT_,F)(T,A,B)
#define       INTV_cfV(T,A,B,F)
#define      INTVV_cfV(T,A,B,F)
#define     INTVVV_cfV(T,A,B,F)
#define    INTVVVV_cfV(T,A,B,F)
#define   INTVVVVV_cfV(T,A,B,F)
#define  INTVVVVVV_cfV(T,A,B,F)
#define INTVVVVVVV_cfV(T,A,B,F)
#define PINT_cfV(      T,A,B,F) _(T,_cfVP)(A,B)
#define PVOID_cfV(     T,A,B,F)
#if defined(apolloFortran) || defined(hpuxFortran800) || defined(AbsoftUNIXFortran) || defined(AbsoftProFortran)
#define    ROUTINE_cfV(T,A,B,F) void (*B)(CF_NULL_PROTO) = (cfCAST_FUNCTION)A;
#else
#define    ROUTINE_cfV(T,A,B,F)
#endif
#define     SIMPLE_cfV(T,A,B,F)
#ifdef vmsFortran
#define     STRING_cfV(T,A,B,F) static struct {fstring f; unsigned clen;} B =  \
                                       {{0,DSC$K_DTYPE_T,DSC$K_CLASS_S,NULL},0};
#define    PSTRING_cfV(T,A,B,F) static fstring B={0,DSC$K_DTYPE_T,DSC$K_CLASS_S,NULL};
#define    STRINGV_cfV(T,A,B,F) static fstringvector B =                       \
  {sizeof(A),DSC$K_DTYPE_T,DSC$K_CLASS_A,NULL,0,0,{0,0,1,1,1},1,0,NULL,0,{1,0}};
#define   PSTRINGV_cfV(T,A,B,F) static fstringvector B =                       \
          {0,DSC$K_DTYPE_T,DSC$K_CLASS_A,NULL,0,0,{0,0,1,1,1},1,0,NULL,0,{1,0}};
#else
#define     STRING_cfV(T,A,B,F) struct {unsigned int clen, flen; char *nombre;} B;
#define    STRINGV_cfV(T,A,B,F) struct {char *s, *fs; unsigned flen; char *nombre;} B;
#define    PSTRING_cfV(T,A,B,F) int     B;
#define   PSTRINGV_cfV(T,A,B,F) struct{char *fs; unsigned int sizeofA,flen;}B;
#endif
#define    ZTRINGV_cfV(T,A,B,F)  STRINGV_cfV(T,A,B,F)
#define   PZTRINGV_cfV(T,A,B,F) PSTRINGV_cfV(T,A,B,F)

/* Note that the actions of the A table were performed inside the AA table.
   VAX Ultrix vcc, and HP-UX cc, didn't evaluate arguments to functions left to
   right, so we had to split the original table into the current robust two. */
#define ACF(NAME,TN,AI,I)      _(TN,_cfSTR)(4,A,NAME,I,AI,_(B,I),0)
#define   DEFAULT_cfA(M,I,A,B)
#define   LOGICAL_cfA(M,I,A,B) B=C2FLOGICAL(B);
#define  PLOGICAL_cfA(M,I,A,B) A=C2FLOGICAL(A);
#define    STRING_cfA(M,I,A,B)  STRING_cfC(M,I,A,B,sizeof(A))
#define   PSTRING_cfA(M,I,A,B) PSTRING_cfC(M,I,A,B,sizeof(A))
#ifdef vmsFortran
#define  AATRINGV_cfA(    A,B, sA,filA,silA)                                   \
 initfstr(B,_cf_malloc((sA)-(filA)),(filA),(silA)-1),                          \
          c2fstrv(A,B.dsc$a_pointer,(silA),(sA));
#define APATRINGV_cfA(    A,B, sA,filA,silA)                                   \
 initfstr(B,A,(filA),(silA)-1),c2fstrv(A,A,(silA),(sA));
#else
#define  AATRINGV_cfA(    A,B, sA,filA,silA)                                   \
     (B.s=_cf_malloc((sA)-(filA)),B.fs=c2fstrv(A,B.s,(B.flen=(silA)-1)+1,(sA)));
#define APATRINGV_cfA(    A,B, sA,filA,silA)                                   \
 B.fs=c2fstrv(A,A,(B.flen=(silA)-1)+1,B.sizeofA=(sA));
#endif
#define   STRINGV_cfA(M,I,A,B)                                                 \
    AATRINGV_cfA((char *)A,B,sizeof(A),firstindexlength(A),secondindexlength(A))
#define  PSTRINGV_cfA(M,I,A,B)                                                 \
   APATRINGV_cfA((char *)A,B,sizeof(A),firstindexlength(A),secondindexlength(A))
#define   ZTRINGV_cfA(M,I,A,B)  AATRINGV_cfA( (char *)A,B,                     \
                    (_3(M,_ELEMS_,I))*(( _3(M,_ELEMLEN_,I))+1),                \
                              (_3(M,_ELEMS_,I)),(_3(M,_ELEMLEN_,I))+1)
#define  PZTRINGV_cfA(M,I,A,B) APATRINGV_cfA( (char *)A,B,                     \
                    (_3(M,_ELEMS_,I))*(( _3(M,_ELEMLEN_,I))+1),                \
                              (_3(M,_ELEMS_,I)),(_3(M,_ELEMLEN_,I))+1)

#define    PBYTE_cfAAP(A,B) &A
#define  PDOUBLE_cfAAP(A,B) &A
#define   PFLOAT_cfAAP(A,B) FLOATVVVVVVV_cfPP &A
#define     PINT_cfAAP(A,B) &A
#define PLOGICAL_cfAAP(A,B) B= &A         /* B used to keep a common W table. */
#define    PLONG_cfAAP(A,B) &A
#define   PSHORT_cfAAP(A,B) &A

#define AACF(TN,AI,I,C) _SEP_(TN,C,cfCOMMA) _Icf(3,AA,TN,AI,_(B,I))
#define        INT_cfAA(T,A,B) &B
#define       INTV_cfAA(T,A,B) _(T,VVVVVV_cfPP) A
#define      INTVV_cfAA(T,A,B) _(T,VVVVV_cfPP)  A[0]
#define     INTVVV_cfAA(T,A,B) _(T,VVVV_cfPP)   A[0][0]
#define    INTVVVV_cfAA(T,A,B) _(T,VVV_cfPP)    A[0][0][0]
#define   INTVVVVV_cfAA(T,A,B) _(T,VV_cfPP)     A[0][0][0][0]
#define  INTVVVVVV_cfAA(T,A,B) _(T,V_cfPP)      A[0][0][0][0][0]
#define INTVVVVVVV_cfAA(T,A,B) _(T,_cfPP)       A[0][0][0][0][0][0]
#define       PINT_cfAA(T,A,B) _(T,_cfAAP)(A,B)
#define      PVOID_cfAA(T,A,B) (void *) A
#if defined(apolloFortran) || defined(hpuxFortran800) || defined(AbsoftUNIXFortran)
#define    ROUTINE_cfAA(T,A,B) &B
#else
#define    ROUTINE_cfAA(T,A,B) (cfCAST_FUNCTION)A
#endif
#define     STRING_cfAA(T,A,B)  STRING_cfCC(T,A,B)
#define    PSTRING_cfAA(T,A,B) PSTRING_cfCC(T,A,B)
#ifdef vmsFortran
#define    STRINGV_cfAA(T,A,B) &B
#else
#ifdef CRAYFortran
#define    STRINGV_cfAA(T,A,B) _cptofcd(B.fs,B.flen)
#else
#define    STRINGV_cfAA(T,A,B) B.fs
#endif
#endif
#define   PSTRINGV_cfAA(T,A,B) STRINGV_cfAA(T,A,B)
#define    ZTRINGV_cfAA(T,A,B) STRINGV_cfAA(T,A,B)
#define   PZTRINGV_cfAA(T,A,B) STRINGV_cfAA(T,A,B)

#if defined(vmsFortran) || defined(CRAYFortran)
#define JCF(TN,I)
#define KCF(TN,I)
#else
#define JCF(TN,I)    _(TN,_cfSTR)(1,J,_(B,I), 0,0,0,0)
#if defined(AbsoftUNIXFortran)
#define  DEFAULT_cfJ(B) ,0
#else
#define  DEFAULT_cfJ(B)
#endif
#define  LOGICAL_cfJ(B) DEFAULT_cfJ(B)
#define PLOGICAL_cfJ(B) DEFAULT_cfJ(B)
#define   STRING_cfJ(B) ,B.flen
#define  PSTRING_cfJ(B) ,B
#define  STRINGV_cfJ(B) STRING_cfJ(B)
#define PSTRINGV_cfJ(B) STRING_cfJ(B)
#define  ZTRINGV_cfJ(B) STRING_cfJ(B)
#define PZTRINGV_cfJ(B) STRING_cfJ(B)

/* KCF is identical to DCF, except that KCF ZTRING is not empty. */
#define KCF(TN,I)    _(TN,_cfSTR)(1,KK,_(B,I), 0,0,0,0)
#if defined(AbsoftUNIXFortran)
#define  DEFAULT_cfKK(B) , unsigned B
#else
#define  DEFAULT_cfKK(B)
#endif
#define  LOGICAL_cfKK(B) DEFAULT_cfKK(B)
#define PLOGICAL_cfKK(B) DEFAULT_cfKK(B)
#define   STRING_cfKK(B) , unsigned B
#define  PSTRING_cfKK(B) STRING_cfKK(B)
#define  STRINGV_cfKK(B) STRING_cfKK(B)
#define PSTRINGV_cfKK(B) STRING_cfKK(B)
#define  ZTRINGV_cfKK(B) STRING_cfKK(B)
#define PZTRINGV_cfKK(B) STRING_cfKK(B)
#endif

#define WCF(TN,AN,I)      _(TN,_cfSTR)(2,W,AN,_(B,I), 0,0,0)
#define  DEFAULT_cfW(A,B)
#define  LOGICAL_cfW(A,B)
#define PLOGICAL_cfW(A,B) *B=F2CLOGICAL(*B);
#define   STRING_cfW(A,B) (B.nombre=A,B.nombre[B.clen]!='\0'?B.nombre[B.clen]='\0':0); /* A?="constnt"*/
#define  PSTRING_cfW(A,B) kill_trailing(A,' ');
#ifdef vmsFortran
#define  STRINGV_cfW(A,B) _cf_free(B.dsc$a_pointer);
#define PSTRINGV_cfW(A,B)                                                      \
  vkill_trailing(f2cstrv((char*)A, (char*)A,                                   \
                           B.dsc$w_length+1, B.dsc$l_arsize+B.dsc$l_m[0]),     \
                   B.dsc$w_length+1, B.dsc$l_arsize+B.dsc$l_m[0], ' ');
#else
#define  STRINGV_cfW(A,B) _cf_free(B.s);
#define PSTRINGV_cfW(A,B) vkill_trailing(                                      \
         f2cstrv((char*)A,(char*)A,B.flen+1,B.sizeofA), B.flen+1,B.sizeofA,' ');
#endif
#define  ZTRINGV_cfW(A,B)      STRINGV_cfW(A,B)
#define PZTRINGV_cfW(A,B)     PSTRINGV_cfW(A,B)

#define   NCF(TN,I,C)       _SEP_(TN,C,cfCOMMA) _Icf(2,N,TN,_(A,I),0)
#define  NNCF(TN,I,C)        UUCF(TN,I,C)
#define NNNCF(TN,I,C)       _SEP_(TN,C,cfCOLON) _Icf(2,N,TN,_(A,I),0)
#define        INT_cfN(T,A) _(T,VVVVVVV_cfTYPE) * A
#define       INTV_cfN(T,A) _(T,VVVVVV_cfTYPE)  * A
#define      INTVV_cfN(T,A) _(T,VVVVV_cfTYPE)   * A
#define     INTVVV_cfN(T,A) _(T,VVVV_cfTYPE)    * A
#define    INTVVVV_cfN(T,A) _(T,VVV_cfTYPE)     * A
#define   INTVVVVV_cfN(T,A) _(T,VV_cfTYPE)      * A
#define  INTVVVVVV_cfN(T,A) _(T,V_cfTYPE)       * A
#define INTVVVVVVV_cfN(T,A) _(T,_cfTYPE)        * A
#define       PINT_cfN(T,A) _(T,_cfTYPE)        * A
#define      PVOID_cfN(T,A) void *                A
#if defined(apolloFortran) || defined(hpuxFortran800) || defined(AbsoftUNIXFortran)
#define    ROUTINE_cfN(T,A) void (**A)(CF_NULL_PROTO)
#else
#define    ROUTINE_cfN(T,A) void ( *A)(CF_NULL_PROTO)
#endif
#ifdef vmsFortran
#define     STRING_cfN(T,A) fstring *             A
#define    STRINGV_cfN(T,A) fstringvector *       A
#else
#ifdef CRAYFortran
#define     STRING_cfN(T,A) _fcd                  A
#define    STRINGV_cfN(T,A) _fcd                  A
#else
#define     STRING_cfN(T,A) char *                A
#define    STRINGV_cfN(T,A) char *                A
#endif
#endif
#define    PSTRING_cfN(T,A)   STRING_cfN(T,A) /* CRAY insists on arg.'s here. */
#define   PNSTRING_cfN(T,A)   STRING_cfN(T,A) /* CRAY insists on arg.'s here. */
#define   PPSTRING_cfN(T,A)   STRING_cfN(T,A) /* CRAY insists on arg.'s here. */
#define   PSTRINGV_cfN(T,A)  STRINGV_cfN(T,A)
#define    ZTRINGV_cfN(T,A)  STRINGV_cfN(T,A)
#define   PZTRINGV_cfN(T,A) PSTRINGV_cfN(T,A)


/* Apollo 6.7, CRAY, old Sun, VAX/Ultrix vcc/cc and new ultrix
   can't hack more than 31 arg's.
   e.g. ultrix >= 4.3 gives message:
       zow35> cc -c -DDECFortran cfortest.c
       cfe: Fatal: Out of memory: cfortest.c
       zow35>
   Old __hpux had the problem, but new 'HP-UX A.09.03 A 9000/735' is fine
   if using -Aa, otherwise we have a problem.
 */
#ifndef MAX_PREPRO_ARGS
#if !defined(__GNUC__) && (defined(VAXUltrix) || defined(__CF__APOLLO67) || (defined(sun)&&!defined(__sun)) || defined(_CRAY) || defined(__ultrix__) || (defined(__hpux)&&defined(__CF__KnR)))
#define MAX_PREPRO_ARGS 31
#else
#define MAX_PREPRO_ARGS 99
#endif
#endif

#if defined(AbsoftUNIXFortran) || defined(AbsoftProFortran)
/* In addition to explicit Absoft stuff, only Absoft requires:
   - DEFAULT coming from _cfSTR.
     DEFAULT could have been called e.g. INT, but keep it for clarity.
   - M term in CFARGT14 and CFARGT14FS.
 */
#define ABSOFT_cf1(T0) _(T0,_cfSTR)(0,ABSOFT1,0,0,0,0,0)
#define ABSOFT_cf2(T0) _(T0,_cfSTR)(0,ABSOFT2,0,0,0,0,0)
#define ABSOFT_cf3(T0) _(T0,_cfSTR)(0,ABSOFT3,0,0,0,0,0)
#define DEFAULT_cfABSOFT1
#define LOGICAL_cfABSOFT1
#define  STRING_cfABSOFT1 ,MAX_LEN_FORTRAN_FUNCTION_STRING
#define DEFAULT_cfABSOFT2
#define LOGICAL_cfABSOFT2
#define  STRING_cfABSOFT2 ,unsigned D0
#define DEFAULT_cfABSOFT3
#define LOGICAL_cfABSOFT3
#define  STRING_cfABSOFT3 ,D0
#else
#define ABSOFT_cf1(T0)
#define ABSOFT_cf2(T0)
#define ABSOFT_cf3(T0)
#endif

/* _Z introduced to cicumvent IBM and HP silly preprocessor warning.
   e.g. "Macro CFARGT14 invoked with a null argument."
 */
#define _Z

#define  CFARGT14S(S,T1,T2,T3,T4,T5,T6,T7,T8,T9,TA,TB,TC,TD,TE)                \
 S(T1,1)   S(T2,2)   S(T3,3)    S(T4,4)    S(T5,5)    S(T6,6)    S(T7,7)       \
 S(T8,8)   S(T9,9)   S(TA,10)   S(TB,11)   S(TC,12)   S(TD,13)   S(TE,14)
#define  CFARGT27S(S,T1,T2,T3,T4,T5,T6,T7,T8,T9,TA,TB,TC,TD,TE,TF,TG,TH,TI,TJ,TK,TL,TM,TN,TO,TP,TQ,TR) \
 S(T1,1)   S(T2,2)   S(T3,3)    S(T4,4)    S(T5,5)    S(T6,6)    S(T7,7)       \
 S(T8,8)   S(T9,9)   S(TA,10)   S(TB,11)   S(TC,12)   S(TD,13)   S(TE,14)      \
 S(TF,15)  S(TG,16)  S(TH,17)   S(TI,18)   S(TJ,19)   S(TK,20)   S(TL,21)      \
 S(TM,22)  S(TN,23)  S(TO,24)   S(TP,25)   S(TQ,26)   S(TR,27)

#define  CFARGT14FS(F,S,M,T1,T2,T3,T4,T5,T6,T7,T8,T9,TA,TB,TC,TD,TE)           \
 F(T1,1,0) F(T2,2,1) F(T3,3,1)  F(T4,4,1)  F(T5,5,1)  F(T6,6,1)  F(T7,7,1)     \
 F(T8,8,1) F(T9,9,1) F(TA,10,1) F(TB,11,1) F(TC,12,1) F(TD,13,1) F(TE,14,1)    \
 M       CFARGT14S(S,T1,T2,T3,T4,T5,T6,T7,T8,T9,TA,TB,TC,TD,TE)
#define  CFARGT27FS(F,S,M,T1,T2,T3,T4,T5,T6,T7,T8,T9,TA,TB,TC,TD,TE,TF,TG,TH,TI,TJ,TK,TL,TM,TN,TO,TP,TQ,TR) \
 F(T1,1,0)  F(T2,2,1)  F(T3,3,1)  F(T4,4,1)  F(T5,5,1)  F(T6,6,1)  F(T7,7,1)   \
 F(T8,8,1)  F(T9,9,1)  F(TA,10,1) F(TB,11,1) F(TC,12,1) F(TD,13,1) F(TE,14,1)  \
 F(TF,15,1) F(TG,16,1) F(TH,17,1) F(TI,18,1) F(TJ,19,1) F(TK,20,1) F(TL,21,1)  \
 F(TM,22,1) F(TN,23,1) F(TO,24,1) F(TP,25,1) F(TQ,26,1) F(TR,27,1)             \
 M       CFARGT27S(S,T1,T2,T3,T4,T5,T6,T7,T8,T9,TA,TB,TC,TD,TE,TF,TG,TH,TI,TJ,TK,TL,TM,TN,TO,TP,TQ,TR)

#if !(defined(PowerStationFortran)||defined(hpuxFortran800))
/*  Old CFARGT14 -> CFARGT14FS as seen below, for Absoft cross-compile yields:
      SunOS> cc -c -Xa -DAbsoftUNIXFortran c.c
      "c.c", line 406: warning: argument mismatch
    Haven't checked if this is ANSI C or a SunOS bug. SunOS -Xs works ok.
    Behavior is most clearly seen in example:
      #define A 1 , 2
      #define  C(X,Y,Z) x=X. y=Y. z=Z.
      #define  D(X,Y,Z) C(X,Y,Z)
      D(x,A,z)
    Output from preprocessor is: x = x . y = 1 . z = 2 .
 #define CFARGT14(F,S,M,T1,T2,T3,T4,T5,T6,T7,T8,T9,TA,TB,TC,TD,TE) \
       CFARGT14FS(F,S,M,T1,T2,T3,T4,T5,T6,T7,T8,T9,TA,TB,TC,TD,TE)
*/
#define  CFARGT14(F,S,M,T1,T2,T3,T4,T5,T6,T7,T8,T9,TA,TB,TC,TD,TE)             \
 F(T1,1,0) F(T2,2,1) F(T3,3,1)  F(T4,4,1)  F(T5,5,1)  F(T6,6,1)  F(T7,7,1)     \
 F(T8,8,1) F(T9,9,1) F(TA,10,1) F(TB,11,1) F(TC,12,1) F(TD,13,1) F(TE,14,1)    \
 M       CFARGT14S(S,T1,T2,T3,T4,T5,T6,T7,T8,T9,TA,TB,TC,TD,TE)
#define  CFARGT27(F,S,M,T1,T2,T3,T4,T5,T6,T7,T8,T9,TA,TB,TC,TD,TE,TF,TG,TH,TI,TJ,TK,TL,TM,TN,TO,TP,TQ,TR) \
 F(T1,1,0)  F(T2,2,1)  F(T3,3,1)  F(T4,4,1)  F(T5,5,1)  F(T6,6,1)  F(T7,7,1)   \
 F(T8,8,1)  F(T9,9,1)  F(TA,10,1) F(TB,11,1) F(TC,12,1) F(TD,13,1) F(TE,14,1)  \
 F(TF,15,1) F(TG,16,1) F(TH,17,1) F(TI,18,1) F(TJ,19,1) F(TK,20,1) F(TL,21,1)  \
 F(TM,22,1) F(TN,23,1) F(TO,24,1) F(TP,25,1) F(TQ,26,1) F(TR,27,1)             \
 M       CFARGT27S(S,T1,T2,T3,T4,T5,T6,T7,T8,T9,TA,TB,TC,TD,TE,TF,TG,TH,TI,TJ,TK,TL,TM,TN,TO,TP,TQ,TR)

#define  CFARGT20(F,S,M,T1,T2,T3,T4,T5,T6,T7,T8,T9,TA,TB,TC,TD,TE,TF,TG,TH,TI,TJ,TK) \
 F(T1,1,0)  F(T2,2,1)  F(T3,3,1)  F(T4,4,1)  F(T5,5,1)  F(T6,6,1)  F(T7,7,1)   \
 F(T8,8,1)  F(T9,9,1)  F(TA,10,1) F(TB,11,1) F(TC,12,1) F(TD,13,1) F(TE,14,1)  \
 F(TF,15,1) F(TG,16,1) F(TH,17,1) F(TI,18,1) F(TJ,19,1) F(TK,20,1)             \
 S(T1,1)    S(T2,2)    S(T3,3)    S(T4,4)    S(T5,5)    S(T6,6)    S(T7,7)     \
 S(T8,8)    S(T9,9)    S(TA,10)   S(TB,11)   S(TC,12)   S(TD,13)   S(TE,14)    \
 S(TF,15)   S(TG,16)   S(TH,17)   S(TI,18)   S(TJ,19)   S(TK,20)
#define CFARGTA14(F,S,T1,T2,T3,T4,T5,T6,T7,T8,T9,TA,TB,TC,TD,TE,A1,A2,A3,A4,A5,A6,A7,A8,A9,AA,AB,AC,AD,AE) \
 F(T1,A1,1,0)  F(T2,A2,2,1)  F(T3,A3,3,1) F(T4,A4,4,1)  F(T5,A5,5,1)  F(T6,A6,6,1)  \
 F(T7,A7,7,1)  F(T8,A8,8,1)  F(T9,A9,9,1) F(TA,AA,10,1) F(TB,AB,11,1) F(TC,AC,12,1) \
 F(TD,AD,13,1) F(TE,AE,14,1) S(T1,1)      S(T2,2)       S(T3,3)       S(T4,4)       \
 S(T5,5)       S(T6,6)       S(T7,7)      S(T8,8)       S(T9,9)       S(TA,10)      \
 S(TB,11)      S(TC,12)      S(TD,13)     S(TE,14)
#if MAX_PREPRO_ARGS>31
#define CFARGTA20(F,S,T1,T2,T3,T4,T5,T6,T7,T8,T9,TA,TB,TC,TD,TE,TF,TG,TH,TI,TJ,TK,A1,A2,A3,A4,A5,A6,A7,A8,A9,AA,AB,AC,AD,AE,AF,AG,AH,AI,AJ,AK) \
 F(T1,A1,1,0)  F(T2,A2,2,1)  F(T3,A3,3,1)  F(T4,A4,4,1)  F(T5,A5,5,1)  F(T6,A6,6,1)  \
 F(T7,A7,7,1)  F(T8,A8,8,1)  F(T9,A9,9,1)  F(TA,AA,10,1) F(TB,AB,11,1) F(TC,AC,12,1) \
 F(TD,AD,13,1) F(TE,AE,14,1) F(TF,AF,15,1) F(TG,AG,16,1) F(TH,AH,17,1) F(TI,AI,18,1) \
 F(TJ,AJ,19,1) F(TK,AK,20,1) S(T1,1)       S(T2,2)       S(T3,3)       S(T4,4)       \
 S(T5,5)       S(T6,6)       S(T7,7)       S(T8,8)       S(T9,9)       S(TA,10)      \
 S(TB,11)      S(TC,12)      S(TD,13)      S(TE,14)      S(TF,15)      S(TG,16)      \
 S(TH,17)      S(TI,18)      S(TJ,19)      S(TK,20)
#define CFARGTA27(F,S,T1,T2,T3,T4,T5,T6,T7,T8,T9,TA,TB,TC,TD,TE,TF,TG,TH,TI,TJ,TK,TL,TM,TN,TO,TP,TQ,TR,A1,A2,A3,A4,A5,A6,A7,A8,A9,AA,AB,AC,AD,AE,AF,AG,AH,AI,AJ,AK,AL,AM,AN,AO,AP,AQ,AR) \
 F(T1,A1,1,0)  F(T2,A2,2,1)  F(T3,A3,3,1)  F(T4,A4,4,1)  F(T5,A5,5,1)  F(T6,A6,6,1)  \
 F(T7,A7,7,1)  F(T8,A8,8,1)  F(T9,A9,9,1)  F(TA,AA,10,1) F(TB,AB,11,1) F(TC,AC,12,1) \
 F(TD,AD,13,1) F(TE,AE,14,1) F(TF,AF,15,1) F(TG,AG,16,1) F(TH,AH,17,1) F(TI,AI,18,1) \
 F(TJ,AJ,19,1) F(TK,AK,20,1) F(TL,AL,21,1) F(TM,AM,22,1) F(TN,AN,23,1) F(TO,AO,24,1) \
 F(TP,AP,25,1) F(TQ,AQ,26,1) F(TR,AR,27,1) S(T1,1)       S(T2,2)       S(T3,3)       \
 S(T4,4)       S(T5,5)       S(T6,6)       S(T7,7)       S(T8,8)       S(T9,9)       \
 S(TA,10)      S(TB,11)      S(TC,12)      S(TD,13)      S(TE,14)      S(TF,15)      \
 S(TG,16)      S(TH,17)      S(TI,18)      S(TJ,19)      S(TK,20)      S(TL,21)      \
 S(TM,22)      S(TN,23)      S(TO,24)      S(TP,25)      S(TQ,26)      S(TR,27)
#endif
#else
#define  CFARGT14(F,S,M,T1,T2,T3,T4,T5,T6,T7,T8,T9,TA,TB,TC,TD,TE)             \
 F(T1,1,0) S(T1,1) F(T2,2,1)  S(T2,2)  F(T3,3,1)  S(T3,3)  F(T4,4,1)  S(T4,4)  \
 F(T5,5,1) S(T5,5) F(T6,6,1)  S(T6,6)  F(T7,7,1)  S(T7,7)  F(T8,8,1)  S(T8,8)  \
 F(T9,9,1) S(T9,9) F(TA,10,1) S(TA,10) F(TB,11,1) S(TB,11) F(TC,12,1) S(TC,12) \
 F(TD,13,1) S(TD,13) F(TE,14,1) S(TE,14)
#define  CFARGT27(F,S,M,T1,T2,T3,T4,T5,T6,T7,T8,T9,TA,TB,TC,TD,TE,TF,TG,TH,TI,TJ,TK,TL,TM,TN,TO,TP,TQ,TR) \
 F(T1,1,0)  S(T1,1)  F(T2,2,1)  S(T2,2)  F(T3,3,1)  S(T3,3)  F(T4,4,1)  S(T4,4)  \
 F(T5,5,1)  S(T5,5)  F(T6,6,1)  S(T6,6)  F(T7,7,1)  S(T7,7)  F(T8,8,1)  S(T8,8)  \
 F(T9,9,1)  S(T9,9)  F(TA,10,1) S(TA,10) F(TB,11,1) S(TB,11) F(TC,12,1) S(TC,12) \
 F(TD,13,1) S(TD,13) F(TE,14,1) S(TE,14) F(TF,15,1) S(TF,15) F(TG,16,1) S(TG,16) \
 F(TH,17,1) S(TH,17) F(TI,18,1) S(TI,18) F(TJ,19,1) S(TJ,19) F(TK,20,1) S(TK,20) \
 F(TL,21,1) S(TL,21) F(TM,22,1) S(TM,22) F(TN,23,1) S(TN,23) F(TO,24,1) S(TO,24) \
 F(TP,25,1) S(TP,25) F(TQ,26,1) S(TQ,26) F(TR,27,1) S(TR,27)

#define  CFARGT20(F,S,M,T1,T2,T3,T4,T5,T6,T7,T8,T9,TA,TB,TC,TD,TE,TF,TG,TH,TI,TJ,TK) \
 F(T1,1,0)  S(T1,1)  F(T2,2,1)  S(T2,2)  F(T3,3,1)  S(T3,3)  F(T4,4,1)  S(T4,4)  \
 F(T5,5,1)  S(T5,5)  F(T6,6,1)  S(T6,6)  F(T7,7,1)  S(T7,7)  F(T8,8,1)  S(T8,8)  \
 F(T9,9,1)  S(T9,9)  F(TA,10,1) S(TA,10) F(TB,11,1) S(TB,11) F(TC,12,1) S(TC,12) \
 F(TD,13,1) S(TD,13) F(TE,14,1) S(TE,14) F(TF,15,1) S(TF,15) F(TG,16,1) S(TG,16) \
 F(TH,17,1) S(TH,17) F(TI,18,1) S(TI,18) F(TJ,19,1) S(TJ,19) F(TK,20,1) S(TK,20)
#define CFARGTA14(F,S,T1,T2,T3,T4,T5,T6,T7,T8,T9,TA,TB,TC,TD,TE,A1,A2,A3,A4,A5,A6,A7,A8,A9,AA,AB,AC,AD,AE) \
 F(T1,A1,1,0)  S(T1,1)  F(T2,A2,2,1)  S(T2,2)  F(T3,A3,3,1)  S(T3,3)           \
 F(T4,A4,4,1)  S(T4,4)  F(T5,A5,5,1)  S(T5,5)  F(T6,A6,6,1)  S(T6,6)           \
 F(T7,A7,7,1)  S(T7,7)  F(T8,A8,8,1)  S(T8,8)  F(T9,A9,9,1)  S(T9,9)           \
 F(TA,AA,10,1) S(TA,10) F(TB,AB,11,1) S(TB,11) F(TC,AC,12,1) S(TC,12)          \
 F(TD,AD,13,1) S(TD,13) F(TE,AE,14,1) S(TE,14)
#if MAX_PREPRO_ARGS>31
#define CFARGTA20(F,S,T1,T2,T3,T4,T5,T6,T7,T8,T9,TA,TB,TC,TD,TE,TF,TG,TH,TI,TJ,TK,A1,A2,A3,A4,A5,A6,A7,A8,A9,AA,AB,AC,AD,AE,AF,AG,AH,AI,AJ,AK) \
 F(T1,A1,1,0)  S(T1,1)  F(T2,A2,2,1)  S(T2,2)  F(T3,A3,3,1)  S(T3,3)           \
 F(T4,A4,4,1)  S(T4,4)  F(T5,A5,5,1)  S(T5,5)  F(T6,A6,6,1)  S(T6,6)           \
 F(T7,A7,7,1)  S(T7,7)  F(T8,A8,8,1)  S(T8,8)  F(T9,A9,9,1)  S(T9,9)           \
 F(TA,AA,10,1) S(TA,10) F(TB,AB,11,1) S(TB,11) F(TC,AC,12,1) S(TC,12)          \
 F(TD,AD,13,1) S(TD,13) F(TE,AE,14,1) S(TE,14) F(TF,AF,15,1) S(TF,15)          \
 F(TG,AG,16,1) S(TG,16) F(TH,AH,17,1) S(TH,17) F(TI,AI,18,1) S(TI,18)          \
 F(TJ,AJ,19,1) S(TJ,19) F(TK,AK,20,1) S(TK,20)
#define CFARGTA27(F,S,T1,T2,T3,T4,T5,T6,T7,T8,T9,TA,TB,TC,TD,TE,TF,TG,TH,TI,TJ,TK,TL,TM,TN,TO,TP,TQ,TR,A1,A2,A3,A4,A5,A6,A7,A8,A9,AA,AB,AC,AD,AE,AF,AG,AH,AI,AJ,AK,AL,AM,AN,AO,AP,AQ,AR) \
 F(T1,A1,1,0)  S(T1,1)  F(T2,A2,2,1)  S(T2,2)  F(T3,A3,3,1)  S(T3,3)           \
 F(T4,A4,4,1)  S(T4,4)  F(T5,A5,5,1)  S(T5,5)  F(T6,A6,6,1)  S(T6,6)           \
 F(T7,A7,7,1)  S(T7,7)  F(T8,A8,8,1)  S(T8,8)  F(T9,A9,9,1)  S(T9,9)           \
 F(TA,AA,10,1) S(TA,10) F(TB,AB,11,1) S(TB,11) F(TC,AC,12,1) S(TC,12)          \
 F(TD,AD,13,1) S(TD,13) F(TE,AE,14,1) S(TE,14) F(TF,AF,15,1) S(TF,15)          \
 F(TG,AG,16,1) S(TG,16) F(TH,AH,17,1) S(TH,17) F(TI,AI,18,1) S(TI,18)          \
 F(TJ,AJ,19,1) S(TJ,19) F(TK,AK,20,1) S(TK,20) F(TL,AL,21,1) S(TL,21)          \
 F(TM,AM,22,1) S(TM,22) F(TN,AN,23,1) S(TN,23) F(TO,AO,24,1) S(TO,24)          \
 F(TP,AP,25,1) S(TP,25) F(TQ,AQ,26,1) S(TQ,26) F(TR,AR,27,1) S(TR,27)
#endif
#endif


#define PROTOCCALLSFSUB1( UN,LN,T1) \
        PROTOCCALLSFSUB14(UN,LN,T1,CF_0,CF_0,CF_0,CF_0,CF_0,CF_0,CF_0,CF_0,CF_0,CF_0,CF_0,CF_0,CF_0)
#define PROTOCCALLSFSUB2( UN,LN,T1,T2) \
        PROTOCCALLSFSUB14(UN,LN,T1,T2,CF_0,CF_0,CF_0,CF_0,CF_0,CF_0,CF_0,CF_0,CF_0,CF_0,CF_0,CF_0)
#define PROTOCCALLSFSUB3( UN,LN,T1,T2,T3) \
        PROTOCCALLSFSUB14(UN,LN,T1,T2,T3,CF_0,CF_0,CF_0,CF_0,CF_0,CF_0,CF_0,CF_0,CF_0,CF_0,CF_0)
#define PROTOCCALLSFSUB4( UN,LN,T1,T2,T3,T4) \
        PROTOCCALLSFSUB14(UN,LN,T1,T2,T3,T4,CF_0,CF_0,CF_0,CF_0,CF_0,CF_0,CF_0,CF_0,CF_0,CF_0)
#define PROTOCCALLSFSUB5( UN,LN,T1,T2,T3,T4,T5) \
        PROTOCCALLSFSUB14(UN,LN,T1,T2,T3,T4,T5,CF_0,CF_0,CF_0,CF_0,CF_0,CF_0,CF_0,CF_0,CF_0)
#define PROTOCCALLSFSUB6( UN,LN,T1,T2,T3,T4,T5,T6) \
        PROTOCCALLSFSUB14(UN,LN,T1,T2,T3,T4,T5,T6,CF_0,CF_0,CF_0,CF_0,CF_0,CF_0,CF_0,CF_0)
#define PROTOCCALLSFSUB7( UN,LN,T1,T2,T3,T4,T5,T6,T7) \
        PROTOCCALLSFSUB14(UN,LN,T1,T2,T3,T4,T5,T6,T7,CF_0,CF_0,CF_0,CF_0,CF_0,CF_0,CF_0)
#define PROTOCCALLSFSUB8( UN,LN,T1,T2,T3,T4,T5,T6,T7,T8) \
        PROTOCCALLSFSUB14(UN,LN,T1,T2,T3,T4,T5,T6,T7,T8,CF_0,CF_0,CF_0,CF_0,CF_0,CF_0)
#define PROTOCCALLSFSUB9( UN,LN,T1,T2,T3,T4,T5,T6,T7,T8,T9) \
        PROTOCCALLSFSUB14(UN,LN,T1,T2,T3,T4,T5,T6,T7,T8,T9,CF_0,CF_0,CF_0,CF_0,CF_0)
#define PROTOCCALLSFSUB10(UN,LN,T1,T2,T3,T4,T5,T6,T7,T8,T9,TA) \
        PROTOCCALLSFSUB14(UN,LN,T1,T2,T3,T4,T5,T6,T7,T8,T9,TA,CF_0,CF_0,CF_0,CF_0)
#define PROTOCCALLSFSUB11(UN,LN,T1,T2,T3,T4,T5,T6,T7,T8,T9,TA,TB) \
        PROTOCCALLSFSUB14(UN,LN,T1,T2,T3,T4,T5,T6,T7,T8,T9,TA,TB,CF_0,CF_0,CF_0)
#define PROTOCCALLSFSUB12(UN,LN,T1,T2,T3,T4,T5,T6,T7,T8,T9,TA,TB,TC) \
        PROTOCCALLSFSUB14(UN,LN,T1,T2,T3,T4,T5,T6,T7,T8,T9,TA,TB,TC,CF_0,CF_0)
#define PROTOCCALLSFSUB13(UN,LN,T1,T2,T3,T4,T5,T6,T7,T8,T9,TA,TB,TC,TD) \
        PROTOCCALLSFSUB14(UN,LN,T1,T2,T3,T4,T5,T6,T7,T8,T9,TA,TB,TC,TD,CF_0)


#define PROTOCCALLSFSUB15(UN,LN,T1,T2,T3,T4,T5,T6,T7,T8,T9,TA,TB,TC,TD,TE,TF) \
        PROTOCCALLSFSUB20(UN,LN,T1,T2,T3,T4,T5,T6,T7,T8,T9,TA,TB,TC,TD,TE,TF,CF_0,CF_0,CF_0,CF_0,CF_0)
#define PROTOCCALLSFSUB16(UN,LN,T1,T2,T3,T4,T5,T6,T7,T8,T9,TA,TB,TC,TD,TE,TF,TG) \
        PROTOCCALLSFSUB20(UN,LN,T1,T2,T3,T4,T5,T6,T7,T8,T9,TA,TB,TC,TD,TE,TF,TG,CF_0,CF_0,CF_0,CF_0)
#define PROTOCCALLSFSUB17(UN,LN,T1,T2,T3,T4,T5,T6,T7,T8,T9,TA,TB,TC,TD,TE,TF,TG,TH) \
        PROTOCCALLSFSUB20(UN,LN,T1,T2,T3,T4,T5,T6,T7,T8,T9,TA,TB,TC,TD,TE,TF,TG,TH,CF_0,CF_0,CF_0)
#define PROTOCCALLSFSUB18(UN,LN,T1,T2,T3,T4,T5,T6,T7,T8,T9,TA,TB,TC,TD,TE,TF,TG,TH,TI) \
        PROTOCCALLSFSUB20(UN,LN,T1,T2,T3,T4,T5,T6,T7,T8,T9,TA,TB,TC,TD,TE,TF,TG,TH,TI,CF_0,CF_0)
#define PROTOCCALLSFSUB19(UN,LN,T1,T2,T3,T4,T5,T6,T7,T8,T9,TA,TB,TC,TD,TE,TF,TG,TH,TI,TJ) \
        PROTOCCALLSFSUB20(UN,LN,T1,T2,T3,T4,T5,T6,T7,T8,T9,TA,TB,TC,TD,TE,TF,TG,TH,TI,TJ,CF_0)

#define PROTOCCALLSFSUB21(UN,LN,T1,T2,T3,T4,T5,T6,T7,T8,T9,TA,TB,TC,TD,TE,TF,TG,TH,TI,TJ,TK,TL) \
        PROTOCCALLSFSUB27(UN,LN,T1,T2,T3,T4,T5,T6,T7,T8,T9,TA,TB,TC,TD,TE,TF,TG,TH,TI,TJ,TK,TL,CF_0,CF_0,CF_0,CF_0,CF_0,CF_0)
#define PROTOCCALLSFSUB22(UN,LN,T1,T2,T3,T4,T5,T6,T7,T8,T9,TA,TB,TC,TD,TE,TF,TG,TH,TI,TJ,TK,TL,TM) \
        PROTOCCALLSFSUB27(UN,LN,T1,T2,T3,T4,T5,T6,T7,T8,T9,TA,TB,TC,TD,TE,TF,TG,TH,TI,TJ,TK,TL,TM,CF_0,CF_0,CF_0,CF_0,CF_0)
#define PROTOCCALLSFSUB23(UN,LN,T1,T2,T3,T4,T5,T6,T7,T8,T9,TA,TB,TC,TD,TE,TF,TG,TH,TI,TJ,TK,TL,TM,TN) \
        PROTOCCALLSFSUB27(UN,LN,T1,T2,T3,T4,T5,T6,T7,T8,T9,TA,TB,TC,TD,TE,TF,TG,TH,TI,TJ,TK,TL,TM,TN,CF_0,CF_0,CF_0,CF_0)
#define PROTOCCALLSFSUB24(UN,LN,T1,T2,T3,T4,T5,T6,T7,T8,T9,TA,TB,TC,TD,TE,TF,TG,TH,TI,TJ,TK,TL,TM,TN,TO) \
        PROTOCCALLSFSUB27(UN,LN,T1,T2,T3,T4,T5,T6,T7,T8,T9,TA,TB,TC,TD,TE,TF,TG,TH,TI,TJ,TK,TL,TM,TN,TO,CF_0,CF_0,CF_0)
#define PROTOCCALLSFSUB25(UN,LN,T1,T2,T3,T4,T5,T6,T7,T8,T9,TA,TB,TC,TD,TE,TF,TG,TH,TI,TJ,TK,TL,TM,TN,TO,TP) \
        PROTOCCALLSFSUB27(UN,LN,T1,T2,T3,T4,T5,T6,T7,T8,T9,TA,TB,TC,TD,TE,TF,TG,TH,TI,TJ,TK,TL,TM,TN,TO,TP,CF_0,CF_0)
#define PROTOCCALLSFSUB26(UN,LN,T1,T2,T3,T4,T5,T6,T7,T8,T9,TA,TB,TC,TD,TE,TF,TG,TH,TI,TJ,TK,TL,TM,TN,TO,TP,TQ) \
        PROTOCCALLSFSUB27(UN,LN,T1,T2,T3,T4,T5,T6,T7,T8,T9,TA,TB,TC,TD,TE,TF,TG,TH,TI,TJ,TK,TL,TM,TN,TO,TP,TQ,CF_0)


#ifndef FCALLSC_QUALIFIER
#ifdef VISUAL_CPLUSPLUS
#define FCALLSC_QUALIFIER __stdcall
#else
#define FCALLSC_QUALIFIER
#endif
#endif

#ifdef __cplusplus
#define CFextern extern "C"
#else
#define CFextern extern
#endif


#ifdef CFSUBASFUN
#define PROTOCCALLSFSUB0(UN,LN) \
   PROTOCCALLSFFUN0( VOID,UN,LN)
#define PROTOCCALLSFSUB14(UN,LN,T1,T2,T3,T4,T5,T6,T7,T8,T9,TA,TB,TC,TD,TE) \
   PROTOCCALLSFFUN14(VOID,UN,LN,T1,T2,T3,T4,T5,T6,T7,T8,T9,TA,TB,TC,TD,TE)
#define PROTOCCALLSFSUB20(UN,LN,T1,T2,T3,T4,T5,T6,T7,T8,T9,TA,TB,TC,TD,TE,TF,TG,TH,TI,TJ,TK)\
   PROTOCCALLSFFUN20(VOID,UN,LN,T1,T2,T3,T4,T5,T6,T7,T8,T9,TA,TB,TC,TD,TE,TF,TG,TH,TI,TJ,TK)
#define PROTOCCALLSFSUB27(UN,LN,T1,T2,T3,T4,T5,T6,T7,T8,T9,TA,TB,TC,TD,TE,TF,TG,TH,TI,TJ,TK,TL,TM,TN,TO,TP,TQ,TR)\
   PROTOCCALLSFFUN27(VOID,UN,LN,T1,T2,T3,T4,T5,T6,T7,T8,T9,TA,TB,TC,TD,TE,TF,TG,TH,TI,TJ,TK,TL,TM,TN,TO,TP,TQ,TR)
#else
/* Note: Prevent compiler warnings, null #define PROTOCCALLSFSUB14/20 after
   #include-ing cfortran.h if calling the FORTRAN wrapper within the same
   source code where the wrapper is created. */
#define PROTOCCALLSFSUB0(UN,LN)     _(VOID,_cfPU)(CFC_(UN,LN))();
#ifndef __CF__KnR
#define PROTOCCALLSFSUB14(UN,LN,T1,T2,T3,T4,T5,T6,T7,T8,T9,TA,TB,TC,TD,TE) \
 _(VOID,_cfPU)(CFC_(UN,LN))( CFARGT14(NCF,KCF,_Z,T1,T2,T3,T4,T5,T6,T7,T8,T9,TA,TB,TC,TD,TE) );
#define PROTOCCALLSFSUB20(UN,LN,T1,T2,T3,T4,T5,T6,T7,T8,T9,TA,TB,TC,TD,TE,TF,TG,TH,TI,TJ,TK)\
 _(VOID,_cfPU)(CFC_(UN,LN))( CFARGT20(NCF,KCF,_Z,T1,T2,T3,T4,T5,T6,T7,T8,T9,TA,TB,TC,TD,TE,TF,TG,TH,TI,TJ,TK) );
#define PROTOCCALLSFSUB27(UN,LN,T1,T2,T3,T4,T5,T6,T7,T8,T9,TA,TB,TC,TD,TE,TF,TG,TH,TI,TJ,TK,TL,TM,TN,TO,TP,TQ,TR)\
 _(VOID,_cfPU)(CFC_(UN,LN))( CFARGT27(NCF,KCF,_Z,T1,T2,T3,T4,T5,T6,T7,T8,T9,TA,TB,TC,TD,TE,TF,TG,TH,TI,TJ,TK,TL,TM,TN,TO,TP,TQ,TR) );
#else
#define PROTOCCALLSFSUB14(UN,LN,T1,T2,T3,T4,T5,T6,T7,T8,T9,TA,TB,TC,TD,TE)     \
         PROTOCCALLSFSUB0(UN,LN)
#define PROTOCCALLSFSUB20(UN,LN,T1,T2,T3,T4,T5,T6,T7,T8,T9,TA,TB,TC,TD,TE,TF,TG,TH,TI,TJ,TK) \
         PROTOCCALLSFSUB0(UN,LN)
#define PROTOCCALLSFSUB27(UN,LN,T1,T2,T3,T4,T5,T6,T7,T8,T9,TA,TB,TC,TD,TE,TF,TG,TH,TI,TJ,TK,TL,TM,TN,TO,TP,TQ,TR) \
         PROTOCCALLSFSUB0(UN,LN)
#endif
#endif


#ifdef OLD_VAXC                                  /* Allow %CC-I-PARAMNOTUSED. */
#pragma standard
#endif


#define CCALLSFSUB1( UN,LN,T1,                        A1)         \
        CCALLSFSUB5 (UN,LN,T1,CF_0,CF_0,CF_0,CF_0,A1,0,0,0,0)
#define CCALLSFSUB2( UN,LN,T1,T2,                     A1,A2)      \
        CCALLSFSUB5 (UN,LN,T1,T2,CF_0,CF_0,CF_0,A1,A2,0,0,0)
#define CCALLSFSUB3( UN,LN,T1,T2,T3,                  A1,A2,A3)   \
        CCALLSFSUB5 (UN,LN,T1,T2,T3,CF_0,CF_0,A1,A2,A3,0,0)
#define CCALLSFSUB4( UN,LN,T1,T2,T3,T4,               A1,A2,A3,A4)\
        CCALLSFSUB5 (UN,LN,T1,T2,T3,T4,CF_0,A1,A2,A3,A4,0)
#define CCALLSFSUB5( UN,LN,T1,T2,T3,T4,T5,            A1,A2,A3,A4,A5)          \
        CCALLSFSUB10(UN,LN,T1,T2,T3,T4,T5,CF_0,CF_0,CF_0,CF_0,CF_0,A1,A2,A3,A4,A5,0,0,0,0,0)
#define CCALLSFSUB6( UN,LN,T1,T2,T3,T4,T5,T6,         A1,A2,A3,A4,A5,A6)       \
        CCALLSFSUB10(UN,LN,T1,T2,T3,T4,T5,T6,CF_0,CF_0,CF_0,CF_0,A1,A2,A3,A4,A5,A6,0,0,0,0)
#define CCALLSFSUB7( UN,LN,T1,T2,T3,T4,T5,T6,T7,      A1,A2,A3,A4,A5,A6,A7)    \
        CCALLSFSUB10(UN,LN,T1,T2,T3,T4,T5,T6,T7,CF_0,CF_0,CF_0,A1,A2,A3,A4,A5,A6,A7,0,0,0)
#define CCALLSFSUB8( UN,LN,T1,T2,T3,T4,T5,T6,T7,T8,   A1,A2,A3,A4,A5,A6,A7,A8) \
        CCALLSFSUB10(UN,LN,T1,T2,T3,T4,T5,T6,T7,T8,CF_0,CF_0,A1,A2,A3,A4,A5,A6,A7,A8,0,0)
#define CCALLSFSUB9( UN,LN,T1,T2,T3,T4,T5,T6,T7,T8,T9,A1,A2,A3,A4,A5,A6,A7,A8,A9)\
        CCALLSFSUB10(UN,LN,T1,T2,T3,T4,T5,T6,T7,T8,T9,CF_0,A1,A2,A3,A4,A5,A6,A7,A8,A9,0)
#define CCALLSFSUB10(UN,LN,T1,T2,T3,T4,T5,T6,T7,T8,T9,TA,A1,A2,A3,A4,A5,A6,A7,A8,A9,AA)\
        CCALLSFSUB14(UN,LN,T1,T2,T3,T4,T5,T6,T7,T8,T9,TA,CF_0,CF_0,CF_0,CF_0,A1,A2,A3,A4,A5,A6,A7,A8,A9,AA,0,0,0,0)
#define CCALLSFSUB11(UN,LN,T1,T2,T3,T4,T5,T6,T7,T8,T9,TA,TB,A1,A2,A3,A4,A5,A6,A7,A8,A9,AA,AB)\
        CCALLSFSUB14(UN,LN,T1,T2,T3,T4,T5,T6,T7,T8,T9,TA,TB,CF_0,CF_0,CF_0,A1,A2,A3,A4,A5,A6,A7,A8,A9,AA,AB,0,0,0)
#define CCALLSFSUB12(UN,LN,T1,T2,T3,T4,T5,T6,T7,T8,T9,TA,TB,TC,A1,A2,A3,A4,A5,A6,A7,A8,A9,AA,AB,AC)\
        CCALLSFSUB14(UN,LN,T1,T2,T3,T4,T5,T6,T7,T8,T9,TA,TB,TC,CF_0,CF_0,A1,A2,A3,A4,A5,A6,A7,A8,A9,AA,AB,AC,0,0)
#define CCALLSFSUB13(UN,LN,T1,T2,T3,T4,T5,T6,T7,T8,T9,TA,TB,TC,TD,A1,A2,A3,A4,A5,A6,A7,A8,A9,AA,AB,AC,AD)\
        CCALLSFSUB14(UN,LN,T1,T2,T3,T4,T5,T6,T7,T8,T9,TA,TB,TC,TD,CF_0,A1,A2,A3,A4,A5,A6,A7,A8,A9,AA,AB,AC,AD,0)

#ifdef __cplusplus
#define CPPPROTOCLSFSUB0( UN,LN)
#define CPPPROTOCLSFSUB14(UN,LN,T1,T2,T3,T4,T5,T6,T7,T8,T9,TA,TB,TC,TD,TE)
#define CPPPROTOCLSFSUB20(UN,LN,T1,T2,T3,T4,T5,T6,T7,T8,T9,TA,TB,TC,TD,TE,TF,TG,TH,TI,TJ,TK)
#define CPPPROTOCLSFSUB27(UN,LN,T1,T2,T3,T4,T5,T6,T7,T8,T9,TA,TB,TC,TD,TE,TF,TG,TH,TI,TJ,TK,TL,TM,TN,TO,TP,TQ,TR)
#else
#define CPPPROTOCLSFSUB0(UN,LN) \
        PROTOCCALLSFSUB0(UN,LN)
#define CPPPROTOCLSFSUB14(UN,LN,T1,T2,T3,T4,T5,T6,T7,T8,T9,TA,TB,TC,TD,TE)     \
        PROTOCCALLSFSUB14(UN,LN,T1,T2,T3,T4,T5,T6,T7,T8,T9,TA,TB,TC,TD,TE)
#define CPPPROTOCLSFSUB20(UN,LN,T1,T2,T3,T4,T5,T6,T7,T8,T9,TA,TB,TC,TD,TE,TF,TG,TH,TI,TJ,TK) \
        PROTOCCALLSFSUB20(UN,LN,T1,T2,T3,T4,T5,T6,T7,T8,T9,TA,TB,TC,TD,TE,TF,TG,TH,TI,TJ,TK)
#define CPPPROTOCLSFSUB27(UN,LN,T1,T2,T3,T4,T5,T6,T7,T8,T9,TA,TB,TC,TD,TE,TF,TG,TH,TI,TJ,TK,TL,TM,TN,TO,TP,TQ,TR) \
        PROTOCCALLSFSUB27(UN,LN,T1,T2,T3,T4,T5,T6,T7,T8,T9,TA,TB,TC,TD,TE,TF,TG,TH,TI,TJ,TK,TL,TM,TN,TO,TP,TQ,TR)
#endif

#ifdef CFSUBASFUN
#define CCALLSFSUB0(UN,LN) CCALLSFFUN0(UN,LN)
#define CCALLSFSUB14(UN,LN,T1,T2,T3,T4,T5,T6,T7,T8,T9,TA,TB,TC,TD,TE,A1,A2,A3,A4,A5,A6,A7,A8,A9,AA,AB,AC,AD,AE)\
        CCALLSFFUN14(UN,LN,T1,T2,T3,T4,T5,T6,T7,T8,T9,TA,TB,TC,TD,TE,A1,A2,A3,A4,A5,A6,A7,A8,A9,AA,AB,AC,AD,AE)
#else
/* do{...}while(0) allows if(a==b) FORT(); else BORT(); */
#define CCALLSFSUB0( UN,LN) do{CPPPROTOCLSFSUB0(UN,LN) CFC_(UN,LN)();}while(0)
#define CCALLSFSUB14(UN,LN,T1,T2,T3,T4,T5,T6,T7,T8,T9,TA,TB,TC,TD,TE,A1,A2,A3,A4,A5,A6,A7,A8,A9,AA,AB,AC,AD,AE)\
do{VVCF(T1,A1,B1) VVCF(T2,A2,B2) VVCF(T3,A3,B3) VVCF(T4,A4,B4) VVCF(T5,A5,B5)  \
   VVCF(T6,A6,B6) VVCF(T7,A7,B7) VVCF(T8,A8,B8) VVCF(T9,A9,B9) VVCF(TA,AA,B10) \
   VVCF(TB,AB,B11) VVCF(TC,AC,B12) VVCF(TD,AD,B13) VVCF(TE,AE,B14)             \
   CPPPROTOCLSFSUB14(UN,LN,T1,T2,T3,T4,T5,T6,T7,T8,T9,TA,TB,TC,TD,TE)          \
   ACF(LN,T1,A1,1)  ACF(LN,T2,A2,2)  ACF(LN,T3,A3,3)                           \
   ACF(LN,T4,A4,4)  ACF(LN,T5,A5,5)  ACF(LN,T6,A6,6)  ACF(LN,T7,A7,7)          \
   ACF(LN,T8,A8,8)  ACF(LN,T9,A9,9)  ACF(LN,TA,AA,10) ACF(LN,TB,AB,11)         \
   ACF(LN,TC,AC,12) ACF(LN,TD,AD,13) ACF(LN,TE,AE,14)                          \
   CFC_(UN,LN)( CFARGTA14(AACF,JCF,T1,T2,T3,T4,T5,T6,T7,T8,T9,TA,TB,TC,TD,TE,A1,A2,A3,A4,A5,A6,A7,A8,A9,AA,AB,AC,AD,AE) );\
   WCF(T1,A1,1)  WCF(T2,A2,2)  WCF(T3,A3,3)  WCF(T4,A4,4)  WCF(T5,A5,5)        \
   WCF(T6,A6,6)  WCF(T7,A7,7)  WCF(T8,A8,8)  WCF(T9,A9,9)  WCF(TA,AA,10)       \
   WCF(TB,AB,11) WCF(TC,AC,12) WCF(TD,AD,13) WCF(TE,AE,14)      }while(0)
#endif


#if MAX_PREPRO_ARGS>31
#define CCALLSFSUB15(UN,LN,T1,T2,T3,T4,T5,T6,T7,T8,T9,TA,TB,TC,TD,TE,TF,A1,A2,A3,A4,A5,A6,A7,A8,A9,AA,AB,AC,AD,AE,AF)\
        CCALLSFSUB20(UN,LN,T1,T2,T3,T4,T5,T6,T7,T8,T9,TA,TB,TC,TD,TE,TF,CF_0,CF_0,CF_0,CF_0,CF_0,A1,A2,A3,A4,A5,A6,A7,A8,A9,AA,AB,AC,AD,AE,AF,0,0,0,0,0)
#define CCALLSFSUB16(UN,LN,T1,T2,T3,T4,T5,T6,T7,T8,T9,TA,TB,TC,TD,TE,TF,TG,A1,A2,A3,A4,A5,A6,A7,A8,A9,AA,AB,AC,AD,AE,AF,AG)\
        CCALLSFSUB20(UN,LN,T1,T2,T3,T4,T5,T6,T7,T8,T9,TA,TB,TC,TD,TE,TF,TG,CF_0,CF_0,CF_0,CF_0,A1,A2,A3,A4,A5,A6,A7,A8,A9,AA,AB,AC,AD,AE,AF,AG,0,0,0,0)
#define CCALLSFSUB17(UN,LN,T1,T2,T3,T4,T5,T6,T7,T8,T9,TA,TB,TC,TD,TE,TF,TG,TH,A1,A2,A3,A4,A5,A6,A7,A8,A9,AA,AB,AC,AD,AE,AF,AG,AH)\
        CCALLSFSUB20(UN,LN,T1,T2,T3,T4,T5,T6,T7,T8,T9,TA,TB,TC,TD,TE,TF,TG,TH,CF_0,CF_0,CF_0,A1,A2,A3,A4,A5,A6,A7,A8,A9,AA,AB,AC,AD,AE,AF,AG,AH,0,0,0)
#define CCALLSFSUB18(UN,LN,T1,T2,T3,T4,T5,T6,T7,T8,T9,TA,TB,TC,TD,TE,TF,TG,TH,TI,A1,A2,A3,A4,A5,A6,A7,A8,A9,AA,AB,AC,AD,AE,AF,AG,AH,AI)\
        CCALLSFSUB20(UN,LN,T1,T2,T3,T4,T5,T6,T7,T8,T9,TA,TB,TC,TD,TE,TF,TG,TH,TI,CF_0,CF_0,A1,A2,A3,A4,A5,A6,A7,A8,A9,AA,AB,AC,AD,AE,AF,AG,AH,AI,0,0)
#define CCALLSFSUB19(UN,LN,T1,T2,T3,T4,T5,T6,T7,T8,T9,TA,TB,TC,TD,TE,TF,TG,TH,TI,TJ,A1,A2,A3,A4,A5,A6,A7,A8,A9,AA,AB,AC,AD,AE,AF,AG,AH,AI,AJ)\
        CCALLSFSUB20(UN,LN,T1,T2,T3,T4,T5,T6,T7,T8,T9,TA,TB,TC,TD,TE,TF,TG,TH,TI,TJ,CF_0,A1,A2,A3,A4,A5,A6,A7,A8,A9,AA,AB,AC,AD,AE,AF,AG,AH,AI,AJ,0)

#ifdef CFSUBASFUN
#define CCALLSFSUB20(UN,LN,T1,T2,T3,T4,T5,T6,T7,T8,T9,TA,TB,TC,TD,TE,TF,TG,TH, \
        TI,TJ,TK, A1,A2,A3,A4,A5,A6,A7,A8,A9,AA,AB,AC,AD,AE,AF,AG,AH,AI,AJ,AK) \
        CCALLSFFUN20(UN,LN,T1,T2,T3,T4,T5,T6,T7,T8,T9,TA,TB,TC,TD,TE,TF,TG,TH, \
        TI,TJ,TK, A1,A2,A3,A4,A5,A6,A7,A8,A9,AA,AB,AC,AD,AE,AF,AG,AH,AI,AJ,AK)
#else
#define CCALLSFSUB20(UN,LN,T1,T2,T3,T4,T5,T6,T7,T8,T9,TA,TB,TC,TD,TE,TF,TG,TH, \
        TI,TJ,TK, A1,A2,A3,A4,A5,A6,A7,A8,A9,AA,AB,AC,AD,AE,AF,AG,AH,AI,AJ,AK) \
do{VVCF(T1,A1,B1)  VVCF(T2,A2,B2)  VVCF(T3,A3,B3)  VVCF(T4,A4,B4)  VVCF(T5,A5,B5)   \
   VVCF(T6,A6,B6)  VVCF(T7,A7,B7)  VVCF(T8,A8,B8)  VVCF(T9,A9,B9)  VVCF(TA,AA,B10)  \
   VVCF(TB,AB,B11) VVCF(TC,AC,B12) VVCF(TD,AD,B13) VVCF(TE,AE,B14) VVCF(TF,AF,B15)  \
   VVCF(TG,AG,B16) VVCF(TH,AH,B17) VVCF(TI,AI,B18) VVCF(TJ,AJ,B19) VVCF(TK,AK,B20)  \
   CPPPROTOCLSFSUB20(UN,LN,T1,T2,T3,T4,T5,T6,T7,T8,T9,TA,TB,TC,TD,TE,TF,TG,TH,TI,TJ,TK)  \
   ACF(LN,T1,A1,1)  ACF(LN,T2,A2,2)  ACF(LN,T3,A3,3)  ACF(LN,T4,A4,4)          \
   ACF(LN,T5,A5,5)  ACF(LN,T6,A6,6)  ACF(LN,T7,A7,7)  ACF(LN,T8,A8,8)          \
   ACF(LN,T9,A9,9)  ACF(LN,TA,AA,10) ACF(LN,TB,AB,11) ACF(LN,TC,AC,12)         \
   ACF(LN,TD,AD,13) ACF(LN,TE,AE,14) ACF(LN,TF,AF,15) ACF(LN,TG,AG,16)         \
   ACF(LN,TH,AH,17) ACF(LN,TI,AI,18) ACF(LN,TJ,AJ,19) ACF(LN,TK,AK,20)         \
   CFC_(UN,LN)( CFARGTA20(AACF,JCF,T1,T2,T3,T4,T5,T6,T7,T8,T9,TA,TB,TC,TD,TE,TF,TG,TH,TI,TJ,TK,A1,A2,A3,A4,A5,A6,A7,A8,A9,AA,AB,AC,AD,AE,AF,AG,AH,AI,AJ,AK) ); \
 WCF(T1,A1,1)  WCF(T2,A2,2)  WCF(T3,A3,3)  WCF(T4,A4,4)  WCF(T5,A5,5)  WCF(T6,A6,6)  \
 WCF(T7,A7,7)  WCF(T8,A8,8)  WCF(T9,A9,9)  WCF(TA,AA,10) WCF(TB,AB,11) WCF(TC,AC,12) \
 WCF(TD,AD,13) WCF(TE,AE,14) WCF(TF,AF,15) WCF(TG,AG,16) WCF(TH,AH,17) WCF(TI,AI,18) \
 WCF(TJ,AJ,19) WCF(TK,AK,20) }while(0)
#endif
#endif         /* MAX_PREPRO_ARGS */

#if MAX_PREPRO_ARGS>31
#define CCALLSFSUB21(UN,LN,T1,T2,T3,T4,T5,T6,T7,T8,T9,TA,TB,TC,TD,TE,TF,TG,TH,TI,TJ,TK,TL,A1,A2,A3,A4,A5,A6,A7,A8,A9,AA,AB,AC,AD,AE,AF,AG,AH,AI,AJ,AK,AL)\
        CCALLSFSUB27(UN,LN,T1,T2,T3,T4,T5,T6,T7,T8,T9,TA,TB,TC,TD,TE,TF,TG,TH,TI,TJ,TK,TL,CF_0,CF_0,CF_0,CF_0,CF_0,CF_0,A1,A2,A3,A4,A5,A6,A7,A8,A9,AA,AB,AC,AD,AE,AF,AG,AH,AI,AJ,AK,AL,0,0,0,0,0,0)
#define CCALLSFSUB22(UN,LN,T1,T2,T3,T4,T5,T6,T7,T8,T9,TA,TB,TC,TD,TE,TF,TG,TH,TI,TJ,TK,TL,TM,A1,A2,A3,A4,A5,A6,A7,A8,A9,AA,AB,AC,AD,AE,AF,AG,AH,AI,AJ,AK,AL,AM)\
        CCALLSFSUB27(UN,LN,T1,T2,T3,T4,T5,T6,T7,T8,T9,TA,TB,TC,TD,TE,TF,TG,TH,TI,TJ,TK,TL,TM,CF_0,CF_0,CF_0,CF_0,CF_0,A1,A2,A3,A4,A5,A6,A7,A8,A9,AA,AB,AC,AD,AE,AF,AG,AH,AI,AJ,AK,AL,AM,0,0,0,0,0)
#define CCALLSFSUB23(UN,LN,T1,T2,T3,T4,T5,T6,T7,T8,T9,TA,TB,TC,TD,TE,TF,TG,TH,TI,TJ,TK,TL,TM,TN,A1,A2,A3,A4,A5,A6,A7,A8,A9,AA,AB,AC,AD,AE,AF,AG,AH,AI,AJ,AK,AL,AM,AN)\
        CCALLSFSUB27(UN,LN,T1,T2,T3,T4,T5,T6,T7,T8,T9,TA,TB,TC,TD,TE,TF,TG,TH,TI,TJ,TK,TL,TM,TN,CF_0,CF_0,CF_0,CF_0,A1,A2,A3,A4,A5,A6,A7,A8,A9,AA,AB,AC,AD,AE,AF,AG,AH,AI,AJ,AK,AL,AM,AN,0,0,0,0)
#define CCALLSFSUB24(UN,LN,T1,T2,T3,T4,T5,T6,T7,T8,T9,TA,TB,TC,TD,TE,TF,TG,TH,TI,TJ,TK,TL,TM,TN,TO,A1,A2,A3,A4,A5,A6,A7,A8,A9,AA,AB,AC,AD,AE,AF,AG,AH,AI,AJ,AK,AL,AM,AN,AO)\
        CCALLSFSUB27(UN,LN,T1,T2,T3,T4,T5,T6,T7,T8,T9,TA,TB,TC,TD,TE,TF,TG,TH,TI,TJ,TK,TL,TM,TN,TO,CF_0,CF_0,CF_0,A1,A2,A3,A4,A5,A6,A7,A8,A9,AA,AB,AC,AD,AE,AF,AG,AH,AI,AJ,AK,AL,AM,AN,AO,0,0,0)
#define CCALLSFSUB25(UN,LN,T1,T2,T3,T4,T5,T6,T7,T8,T9,TA,TB,TC,TD,TE,TF,TG,TH,TI,TJ,TK,TL,TM,TN,TO,TP,A1,A2,A3,A4,A5,A6,A7,A8,A9,AA,AB,AC,AD,AE,AF,AG,AH,AI,AJ,AK,AL,AM,AN,AO,AP)\
        CCALLSFSUB27(UN,LN,T1,T2,T3,T4,T5,T6,T7,T8,T9,TA,TB,TC,TD,TE,TF,TG,TH,TI,TJ,TK,TL,TM,TN,TO,TP,CF_0,CF_0,A1,A2,A3,A4,A5,A6,A7,A8,A9,AA,AB,AC,AD,AE,AF,AG,AH,AI,AJ,AK,AL,AM,AN,AO,AP,0,0)
#define CCALLSFSUB26(UN,LN,T1,T2,T3,T4,T5,T6,T7,T8,T9,TA,TB,TC,TD,TE,TF,TG,TH,TI,TJ,TK,TL,TM,TN,TO,TP,TQ,A1,A2,A3,A4,A5,A6,A7,A8,A9,AA,AB,AC,AD,AE,AF,AG,AH,AI,AJ,AK,AL,AM,AN,AO,AP,AQ)\
        CCALLSFSUB27(UN,LN,T1,T2,T3,T4,T5,T6,T7,T8,T9,TA,TB,TC,TD,TE,TF,TG,TH,TI,TJ,TK,TL,TM,TN,TO,TP,TQ,CF_0,A1,A2,A3,A4,A5,A6,A7,A8,A9,AA,AB,AC,AD,AE,AF,AG,AH,AI,AJ,AK,AL,AM,AN,AO,AP,AQ,0)

#ifdef CFSUBASFUN
#define CCALLSFSUB27(UN,LN,T1,T2,T3,T4,T5,T6,T7,T8,T9,TA,TB,TC,TD,TE,TF,TG,TH,TI,TJ,TK,TL,TM,TN,TO,TP,TQ,TR, \
                           A1,A2,A3,A4,A5,A6,A7,A8,A9,AA,AB,AC,AD,AE,AF,AG,AH,AI,AJ,AK,AL,AM,AN,AO,AP,AQ,AR) \
        CCALLSFFUN27(UN,LN,T1,T2,T3,T4,T5,T6,T7,T8,T9,TA,TB,TC,TD,TE,TF,TG,TH,TI,TJ,TK,TL,TM,TN,TO,TP,TQ,TR, \
                           A1,A2,A3,A4,A5,A6,A7,A8,A9,AA,AB,AC,AD,AE,AF,AG,AH,AI,AJ,AK,AL,AM,AN,AO,AP,AQ,AR)
#else
#define CCALLSFSUB27(UN,LN,T1,T2,T3,T4,T5,T6,T7,T8,T9,TA,TB,TC,TD,TE,TF,TG,TH,TI,TJ,TK,TL,TM,TN,TO,TP,TQ,TR, \
                           A1,A2,A3,A4,A5,A6,A7,A8,A9,AA,AB,AC,AD,AE,AF,AG,AH,AI,AJ,AK,AL,AM,AN,AO,AP,AQ,AR) \
do{VVCF(T1,A1,B1)  VVCF(T2,A2,B2)  VVCF(T3,A3,B3)  VVCF(T4,A4,B4)  VVCF(T5,A5,B5)   \
   VVCF(T6,A6,B6)  VVCF(T7,A7,B7)  VVCF(T8,A8,B8)  VVCF(T9,A9,B9)  VVCF(TA,AA,B10)  \
   VVCF(TB,AB,B11) VVCF(TC,AC,B12) VVCF(TD,AD,B13) VVCF(TE,AE,B14) VVCF(TF,AF,B15)  \
   VVCF(TG,AG,B16) VVCF(TH,AH,B17) VVCF(TI,AI,B18) VVCF(TJ,AJ,B19) VVCF(TK,AK,B20)  \
   VVCF(TL,AL,B21) VVCF(TM,AM,B22) VVCF(TN,AN,B23) VVCF(TO,AO,B24) VVCF(TP,AP,B25)  \
   VVCF(TQ,AQ,B26) VVCF(TR,AR,B27)                                                  \
   CPPPROTOCLSFSUB27(UN,LN,T1,T2,T3,T4,T5,T6,T7,T8,T9,TA,TB,TC,TD,TE,TF,TG,TH,TI,TJ,TK,TL,TM,TN,TO,TP,TQ,TR) \
   ACF(LN,T1,A1,1)  ACF(LN,T2,A2,2)  ACF(LN,T3,A3,3)  ACF(LN,T4,A4,4)          \
   ACF(LN,T5,A5,5)  ACF(LN,T6,A6,6)  ACF(LN,T7,A7,7)  ACF(LN,T8,A8,8)          \
   ACF(LN,T9,A9,9)  ACF(LN,TA,AA,10) ACF(LN,TB,AB,11) ACF(LN,TC,AC,12)         \
   ACF(LN,TD,AD,13) ACF(LN,TE,AE,14) ACF(LN,TF,AF,15) ACF(LN,TG,AG,16)         \
   ACF(LN,TH,AH,17) ACF(LN,TI,AI,18) ACF(LN,TJ,AJ,19) ACF(LN,TK,AK,20)         \
   ACF(LN,TL,AL,21) ACF(LN,TM,AM,22) ACF(LN,TN,AN,23) ACF(LN,TO,AO,24)         \
   ACF(LN,TP,AP,25) ACF(LN,TQ,AQ,26) ACF(LN,TR,AR,27)                          \
   CFC_(UN,LN)( CFARGTA27(AACF,JCF,T1,T2,T3,T4,T5,T6,T7,T8,T9,TA,TB,TC,TD,TE,TF,TG,TH,TI,TJ,TK,TL,TM,TN,TO,TP,TQ,TR,\
                                   A1,A2,A3,A4,A5,A6,A7,A8,A9,AA,AB,AC,AD,AE,AF,AG,AH,AI,AJ,AK,AL,AM,AN,AO,AP,AQ,AR) ); \
 WCF(T1,A1,1)  WCF(T2,A2,2)  WCF(T3,A3,3)  WCF(T4,A4,4)  WCF(T5,A5,5)  WCF(T6,A6,6)  \
 WCF(T7,A7,7)  WCF(T8,A8,8)  WCF(T9,A9,9)  WCF(TA,AA,10) WCF(TB,AB,11) WCF(TC,AC,12) \
 WCF(TD,AD,13) WCF(TE,AE,14) WCF(TF,AF,15) WCF(TG,AG,16) WCF(TH,AH,17) WCF(TI,AI,18) \
 WCF(TJ,AJ,19) WCF(TK,AK,20) WCF(TL,AL,21) WCF(TM,AM,22) WCF(TN,AN,23) WCF(TO,AO,24) \
 WCF(TP,AP,25) WCF(TQ,AQ,26) WCF(TR,AR,27) }while(0)
#endif
#endif         /* MAX_PREPRO_ARGS */

/*-------------------------------------------------------------------------*/

/*               UTILITIES FOR C TO CALL FORTRAN FUNCTIONS                 */

/*N.B. PROTOCCALLSFFUNn(..) generates code, whether or not the FORTRAN
  function is called. Therefore, especially for creator's of C header files
  for large FORTRAN libraries which include many functions, to reduce
  compile time and object code size, it may be desirable to create
  preprocessor directives to allow users to create code for only those
  functions which they use.                                                */

/* The following defines the maximum length string that a function can return.
   Of course it may be undefine-d and re-define-d before individual
   PROTOCCALLSFFUNn(..) as required. It would also be nice to have this derived
   from the individual machines' limits.                                      */
#define MAX_LEN_FORTRAN_FUNCTION_STRING 0x4FE

/* The following defines a character used by CFORTRAN.H to flag the end of a
   string coming out of a FORTRAN routine.                                 */
#define CFORTRAN_NON_CHAR 0x7F

#ifdef OLD_VAXC                                /* Prevent %CC-I-PARAMNOTUSED. */
#pragma nostandard
#endif

#define _SEP_(TN,C,cfCOMMA)     _(__SEP_,C)(TN,cfCOMMA)
#define __SEP_0(TN,cfCOMMA)
#define __SEP_1(TN,cfCOMMA)     _Icf(2,SEP,TN,cfCOMMA,0)
#define        INT_cfSEP(T,B) _(A,B)
#define       INTV_cfSEP(T,B) INT_cfSEP(T,B)
#define      INTVV_cfSEP(T,B) INT_cfSEP(T,B)
#define     INTVVV_cfSEP(T,B) INT_cfSEP(T,B)
#define    INTVVVV_cfSEP(T,B) INT_cfSEP(T,B)
#define   INTVVVVV_cfSEP(T,B) INT_cfSEP(T,B)
#define  INTVVVVVV_cfSEP(T,B) INT_cfSEP(T,B)
#define INTVVVVVVV_cfSEP(T,B) INT_cfSEP(T,B)
#define       PINT_cfSEP(T,B) INT_cfSEP(T,B)
#define      PVOID_cfSEP(T,B) INT_cfSEP(T,B)
#define    ROUTINE_cfSEP(T,B) INT_cfSEP(T,B)
#define     SIMPLE_cfSEP(T,B) INT_cfSEP(T,B)
#define       VOID_cfSEP(T,B) INT_cfSEP(T,B)    /* For FORTRAN calls C subr.s.*/
#define     STRING_cfSEP(T,B) INT_cfSEP(T,B)
#define    STRINGV_cfSEP(T,B) INT_cfSEP(T,B)
#define    PSTRING_cfSEP(T,B) INT_cfSEP(T,B)
#define   PSTRINGV_cfSEP(T,B) INT_cfSEP(T,B)
#define   PNSTRING_cfSEP(T,B) INT_cfSEP(T,B)
#define   PPSTRING_cfSEP(T,B) INT_cfSEP(T,B)
#define    ZTRINGV_cfSEP(T,B) INT_cfSEP(T,B)
#define   PZTRINGV_cfSEP(T,B) INT_cfSEP(T,B)

#if defined(SIGNED_BYTE) || !defined(UNSIGNED_BYTE)
#ifdef OLD_VAXC
#define INTEGER_BYTE               char    /* Old VAXC barfs on 'signed char' */
#else
#define INTEGER_BYTE        signed char    /* default */
#endif
#else
#define INTEGER_BYTE        unsigned char
#endif
#define    BYTEVVVVVVV_cfTYPE INTEGER_BYTE
#define  DOUBLEVVVVVVV_cfTYPE OOMPH_DOUBLE_PRECISION
#define   FLOATVVVVVVV_cfTYPE FORTRAN_REAL
#define     INTVVVVVVV_cfTYPE int
#define LOGICALVVVVVVV_cfTYPE int
#define    LONGVVVVVVV_cfTYPE long
#define LONGLONGVVVVVVV_cfTYPE LONGLONG   /* added by MR December 2005 */
#define   SHORTVVVVVVV_cfTYPE short
#define          PBYTE_cfTYPE INTEGER_BYTE
#define        PDOUBLE_cfTYPE OOMPH_DOUBLE_PRECISION
#define         PFLOAT_cfTYPE FORTRAN_REAL
#define           PINT_cfTYPE int
#define       PLOGICAL_cfTYPE int
#define          PLONG_cfTYPE long
#define      PLONGLONG_cfTYPE LONGLONG  /* added by MR December 2005 */
#define         PSHORT_cfTYPE short

#define CFARGS0(A,T,V,W,X,Y,Z) _3(T,_cf,A)
#define CFARGS1(A,T,V,W,X,Y,Z) _3(T,_cf,A)(V)
#define CFARGS2(A,T,V,W,X,Y,Z) _3(T,_cf,A)(V,W)
#define CFARGS3(A,T,V,W,X,Y,Z) _3(T,_cf,A)(V,W,X)
#define CFARGS4(A,T,V,W,X,Y,Z) _3(T,_cf,A)(V,W,X,Y)
#define CFARGS5(A,T,V,W,X,Y,Z) _3(T,_cf,A)(V,W,X,Y,Z)

#define  _Icf(N,T,I,X,Y)                 _(I,_cfINT)(N,T,I,X,Y,0)
#define _Icf4(N,T,I,X,Y,Z)               _(I,_cfINT)(N,T,I,X,Y,Z)
#define           BYTE_cfINT(N,A,B,X,Y,Z)        DOUBLE_cfINT(N,A,B,X,Y,Z)
#define         DOUBLE_cfINT(N,A,B,X,Y,Z) _(CFARGS,N)(A,INT,B,X,Y,Z,0)
#define          FLOAT_cfINT(N,A,B,X,Y,Z)        DOUBLE_cfINT(N,A,B,X,Y,Z)
#define            INT_cfINT(N,A,B,X,Y,Z)        DOUBLE_cfINT(N,A,B,X,Y,Z)
#define        LOGICAL_cfINT(N,A,B,X,Y,Z)        DOUBLE_cfINT(N,A,B,X,Y,Z)
#define           LONG_cfINT(N,A,B,X,Y,Z)        DOUBLE_cfINT(N,A,B,X,Y,Z)
#define       LONGLONG_cfINT(N,A,B,X,Y,Z)        DOUBLE_cfINT(N,A,B,X,Y,Z) /* added by MR December 2005 */
#define          SHORT_cfINT(N,A,B,X,Y,Z)        DOUBLE_cfINT(N,A,B,X,Y,Z)
#define          PBYTE_cfINT(N,A,B,X,Y,Z)       PDOUBLE_cfINT(N,A,B,X,Y,Z)
#define        PDOUBLE_cfINT(N,A,B,X,Y,Z) _(CFARGS,N)(A,PINT,B,X,Y,Z,0)
#define         PFLOAT_cfINT(N,A,B,X,Y,Z)       PDOUBLE_cfINT(N,A,B,X,Y,Z)
#define           PINT_cfINT(N,A,B,X,Y,Z)       PDOUBLE_cfINT(N,A,B,X,Y,Z)
#define       PLOGICAL_cfINT(N,A,B,X,Y,Z)       PDOUBLE_cfINT(N,A,B,X,Y,Z)
#define          PLONG_cfINT(N,A,B,X,Y,Z)       PDOUBLE_cfINT(N,A,B,X,Y,Z)
#define      PLONGLONG_cfINT(N,A,B,X,Y,Z)       PDOUBLE_cfINT(N,A,B,X,Y,Z) /* added by MR December 2005 */
#define         PSHORT_cfINT(N,A,B,X,Y,Z)       PDOUBLE_cfINT(N,A,B,X,Y,Z)
#define          BYTEV_cfINT(N,A,B,X,Y,Z)       DOUBLEV_cfINT(N,A,B,X,Y,Z)
#define         BYTEVV_cfINT(N,A,B,X,Y,Z)      DOUBLEVV_cfINT(N,A,B,X,Y,Z)
#define        BYTEVVV_cfINT(N,A,B,X,Y,Z)     DOUBLEVVV_cfINT(N,A,B,X,Y,Z)
#define       BYTEVVVV_cfINT(N,A,B,X,Y,Z)    DOUBLEVVVV_cfINT(N,A,B,X,Y,Z)
#define      BYTEVVVVV_cfINT(N,A,B,X,Y,Z)   DOUBLEVVVVV_cfINT(N,A,B,X,Y,Z)
#define     BYTEVVVVVV_cfINT(N,A,B,X,Y,Z)  DOUBLEVVVVVV_cfINT(N,A,B,X,Y,Z)
#define    BYTEVVVVVVV_cfINT(N,A,B,X,Y,Z) DOUBLEVVVVVVV_cfINT(N,A,B,X,Y,Z)
#define        DOUBLEV_cfINT(N,A,B,X,Y,Z) _(CFARGS,N)(A,INTV,B,X,Y,Z,0)
#define       DOUBLEVV_cfINT(N,A,B,X,Y,Z) _(CFARGS,N)(A,INTVV,B,X,Y,Z,0)
#define      DOUBLEVVV_cfINT(N,A,B,X,Y,Z) _(CFARGS,N)(A,INTVVV,B,X,Y,Z,0)
#define     DOUBLEVVVV_cfINT(N,A,B,X,Y,Z) _(CFARGS,N)(A,INTVVVV,B,X,Y,Z,0)
#define    DOUBLEVVVVV_cfINT(N,A,B,X,Y,Z) _(CFARGS,N)(A,INTVVVVV,B,X,Y,Z,0)
#define   DOUBLEVVVVVV_cfINT(N,A,B,X,Y,Z) _(CFARGS,N)(A,INTVVVVVV,B,X,Y,Z,0)
#define  DOUBLEVVVVVVV_cfINT(N,A,B,X,Y,Z) _(CFARGS,N)(A,INTVVVVVVV,B,X,Y,Z,0)
#define         FLOATV_cfINT(N,A,B,X,Y,Z)       DOUBLEV_cfINT(N,A,B,X,Y,Z)
#define        FLOATVV_cfINT(N,A,B,X,Y,Z)      DOUBLEVV_cfINT(N,A,B,X,Y,Z)
#define       FLOATVVV_cfINT(N,A,B,X,Y,Z)     DOUBLEVVV_cfINT(N,A,B,X,Y,Z)
#define      FLOATVVVV_cfINT(N,A,B,X,Y,Z)    DOUBLEVVVV_cfINT(N,A,B,X,Y,Z)
#define     FLOATVVVVV_cfINT(N,A,B,X,Y,Z)   DOUBLEVVVVV_cfINT(N,A,B,X,Y,Z)
#define    FLOATVVVVVV_cfINT(N,A,B,X,Y,Z)  DOUBLEVVVVVV_cfINT(N,A,B,X,Y,Z)
#define   FLOATVVVVVVV_cfINT(N,A,B,X,Y,Z) DOUBLEVVVVVVV_cfINT(N,A,B,X,Y,Z)
#define           INTV_cfINT(N,A,B,X,Y,Z)       DOUBLEV_cfINT(N,A,B,X,Y,Z)
#define          INTVV_cfINT(N,A,B,X,Y,Z)      DOUBLEVV_cfINT(N,A,B,X,Y,Z)
#define         INTVVV_cfINT(N,A,B,X,Y,Z)     DOUBLEVVV_cfINT(N,A,B,X,Y,Z)
#define        INTVVVV_cfINT(N,A,B,X,Y,Z)    DOUBLEVVVV_cfINT(N,A,B,X,Y,Z)
#define       INTVVVVV_cfINT(N,A,B,X,Y,Z)   DOUBLEVVVVV_cfINT(N,A,B,X,Y,Z)
#define      INTVVVVVV_cfINT(N,A,B,X,Y,Z)  DOUBLEVVVVVV_cfINT(N,A,B,X,Y,Z)
#define     INTVVVVVVV_cfINT(N,A,B,X,Y,Z) DOUBLEVVVVVVV_cfINT(N,A,B,X,Y,Z)
#define       LOGICALV_cfINT(N,A,B,X,Y,Z)       DOUBLEV_cfINT(N,A,B,X,Y,Z)
#define      LOGICALVV_cfINT(N,A,B,X,Y,Z)      DOUBLEVV_cfINT(N,A,B,X,Y,Z)
#define     LOGICALVVV_cfINT(N,A,B,X,Y,Z)     DOUBLEVVV_cfINT(N,A,B,X,Y,Z)
#define    LOGICALVVVV_cfINT(N,A,B,X,Y,Z)    DOUBLEVVVV_cfINT(N,A,B,X,Y,Z)
#define   LOGICALVVVVV_cfINT(N,A,B,X,Y,Z)   DOUBLEVVVVV_cfINT(N,A,B,X,Y,Z)
#define  LOGICALVVVVVV_cfINT(N,A,B,X,Y,Z)  DOUBLEVVVVVV_cfINT(N,A,B,X,Y,Z)
#define LOGICALVVVVVVV_cfINT(N,A,B,X,Y,Z) DOUBLEVVVVVVV_cfINT(N,A,B,X,Y,Z)
#define          LONGV_cfINT(N,A,B,X,Y,Z)       DOUBLEV_cfINT(N,A,B,X,Y,Z)
#define         LONGVV_cfINT(N,A,B,X,Y,Z)      DOUBLEVV_cfINT(N,A,B,X,Y,Z)
#define        LONGVVV_cfINT(N,A,B,X,Y,Z)     DOUBLEVVV_cfINT(N,A,B,X,Y,Z)
#define       LONGVVVV_cfINT(N,A,B,X,Y,Z)    DOUBLEVVVV_cfINT(N,A,B,X,Y,Z)
#define      LONGVVVVV_cfINT(N,A,B,X,Y,Z)   DOUBLEVVVVV_cfINT(N,A,B,X,Y,Z)
#define     LONGVVVVVV_cfINT(N,A,B,X,Y,Z)  DOUBLEVVVVVV_cfINT(N,A,B,X,Y,Z)
#define    LONGVVVVVVV_cfINT(N,A,B,X,Y,Z) DOUBLEVVVVVVV_cfINT(N,A,B,X,Y,Z)
#define      LONGLONGV_cfINT(N,A,B,X,Y,Z)       DOUBLEV_cfINT(N,A,B,X,Y,Z) /* added by MR December 2005 */
#define     LONGLONGVV_cfINT(N,A,B,X,Y,Z)      DOUBLEVV_cfINT(N,A,B,X,Y,Z) /* added by MR December 2005 */
#define    LONGLONGVVV_cfINT(N,A,B,X,Y,Z)     DOUBLEVVV_cfINT(N,A,B,X,Y,Z) /* added by MR December 2005 */
#define   LONGLONGVVVV_cfINT(N,A,B,X,Y,Z)    DOUBLEVVVV_cfINT(N,A,B,X,Y,Z) /* added by MR December 2005 */
#define  LONGLONGVVVVV_cfINT(N,A,B,X,Y,Z)   DOUBLEVVVVV_cfINT(N,A,B,X,Y,Z) /* added by MR December 2005 */
#define LONGLONGVVVVVV_cfINT(N,A,B,X,Y,Z)  DOUBLEVVVVVV_cfINT(N,A,B,X,Y,Z) /* added by MR December 2005 */
#define LONGLONGVVVVVVV_cfINT(N,A,B,X,Y,Z) DOUBLEVVVVVVV_cfINT(N,A,B,X,Y,Z) /* added by MR December 2005 */
#define         SHORTV_cfINT(N,A,B,X,Y,Z)       DOUBLEV_cfINT(N,A,B,X,Y,Z)
#define        SHORTVV_cfINT(N,A,B,X,Y,Z)      DOUBLEVV_cfINT(N,A,B,X,Y,Z)
#define       SHORTVVV_cfINT(N,A,B,X,Y,Z)     DOUBLEVVV_cfINT(N,A,B,X,Y,Z)
#define      SHORTVVVV_cfINT(N,A,B,X,Y,Z)    DOUBLEVVVV_cfINT(N,A,B,X,Y,Z)
#define     SHORTVVVVV_cfINT(N,A,B,X,Y,Z)   DOUBLEVVVVV_cfINT(N,A,B,X,Y,Z)
#define    SHORTVVVVVV_cfINT(N,A,B,X,Y,Z)  DOUBLEVVVVVV_cfINT(N,A,B,X,Y,Z)
#define   SHORTVVVVVVV_cfINT(N,A,B,X,Y,Z) DOUBLEVVVVVVV_cfINT(N,A,B,X,Y,Z)
#define          PVOID_cfINT(N,A,B,X,Y,Z) _(CFARGS,N)(A,B,B,X,Y,Z,0)
#define        ROUTINE_cfINT(N,A,B,X,Y,Z)         PVOID_cfINT(N,A,B,X,Y,Z)
/*CRAY coughs on the first,
  i.e. the usual trouble of not being able to
  define macros to macros with arguments.
  New ultrix is worse, it coughs on all such uses.
 */
/*#define       SIMPLE_cfINT                    PVOID_cfINT*/
#define         SIMPLE_cfINT(N,A,B,X,Y,Z)         PVOID_cfINT(N,A,B,X,Y,Z)
#define           VOID_cfINT(N,A,B,X,Y,Z)         PVOID_cfINT(N,A,B,X,Y,Z)
#define         STRING_cfINT(N,A,B,X,Y,Z)         PVOID_cfINT(N,A,B,X,Y,Z)
#define        STRINGV_cfINT(N,A,B,X,Y,Z)         PVOID_cfINT(N,A,B,X,Y,Z)
#define        PSTRING_cfINT(N,A,B,X,Y,Z)         PVOID_cfINT(N,A,B,X,Y,Z)
#define       PSTRINGV_cfINT(N,A,B,X,Y,Z)         PVOID_cfINT(N,A,B,X,Y,Z)
#define       PNSTRING_cfINT(N,A,B,X,Y,Z)         PVOID_cfINT(N,A,B,X,Y,Z)
#define       PPSTRING_cfINT(N,A,B,X,Y,Z)         PVOID_cfINT(N,A,B,X,Y,Z)
#define        ZTRINGV_cfINT(N,A,B,X,Y,Z)         PVOID_cfINT(N,A,B,X,Y,Z)
#define       PZTRINGV_cfINT(N,A,B,X,Y,Z)         PVOID_cfINT(N,A,B,X,Y,Z)
#define           CF_0_cfINT(N,A,B,X,Y,Z)


#define   UCF(TN,I,C)  _SEP_(TN,C,cfCOMMA) _Icf(2,U,TN,_(A,I),0)
#define  UUCF(TN,I,C)  _SEP_(TN,C,cfCOMMA) _SEP_(TN,1,I)
#define UUUCF(TN,I,C)  _SEP_(TN,C,cfCOLON) _Icf(2,U,TN,_(A,I),0)
#define        INT_cfU(T,A) _(T,VVVVVVV_cfTYPE)   A
#define       INTV_cfU(T,A) _(T,VVVVVV_cfTYPE)  * A
#define      INTVV_cfU(T,A) _(T,VVVVV_cfTYPE)   * A
#define     INTVVV_cfU(T,A) _(T,VVVV_cfTYPE)    * A
#define    INTVVVV_cfU(T,A) _(T,VVV_cfTYPE)     * A
#define   INTVVVVV_cfU(T,A) _(T,VV_cfTYPE)      * A
#define  INTVVVVVV_cfU(T,A) _(T,V_cfTYPE)       * A
#define INTVVVVVVV_cfU(T,A) _(T,_cfTYPE)        * A
#define       PINT_cfU(T,A) _(T,_cfTYPE)        * A
#define      PVOID_cfU(T,A) void  *A
#define    ROUTINE_cfU(T,A) void (*A)(CF_NULL_PROTO)
#define       VOID_cfU(T,A) void   A    /* Needed for C calls FORTRAN sub.s.  */
#define     STRING_cfU(T,A) char  *A    /*            via VOID and wrapper.   */
#define    STRINGV_cfU(T,A) char  *A
#define    PSTRING_cfU(T,A) char  *A
#define   PSTRINGV_cfU(T,A) char  *A
#define    ZTRINGV_cfU(T,A) char  *A
#define   PZTRINGV_cfU(T,A) char  *A

/* VOID breaks U into U and UU. */
#define       INT_cfUU(T,A) _(T,VVVVVVV_cfTYPE) A
#define      VOID_cfUU(T,A)             /* Needed for FORTRAN calls C sub.s.  */
#define    STRING_cfUU(T,A) char *A


#define      BYTE_cfPU(A)   CFextern INTEGER_BYTE      FCALLSC_QUALIFIER A
#define    DOUBLE_cfPU(A)   CFextern OOMPH_DOUBLE_PRECISION  FCALLSC_QUALIFIER A
#if ! (defined(FLOATFUNCTIONTYPE)&&defined(ASSIGNFLOAT)&&defined(RETURNFLOAT))
#if defined (f2cFortran) && ! defined (gFortran)
/* f2c/g77 return double from FORTRAN REAL functions. (KMCCARTY, 2005/12/09) */
#define     FLOAT_cfPU(A)   CFextern OOMPH_DOUBLE_PRECISION  FCALLSC_QUALIFIER A
#else
#define     FLOAT_cfPU(A)   CFextern FORTRAN_REAL      FCALLSC_QUALIFIER A
#endif
#else
#define     FLOAT_cfPU(A)   CFextern FLOATFUNCTIONTYPE FCALLSC_QUALIFIER A
#endif
#define       INT_cfPU(A)   CFextern int   FCALLSC_QUALIFIER   A
#define   LOGICAL_cfPU(A)   CFextern int   FCALLSC_QUALIFIER   A
#define      LONG_cfPU(A)   CFextern long  FCALLSC_QUALIFIER   A
#define     SHORT_cfPU(A)   CFextern short FCALLSC_QUALIFIER   A
#define    STRING_cfPU(A)   CFextern void  FCALLSC_QUALIFIER   A
#define      VOID_cfPU(A)   CFextern void  FCALLSC_QUALIFIER   A

#define    BYTE_cfE INTEGER_BYTE     A0;
#define  DOUBLE_cfE OOMPH_DOUBLE_PRECISION A0;
#if ! (defined(FLOATFUNCTIONTYPE)&&defined(ASSIGNFLOAT)&&defined(RETURNFLOAT))
#define   FLOAT_cfE FORTRAN_REAL  A0;
#else
#define   FLOAT_cfE FORTRAN_REAL AA0;   FLOATFUNCTIONTYPE A0;
#endif
#define     INT_cfE int    A0;
#define LOGICAL_cfE int    A0;
#define    LONG_cfE long   A0;
#define   SHORT_cfE short  A0;
#define    VOID_cfE
#ifdef vmsFortran
#define  STRING_cfE static char AA0[1+MAX_LEN_FORTRAN_FUNCTION_STRING];        \
                       static fstring A0 =                                     \
             {MAX_LEN_FORTRAN_FUNCTION_STRING,DSC$K_DTYPE_T,DSC$K_CLASS_S,AA0};\
               memset(AA0, CFORTRAN_NON_CHAR, MAX_LEN_FORTRAN_FUNCTION_STRING);\
                                    *(AA0+MAX_LEN_FORTRAN_FUNCTION_STRING)='\0';
#else
#ifdef CRAYFortran
#define  STRING_cfE static char AA0[1+MAX_LEN_FORTRAN_FUNCTION_STRING];        \
                   static _fcd A0; *(AA0+MAX_LEN_FORTRAN_FUNCTION_STRING)='\0';\
                memset(AA0,CFORTRAN_NON_CHAR, MAX_LEN_FORTRAN_FUNCTION_STRING);\
                            A0 = _cptofcd(AA0,MAX_LEN_FORTRAN_FUNCTION_STRING);
#else
/* 'cc: SC3.0.1 13 Jul 1994' barfs on char A0[0x4FE+1];
 * char A0[0x4FE +1]; char A0[1+0x4FE]; are both OK.     */
#define STRING_cfE static char A0[1+MAX_LEN_FORTRAN_FUNCTION_STRING];          \
                       memset(A0, CFORTRAN_NON_CHAR,                           \
                              MAX_LEN_FORTRAN_FUNCTION_STRING);                \
                       *(A0+MAX_LEN_FORTRAN_FUNCTION_STRING)='\0';
#endif
#endif
/* ESTRING must use static char. array which is guaranteed to exist after
   function returns.                                                     */

/* N.B.i) The diff. for 0 (Zero) and >=1 arguments.
       ii)That the following create an unmatched bracket, i.e. '(', which
          must of course be matched in the call.
       iii)Commas must be handled very carefully                         */
#define    INT_cfGZ(T,UN,LN) A0=CFC_(UN,LN)(
#define   VOID_cfGZ(T,UN,LN)    CFC_(UN,LN)(
#ifdef vmsFortran
#define STRING_cfGZ(T,UN,LN)    CFC_(UN,LN)(&A0
#else
#if defined(CRAYFortran) || defined(AbsoftUNIXFortran) || defined(AbsoftProFortran)
#define STRING_cfGZ(T,UN,LN)    CFC_(UN,LN)( A0
#else
#define STRING_cfGZ(T,UN,LN)    CFC_(UN,LN)( A0,MAX_LEN_FORTRAN_FUNCTION_STRING
#endif
#endif

#define     INT_cfG(T,UN,LN)    INT_cfGZ(T,UN,LN)
#define    VOID_cfG(T,UN,LN)   VOID_cfGZ(T,UN,LN)
#define  STRING_cfG(T,UN,LN) STRING_cfGZ(T,UN,LN), /*, is only diff. from _cfG*/

#define    BYTEVVVVVVV_cfPP
#define     INTVVVVVVV_cfPP     /* These complement FLOATVVVVVVV_cfPP. */
#define  DOUBLEVVVVVVV_cfPP
#define LOGICALVVVVVVV_cfPP
#define    LONGVVVVVVV_cfPP
#define   SHORTVVVVVVV_cfPP
#define          PBYTE_cfPP
#define           PINT_cfPP
#define        PDOUBLE_cfPP
#define       PLOGICAL_cfPP
#define          PLONG_cfPP
#define         PSHORT_cfPP
#define         PFLOAT_cfPP FLOATVVVVVVV_cfPP

#define BCF(TN,AN,C)        _SEP_(TN,C,cfCOMMA) _Icf(2,B,TN,AN,0)
#define        INT_cfB(T,A) (_(T,VVVVVVV_cfTYPE)) A
#define       INTV_cfB(T,A)            A
#define      INTVV_cfB(T,A)           (A)[0]
#define     INTVVV_cfB(T,A)           (A)[0][0]
#define    INTVVVV_cfB(T,A)           (A)[0][0][0]
#define   INTVVVVV_cfB(T,A)           (A)[0][0][0][0]
#define  INTVVVVVV_cfB(T,A)           (A)[0][0][0][0][0]
#define INTVVVVVVV_cfB(T,A)           (A)[0][0][0][0][0][0]
#define       PINT_cfB(T,A) _(T,_cfPP)&A
#define     STRING_cfB(T,A) (char *)   A
#define    STRINGV_cfB(T,A) (char *)   A
#define    PSTRING_cfB(T,A) (char *)   A
#define   PSTRINGV_cfB(T,A) (char *)   A
#define      PVOID_cfB(T,A) (void *)   A
#define    ROUTINE_cfB(T,A) (cfCAST_FUNCTION)A
#define    ZTRINGV_cfB(T,A) (char *)   A
#define   PZTRINGV_cfB(T,A) (char *)   A

#define SCF(TN,NAME,I,A)    _(TN,_cfSTR)(3,S,NAME,I,A,0,0)
#define  DEFAULT_cfS(M,I,A)
#define  LOGICAL_cfS(M,I,A)
#define PLOGICAL_cfS(M,I,A)
#define   STRING_cfS(M,I,A) ,sizeof(A)
#define  STRINGV_cfS(M,I,A) ,( (unsigned)0xFFFF*firstindexlength(A) \
                              +secondindexlength(A))
#define  PSTRING_cfS(M,I,A) ,sizeof(A)
#define PSTRINGV_cfS(M,I,A) STRINGV_cfS(M,I,A)
#define  ZTRINGV_cfS(M,I,A)
#define PZTRINGV_cfS(M,I,A)

#define   HCF(TN,I)         _(TN,_cfSTR)(3,H,cfCOMMA, H,_(C,I),0,0)
#define  HHCF(TN,I)         _(TN,_cfSTR)(3,H,cfCOMMA,HH,_(C,I),0,0)
#define HHHCF(TN,I)         _(TN,_cfSTR)(3,H,cfCOLON, H,_(C,I),0,0)
#define  H_CF_SPECIAL       unsigned
#define HH_CF_SPECIAL
#define  DEFAULT_cfH(M,I,A)
#define  LOGICAL_cfH(S,U,B)
#define PLOGICAL_cfH(S,U,B)
#define   STRING_cfH(S,U,B) _(A,S) _(U,_CF_SPECIAL) B
#define  STRINGV_cfH(S,U,B) STRING_cfH(S,U,B)
#define  PSTRING_cfH(S,U,B) STRING_cfH(S,U,B)
#define PSTRINGV_cfH(S,U,B) STRING_cfH(S,U,B)
#define PNSTRING_cfH(S,U,B) STRING_cfH(S,U,B)
#define PPSTRING_cfH(S,U,B) STRING_cfH(S,U,B)
#define  ZTRINGV_cfH(S,U,B)
#define PZTRINGV_cfH(S,U,B)

/* Need VOID_cfSTR because Absoft forced function types go through _cfSTR. */
/* No spaces inside expansion. They screws up macro catenation kludge.     */
#define           VOID_cfSTR(N,T,A,B,C,D,E) _(CFARGS,N)(T,DEFAULT,A,B,C,D,E)
#define           BYTE_cfSTR(N,T,A,B,C,D,E) _(CFARGS,N)(T,DEFAULT,A,B,C,D,E)
#define         DOUBLE_cfSTR(N,T,A,B,C,D,E) _(CFARGS,N)(T,DEFAULT,A,B,C,D,E)
#define          FLOAT_cfSTR(N,T,A,B,C,D,E) _(CFARGS,N)(T,DEFAULT,A,B,C,D,E)
#define            INT_cfSTR(N,T,A,B,C,D,E) _(CFARGS,N)(T,DEFAULT,A,B,C,D,E)
#define        LOGICAL_cfSTR(N,T,A,B,C,D,E) _(CFARGS,N)(T,LOGICAL,A,B,C,D,E)
#define           LONG_cfSTR(N,T,A,B,C,D,E) _(CFARGS,N)(T,DEFAULT,A,B,C,D,E)
#define       LONGLONG_cfSTR(N,T,A,B,C,D,E) _(CFARGS,N)(T,DEFAULT,A,B,C,D,E) /* added by MR December 2005 */
#define          SHORT_cfSTR(N,T,A,B,C,D,E) _(CFARGS,N)(T,DEFAULT,A,B,C,D,E)
#define          BYTEV_cfSTR(N,T,A,B,C,D,E) _(CFARGS,N)(T,DEFAULT,A,B,C,D,E)
#define         BYTEVV_cfSTR(N,T,A,B,C,D,E) _(CFARGS,N)(T,DEFAULT,A,B,C,D,E)
#define        BYTEVVV_cfSTR(N,T,A,B,C,D,E) _(CFARGS,N)(T,DEFAULT,A,B,C,D,E)
#define       BYTEVVVV_cfSTR(N,T,A,B,C,D,E) _(CFARGS,N)(T,DEFAULT,A,B,C,D,E)
#define      BYTEVVVVV_cfSTR(N,T,A,B,C,D,E) _(CFARGS,N)(T,DEFAULT,A,B,C,D,E)
#define     BYTEVVVVVV_cfSTR(N,T,A,B,C,D,E) _(CFARGS,N)(T,DEFAULT,A,B,C,D,E)
#define    BYTEVVVVVVV_cfSTR(N,T,A,B,C,D,E) _(CFARGS,N)(T,DEFAULT,A,B,C,D,E)
#define        DOUBLEV_cfSTR(N,T,A,B,C,D,E) _(CFARGS,N)(T,DEFAULT,A,B,C,D,E)
#define       DOUBLEVV_cfSTR(N,T,A,B,C,D,E) _(CFARGS,N)(T,DEFAULT,A,B,C,D,E)
#define      DOUBLEVVV_cfSTR(N,T,A,B,C,D,E) _(CFARGS,N)(T,DEFAULT,A,B,C,D,E)
#define     DOUBLEVVVV_cfSTR(N,T,A,B,C,D,E) _(CFARGS,N)(T,DEFAULT,A,B,C,D,E)
#define    DOUBLEVVVVV_cfSTR(N,T,A,B,C,D,E) _(CFARGS,N)(T,DEFAULT,A,B,C,D,E)
#define   DOUBLEVVVVVV_cfSTR(N,T,A,B,C,D,E) _(CFARGS,N)(T,DEFAULT,A,B,C,D,E)
#define  DOUBLEVVVVVVV_cfSTR(N,T,A,B,C,D,E) _(CFARGS,N)(T,DEFAULT,A,B,C,D,E)
#define         FLOATV_cfSTR(N,T,A,B,C,D,E) _(CFARGS,N)(T,DEFAULT,A,B,C,D,E)
#define        FLOATVV_cfSTR(N,T,A,B,C,D,E) _(CFARGS,N)(T,DEFAULT,A,B,C,D,E)
#define       FLOATVVV_cfSTR(N,T,A,B,C,D,E) _(CFARGS,N)(T,DEFAULT,A,B,C,D,E)
#define      FLOATVVVV_cfSTR(N,T,A,B,C,D,E) _(CFARGS,N)(T,DEFAULT,A,B,C,D,E)
#define     FLOATVVVVV_cfSTR(N,T,A,B,C,D,E) _(CFARGS,N)(T,DEFAULT,A,B,C,D,E)
#define    FLOATVVVVVV_cfSTR(N,T,A,B,C,D,E) _(CFARGS,N)(T,DEFAULT,A,B,C,D,E)
#define   FLOATVVVVVVV_cfSTR(N,T,A,B,C,D,E) _(CFARGS,N)(T,DEFAULT,A,B,C,D,E)
#define           INTV_cfSTR(N,T,A,B,C,D,E) _(CFARGS,N)(T,DEFAULT,A,B,C,D,E)
#define          INTVV_cfSTR(N,T,A,B,C,D,E) _(CFARGS,N)(T,DEFAULT,A,B,C,D,E)
#define         INTVVV_cfSTR(N,T,A,B,C,D,E) _(CFARGS,N)(T,DEFAULT,A,B,C,D,E)
#define        INTVVVV_cfSTR(N,T,A,B,C,D,E) _(CFARGS,N)(T,DEFAULT,A,B,C,D,E)
#define       INTVVVVV_cfSTR(N,T,A,B,C,D,E) _(CFARGS,N)(T,DEFAULT,A,B,C,D,E)
#define      INTVVVVVV_cfSTR(N,T,A,B,C,D,E) _(CFARGS,N)(T,DEFAULT,A,B,C,D,E)
#define     INTVVVVVVV_cfSTR(N,T,A,B,C,D,E) _(CFARGS,N)(T,DEFAULT,A,B,C,D,E)
#define       LOGICALV_cfSTR(N,T,A,B,C,D,E) _(CFARGS,N)(T,DEFAULT,A,B,C,D,E)
#define      LOGICALVV_cfSTR(N,T,A,B,C,D,E) _(CFARGS,N)(T,DEFAULT,A,B,C,D,E)
#define     LOGICALVVV_cfSTR(N,T,A,B,C,D,E) _(CFARGS,N)(T,DEFAULT,A,B,C,D,E)
#define    LOGICALVVVV_cfSTR(N,T,A,B,C,D,E) _(CFARGS,N)(T,DEFAULT,A,B,C,D,E)
#define   LOGICALVVVVV_cfSTR(N,T,A,B,C,D,E) _(CFARGS,N)(T,DEFAULT,A,B,C,D,E)
#define  LOGICALVVVVVV_cfSTR(N,T,A,B,C,D,E) _(CFARGS,N)(T,DEFAULT,A,B,C,D,E)
#define LOGICALVVVVVVV_cfSTR(N,T,A,B,C,D,E) _(CFARGS,N)(T,DEFAULT,A,B,C,D,E)
#define          LONGV_cfSTR(N,T,A,B,C,D,E) _(CFARGS,N)(T,DEFAULT,A,B,C,D,E)
#define         LONGVV_cfSTR(N,T,A,B,C,D,E) _(CFARGS,N)(T,DEFAULT,A,B,C,D,E)
#define        LONGVVV_cfSTR(N,T,A,B,C,D,E) _(CFARGS,N)(T,DEFAULT,A,B,C,D,E)
#define       LONGVVVV_cfSTR(N,T,A,B,C,D,E) _(CFARGS,N)(T,DEFAULT,A,B,C,D,E)
#define      LONGVVVVV_cfSTR(N,T,A,B,C,D,E) _(CFARGS,N)(T,DEFAULT,A,B,C,D,E)
#define     LONGVVVVVV_cfSTR(N,T,A,B,C,D,E) _(CFARGS,N)(T,DEFAULT,A,B,C,D,E)
#define    LONGVVVVVVV_cfSTR(N,T,A,B,C,D,E) _(CFARGS,N)(T,DEFAULT,A,B,C,D,E)
#define      LONGLONGV_cfSTR(N,T,A,B,C,D,E) _(CFARGS,N)(T,DEFAULT,A,B,C,D,E) /* added by MR December 2005 */
#define     LONGLONGVV_cfSTR(N,T,A,B,C,D,E) _(CFARGS,N)(T,DEFAULT,A,B,C,D,E) /* added by MR December 2005 */
#define    LONGLONGVVV_cfSTR(N,T,A,B,C,D,E) _(CFARGS,N)(T,DEFAULT,A,B,C,D,E) /* added by MR December 2005 */
#define   LONGLONGVVVV_cfSTR(N,T,A,B,C,D,E) _(CFARGS,N)(T,DEFAULT,A,B,C,D,E) /* added by MR December 2005 */
#define  LONGLONGVVVVV_cfSTR(N,T,A,B,C,D,E) _(CFARGS,N)(T,DEFAULT,A,B,C,D,E) /* added by MR December 2005 */
#define LONGLONGVVVVVV_cfSTR(N,T,A,B,C,D,E) _(CFARGS,N)(T,DEFAULT,A,B,C,D,E) /* added by MR December 2005 */
#define LONGLONGVVVVVVV_cfSTR(N,T,A,B,C,D,E) _(CFARGS,N)(T,DEFAULT,A,B,C,D,E) /* added by MR December 2005 */
#define         SHORTV_cfSTR(N,T,A,B,C,D,E) _(CFARGS,N)(T,DEFAULT,A,B,C,D,E)
#define        SHORTVV_cfSTR(N,T,A,B,C,D,E) _(CFARGS,N)(T,DEFAULT,A,B,C,D,E)
#define       SHORTVVV_cfSTR(N,T,A,B,C,D,E) _(CFARGS,N)(T,DEFAULT,A,B,C,D,E)
#define      SHORTVVVV_cfSTR(N,T,A,B,C,D,E) _(CFARGS,N)(T,DEFAULT,A,B,C,D,E)
#define     SHORTVVVVV_cfSTR(N,T,A,B,C,D,E) _(CFARGS,N)(T,DEFAULT,A,B,C,D,E)
#define    SHORTVVVVVV_cfSTR(N,T,A,B,C,D,E) _(CFARGS,N)(T,DEFAULT,A,B,C,D,E)
#define   SHORTVVVVVVV_cfSTR(N,T,A,B,C,D,E) _(CFARGS,N)(T,DEFAULT,A,B,C,D,E)
#define          PBYTE_cfSTR(N,T,A,B,C,D,E) _(CFARGS,N)(T,DEFAULT,A,B,C,D,E)
#define        PDOUBLE_cfSTR(N,T,A,B,C,D,E) _(CFARGS,N)(T,DEFAULT,A,B,C,D,E)
#define         PFLOAT_cfSTR(N,T,A,B,C,D,E) _(CFARGS,N)(T,DEFAULT,A,B,C,D,E)
#define           PINT_cfSTR(N,T,A,B,C,D,E) _(CFARGS,N)(T,DEFAULT,A,B,C,D,E)
#define       PLOGICAL_cfSTR(N,T,A,B,C,D,E) _(CFARGS,N)(T,PLOGICAL,A,B,C,D,E)
#define          PLONG_cfSTR(N,T,A,B,C,D,E) _(CFARGS,N)(T,DEFAULT,A,B,C,D,E)
#define      PLONGLONG_cfSTR(N,T,A,B,C,D,E) _(CFARGS,N)(T,DEFAULT,A,B,C,D,E) /* added by MR December 2005 */
#define         PSHORT_cfSTR(N,T,A,B,C,D,E) _(CFARGS,N)(T,DEFAULT,A,B,C,D,E)
#define         STRING_cfSTR(N,T,A,B,C,D,E) _(CFARGS,N)(T,STRING,A,B,C,D,E)
#define        PSTRING_cfSTR(N,T,A,B,C,D,E) _(CFARGS,N)(T,PSTRING,A,B,C,D,E)
#define        STRINGV_cfSTR(N,T,A,B,C,D,E) _(CFARGS,N)(T,STRINGV,A,B,C,D,E)
#define       PSTRINGV_cfSTR(N,T,A,B,C,D,E) _(CFARGS,N)(T,PSTRINGV,A,B,C,D,E)
#define       PNSTRING_cfSTR(N,T,A,B,C,D,E) _(CFARGS,N)(T,PNSTRING,A,B,C,D,E)
#define       PPSTRING_cfSTR(N,T,A,B,C,D,E) _(CFARGS,N)(T,PPSTRING,A,B,C,D,E)
#define          PVOID_cfSTR(N,T,A,B,C,D,E) _(CFARGS,N)(T,DEFAULT,A,B,C,D,E)
#define        ROUTINE_cfSTR(N,T,A,B,C,D,E) _(CFARGS,N)(T,DEFAULT,A,B,C,D,E)
#define         SIMPLE_cfSTR(N,T,A,B,C,D,E) _(CFARGS,N)(T,DEFAULT,A,B,C,D,E)
#define        ZTRINGV_cfSTR(N,T,A,B,C,D,E) _(CFARGS,N)(T,ZTRINGV,A,B,C,D,E)
#define       PZTRINGV_cfSTR(N,T,A,B,C,D,E) _(CFARGS,N)(T,PZTRINGV,A,B,C,D,E)
#define           CF_0_cfSTR(N,T,A,B,C,D,E)

/* See ACF table comments, which explain why CCF was split into two. */
#define CCF(NAME,TN,I)     _(TN,_cfSTR)(5,C,NAME,I,_(A,I),_(B,I),_(C,I))
#define  DEFAULT_cfC(M,I,A,B,C)
#define  LOGICAL_cfC(M,I,A,B,C)  A=C2FLOGICAL( A);
#define PLOGICAL_cfC(M,I,A,B,C) *A=C2FLOGICAL(*A);
#ifdef vmsFortran
#define   STRING_cfC(M,I,A,B,C) (B.clen=strlen(A),B.f.dsc$a_pointer=A,         \
        C==sizeof(char*)||C==(unsigned)(B.clen+1)?B.f.dsc$w_length=B.clen:     \
          (memset((A)+B.clen,' ',C-B.clen-1),A[B.f.dsc$w_length=C-1]='\0'));
      /* PSTRING_cfC to beware of array A which does not contain any \0.      */
#define  PSTRING_cfC(M,I,A,B,C) (B.dsc$a_pointer=A, C==sizeof(char*) ?         \
             B.dsc$w_length=strlen(A):  (A[C-1]='\0',B.dsc$w_length=strlen(A), \
       memset((A)+B.dsc$w_length,' ',C-B.dsc$w_length-1), B.dsc$w_length=C-1));
#else
#define   STRING_cfC(M,I,A,B,C) (B.nombre=A,B.clen=strlen(A),                             \
                C==sizeof(char*)||C==(unsigned)(B.clen+1)?B.flen=B.clen:       \
                        (memset(B.nombre+B.clen,' ',C-B.clen-1),B.nombre[B.flen=C-1]='\0'));
#define  PSTRING_cfC(M,I,A,B,C) (C==sizeof(char*)? B=strlen(A):                \
                    (A[C-1]='\0',B=strlen(A),memset((A)+B,' ',C-B-1),B=C-1));
#endif
          /* For CRAYFortran for (P)STRINGV_cfC, B.fs is set, but irrelevant. */
#define  STRINGV_cfC(M,I,A,B,C) \
        AATRINGV_cfA(    A,B,(C/0xFFFF)*(C%0xFFFF),C/0xFFFF,C%0xFFFF)
#define PSTRINGV_cfC(M,I,A,B,C) \
       APATRINGV_cfA(    A,B,(C/0xFFFF)*(C%0xFFFF),C/0xFFFF,C%0xFFFF)
#define  ZTRINGV_cfC(M,I,A,B,C) \
        AATRINGV_cfA(    A,B, (_3(M,_ELEMS_,I))*((_3(M,_ELEMLEN_,I))+1),       \
                              (_3(M,_ELEMS_,I)), (_3(M,_ELEMLEN_,I))+1   )
#define PZTRINGV_cfC(M,I,A,B,C) \
       APATRINGV_cfA(    A,B, (_3(M,_ELEMS_,I))*((_3(M,_ELEMLEN_,I))+1),       \
                              (_3(M,_ELEMS_,I)), (_3(M,_ELEMLEN_,I))+1   )

#define     BYTE_cfCCC(A,B) &A
#define   DOUBLE_cfCCC(A,B) &A
#if !defined(__CF__KnR)
#define    FLOAT_cfCCC(A,B) &A
                               /* Although the VAX doesn't, at least the      */
#else                          /* HP and K&R mips promote float arg.'s of     */
#define    FLOAT_cfCCC(A,B) &B /* unprototyped functions to double. Cannot    */
#endif                         /* use A here to pass the argument to FORTRAN. */
#define      INT_cfCCC(A,B) &A
#define  LOGICAL_cfCCC(A,B) &A
#define     LONG_cfCCC(A,B) &A
#define    SHORT_cfCCC(A,B) &A
#define    PBYTE_cfCCC(A,B)  A
#define  PDOUBLE_cfCCC(A,B)  A
#define   PFLOAT_cfCCC(A,B)  A
#define     PINT_cfCCC(A,B)  A
#define PLOGICAL_cfCCC(A,B)  B=A       /* B used to keep a common W table. */
#define    PLONG_cfCCC(A,B)  A
#define   PSHORT_cfCCC(A,B)  A

#define CCCF(TN,I,M)           _SEP_(TN,M,cfCOMMA) _Icf(3,CC,TN,_(A,I),_(B,I))
#define        INT_cfCC(T,A,B) _(T,_cfCCC)(A,B)
#define       INTV_cfCC(T,A,B)  A
#define      INTVV_cfCC(T,A,B)  A
#define     INTVVV_cfCC(T,A,B)  A
#define    INTVVVV_cfCC(T,A,B)  A
#define   INTVVVVV_cfCC(T,A,B)  A
#define  INTVVVVVV_cfCC(T,A,B)  A
#define INTVVVVVVV_cfCC(T,A,B)  A
#define       PINT_cfCC(T,A,B) _(T,_cfCCC)(A,B)
#define      PVOID_cfCC(T,A,B)  A
#if defined(apolloFortran) || defined(hpuxFortran800) || defined(AbsoftUNIXFortran)
#define    ROUTINE_cfCC(T,A,B) &A
#else
#define    ROUTINE_cfCC(T,A,B)  A
#endif
#define     SIMPLE_cfCC(T,A,B)  A
#ifdef vmsFortran
#define     STRING_cfCC(T,A,B) &B.f
#define    STRINGV_cfCC(T,A,B) &B
#define    PSTRING_cfCC(T,A,B) &B
#define   PSTRINGV_cfCC(T,A,B) &B
#else
#ifdef CRAYFortran
#define     STRING_cfCC(T,A,B) _cptofcd(A,B.flen)
#define    STRINGV_cfCC(T,A,B) _cptofcd(B.s,B.flen)
#define    PSTRING_cfCC(T,A,B) _cptofcd(A,B)
#define   PSTRINGV_cfCC(T,A,B) _cptofcd(A,B.flen)
#else
#define     STRING_cfCC(T,A,B)  A
#define    STRINGV_cfCC(T,A,B)  B.fs
#define    PSTRING_cfCC(T,A,B)  A
#define   PSTRINGV_cfCC(T,A,B)  B.fs
#endif
#endif
#define    ZTRINGV_cfCC(T,A,B)   STRINGV_cfCC(T,A,B)
#define   PZTRINGV_cfCC(T,A,B)  PSTRINGV_cfCC(T,A,B)

#define    BYTE_cfX  return A0;
#define  DOUBLE_cfX  return A0;
#if ! (defined(FLOATFUNCTIONTYPE)&&defined(ASSIGNFLOAT)&&defined(RETURNFLOAT))
#define   FLOAT_cfX  return A0;
#else
#define   FLOAT_cfX  ASSIGNFLOAT(AA0,A0); return AA0;
#endif
#define     INT_cfX  return A0;
#define LOGICAL_cfX  return F2CLOGICAL(A0);
#define    LONG_cfX  return A0;
#define   SHORT_cfX  return A0;
#define    VOID_cfX  return   ;
#if defined(vmsFortran) || defined(CRAYFortran)
#define  STRING_cfX  return kill_trailing(                                     \
                                      kill_trailing(AA0,CFORTRAN_NON_CHAR),' ');
#else
#define  STRING_cfX  return kill_trailing(                                     \
                                      kill_trailing( A0,CFORTRAN_NON_CHAR),' ');
#endif

#define CFFUN(NAME) _(__cf__,NAME)

/* Note that we don't use LN here, but we keep it for consistency. */
#define CCALLSFFUN0(UN,LN) CFFUN(UN)()

#ifdef OLD_VAXC                                  /* Allow %CC-I-PARAMNOTUSED. */
#pragma standard
#endif

#define CCALLSFFUN1( UN,LN,T1,                        A1)         \
        CCALLSFFUN5 (UN,LN,T1,CF_0,CF_0,CF_0,CF_0,A1,0,0,0,0)
#define CCALLSFFUN2( UN,LN,T1,T2,                     A1,A2)      \
        CCALLSFFUN5 (UN,LN,T1,T2,CF_0,CF_0,CF_0,A1,A2,0,0,0)
#define CCALLSFFUN3( UN,LN,T1,T2,T3,                  A1,A2,A3)   \
        CCALLSFFUN5 (UN,LN,T1,T2,T3,CF_0,CF_0,A1,A2,A3,0,0)
#define CCALLSFFUN4( UN,LN,T1,T2,T3,T4,               A1,A2,A3,A4)\
        CCALLSFFUN5 (UN,LN,T1,T2,T3,T4,CF_0,A1,A2,A3,A4,0)
#define CCALLSFFUN5( UN,LN,T1,T2,T3,T4,T5,            A1,A2,A3,A4,A5)          \
        CCALLSFFUN10(UN,LN,T1,T2,T3,T4,T5,CF_0,CF_0,CF_0,CF_0,CF_0,A1,A2,A3,A4,A5,0,0,0,0,0)
#define CCALLSFFUN6( UN,LN,T1,T2,T3,T4,T5,T6,         A1,A2,A3,A4,A5,A6)       \
        CCALLSFFUN10(UN,LN,T1,T2,T3,T4,T5,T6,CF_0,CF_0,CF_0,CF_0,A1,A2,A3,A4,A5,A6,0,0,0,0)
#define CCALLSFFUN7( UN,LN,T1,T2,T3,T4,T5,T6,T7,      A1,A2,A3,A4,A5,A6,A7)    \
        CCALLSFFUN10(UN,LN,T1,T2,T3,T4,T5,T6,T7,CF_0,CF_0,CF_0,A1,A2,A3,A4,A5,A6,A7,0,0,0)
#define CCALLSFFUN8( UN,LN,T1,T2,T3,T4,T5,T6,T7,T8,   A1,A2,A3,A4,A5,A6,A7,A8) \
        CCALLSFFUN10(UN,LN,T1,T2,T3,T4,T5,T6,T7,T8,CF_0,CF_0,A1,A2,A3,A4,A5,A6,A7,A8,0,0)
#define CCALLSFFUN9( UN,LN,T1,T2,T3,T4,T5,T6,T7,T8,T9,A1,A2,A3,A4,A5,A6,A7,A8,A9)\
        CCALLSFFUN10(UN,LN,T1,T2,T3,T4,T5,T6,T7,T8,T9,CF_0,A1,A2,A3,A4,A5,A6,A7,A8,A9,0)
#define CCALLSFFUN10(UN,LN,T1,T2,T3,T4,T5,T6,T7,T8,T9,TA,A1,A2,A3,A4,A5,A6,A7,A8,A9,AA)\
        CCALLSFFUN14(UN,LN,T1,T2,T3,T4,T5,T6,T7,T8,T9,TA,CF_0,CF_0,CF_0,CF_0,A1,A2,A3,A4,A5,A6,A7,A8,A9,AA,0,0,0,0)
#define CCALLSFFUN11(UN,LN,T1,T2,T3,T4,T5,T6,T7,T8,T9,TA,TB,A1,A2,A3,A4,A5,A6,A7,A8,A9,AA,AB)\
        CCALLSFFUN14(UN,LN,T1,T2,T3,T4,T5,T6,T7,T8,T9,TA,TB,CF_0,CF_0,CF_0,A1,A2,A3,A4,A5,A6,A7,A8,A9,AA,AB,0,0,0)
#define CCALLSFFUN12(UN,LN,T1,T2,T3,T4,T5,T6,T7,T8,T9,TA,TB,TC,A1,A2,A3,A4,A5,A6,A7,A8,A9,AA,AB,AC)\
        CCALLSFFUN14(UN,LN,T1,T2,T3,T4,T5,T6,T7,T8,T9,TA,TB,TC,CF_0,CF_0,A1,A2,A3,A4,A5,A6,A7,A8,A9,AA,AB,AC,0,0)
#define CCALLSFFUN13(UN,LN,T1,T2,T3,T4,T5,T6,T7,T8,T9,TA,TB,TC,TD,A1,A2,A3,A4,A5,A6,A7,A8,A9,AA,AB,AC,AD)\
        CCALLSFFUN14(UN,LN,T1,T2,T3,T4,T5,T6,T7,T8,T9,TA,TB,TC,TD,CF_0,A1,A2,A3,A4,A5,A6,A7,A8,A9,AA,AB,AC,AD,0)

#define CCALLSFFUN14(UN,LN,T1,T2,T3,T4,T5,T6,T7,T8,T9,TA,TB,TC,TD,TE,A1,A2,A3,A4,A5,A6,A7,A8,A9,AA,AB,AC,AD,AE)\
((CFFUN(UN)(  BCF(T1,A1,0) BCF(T2,A2,1) BCF(T3,A3,1) BCF(T4,A4,1) BCF(T5,A5,1) \
              BCF(T6,A6,1) BCF(T7,A7,1) BCF(T8,A8,1) BCF(T9,A9,1) BCF(TA,AA,1) \
              BCF(TB,AB,1) BCF(TC,AC,1) BCF(TD,AD,1) BCF(TE,AE,1)              \
           SCF(T1,LN,1,A1)  SCF(T2,LN,2,A2)  SCF(T3,LN,3,A3)  SCF(T4,LN,4,A4)  \
           SCF(T5,LN,5,A5)  SCF(T6,LN,6,A6)  SCF(T7,LN,7,A7)  SCF(T8,LN,8,A8)  \
           SCF(T9,LN,9,A9)  SCF(TA,LN,10,AA) SCF(TB,LN,11,AB) SCF(TC,LN,12,AC) \
           SCF(TD,LN,13,AD) SCF(TE,LN,14,AE))))

/*  N.B. Create a separate function instead of using (call function, function
value here) because in order to create the variables needed for the input
arg.'s which may be const.'s one has to do the creation within {}, but these
can never be placed within ()'s. Therefore one must create wrapper functions.
gcc, on the other hand may be able to avoid the wrapper functions. */

/* Prototypes are needed to correctly handle the value returned correctly. N.B.
Can only have prototype arg.'s with difficulty, a la G... table since FORTRAN
functions returning strings have extra arg.'s. Don't bother, since this only
causes a compiler warning to come up when one uses FCALLSCFUNn and CCALLSFFUNn
for the same function in the same source code. Something done by the experts in
debugging only.*/

#define PROTOCCALLSFFUN0(F,UN,LN)                                              \
_(F,_cfPU)( CFC_(UN,LN))(CF_NULL_PROTO);                                       \
static _Icf(2,U,F,CFFUN(UN),0)() {_(F,_cfE) _Icf(3,GZ,F,UN,LN) ABSOFT_cf1(F));_(F,_cfX)}

#define PROTOCCALLSFFUN1( T0,UN,LN,T1)                                         \
        PROTOCCALLSFFUN5 (T0,UN,LN,T1,CF_0,CF_0,CF_0,CF_0)
#define PROTOCCALLSFFUN2( T0,UN,LN,T1,T2)                                      \
        PROTOCCALLSFFUN5 (T0,UN,LN,T1,T2,CF_0,CF_0,CF_0)
#define PROTOCCALLSFFUN3( T0,UN,LN,T1,T2,T3)                                   \
        PROTOCCALLSFFUN5 (T0,UN,LN,T1,T2,T3,CF_0,CF_0)
#define PROTOCCALLSFFUN4( T0,UN,LN,T1,T2,T3,T4)                                \
        PROTOCCALLSFFUN5 (T0,UN,LN,T1,T2,T3,T4,CF_0)
#define PROTOCCALLSFFUN5( T0,UN,LN,T1,T2,T3,T4,T5)                             \
        PROTOCCALLSFFUN10(T0,UN,LN,T1,T2,T3,T4,T5,CF_0,CF_0,CF_0,CF_0,CF_0)
#define PROTOCCALLSFFUN6( T0,UN,LN,T1,T2,T3,T4,T5,T6)                          \
        PROTOCCALLSFFUN10(T0,UN,LN,T1,T2,T3,T4,T5,T6,CF_0,CF_0,CF_0,CF_0)
#define PROTOCCALLSFFUN7( T0,UN,LN,T1,T2,T3,T4,T5,T6,T7)                       \
        PROTOCCALLSFFUN10(T0,UN,LN,T1,T2,T3,T4,T5,T6,T7,CF_0,CF_0,CF_0)
#define PROTOCCALLSFFUN8( T0,UN,LN,T1,T2,T3,T4,T5,T6,T7,T8)                    \
        PROTOCCALLSFFUN10(T0,UN,LN,T1,T2,T3,T4,T5,T6,T7,T8,CF_0,CF_0)
#define PROTOCCALLSFFUN9( T0,UN,LN,T1,T2,T3,T4,T5,T6,T7,T8,T9)                 \
        PROTOCCALLSFFUN10(T0,UN,LN,T1,T2,T3,T4,T5,T6,T7,T8,T9,CF_0)
#define PROTOCCALLSFFUN10(T0,UN,LN,T1,T2,T3,T4,T5,T6,T7,T8,T9,TA)              \
        PROTOCCALLSFFUN14(T0,UN,LN,T1,T2,T3,T4,T5,T6,T7,T8,T9,TA,CF_0,CF_0,CF_0,CF_0)
#define PROTOCCALLSFFUN11(T0,UN,LN,T1,T2,T3,T4,T5,T6,T7,T8,T9,TA,TB)           \
        PROTOCCALLSFFUN14(T0,UN,LN,T1,T2,T3,T4,T5,T6,T7,T8,T9,TA,TB,CF_0,CF_0,CF_0)
#define PROTOCCALLSFFUN12(T0,UN,LN,T1,T2,T3,T4,T5,T6,T7,T8,T9,TA,TB,TC)        \
        PROTOCCALLSFFUN14(T0,UN,LN,T1,T2,T3,T4,T5,T6,T7,T8,T9,TA,TB,TC,CF_0,CF_0)
#define PROTOCCALLSFFUN13(T0,UN,LN,T1,T2,T3,T4,T5,T6,T7,T8,T9,TA,TB,TC,TD)     \
        PROTOCCALLSFFUN14(T0,UN,LN,T1,T2,T3,T4,T5,T6,T7,T8,T9,TA,TB,TC,TD,CF_0)

/* HP/UX 9.01 cc requires the blank between '_Icf(3,G,T0,UN,LN) CCCF(T1,1,0)' */

#ifndef __CF__KnR
#define PROTOCCALLSFFUN14(T0,UN,LN,T1,T2,T3,T4,T5,T6,T7,T8,T9,TA,TB,TC,TD,TE)  \
 _(T0,_cfPU)(CFC_(UN,LN))(CF_NULL_PROTO); static _Icf(2,U,T0,CFFUN(UN),0)(     \
   CFARGT14FS(UCF,HCF,_Z,T1,T2,T3,T4,T5,T6,T7,T8,T9,TA,TB,TC,TD,TE) )          \
{       CFARGT14S(VCF,T1,T2,T3,T4,T5,T6,T7,T8,T9,TA,TB,TC,TD,TE)    _(T0,_cfE) \
 CCF(LN,T1,1)  CCF(LN,T2,2)  CCF(LN,T3,3)  CCF(LN,T4,4)  CCF(LN,T5,5)          \
 CCF(LN,T6,6)  CCF(LN,T7,7)  CCF(LN,T8,8)  CCF(LN,T9,9)  CCF(LN,TA,10)         \
 CCF(LN,TB,11) CCF(LN,TC,12) CCF(LN,TD,13) CCF(LN,TE,14)    _Icf(3,G,T0,UN,LN) \
 CFARGT14(CCCF,JCF,ABSOFT_cf1(T0),T1,T2,T3,T4,T5,T6,T7,T8,T9,TA,TB,TC,TD,TE)); \
 WCF(T1,A1,1)   WCF(T2,A2,2)   WCF(T3,A3,3)   WCF(T4,A4,4)  WCF(T5,A5,5)       \
 WCF(T6,A6,6)   WCF(T7,A7,7)   WCF(T8,A8,8)   WCF(T9,A9,9)  WCF(TA,A10,10)     \
 WCF(TB,A11,11) WCF(TC,A12,12) WCF(TD,A13,13) WCF(TE,A14,14) _(T0,_cfX)}
#else
#define PROTOCCALLSFFUN14(T0,UN,LN,T1,T2,T3,T4,T5,T6,T7,T8,T9,TA,TB,TC,TD,TE)  \
 _(T0,_cfPU)(CFC_(UN,LN))(CF_NULL_PROTO); static _Icf(2,U,T0,CFFUN(UN),0)(     \
   CFARGT14FS(UUCF,HHCF,_Z,T1,T2,T3,T4,T5,T6,T7,T8,T9,TA,TB,TC,TD,TE) )        \
 CFARGT14FS(UUUCF,HHHCF,_Z,T1,T2,T3,T4,T5,T6,T7,T8,T9,TA,TB,TC,TD,TE) ;        \
{       CFARGT14S(VCF,T1,T2,T3,T4,T5,T6,T7,T8,T9,TA,TB,TC,TD,TE)    _(T0,_cfE) \
 CCF(LN,T1,1)  CCF(LN,T2,2)  CCF(LN,T3,3)  CCF(LN,T4,4)  CCF(LN,T5,5)          \
 CCF(LN,T6,6)  CCF(LN,T7,7)  CCF(LN,T8,8)  CCF(LN,T9,9)  CCF(LN,TA,10)         \
 CCF(LN,TB,11) CCF(LN,TC,12) CCF(LN,TD,13) CCF(LN,TE,14)    _Icf(3,G,T0,UN,LN) \
 CFARGT14(CCCF,JCF,ABSOFT_cf1(T0),T1,T2,T3,T4,T5,T6,T7,T8,T9,TA,TB,TC,TD,TE)); \
 WCF(T1,A1,1)   WCF(T2,A2,2)   WCF(T3,A3,3)   WCF(T4,A4,4)   WCF(T5,A5,5)      \
 WCF(T6,A6,6)   WCF(T7,A7,7)   WCF(T8,A8,8)   WCF(T9,A9,9)   WCF(TA,A10,10)    \
 WCF(TB,A11,11) WCF(TC,A12,12) WCF(TD,A13,13) WCF(TE,A14,14) _(T0,_cfX)}
#endif

/*-------------------------------------------------------------------------*/

/*               UTILITIES FOR FORTRAN TO CALL C ROUTINES                  */

#ifdef OLD_VAXC                                /* Prevent %CC-I-PARAMNOTUSED. */
#pragma nostandard
#endif

#if defined(vmsFortran) || defined(CRAYFortran)
#define   DCF(TN,I)
#define  DDCF(TN,I)
#define DDDCF(TN,I)
#else
#define   DCF(TN,I)          HCF(TN,I)
#define  DDCF(TN,I)         HHCF(TN,I)
#define DDDCF(TN,I)        HHHCF(TN,I)
#endif

#define QCF(TN,I)       _(TN,_cfSTR)(1,Q,_(B,I), 0,0,0,0)
#define  DEFAULT_cfQ(B)
#define  LOGICAL_cfQ(B)
#define PLOGICAL_cfQ(B)
#define  STRINGV_cfQ(B) char *B; unsigned int _(B,N);
#define   STRING_cfQ(B) char *B=NULL;
#define  PSTRING_cfQ(B) char *B=NULL;
#define PSTRINGV_cfQ(B) STRINGV_cfQ(B)
#define PNSTRING_cfQ(B) char *B=NULL;
#define PPSTRING_cfQ(B)

#ifdef     __sgi   /* Else SGI gives warning 182 contrary to its C LRM A.17.7 */
#define ROUTINE_orig    *(void**)&
#else
#define ROUTINE_orig     (void *)
#endif

#define ROUTINE_1     ROUTINE_orig
#define ROUTINE_2     ROUTINE_orig
#define ROUTINE_3     ROUTINE_orig
#define ROUTINE_4     ROUTINE_orig
#define ROUTINE_5     ROUTINE_orig
#define ROUTINE_6     ROUTINE_orig
#define ROUTINE_7     ROUTINE_orig
#define ROUTINE_8     ROUTINE_orig
#define ROUTINE_9     ROUTINE_orig
#define ROUTINE_10    ROUTINE_orig
#define ROUTINE_11    ROUTINE_orig
#define ROUTINE_12    ROUTINE_orig
#define ROUTINE_13    ROUTINE_orig
#define ROUTINE_14    ROUTINE_orig
#define ROUTINE_15    ROUTINE_orig
#define ROUTINE_16    ROUTINE_orig
#define ROUTINE_17    ROUTINE_orig
#define ROUTINE_18    ROUTINE_orig
#define ROUTINE_19    ROUTINE_orig
#define ROUTINE_20    ROUTINE_orig
#define ROUTINE_21    ROUTINE_orig
#define ROUTINE_22    ROUTINE_orig
#define ROUTINE_23    ROUTINE_orig
#define ROUTINE_24    ROUTINE_orig
#define ROUTINE_25    ROUTINE_orig
#define ROUTINE_26    ROUTINE_orig
#define ROUTINE_27    ROUTINE_orig

#define TCF(NAME,TN,I,M)              _SEP_(TN,M,cfCOMMA) _(TN,_cfT)(NAME,I,_(A,I),_(B,I),_(C,I))
#define           BYTE_cfT(M,I,A,B,D) *A
#define         DOUBLE_cfT(M,I,A,B,D) *A
#define          FLOAT_cfT(M,I,A,B,D) *A
#define            INT_cfT(M,I,A,B,D) *A
#define        LOGICAL_cfT(M,I,A,B,D)  F2CLOGICAL(*A)
#define           LONG_cfT(M,I,A,B,D) *A
#define       LONGLONG_cfT(M,I,A,B,D) *A /* added by MR December 2005 */
#define          SHORT_cfT(M,I,A,B,D) *A
#define          BYTEV_cfT(M,I,A,B,D)  A
#define        DOUBLEV_cfT(M,I,A,B,D)  A
#define         FLOATV_cfT(M,I,A,B,D)  VOIDP A
#define           INTV_cfT(M,I,A,B,D)  A
#define       LOGICALV_cfT(M,I,A,B,D)  A
#define          LONGV_cfT(M,I,A,B,D)  A
#define      LONGLONGV_cfT(M,I,A,B,D)  A /* added by MR December 2005 */
#define         SHORTV_cfT(M,I,A,B,D)  A
#define         BYTEVV_cfT(M,I,A,B,D)  (void *)A /* We have to cast to void *,*/
#define        BYTEVVV_cfT(M,I,A,B,D)  (void *)A /* since we don't know the   */
#define       BYTEVVVV_cfT(M,I,A,B,D)  (void *)A /* dimensions of the array.  */
#define      BYTEVVVVV_cfT(M,I,A,B,D)  (void *)A /* i.e. Unfortunately, can't */
#define     BYTEVVVVVV_cfT(M,I,A,B,D)  (void *)A /* check that the type       */
#define    BYTEVVVVVVV_cfT(M,I,A,B,D)  (void *)A /* matches the prototype.    */
#define       DOUBLEVV_cfT(M,I,A,B,D)  (void *)A
#define      DOUBLEVVV_cfT(M,I,A,B,D)  (void *)A
#define     DOUBLEVVVV_cfT(M,I,A,B,D)  (void *)A
#define    DOUBLEVVVVV_cfT(M,I,A,B,D)  (void *)A
#define   DOUBLEVVVVVV_cfT(M,I,A,B,D)  (void *)A
#define  DOUBLEVVVVVVV_cfT(M,I,A,B,D)  (void *)A
#define        FLOATVV_cfT(M,I,A,B,D)  (void *)A
#define       FLOATVVV_cfT(M,I,A,B,D)  (void *)A
#define      FLOATVVVV_cfT(M,I,A,B,D)  (void *)A
#define     FLOATVVVVV_cfT(M,I,A,B,D)  (void *)A
#define    FLOATVVVVVV_cfT(M,I,A,B,D)  (void *)A
#define   FLOATVVVVVVV_cfT(M,I,A,B,D)  (void *)A
#define          INTVV_cfT(M,I,A,B,D)  (void *)A
#define         INTVVV_cfT(M,I,A,B,D)  (void *)A
#define        INTVVVV_cfT(M,I,A,B,D)  (void *)A
#define       INTVVVVV_cfT(M,I,A,B,D)  (void *)A
#define      INTVVVVVV_cfT(M,I,A,B,D)  (void *)A
#define     INTVVVVVVV_cfT(M,I,A,B,D)  (void *)A
#define      LOGICALVV_cfT(M,I,A,B,D)  (void *)A
#define     LOGICALVVV_cfT(M,I,A,B,D)  (void *)A
#define    LOGICALVVVV_cfT(M,I,A,B,D)  (void *)A
#define   LOGICALVVVVV_cfT(M,I,A,B,D)  (void *)A
#define  LOGICALVVVVVV_cfT(M,I,A,B,D)  (void *)A
#define LOGICALVVVVVVV_cfT(M,I,A,B,D)  (void *)A
#define         LONGVV_cfT(M,I,A,B,D)  (void *)A
#define        LONGVVV_cfT(M,I,A,B,D)  (void *)A
#define       LONGVVVV_cfT(M,I,A,B,D)  (void *)A
#define      LONGVVVVV_cfT(M,I,A,B,D)  (void *)A
#define     LONGVVVVVV_cfT(M,I,A,B,D)  (void *)A
#define    LONGVVVVVVV_cfT(M,I,A,B,D)  (void *)A
#define     LONGLONGVV_cfT(M,I,A,B,D)  (void *)A /* added by MR December 2005 */
#define    LONGLONGVVV_cfT(M,I,A,B,D)  (void *)A /* added by MR December 2005 */
#define   LONGLONGVVVV_cfT(M,I,A,B,D)  (void *)A /* added by MR December 2005 */
#define  LONGLONGVVVVV_cfT(M,I,A,B,D)  (void *)A /* added by MR December 2005 */
#define LONGLONGVVVVVV_cfT(M,I,A,B,D)  (void *)A /* added by MR December 2005 */
#define LONGLONGVVVVVVV_cfT(M,I,A,B,D)  (void *)A /* added by MR December 2005 */
#define        SHORTVV_cfT(M,I,A,B,D)  (void *)A
#define       SHORTVVV_cfT(M,I,A,B,D)  (void *)A
#define      SHORTVVVV_cfT(M,I,A,B,D)  (void *)A
#define     SHORTVVVVV_cfT(M,I,A,B,D)  (void *)A
#define    SHORTVVVVVV_cfT(M,I,A,B,D)  (void *)A
#define   SHORTVVVVVVV_cfT(M,I,A,B,D)  (void *)A
#define          PBYTE_cfT(M,I,A,B,D)  A
#define        PDOUBLE_cfT(M,I,A,B,D)  A
#define         PFLOAT_cfT(M,I,A,B,D)  VOIDP A
#define           PINT_cfT(M,I,A,B,D)  A
#define       PLOGICAL_cfT(M,I,A,B,D)  ((*A=F2CLOGICAL(*A)),A)
#define          PLONG_cfT(M,I,A,B,D)  A
#define      PLONGLONG_cfT(M,I,A,B,D)  A /* added by MR December 2005 */
#define         PSHORT_cfT(M,I,A,B,D)  A
#define          PVOID_cfT(M,I,A,B,D)  A
#if defined(apolloFortran) || defined(hpuxFortran800) || defined(AbsoftUNIXFortran)
#define        ROUTINE_cfT(M,I,A,B,D)  _(ROUTINE_,I)  (*A)
#else
#define        ROUTINE_cfT(M,I,A,B,D)  _(ROUTINE_,I)    A
#endif
/* A == pointer to the characters
   D == length of the string, or of an element in an array of strings
   E == number of elements in an array of strings                             */
#define TTSTR(    A,B,D)                                                       \
           ((B=_cf_malloc(D+1))[D]='\0', memcpy(B,A,D), kill_trailing(B,' '))
#define TTTTSTR(  A,B,D)   (!(D<4||A[0]||A[1]||A[2]||A[3]))?NULL:              \
                            memchr(A,'\0',D)                 ?A   : TTSTR(A,B,D)
#define TTTTSTRV( A,B,D,E) (_(B,N)=E,B=_cf_malloc(_(B,N)*(D+1)), (void *)      \
  vkill_trailing(f2cstrv(A,B,D+1, _(B,N)*(D+1)), D+1,_(B,N)*(D+1),' '))
#ifdef vmsFortran
#define         STRING_cfT(M,I,A,B,D)  TTTTSTR( A->dsc$a_pointer,B,A->dsc$w_length)
#define        STRINGV_cfT(M,I,A,B,D)  TTTTSTRV(A->dsc$a_pointer, B,           \
                                             A->dsc$w_length , A->dsc$l_m[0])
#define        PSTRING_cfT(M,I,A,B,D)    TTSTR( A->dsc$a_pointer,B,A->dsc$w_length)
#define       PPSTRING_cfT(M,I,A,B,D)           A->dsc$a_pointer
#else
#ifdef CRAYFortran
#define         STRING_cfT(M,I,A,B,D)  TTTTSTR( _fcdtocp(A),B,_fcdlen(A))
#define        STRINGV_cfT(M,I,A,B,D)  TTTTSTRV(_fcdtocp(A),B,_fcdlen(A),      \
                              num_elem(_fcdtocp(A),_fcdlen(A),_3(M,_STRV_A,I)))
#define        PSTRING_cfT(M,I,A,B,D)    TTSTR( _fcdtocp(A),B,_fcdlen(A))
#define       PPSTRING_cfT(M,I,A,B,D)           _fcdtocp(A)
#else
#define         STRING_cfT(M,I,A,B,D)  TTTTSTR( A,B,D)
#define        STRINGV_cfT(M,I,A,B,D)  TTTTSTRV(A,B,D, num_elem(A,D,_3(M,_STRV_A,I)))
#define        PSTRING_cfT(M,I,A,B,D)    TTSTR( A,B,D)
#define       PPSTRING_cfT(M,I,A,B,D)           A
#endif
#endif
#define       PNSTRING_cfT(M,I,A,B,D)    STRING_cfT(M,I,A,B,D)
#define       PSTRINGV_cfT(M,I,A,B,D)   STRINGV_cfT(M,I,A,B,D)
#define           CF_0_cfT(M,I,A,B,D)

#define RCF(TN,I)           _(TN,_cfSTR)(3,R,_(A,I),_(B,I),_(C,I),0,0)
#define  DEFAULT_cfR(A,B,D)
#define  LOGICAL_cfR(A,B,D)
#define PLOGICAL_cfR(A,B,D) *A=C2FLOGICAL(*A);
#define   STRING_cfR(A,B,D) if (B) _cf_free(B);
#define  STRINGV_cfR(A,B,D) _cf_free(B);
/* A and D as defined above for TSTRING(V) */
#define RRRRPSTR( A,B,D)    if (B) memcpy(A,B, _cfMIN(strlen(B),D)),           \
                  (D>strlen(B)?memset(A+strlen(B),' ', D-strlen(B)):0), _cf_free(B);
#define RRRRPSTRV(A,B,D)    c2fstrv(B,A,D+1,(D+1)*_(B,N)), _cf_free(B);
#ifdef vmsFortran
#define  PSTRING_cfR(A,B,D) RRRRPSTR( A->dsc$a_pointer,B,A->dsc$w_length)
#define PSTRINGV_cfR(A,B,D) RRRRPSTRV(A->dsc$a_pointer,B,A->dsc$w_length)
#else
#ifdef CRAYFortran
#define  PSTRING_cfR(A,B,D) RRRRPSTR( _fcdtocp(A),B,_fcdlen(A))
#define PSTRINGV_cfR(A,B,D) RRRRPSTRV(_fcdtocp(A),B,_fcdlen(A))
#else
#define  PSTRING_cfR(A,B,D) RRRRPSTR( A,B,D)
#define PSTRINGV_cfR(A,B,D) RRRRPSTRV(A,B,D)
#endif
#endif
#define PNSTRING_cfR(A,B,D) PSTRING_cfR(A,B,D)
#define PPSTRING_cfR(A,B,D)

#define    BYTE_cfFZ(UN,LN) INTEGER_BYTE     FCALLSC_QUALIFIER fcallsc(UN,LN)(
#define  DOUBLE_cfFZ(UN,LN) OOMPH_DOUBLE_PRECISION FCALLSC_QUALIFIER fcallsc(UN,LN)(
#define     INT_cfFZ(UN,LN) int   FCALLSC_QUALIFIER fcallsc(UN,LN)(
#define LOGICAL_cfFZ(UN,LN) int   FCALLSC_QUALIFIER fcallsc(UN,LN)(
#define    LONG_cfFZ(UN,LN) long  FCALLSC_QUALIFIER fcallsc(UN,LN)(
#define LONGLONG_cfFZ(UN,LN) LONGLONG FCALLSC_QUALIFIER fcallsc(UN,LN)( /* added by MR December 2005 */
#define   SHORT_cfFZ(UN,LN) short FCALLSC_QUALIFIER fcallsc(UN,LN)(
#define    VOID_cfFZ(UN,LN) void  FCALLSC_QUALIFIER fcallsc(UN,LN)(
#ifndef __CF__KnR
/* The void is req'd by the Apollo, to make this an ANSI function declaration.
   The Apollo promotes K&R float functions to double. */
#if defined (f2cFortran) && ! defined (gFortran)
/* f2c/g77 return double from FORTRAN REAL functions. (KMCCARTY, 2005/12/09) */
#define FLOAT_cfFZ(UN,LN) OOMPH_DOUBLE_PRECISION FCALLSC_QUALIFIER fcallsc(UN,LN)(void
#else
#define FLOAT_cfFZ(UN,LN) FORTRAN_REAL FCALLSC_QUALIFIER fcallsc(UN,LN)(void
#endif
#ifdef vmsFortran
#define  STRING_cfFZ(UN,LN) void  FCALLSC_QUALIFIER fcallsc(UN,LN)(fstring *AS
#else
#ifdef CRAYFortran
#define  STRING_cfFZ(UN,LN) void  FCALLSC_QUALIFIER fcallsc(UN,LN)(_fcd     AS
#else
#if  defined(AbsoftUNIXFortran) || defined(AbsoftProFortran)
#define  STRING_cfFZ(UN,LN) void  FCALLSC_QUALIFIER fcallsc(UN,LN)(char    *AS
#else
#define  STRING_cfFZ(UN,LN) void  FCALLSC_QUALIFIER fcallsc(UN,LN)(char    *AS, unsigned D0
#endif
#endif
#endif
#else
#if ! (defined(FLOATFUNCTIONTYPE)&&defined(ASSIGNFLOAT)&&defined(RETURNFLOAT))
#if defined (f2cFortran) && ! defined (gFortran)
/* f2c/g77 return double from FORTRAN REAL functions. (KMCCARTY, 2005/12/09) */
#define   FLOAT_cfFZ(UN,LN) OOMPH_DOUBLE_PRECISION  FCALLSC_QUALIFIER fcallsc(UN,LN)(
#else
#define   FLOAT_cfFZ(UN,LN) FORTRAN_REAL      FCALLSC_QUALIFIER fcallsc(UN,LN)(
#endif
#else
#define   FLOAT_cfFZ(UN,LN) FLOATFUNCTIONTYPE FCALLSC_QUALIFIER fcallsc(UN,LN)(
#endif
#if defined(vmsFortran) || defined(CRAYFortran) || defined(AbsoftUNIXFortran)
#define  STRING_cfFZ(UN,LN) void  FCALLSC_QUALIFIER fcallsc(UN,LN)(AS
#else
#define  STRING_cfFZ(UN,LN) void  FCALLSC_QUALIFIER fcallsc(UN,LN)(AS, D0
#endif
#endif

#define    BYTE_cfF(UN,LN)     BYTE_cfFZ(UN,LN)
#define  DOUBLE_cfF(UN,LN)   DOUBLE_cfFZ(UN,LN)
#ifndef __CF_KnR
#if defined (f2cFortran) && ! defined (gFortran)
/* f2c/g77 return double from FORTRAN REAL functions. (KMCCARTY, 2005/12/09) */
#define   FLOAT_cfF(UN,LN)  OOMPH_DOUBLE_PRECISION FCALLSC_QUALIFIER fcallsc(UN,LN)(
#else
#define   FLOAT_cfF(UN,LN)  FORTRAN_REAL FCALLSC_QUALIFIER fcallsc(UN,LN)(
#endif
#else
#define   FLOAT_cfF(UN,LN)    FLOAT_cfFZ(UN,LN)
#endif
#define     INT_cfF(UN,LN)      INT_cfFZ(UN,LN)
#define LOGICAL_cfF(UN,LN)  LOGICAL_cfFZ(UN,LN)
#define    LONG_cfF(UN,LN)     LONG_cfFZ(UN,LN)
#define LONGLONG_cfF(UN,LN) LONGLONG_cfFZ(UN,LN) /* added by MR December 2005 */
#define   SHORT_cfF(UN,LN)    SHORT_cfFZ(UN,LN)
#define    VOID_cfF(UN,LN)     VOID_cfFZ(UN,LN)
#define  STRING_cfF(UN,LN)   STRING_cfFZ(UN,LN),

#define     INT_cfFF
#define    VOID_cfFF
#ifdef vmsFortran
#define  STRING_cfFF           fstring *AS;
#else
#ifdef CRAYFortran
#define  STRING_cfFF           _fcd     AS;
#else
#define  STRING_cfFF           char    *AS; unsigned D0;
#endif
#endif

#define     INT_cfL            A0=
#define  STRING_cfL            A0=
#define    VOID_cfL

#define    INT_cfK
#define   VOID_cfK
/* KSTRING copies the string into the position provided by the caller. */
#ifdef vmsFortran
#define STRING_cfK                                                             \
 memcpy(AS->dsc$a_pointer,A0,_cfMIN(AS->dsc$w_length,(A0==NULL?0:strlen(A0))));\
 AS->dsc$w_length>(A0==NULL?0:strlen(A0))?                                     \
  memset(AS->dsc$a_pointer+(A0==NULL?0:strlen(A0)),' ',                        \
         AS->dsc$w_length-(A0==NULL?0:strlen(A0))):0;
#else
#ifdef CRAYFortran
#define STRING_cfK                                                             \
 memcpy(_fcdtocp(AS),A0, _cfMIN(_fcdlen(AS),(A0==NULL?0:strlen(A0))) );        \
 _fcdlen(AS)>(A0==NULL?0:strlen(A0))?                                          \
  memset(_fcdtocp(AS)+(A0==NULL?0:strlen(A0)),' ',                             \
         _fcdlen(AS)-(A0==NULL?0:strlen(A0))):0;
#else
#define STRING_cfK         memcpy(AS,A0, _cfMIN(D0,(A0==NULL?0:strlen(A0))) ); \
                 D0>(A0==NULL?0:strlen(A0))?memset(AS+(A0==NULL?0:strlen(A0)), \
                                            ' ', D0-(A0==NULL?0:strlen(A0))):0;
#endif
#endif

/* Note that K.. and I.. can't be combined since K.. has to access data before
R.., in order for functions returning strings which are also passed in as
arguments to work correctly. Note that R.. frees and hence may corrupt the
string. */
#define    BYTE_cfI  return A0;
#define  DOUBLE_cfI  return A0;
#if ! (defined(FLOATFUNCTIONTYPE)&&defined(ASSIGNFLOAT)&&defined(RETURNFLOAT))
#define   FLOAT_cfI  return A0;
#else
#define   FLOAT_cfI  RETURNFLOAT(A0);
#endif
#define     INT_cfI  return A0;
#ifdef hpuxFortran800
/* Incredibly, functions must return true as 1, elsewhere .true.==0x01000000. */
#define LOGICAL_cfI  return ((A0)?1:0);
#else
#define LOGICAL_cfI  return C2FLOGICAL(A0);
#endif
#define    LONG_cfI  return A0;
#define LONGLONG_cfI  return A0; /* added by MR December 2005 */
#define   SHORT_cfI  return A0;
#define  STRING_cfI  return   ;
#define    VOID_cfI  return   ;

#ifdef OLD_VAXC                                  /* Allow %CC-I-PARAMNOTUSED. */
#pragma standard
#endif

#define FCALLSCSUB0( CN,UN,LN)             FCALLSCFUN0(VOID,CN,UN,LN)
#define FCALLSCSUB1( CN,UN,LN,T1)          FCALLSCFUN1(VOID,CN,UN,LN,T1)
#define FCALLSCSUB2( CN,UN,LN,T1,T2)       FCALLSCFUN2(VOID,CN,UN,LN,T1,T2)
#define FCALLSCSUB3( CN,UN,LN,T1,T2,T3)    FCALLSCFUN3(VOID,CN,UN,LN,T1,T2,T3)
#define FCALLSCSUB4( CN,UN,LN,T1,T2,T3,T4) \
    FCALLSCFUN4(VOID,CN,UN,LN,T1,T2,T3,T4)
#define FCALLSCSUB5( CN,UN,LN,T1,T2,T3,T4,T5) \
    FCALLSCFUN5(VOID,CN,UN,LN,T1,T2,T3,T4,T5)
#define FCALLSCSUB6( CN,UN,LN,T1,T2,T3,T4,T5,T6) \
    FCALLSCFUN6(VOID,CN,UN,LN,T1,T2,T3,T4,T5,T6)
#define FCALLSCSUB7( CN,UN,LN,T1,T2,T3,T4,T5,T6,T7) \
    FCALLSCFUN7(VOID,CN,UN,LN,T1,T2,T3,T4,T5,T6,T7)
#define FCALLSCSUB8( CN,UN,LN,T1,T2,T3,T4,T5,T6,T7,T8) \
    FCALLSCFUN8(VOID,CN,UN,LN,T1,T2,T3,T4,T5,T6,T7,T8)
#define FCALLSCSUB9( CN,UN,LN,T1,T2,T3,T4,T5,T6,T7,T8,T9) \
    FCALLSCFUN9(VOID,CN,UN,LN,T1,T2,T3,T4,T5,T6,T7,T8,T9)
#define FCALLSCSUB10(CN,UN,LN,T1,T2,T3,T4,T5,T6,T7,T8,T9,TA) \
   FCALLSCFUN10(VOID,CN,UN,LN,T1,T2,T3,T4,T5,T6,T7,T8,T9,TA)
#define FCALLSCSUB11(CN,UN,LN,T1,T2,T3,T4,T5,T6,T7,T8,T9,TA,TB) \
   FCALLSCFUN11(VOID,CN,UN,LN,T1,T2,T3,T4,T5,T6,T7,T8,T9,TA,TB)
#define FCALLSCSUB12(CN,UN,LN,T1,T2,T3,T4,T5,T6,T7,T8,T9,TA,TB,TC) \
   FCALLSCFUN12(VOID,CN,UN,LN,T1,T2,T3,T4,T5,T6,T7,T8,T9,TA,TB,TC)
#define FCALLSCSUB13(CN,UN,LN,T1,T2,T3,T4,T5,T6,T7,T8,T9,TA,TB,TC,TD) \
   FCALLSCFUN13(VOID,CN,UN,LN,T1,T2,T3,T4,T5,T6,T7,T8,T9,TA,TB,TC,TD)
#define FCALLSCSUB14(CN,UN,LN,T1,T2,T3,T4,T5,T6,T7,T8,T9,TA,TB,TC,TD,TE) \
   FCALLSCFUN14(VOID,CN,UN,LN,T1,T2,T3,T4,T5,T6,T7,T8,T9,TA,TB,TC,TD,TE)
#define FCALLSCSUB15(CN,UN,LN,T1,T2,T3,T4,T5,T6,T7,T8,T9,TA,TB,TC,TD,TE,TF) \
   FCALLSCFUN15(VOID,CN,UN,LN,T1,T2,T3,T4,T5,T6,T7,T8,T9,TA,TB,TC,TD,TE,TF)
#define FCALLSCSUB16(CN,UN,LN,T1,T2,T3,T4,T5,T6,T7,T8,T9,TA,TB,TC,TD,TE,TF,TG) \
   FCALLSCFUN16(VOID,CN,UN,LN,T1,T2,T3,T4,T5,T6,T7,T8,T9,TA,TB,TC,TD,TE,TF,TG)
#define FCALLSCSUB17(CN,UN,LN,T1,T2,T3,T4,T5,T6,T7,T8,T9,TA,TB,TC,TD,TE,TF,TG,TH) \
   FCALLSCFUN17(VOID,CN,UN,LN,T1,T2,T3,T4,T5,T6,T7,T8,T9,TA,TB,TC,TD,TE,TF,TG,TH)
#define FCALLSCSUB18(CN,UN,LN,T1,T2,T3,T4,T5,T6,T7,T8,T9,TA,TB,TC,TD,TE,TF,TG,TH,TI) \
   FCALLSCFUN18(VOID,CN,UN,LN,T1,T2,T3,T4,T5,T6,T7,T8,T9,TA,TB,TC,TD,TE,TF,TG,TH,TI)
#define FCALLSCSUB19(CN,UN,LN,T1,T2,T3,T4,T5,T6,T7,T8,T9,TA,TB,TC,TD,TE,TF,TG,TH,TI,TJ) \
   FCALLSCFUN19(VOID,CN,UN,LN,T1,T2,T3,T4,T5,T6,T7,T8,T9,TA,TB,TC,TD,TE,TF,TG,TH,TI,TJ)
#define FCALLSCSUB20(CN,UN,LN,T1,T2,T3,T4,T5,T6,T7,T8,T9,TA,TB,TC,TD,TE,TF,TG,TH,TI,TJ,TK) \
   FCALLSCFUN20(VOID,CN,UN,LN,T1,T2,T3,T4,T5,T6,T7,T8,T9,TA,TB,TC,TD,TE,TF,TG,TH,TI,TJ,TK)
#define FCALLSCSUB21(CN,UN,LN,T1,T2,T3,T4,T5,T6,T7,T8,T9,TA,TB,TC,TD,TE,TF,TG,TH,TI,TJ,TK,TL) \
   FCALLSCFUN21(VOID,CN,UN,LN,T1,T2,T3,T4,T5,T6,T7,T8,T9,TA,TB,TC,TD,TE,TF,TG,TH,TI,TJ,TK,TL)
#define FCALLSCSUB22(CN,UN,LN,T1,T2,T3,T4,T5,T6,T7,T8,T9,TA,TB,TC,TD,TE,TF,TG,TH,TI,TJ,TK,TL,TM) \
   FCALLSCFUN22(VOID,CN,UN,LN,T1,T2,T3,T4,T5,T6,T7,T8,T9,TA,TB,TC,TD,TE,TF,TG,TH,TI,TJ,TK,TL,TM)
#define FCALLSCSUB23(CN,UN,LN,T1,T2,T3,T4,T5,T6,T7,T8,T9,TA,TB,TC,TD,TE,TF,TG,TH,TI,TJ,TK,TL,TM,TN) \
   FCALLSCFUN23(VOID,CN,UN,LN,T1,T2,T3,T4,T5,T6,T7,T8,T9,TA,TB,TC,TD,TE,TF,TG,TH,TI,TJ,TK,TL,TM,TN)
#define FCALLSCSUB24(CN,UN,LN,T1,T2,T3,T4,T5,T6,T7,T8,T9,TA,TB,TC,TD,TE,TF,TG,TH,TI,TJ,TK,TL,TM,TN,TO) \
   FCALLSCFUN24(VOID,CN,UN,LN,T1,T2,T3,T4,T5,T6,T7,T8,T9,TA,TB,TC,TD,TE,TF,TG,TH,TI,TJ,TK,TL,TM,TN,TO)
#define FCALLSCSUB25(CN,UN,LN,T1,T2,T3,T4,T5,T6,T7,T8,T9,TA,TB,TC,TD,TE,TF,TG,TH,TI,TJ,TK,TL,TM,TN,TO,TP) \
   FCALLSCFUN25(VOID,CN,UN,LN,T1,T2,T3,T4,T5,T6,T7,T8,T9,TA,TB,TC,TD,TE,TF,TG,TH,TI,TJ,TK,TL,TM,TN,TO,TP)
#define FCALLSCSUB26(CN,UN,LN,T1,T2,T3,T4,T5,T6,T7,T8,T9,TA,TB,TC,TD,TE,TF,TG,TH,TI,TJ,TK,TL,TM,TN,TO,TP,TQ) \
   FCALLSCFUN26(VOID,CN,UN,LN,T1,T2,T3,T4,T5,T6,T7,T8,T9,TA,TB,TC,TD,TE,TF,TG,TH,TI,TJ,TK,TL,TM,TN,TO,TP,TQ)
#define FCALLSCSUB27(CN,UN,LN,T1,T2,T3,T4,T5,T6,T7,T8,T9,TA,TB,TC,TD,TE,TF,TG,TH,TI,TJ,TK,TL,TM,TN,TO,TP,TQ,TR) \
   FCALLSCFUN27(VOID,CN,UN,LN,T1,T2,T3,T4,T5,T6,T7,T8,T9,TA,TB,TC,TD,TE,TF,TG,TH,TI,TJ,TK,TL,TM,TN,TO,TP,TQ,TR)


#define FCALLSCFUN1( T0,CN,UN,LN,T1) \
        FCALLSCFUN5 (T0,CN,UN,LN,T1,CF_0,CF_0,CF_0,CF_0)
#define FCALLSCFUN2( T0,CN,UN,LN,T1,T2) \
        FCALLSCFUN5 (T0,CN,UN,LN,T1,T2,CF_0,CF_0,CF_0)
#define FCALLSCFUN3( T0,CN,UN,LN,T1,T2,T3) \
        FCALLSCFUN5 (T0,CN,UN,LN,T1,T2,T3,CF_0,CF_0)
#define FCALLSCFUN4( T0,CN,UN,LN,T1,T2,T3,T4) \
        FCALLSCFUN5 (T0,CN,UN,LN,T1,T2,T3,T4,CF_0)
#define FCALLSCFUN5( T0,CN,UN,LN,T1,T2,T3,T4,T5) \
        FCALLSCFUN10(T0,CN,UN,LN,T1,T2,T3,T4,T5,CF_0,CF_0,CF_0,CF_0,CF_0)
#define FCALLSCFUN6( T0,CN,UN,LN,T1,T2,T3,T4,T5,T6) \
        FCALLSCFUN10(T0,CN,UN,LN,T1,T2,T3,T4,T5,T6,CF_0,CF_0,CF_0,CF_0)
#define FCALLSCFUN7( T0,CN,UN,LN,T1,T2,T3,T4,T5,T6,T7) \
        FCALLSCFUN10(T0,CN,UN,LN,T1,T2,T3,T4,T5,T6,T7,CF_0,CF_0,CF_0)
#define FCALLSCFUN8( T0,CN,UN,LN,T1,T2,T3,T4,T5,T6,T7,T8) \
        FCALLSCFUN10(T0,CN,UN,LN,T1,T2,T3,T4,T5,T6,T7,T8,CF_0,CF_0)
#define FCALLSCFUN9( T0,CN,UN,LN,T1,T2,T3,T4,T5,T6,T7,T8,T9) \
        FCALLSCFUN10(T0,CN,UN,LN,T1,T2,T3,T4,T5,T6,T7,T8,T9,CF_0)
#define FCALLSCFUN10(T0,CN,UN,LN,T1,T2,T3,T4,T5,T6,T7,T8,T9,TA) \
        FCALLSCFUN14(T0,CN,UN,LN,T1,T2,T3,T4,T5,T6,T7,T8,T9,TA,CF_0,CF_0,CF_0,CF_0)
#define FCALLSCFUN11(T0,CN,UN,LN,T1,T2,T3,T4,T5,T6,T7,T8,T9,TA,TB) \
        FCALLSCFUN14(T0,CN,UN,LN,T1,T2,T3,T4,T5,T6,T7,T8,T9,TA,TB,CF_0,CF_0,CF_0)
#define FCALLSCFUN12(T0,CN,UN,LN,T1,T2,T3,T4,T5,T6,T7,T8,T9,TA,TB,TC) \
        FCALLSCFUN14(T0,CN,UN,LN,T1,T2,T3,T4,T5,T6,T7,T8,T9,TA,TB,TC,CF_0,CF_0)
#define FCALLSCFUN13(T0,CN,UN,LN,T1,T2,T3,T4,T5,T6,T7,T8,T9,TA,TB,TC,TD) \
        FCALLSCFUN14(T0,CN,UN,LN,T1,T2,T3,T4,T5,T6,T7,T8,T9,TA,TB,TC,TD,CF_0)


#define FCALLSCFUN15(T0,CN,UN,LN,T1,T2,T3,T4,T5,T6,T7,T8,T9,TA,TB,TC,TD,TE,TF) \
        FCALLSCFUN20(T0,CN,UN,LN,T1,T2,T3,T4,T5,T6,T7,T8,T9,TA,TB,TC,TD,TE,TF,CF_0,CF_0,CF_0,CF_0,CF_0)
#define FCALLSCFUN16(T0,CN,UN,LN,T1,T2,T3,T4,T5,T6,T7,T8,T9,TA,TB,TC,TD,TE,TF,TG) \
        FCALLSCFUN20(T0,CN,UN,LN,T1,T2,T3,T4,T5,T6,T7,T8,T9,TA,TB,TC,TD,TE,TF,TG,CF_0,CF_0,CF_0,CF_0)
#define FCALLSCFUN17(T0,CN,UN,LN,T1,T2,T3,T4,T5,T6,T7,T8,T9,TA,TB,TC,TD,TE,TF,TG,TH) \
        FCALLSCFUN20(T0,CN,UN,LN,T1,T2,T3,T4,T5,T6,T7,T8,T9,TA,TB,TC,TD,TE,TF,TG,TH,CF_0,CF_0,CF_0)
#define FCALLSCFUN18(T0,CN,UN,LN,T1,T2,T3,T4,T5,T6,T7,T8,T9,TA,TB,TC,TD,TE,TF,TG,TH,TI) \
        FCALLSCFUN20(T0,CN,UN,LN,T1,T2,T3,T4,T5,T6,T7,T8,T9,TA,TB,TC,TD,TE,TF,TG,TH,TI,CF_0,CF_0)
#define FCALLSCFUN19(T0,CN,UN,LN,T1,T2,T3,T4,T5,T6,T7,T8,T9,TA,TB,TC,TD,TE,TF,TG,TH,TI,TJ) \
        FCALLSCFUN20(T0,CN,UN,LN,T1,T2,T3,T4,T5,T6,T7,T8,T9,TA,TB,TC,TD,TE,TF,TG,TH,TI,TJ,CF_0)
#define FCALLSCFUN20(T0,CN,UN,LN,T1,T2,T3,T4,T5,T6,T7,T8,T9,TA,TB,TC,TD,TE,TF,TG,TH,TI,TJ,TK) \
        FCALLSCFUN27(T0,CN,UN,LN,T1,T2,T3,T4,T5,T6,T7,T8,T9,TA,TB,TC,TD,TE,TF,TG,TH,TI,TJ,TK,CF_0,CF_0,CF_0,CF_0,CF_0,CF_0,CF_0)
#define FCALLSCFUN21(T0,CN,UN,LN,T1,T2,T3,T4,T5,T6,T7,T8,T9,TA,TB,TC,TD,TE,TF,TG,TH,TI,TJ,TK,TL) \
        FCALLSCFUN27(T0,CN,UN,LN,T1,T2,T3,T4,T5,T6,T7,T8,T9,TA,TB,TC,TD,TE,TF,TG,TH,TI,TJ,TK,TL,CF_0,CF_0,CF_0,CF_0,CF_0,CF_0)
#define FCALLSCFUN22(T0,CN,UN,LN,T1,T2,T3,T4,T5,T6,T7,T8,T9,TA,TB,TC,TD,TE,TF,TG,TH,TI,TJ,TK,TL,TM) \
        FCALLSCFUN27(T0,CN,UN,LN,T1,T2,T3,T4,T5,T6,T7,T8,T9,TA,TB,TC,TD,TE,TF,TG,TH,TI,TJ,TK,TL,TM,CF_0,CF_0,CF_0,CF_0,CF_0)
#define FCALLSCFUN23(T0,CN,UN,LN,T1,T2,T3,T4,T5,T6,T7,T8,T9,TA,TB,TC,TD,TE,TF,TG,TH,TI,TJ,TK,TL,TM,TN) \
        FCALLSCFUN27(T0,CN,UN,LN,T1,T2,T3,T4,T5,T6,T7,T8,T9,TA,TB,TC,TD,TE,TF,TG,TH,TI,TJ,TK,TL,TM,TN,CF_0,CF_0,CF_0,CF_0)
#define FCALLSCFUN24(T0,CN,UN,LN,T1,T2,T3,T4,T5,T6,T7,T8,T9,TA,TB,TC,TD,TE,TF,TG,TH,TI,TJ,TK,TL,TM,TN,TO) \
        FCALLSCFUN27(T0,CN,UN,LN,T1,T2,T3,T4,T5,T6,T7,T8,T9,TA,TB,TC,TD,TE,TF,TG,TH,TI,TJ,TK,TL,TM,TN,TO,CF_0,CF_0,CF_0)
#define FCALLSCFUN25(T0,CN,UN,LN,T1,T2,T3,T4,T5,T6,T7,T8,T9,TA,TB,TC,TD,TE,TF,TG,TH,TI,TJ,TK,TL,TM,TN,TO,TP) \
        FCALLSCFUN27(T0,CN,UN,LN,T1,T2,T3,T4,T5,T6,T7,T8,T9,TA,TB,TC,TD,TE,TF,TG,TH,TI,TJ,TK,TL,TM,TN,TO,TP,CF_0,CF_0)
#define FCALLSCFUN26(T0,CN,UN,LN,T1,T2,T3,T4,T5,T6,T7,T8,T9,TA,TB,TC,TD,TE,TF,TG,TH,TI,TJ,TK,TL,TM,TN,TO,TP,TQ) \
        FCALLSCFUN27(T0,CN,UN,LN,T1,T2,T3,T4,T5,T6,T7,T8,T9,TA,TB,TC,TD,TE,TF,TG,TH,TI,TJ,TK,TL,TM,TN,TO,TP,TQ,CF_0)


#ifndef __CF__KnR
#define FCALLSCFUN0(T0,CN,UN,LN) CFextern _(T0,_cfFZ)(UN,LN) ABSOFT_cf2(T0))   \
        {_Icf(2,UU,T0,A0,0); _Icf(0,L,T0,0,0) CN(); _Icf(0,K,T0,0,0) _(T0,_cfI)}

#define FCALLSCFUN14(T0,CN,UN,LN,T1,T2,T3,T4,T5,T6,T7,T8,T9,TA,TB,TC,TD,TE)    \
                                 CFextern _(T0,_cfF)(UN,LN)                    \
 CFARGT14(NCF,DCF,ABSOFT_cf2(T0),T1,T2,T3,T4,T5,T6,T7,T8,T9,TA,TB,TC,TD,TE) )  \
 {                 CFARGT14S(QCF,T1,T2,T3,T4,T5,T6,T7,T8,T9,TA,TB,TC,TD,TE)    \
  _Icf(2,UU,T0,A0,0); _Icf(0,L,T0,0,0)      CN(    TCF(LN,T1,1,0)  TCF(LN,T2,2,1) \
    TCF(LN,T3,3,1)  TCF(LN,T4,4,1) TCF(LN,T5,5,1)  TCF(LN,T6,6,1)  TCF(LN,T7,7,1) \
    TCF(LN,T8,8,1)  TCF(LN,T9,9,1) TCF(LN,TA,10,1) TCF(LN,TB,11,1) TCF(LN,TC,12,1) \
    TCF(LN,TD,13,1) TCF(LN,TE,14,1) );                          _Icf(0,K,T0,0,0) \
                   CFARGT14S(RCF,T1,T2,T3,T4,T5,T6,T7,T8,T9,TA,TB,TC,TD,TE)  _(T0,_cfI) }

#define FCALLSCFUN27(T0,CN,UN,LN,T1,T2,T3,T4,T5,T6,T7,T8,T9,TA,TB,TC,TD,TE,TF,TG,TH,TI,TJ,TK,TL,TM,TN,TO,TP,TQ,TR)   \
                                 CFextern _(T0,_cfF)(UN,LN)                    \
 CFARGT27(NCF,DCF,ABSOFT_cf2(T0),T1,T2,T3,T4,T5,T6,T7,T8,T9,TA,TB,TC,TD,TE,TF,TG,TH,TI,TJ,TK,TL,TM,TN,TO,TP,TQ,TR) ) \
 {                 CFARGT27S(QCF,T1,T2,T3,T4,T5,T6,T7,T8,T9,TA,TB,TC,TD,TE,TF,TG,TH,TI,TJ,TK,TL,TM,TN,TO,TP,TQ,TR)   \
  _Icf(2,UU,T0,A0,0); _Icf(0,L,T0,0,0)      CN(     TCF(LN,T1,1,0)  TCF(LN,T2,2,1)  \
    TCF(LN,T3,3,1)  TCF(LN,T4,4,1)  TCF(LN,T5,5,1)  TCF(LN,T6,6,1)  TCF(LN,T7,7,1)  \
    TCF(LN,T8,8,1)  TCF(LN,T9,9,1)  TCF(LN,TA,10,1) TCF(LN,TB,11,1) TCF(LN,TC,12,1) \
    TCF(LN,TD,13,1) TCF(LN,TE,14,1) TCF(LN,TF,15,1) TCF(LN,TG,16,1) TCF(LN,TH,17,1) \
    TCF(LN,TI,18,1) TCF(LN,TJ,19,1) TCF(LN,TK,20,1) TCF(LN,TL,21,1) TCF(LN,TM,22,1) \
    TCF(LN,TN,23,1) TCF(LN,TO,24,1) TCF(LN,TP,25,1) TCF(LN,TQ,26,1) TCF(LN,TR,27,1) ); _Icf(0,K,T0,0,0) \
                   CFARGT27S(RCF,T1,T2,T3,T4,T5,T6,T7,T8,T9,TA,TB,TC,TD,TE,TF,TG,TH,TI,TJ,TK,TL,TM,TN,TO,TP,TQ,TR)  _(T0,_cfI) }

#else
#define FCALLSCFUN0(T0,CN,UN,LN) CFextern _(T0,_cfFZ)(UN,LN) ABSOFT_cf3(T0)) _Icf(0,FF,T0,0,0)\
        {_Icf(2,UU,T0,A0,0); _Icf(0,L,T0,0,0) CN(); _Icf(0,K,T0,0,0) _(T0,_cfI)}

#define FCALLSCFUN14(T0,CN,UN,LN,T1,T2,T3,T4,T5,T6,T7,T8,T9,TA,TB,TC,TD,TE)    \
                                 CFextern _(T0,_cfF)(UN,LN)                    \
 CFARGT14(NNCF,DDCF,ABSOFT_cf3(T0),T1,T2,T3,T4,T5,T6,T7,T8,T9,TA,TB,TC,TD,TE)) _Icf(0,FF,T0,0,0) \
       CFARGT14FS(NNNCF,DDDCF,_Z,T1,T2,T3,T4,T5,T6,T7,T8,T9,TA,TB,TC,TD,TE);   \
 {                 CFARGT14S(QCF,T1,T2,T3,T4,T5,T6,T7,T8,T9,TA,TB,TC,TD,TE)    \
  _Icf(2,UU,T0,A0,0); _Icf(0,L,T0,0,0)      CN(  TCF(LN,T1,1,0) TCF(LN,T2,2,1) \
    TCF(LN,T3,3,1) TCF(LN,T4,4,1) TCF(LN,T5,5,1) TCF(LN,T6,6,1) TCF(LN,T7,7,1) \
    TCF(LN,T8,8,1) TCF(LN,T9,9,1) TCF(LN,TA,10,1) TCF(LN,TB,11,1) TCF(LN,TC,12,1) \
    TCF(LN,TD,13,1) TCF(LN,TE,14,1) );                          _Icf(0,K,T0,0,0) \
                   CFARGT14S(RCF,T1,T2,T3,T4,T5,T6,T7,T8,T9,TA,TB,TC,TD,TE)  _(T0,_cfI)}

#define FCALLSCFUN27(T0,CN,UN,LN,T1,T2,T3,T4,T5,T6,T7,T8,T9,TA,TB,TC,TD,TE,TF,TG,TH,TI,TJ,TK,TL,TM,TN,TO,TP,TQ,TR)  \
                                 CFextern _(T0,_cfF)(UN,LN)                    \
 CFARGT27(NNCF,DDCF,ABSOFT_cf3(T0),T1,T2,T3,T4,T5,T6,T7,T8,T9,TA,TB,TC,TD,TE,TF,TG,TH,TI,TJ,TK,TL,TM,TN,TO,TP,TQ,TR)) _Icf(0,FF,T0,0,0) \
       CFARGT27FS(NNNCF,DDDCF,_Z,T1,T2,T3,T4,T5,T6,T7,T8,T9,TA,TB,TC,TD,TE,TF,TG,TH,TI,TJ,TK,TL,TM,TN,TO,TP,TQ,TR); \
 {                 CFARGT27S(QCF,T1,T2,T3,T4,T5,T6,T7,T8,T9,TA,TB,TC,TD,TE,TF,TG,TH,TI,TJ,TK,TL,TM,TN,TO,TP,TQ,TR)  \
  _Icf(2,UU,T0,A0,0); _Icf(0,L,T0,0,0)      CN(     TCF(LN,T1,1,0)  TCF(LN,T2,2,1)  \
    TCF(LN,T3,3,1)  TCF(LN,T4,4,1)  TCF(LN,T5,5,1)  TCF(LN,T6,6,1)  TCF(LN,T7,7,1)  \
    TCF(LN,T8,8,1)  TCF(LN,T9,9,1)  TCF(LN,TA,10,1) TCF(LN,TB,11,1) TCF(LN,TC,12,1) \
    TCF(LN,TD,13,1) TCF(LN,TE,14,1) TCF(LN,TF,15,1) TCF(LN,TG,16,1) TCF(LN,TH,17,1) \
    TCF(LN,TI,18,1) TCF(LN,TJ,19,1) TCF(LN,TK,20,1) TCF(LN,TL,21,1) TCF(LN,TM,22,1) \
    TCF(LN,TN,23,1) TCF(LN,TO,24,1) TCF(LN,TP,25,1) TCF(LN,TQ,26,1) TCF(LN,TR,27,1) ); _Icf(0,K,T0,0,0) \
                   CFARGT27S(RCF,T1,T2,T3,T4,T5,T6,T7,T8,T9,TA,TB,TC,TD,TE,TF,TG,TH,TI,TJ,TK,TL,TM,TN,TO,TP,TQ,TR)  _(T0,_cfI)}

#endif


#endif	 /* __CFORTRAN_LOADED */<|MERGE_RESOLUTION|>--- conflicted
+++ resolved
@@ -2,19 +2,9 @@
 //LIC// This file forms part of oomph-lib, the object-oriented,
 //LIC// multi-physics finite-element library, available
 //LIC// at http://www.oomph-lib.org.
-<<<<<<< HEAD
-//LIC//
-//LIC//    Version 1.0; svn revision $LastChangedRevision$
-//LIC//
-//LIC// $LastChangedDate$
-//LIC//
-//LIC// Copyright (C) 2006-2016 Matthias Heil and Andrew Hazel
-//LIC//
-=======
 //LIC// 
 //LIC// Copyright (C) 2006-2021 Matthias Heil and Andrew Hazel
 //LIC// 
->>>>>>> bee45792
 //LIC// This library is free software; you can redistribute it and/or
 //LIC// modify it under the terms of the GNU Lesser General Public
 //LIC// License as published by the Free Software Foundation; either
