// LIC// ====================================================================
// LIC// This file forms part of oomph-lib, the object-oriented,
// LIC// multi-physics finite-element library, available
// LIC// at http://www.oomph-lib.org.
// LIC//
// LIC// Copyright (C) 2006-2021 Matthias Heil and Andrew Hazel
// LIC//
// LIC// This library is free software; you can redistribute it and/or
// LIC// modify it under the terms of the GNU Lesser General Public
// LIC// License as published by the Free Software Foundation; either
// LIC// version 2.1 of the License, or (at your option) any later version.
// LIC//
// LIC// This library is distributed in the hope that it will be useful,
// LIC// but WITHOUT ANY WARRANTY; without even the implied warranty of
// LIC// MERCHANTABILITY or FITNESS FOR A PARTICULAR PURPOSE.  See the GNU
// LIC// Lesser General Public License for more details.
// LIC//
// LIC// You should have received a copy of the GNU Lesser General Public
// LIC// License along with this library; if not, write to the Free Software
// LIC// Foundation, Inc., 51 Franklin Street, Fifth Floor, Boston, MA
// LIC// 02110-1301  USA.
// LIC//
// LIC// The authors may be contacted at oomph-lib@maths.man.ac.uk.
// LIC//
// LIC//====================================================================
#ifndef LMESH2OOMPH_D_HEADER
#define LMESH2OOMPH_D_HEADER

#include "line_mesh.h"
#include "refineable_mesh.h"
#include "refineable_line_element.h"
// Include to fill in additional_setup_shared_node_scheme() function
<<<<<<< HEAD
#include "refineable_mesh.h"
=======
#include "refineable_mesh.template.cc"
>>>>>>> fb5f6804

namespace oomph
{
  //===========================================================================
  /// Intermediate mesh class that implements the mesh adaptation functions
  /// specified in the RefineableMesh class for meshes that contain the
  /// refineable variant of QElement s [The class ELEMENT provided as the
  /// template parameter must be of type RefineableQElement<1>].
  ///
  /// Mesh adaptation/refinement is implemented by BinaryTree procedures
  /// and any concrete implementation of this class needs to provide a
  /// BinaryTreeForest representation of the initial (coarse) mesh.
  //===========================================================================
  template<class ELEMENT>
<<<<<<< HEAD
  class RefineableLineMesh :
    public virtual TreeBasedRefineableMesh<ELEMENT>,
    public virtual LineMeshBase
=======
  class RefineableLineMesh : public virtual TreeBasedRefineableMesh<ELEMENT>,
                             public virtual LineMeshBase
>>>>>>> fb5f6804
  {
  public:
    /// Constructor: Set up static binary tree data
    RefineableLineMesh()
    {
      // BinaryTree static data needs to be setup before binary tree-based
      // mesh refinement works
      BinaryTree::setup_static_data();
    }

    /// Broken copy constructor
    RefineableLineMesh(const RefineableLineMesh& dummy)
    {
      BrokenCopy::broken_copy("RefineableLineMesh");
    }

    /// Broken assignment operator
    void operator=(const RefineableLineMesh&)
<<<<<<< HEAD
    {
      BrokenCopy::broken_assign("RefineableLineMesh");
    }

    /// Destructor:
    virtual ~RefineableLineMesh() {}

    /// \short Set up the tree forest associated with the Mesh.
    /// Forwards call to setup_binary_tree_forest().
    virtual void setup_tree_forest()
    {
      setup_binary_tree_forest();
    }

    /// Set up BinaryTreeForest. Wipes any existing tree structure and
    /// regards the currently active elements as the root trees in the forest.
    void setup_binary_tree_forest()
    {
      // This wipes all elements/binary trees in the tree representation
      // but leaves the leaf elements alone
      if (this->Forest_pt != 0)
        delete this->Forest_pt;
=======
    {
      BrokenCopy::broken_assign("RefineableLineMesh");
    }

    /// Destructor:
    virtual ~RefineableLineMesh() {}

    /// \short Set up the tree forest associated with the Mesh.
    /// Forwards call to setup_binary_tree_forest().
    virtual void setup_tree_forest()
    {
      setup_binary_tree_forest();
    }

    /// Set up BinaryTreeForest. Wipes any existing tree structure and
    /// regards the currently active elements as the root trees in the forest.
    void setup_binary_tree_forest()
    {
      // This wipes all elements/binary trees in the tree representation
      // but leaves the leaf elements alone
      if (this->Forest_pt != 0) delete this->Forest_pt;
>>>>>>> fb5f6804

      // Each finite element in the coarse base mesh gets associated with
      // (the root of) a BinaryTree. Store BinaryTreeRoots in vector:
      Vector<TreeRoot*> trees_pt;

      // Determine number of elements in mesh
      const unsigned n_element = this->nelement();

      // Loop over all elements, build corresponding BinaryTree and store
      // BinaryTreeRoots in vector:
      for (unsigned e = 0; e < n_element; e++)
      {
        // Get pointer to full element type
        ELEMENT* el_pt = dynamic_cast<ELEMENT*>(this->element_pt(e));

        // Build associated binary tree(root) -- pass pointer to corresponding
        // finite element and add the pointer to vector of binary tree (roots):
        trees_pt.push_back(new BinaryTreeRoot(el_pt));
      }

      // Plant BinaryTreeRoots in BinaryTreeForest
      this->Forest_pt = new BinaryTreeForest(trees_pt);
    }
  };

} // namespace oomph

#endif<|MERGE_RESOLUTION|>--- conflicted
+++ resolved
@@ -23,18 +23,12 @@
 // LIC// The authors may be contacted at oomph-lib@maths.man.ac.uk.
 // LIC//
 // LIC//====================================================================
-#ifndef LMESH2OOMPH_D_HEADER
-#define LMESH2OOMPH_D_HEADER
+#ifndef OOMPH_REFINEABLE_LINE_MESH_HEADER
+#define OOMPH_REFINEABLE_LINE_MESH_HEADER
 
 #include "line_mesh.h"
 #include "refineable_mesh.h"
 #include "refineable_line_element.h"
-// Include to fill in additional_setup_shared_node_scheme() function
-<<<<<<< HEAD
-#include "refineable_mesh.h"
-=======
-#include "refineable_mesh.template.cc"
->>>>>>> fb5f6804
 
 namespace oomph
 {
@@ -49,14 +43,8 @@
   /// BinaryTreeForest representation of the initial (coarse) mesh.
   //===========================================================================
   template<class ELEMENT>
-<<<<<<< HEAD
-  class RefineableLineMesh :
-    public virtual TreeBasedRefineableMesh<ELEMENT>,
-    public virtual LineMeshBase
-=======
   class RefineableLineMesh : public virtual TreeBasedRefineableMesh<ELEMENT>,
                              public virtual LineMeshBase
->>>>>>> fb5f6804
   {
   public:
     /// Constructor: Set up static binary tree data
@@ -75,30 +63,6 @@
 
     /// Broken assignment operator
     void operator=(const RefineableLineMesh&)
-<<<<<<< HEAD
-    {
-      BrokenCopy::broken_assign("RefineableLineMesh");
-    }
-
-    /// Destructor:
-    virtual ~RefineableLineMesh() {}
-
-    /// \short Set up the tree forest associated with the Mesh.
-    /// Forwards call to setup_binary_tree_forest().
-    virtual void setup_tree_forest()
-    {
-      setup_binary_tree_forest();
-    }
-
-    /// Set up BinaryTreeForest. Wipes any existing tree structure and
-    /// regards the currently active elements as the root trees in the forest.
-    void setup_binary_tree_forest()
-    {
-      // This wipes all elements/binary trees in the tree representation
-      // but leaves the leaf elements alone
-      if (this->Forest_pt != 0)
-        delete this->Forest_pt;
-=======
     {
       BrokenCopy::broken_assign("RefineableLineMesh");
     }
@@ -120,7 +84,6 @@
       // This wipes all elements/binary trees in the tree representation
       // but leaves the leaf elements alone
       if (this->Forest_pt != 0) delete this->Forest_pt;
->>>>>>> fb5f6804
 
       // Each finite element in the coarse base mesh gets associated with
       // (the root of) a BinaryTree. Store BinaryTreeRoots in vector:
