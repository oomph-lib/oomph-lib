--- conflicted
+++ resolved
@@ -127,6 +127,7 @@
     }
   }
 
+
   //==================================================================
   /// Return the node at the specified local coordinate
   //==================================================================
@@ -626,6 +627,7 @@
 
     } // End of loop over all nodes in element
 
+
     // If the element is a MacroElementNodeUpdateElement, set
     // the update parameters for the current element's nodes --
     // all this needs is the vector of (pointers to the)
@@ -667,6 +669,7 @@
       // longer exists...
       m_el_pt->set_node_update_info(geom_object_pt);
     }
+
 
     // Loop over all nodes in element again, to re-set the positions
     // This must be done using the new element's macro-element
@@ -1008,10 +1011,7 @@
     // Copy vertex nodes
     this->node_pt(0) = old_node_pt[0];
     this->node_pt(this->p_order() - 1) = old_node_pt[old_P_order - 1];
-<<<<<<< HEAD
-=======
-
->>>>>>> fb5f6804
+
 
     //=============================================================
     // Below this line is copied from RefineableQSpectralElement<2>
@@ -1255,60 +1255,6 @@
                             OOMPH_CURRENT_FUNCTION,
                             OOMPH_EXCEPTION_LOCATION);
         break;
-<<<<<<< HEAD
-=======
-    }
-  }
-
-  /// Get the local fractino of node j in the element
-  template<unsigned INITIAL_NNODE_1D>
-  void PRefineableQElement<2, INITIAL_NNODE_1D>::local_fraction_of_node(
-    const unsigned& n, Vector<double>& s_fraction)
-  {
-    this->local_coordinate_of_node(n, s_fraction);
-    s_fraction[0] = 0.5 * (s_fraction[0] + 1.0);
-    s_fraction[1] = 0.5 * (s_fraction[1] + 1.0);
-  }
-
-  template<unsigned INITIAL_NNODE_1D>
-  double PRefineableQElement<2, INITIAL_NNODE_1D>::local_one_d_fraction_of_node(
-    const unsigned& n1d, const unsigned& i)
-  {
-    switch (this->nnode_1d())
-    {
-      case 2:
-        OneDimensionalLegendreShape<2>::calculate_nodal_positions();
-        return 0.5 *
-               (OneDimensionalLegendreShape<2>::nodal_position(n1d) + 1.0);
-      case 3:
-        OneDimensionalLegendreShape<3>::calculate_nodal_positions();
-        return 0.5 *
-               (OneDimensionalLegendreShape<3>::nodal_position(n1d) + 1.0);
-      case 4:
-        OneDimensionalLegendreShape<4>::calculate_nodal_positions();
-        return 0.5 *
-               (OneDimensionalLegendreShape<4>::nodal_position(n1d) + 1.0);
-      case 5:
-        OneDimensionalLegendreShape<5>::calculate_nodal_positions();
-        return 0.5 *
-               (OneDimensionalLegendreShape<5>::nodal_position(n1d) + 1.0);
-      case 6:
-        OneDimensionalLegendreShape<6>::calculate_nodal_positions();
-        return 0.5 *
-               (OneDimensionalLegendreShape<6>::nodal_position(n1d) + 1.0);
-      case 7:
-        OneDimensionalLegendreShape<7>::calculate_nodal_positions();
-        return 0.5 *
-               (OneDimensionalLegendreShape<7>::nodal_position(n1d) + 1.0);
-      default:
-        std::ostringstream error_message;
-        error_message << "\nERROR: Exceeded maximum polynomial order for";
-        error_message << "\n       shape functions.\n";
-        throw OomphLibError(error_message.str(),
-                            OOMPH_CURRENT_FUNCTION,
-                            OOMPH_EXCEPTION_LOCATION);
-        return 0.0;
->>>>>>> fb5f6804
     }
   }
 
@@ -1363,6 +1309,7 @@
     }
   }
 
+
   //==================================================================
   /// Return the node at the specified local coordinate
   //==================================================================
@@ -1910,6 +1857,7 @@
               (father_el_pt->s_macro_ur(i) - father_el_pt->s_macro_ll(i));
         }
       }
+
 
       // If the father element hasn't been generated yet, we're stuck...
       if (father_el_pt->node_pt(0) == 0)
@@ -2334,12 +2282,7 @@
               // Determine the edge on which the new node will live
               //(cannot be a vertex node)
               int my_bound = Tree::OMEGA;
-<<<<<<< HEAD
-              if (s_fraction[0] == 0.0)
-                my_bound = QuadTreeNames::W;
-=======
               if (s_fraction[0] == 0.0) my_bound = QuadTreeNames::W;
->>>>>>> fb5f6804
               else if (s_fraction[0] == 1.0)
                 my_bound = QuadTreeNames::E;
               else if (s_fraction[1] == 0.0)
@@ -2474,12 +2417,7 @@
                 // Determine the edge on which the new node will live
                 //(cannot be a vertex node)
                 int my_bound = Tree::OMEGA;
-<<<<<<< HEAD
-                if (s_fraction[0] == 0.0)
-                  my_bound = QuadTreeNames::W;
-=======
                 if (s_fraction[0] == 0.0) my_bound = QuadTreeNames::W;
->>>>>>> fb5f6804
                 else if (s_fraction[0] == 1.0)
                   my_bound = QuadTreeNames::E;
                 else if (s_fraction[1] == 0.0)
@@ -2599,12 +2537,7 @@
           // Determine the edge on which the new node will live
           //(cannot be a vertex node)
           int my_bound = Tree::OMEGA;
-<<<<<<< HEAD
-          if (s_fraction[0] == 0.0)
-            my_bound = QuadTreeNames::W;
-=======
           if (s_fraction[0] == 0.0) my_bound = QuadTreeNames::W;
->>>>>>> fb5f6804
           else if (s_fraction[0] == 1.0)
             my_bound = QuadTreeNames::E;
           else if (s_fraction[1] == 0.0)
@@ -2697,10 +2630,7 @@
                 }
               }
             } // End of if solid_node_pt
-<<<<<<< HEAD
-=======
-
->>>>>>> fb5f6804
+
 
             // Check if we need to add nodes to the mesh
             if (mesh_pt != 0)
@@ -2830,6 +2760,7 @@
       } // End of vertical loop over nodes in element
 
     } // End of horizontal loop over nodes in element
+
 
     // If the element is a MacroElementNodeUpdateElement, set
     // the update parameters for the current element's nodes --
@@ -2919,6 +2850,7 @@
       //   }
       // }
 
+
       // Loop over all nodes in element again, to re-set the positions
       // This must be done using the new element's macro-element
       // representation, rather than the old version which may be
@@ -3119,17 +3051,6 @@
             // Increment the index
             ++index;
           }
-<<<<<<< HEAD
-        }
-        break;
-      }
-      case 3:
-      {
-        // Call the shape functions and derivatives
-        OneDimensionalLegendreShape<3>::calculate_nodal_positions();
-        OneDimensionalLegendreShape<3> psi1(s[0]), psi2(s[1]);
-        OneDimensionalLegendreDShape<3> dpsi1ds(s[0]), dpsi2ds(s[1]);
-=======
         }
         break;
       }
@@ -3163,20 +3084,13 @@
         OneDimensionalLegendreShape<4>::calculate_nodal_positions();
         OneDimensionalLegendreShape<4> psi1(s[0]), psi2(s[1]);
         OneDimensionalLegendreDShape<4> dpsi1ds(s[0]), dpsi2ds(s[1]);
->>>>>>> fb5f6804
 
         // Index for the shape functions
         unsigned index = 0;
         // Loop over shape functions in element
-<<<<<<< HEAD
-        for (unsigned i = 0; i < 3; i++)
-        {
-          for (unsigned j = 0; j < 3; j++)
-=======
         for (unsigned i = 0; i < 4; i++)
         {
           for (unsigned j = 0; j < 4; j++)
->>>>>>> fb5f6804
           {
             // Assign the values
             dpsids(index, 0) = psi2[i] * dpsi1ds[j];
@@ -3188,34 +3102,19 @@
         }
         break;
       }
-<<<<<<< HEAD
-      case 4:
-      {
-        // Call the shape functions and derivatives
-        OneDimensionalLegendreShape<4>::calculate_nodal_positions();
-        OneDimensionalLegendreShape<4> psi1(s[0]), psi2(s[1]);
-        OneDimensionalLegendreDShape<4> dpsi1ds(s[0]), dpsi2ds(s[1]);
-=======
       case 5:
       {
         // Call the shape functions and derivatives
         OneDimensionalLegendreShape<5>::calculate_nodal_positions();
         OneDimensionalLegendreShape<5> psi1(s[0]), psi2(s[1]);
         OneDimensionalLegendreDShape<5> dpsi1ds(s[0]), dpsi2ds(s[1]);
->>>>>>> fb5f6804
 
         // Index for the shape functions
         unsigned index = 0;
         // Loop over shape functions in element
-<<<<<<< HEAD
-        for (unsigned i = 0; i < 4; i++)
-        {
-          for (unsigned j = 0; j < 4; j++)
-=======
         for (unsigned i = 0; i < 5; i++)
         {
           for (unsigned j = 0; j < 5; j++)
->>>>>>> fb5f6804
           {
             // Assign the values
             dpsids(index, 0) = psi2[i] * dpsi1ds[j];
@@ -3227,34 +3126,19 @@
         }
         break;
       }
-<<<<<<< HEAD
-      case 5:
-      {
-        // Call the shape functions and derivatives
-        OneDimensionalLegendreShape<5>::calculate_nodal_positions();
-        OneDimensionalLegendreShape<5> psi1(s[0]), psi2(s[1]);
-        OneDimensionalLegendreDShape<5> dpsi1ds(s[0]), dpsi2ds(s[1]);
-=======
       case 6:
       {
         // Call the shape functions and derivatives
         OneDimensionalLegendreShape<6>::calculate_nodal_positions();
         OneDimensionalLegendreShape<6> psi1(s[0]), psi2(s[1]);
         OneDimensionalLegendreDShape<6> dpsi1ds(s[0]), dpsi2ds(s[1]);
->>>>>>> fb5f6804
 
         // Index for the shape functions
         unsigned index = 0;
         // Loop over shape functions in element
-<<<<<<< HEAD
-        for (unsigned i = 0; i < 5; i++)
-        {
-          for (unsigned j = 0; j < 5; j++)
-=======
         for (unsigned i = 0; i < 6; i++)
         {
           for (unsigned j = 0; j < 6; j++)
->>>>>>> fb5f6804
           {
             // Assign the values
             dpsids(index, 0) = psi2[i] * dpsi1ds[j];
@@ -3266,34 +3150,19 @@
         }
         break;
       }
-<<<<<<< HEAD
-      case 6:
-      {
-        // Call the shape functions and derivatives
-        OneDimensionalLegendreShape<6>::calculate_nodal_positions();
-        OneDimensionalLegendreShape<6> psi1(s[0]), psi2(s[1]);
-        OneDimensionalLegendreDShape<6> dpsi1ds(s[0]), dpsi2ds(s[1]);
-=======
       case 7:
       {
         // Call the shape functions and derivatives
         OneDimensionalLegendreShape<7>::calculate_nodal_positions();
         OneDimensionalLegendreShape<7> psi1(s[0]), psi2(s[1]);
         OneDimensionalLegendreDShape<7> dpsi1ds(s[0]), dpsi2ds(s[1]);
->>>>>>> fb5f6804
 
         // Index for the shape functions
         unsigned index = 0;
         // Loop over shape functions in element
-<<<<<<< HEAD
-        for (unsigned i = 0; i < 6; i++)
-        {
-          for (unsigned j = 0; j < 6; j++)
-=======
         for (unsigned i = 0; i < 7; i++)
         {
           for (unsigned j = 0; j < 7; j++)
->>>>>>> fb5f6804
           {
             // Assign the values
             dpsids(index, 0) = psi2[i] * dpsi1ds[j];
@@ -3305,33 +3174,6 @@
         }
         break;
       }
-<<<<<<< HEAD
-      case 7:
-      {
-        // Call the shape functions and derivatives
-        OneDimensionalLegendreShape<7>::calculate_nodal_positions();
-        OneDimensionalLegendreShape<7> psi1(s[0]), psi2(s[1]);
-        OneDimensionalLegendreDShape<7> dpsi1ds(s[0]), dpsi2ds(s[1]);
-
-        // Index for the shape functions
-        unsigned index = 0;
-        // Loop over shape functions in element
-        for (unsigned i = 0; i < 7; i++)
-        {
-          for (unsigned j = 0; j < 7; j++)
-          {
-            // Assign the values
-            dpsids(index, 0) = psi2[i] * dpsi1ds[j];
-            dpsids(index, 1) = dpsi2ds[i] * psi1[j];
-            psi[index] = psi2[i] * psi1[j];
-            // Increment the index
-            ++index;
-          }
-        }
-        break;
-      }
-=======
->>>>>>> fb5f6804
       default:
         std::ostringstream error_message;
         error_message << "\nERROR: Exceeded maximum polynomial order for";
@@ -3461,10 +3303,7 @@
           ->vertex_node_pt(1);
     }
 
-<<<<<<< HEAD
-=======
-
->>>>>>> fb5f6804
+
     // The timestepper should be the same for all nodes and node 0 should
     // never be deleted.
     if (this->node_pt(0) == 0)
@@ -3725,10 +3564,7 @@
               }
             } // End of if solid_node_pt
 
-<<<<<<< HEAD
-=======
-
->>>>>>> fb5f6804
+
             // Next we update the boundary look-up schemes
             // Loop over the boundaries stored in the set
             for (std::set<unsigned>::iterator it = boundaries.begin();
@@ -3827,6 +3663,7 @@
         } // End of the case when we build the node ourselves
       }
     } // End of loop over all nodes in element
+
 
     // If the element is a MacroElementNodeUpdateElement, set the update
     // parameters for the current element's nodes. These need to be reset
@@ -4152,15 +3989,8 @@
     }
 
     max_error = max_error_x[0];
-<<<<<<< HEAD
-    if (max_error_x[1] > max_error)
-      max_error = max_error_x[1];
-    if (max_error_val > max_error)
-      max_error = max_error_val;
-=======
     if (max_error_x[1] > max_error) max_error = max_error_x[1];
     if (max_error_val > max_error) max_error = max_error_val;
->>>>>>> fb5f6804
 
     if (max_error > 1e-9)
     {
@@ -4304,12 +4134,7 @@
     {
       // Compute the active coordinate index along the this side of mortar
       unsigned active_coord_index;
-<<<<<<< HEAD
-      if (my_edge == N || my_edge == S)
-        active_coord_index = 0;
-=======
       if (my_edge == N || my_edge == S) active_coord_index = 0;
->>>>>>> fb5f6804
       else if (my_edge == E || my_edge == W)
         active_coord_index = 1;
       else
@@ -5302,10 +5127,7 @@
         }
       }
     } // End of loop over faces
-<<<<<<< HEAD
-=======
-
->>>>>>> fb5f6804
+
 
     // Loop over the edges on which the node lies
     //------------------------------------------
@@ -5712,10 +5534,7 @@
       }
     } // End of loop over faces
 
-<<<<<<< HEAD
-=======
-
->>>>>>> fb5f6804
+
     // Loop over the edges on which the node lies
     //------------------------------------------
     for (unsigned j = 0; j < n_edge; j++)
@@ -6189,6 +6008,7 @@
       //   }
       // }
 
+
       // If the father element hasn't been generated yet, we're stuck...
       if (father_el_pt->node_pt(0) == 0)
       {
@@ -7350,6 +7170,7 @@
 
     } // End of horizontal loop over nodes in element (i0)
 
+
     // Loop over all nodes in element again, to re-set the positions
     // This must be done using the new element's macro-element
     // representation, rather than the old version which may be
@@ -7398,6 +7219,7 @@
         }
       }
     }
+
 
     // If the element is a MacroElementNodeUpdateElement, set
     // the update parameters for the current element's nodes --
@@ -8401,10 +8223,7 @@
                 }
               } // End of if solid_node_pt
 
-<<<<<<< HEAD
-=======
-
->>>>>>> fb5f6804
+
               // Next we update the boundary look-up schemes
               // Loop over the boundaries stored in the set
               for (std::set<unsigned>::iterator it = boundaries.begin();
@@ -9030,8 +8849,7 @@
                 master_is_not_edge = true;
             }
 
-            if (master_is_not_edge)
-              break;
+            if (master_is_not_edge) break;
 
             // Set node as master node
             master_node_number.push_back(neighbour_node_number);
@@ -9411,12 +9229,7 @@
                 bool skip = false;
                 for (unsigned i = 0; i < master_node_zero_weight.size(); i++)
                 {
-<<<<<<< HEAD
-                  if (m == master_node_zero_weight[i])
-                    skip = true;
-=======
                   if (m == master_node_zero_weight[i]) skip = true;
->>>>>>> fb5f6804
                 }
 
                 // Add pointer and weight to hang info
@@ -9776,12 +9589,7 @@
                 bool skip = false;
                 for (unsigned k = 0; k < master_node_zero_weight.size(); k++)
                 {
-<<<<<<< HEAD
-                  if (m == master_node_zero_weight[k])
-                    skip = true;
-=======
                   if (m == master_node_zero_weight[k]) skip = true;
->>>>>>> fb5f6804
                 }
 
                 // Add pointer and weight to hang info
@@ -10753,10 +10561,7 @@
                                  ->master_node_pt(mm)
                                  ->x(2)
                             << " " << std::endl;
-<<<<<<< HEAD
-=======
-
->>>>>>> fb5f6804
+
 
                   // Print out hanging scheme
                   std::cout << "Hanging node: " << dependent_node_pt[i]->x(0)
