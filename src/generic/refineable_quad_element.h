// LIC// ====================================================================
// LIC// This file forms part of oomph-lib, the object-oriented,
// LIC// multi-physics finite-element library, available
// LIC// at http://www.oomph-lib.org.
// LIC//
// LIC// Copyright (C) 2006-2021 Matthias Heil and Andrew Hazel
// LIC//
// LIC// This library is free software; you can redistribute it and/or
// LIC// modify it under the terms of the GNU Lesser General Public
// LIC// License as published by the Free Software Foundation; either
// LIC// version 2.1 of the License, or (at your option) any later version.
// LIC//
// LIC// This library is distributed in the hope that it will be useful,
// LIC// but WITHOUT ANY WARRANTY; without even the implied warranty of
// LIC// MERCHANTABILITY or FITNESS FOR A PARTICULAR PURPOSE.  See the GNU
// LIC// Lesser General Public License for more details.
// LIC//
// LIC// You should have received a copy of the GNU Lesser General Public
// LIC// License along with this library; if not, write to the Free Software
// LIC// Foundation, Inc., 51 Franklin Street, Fifth Floor, Boston, MA
// LIC// 02110-1301  USA.
// LIC//
// LIC// The authors may be contacted at oomph-lib@maths.man.ac.uk.
// LIC//
// LIC//====================================================================
#ifndef OOMPH_REFINEABLE_QUAD_ELEMENT_HEADER
#define OOMPH_REFINEABLE_QUAD_ELEMENT_HEADER

// Config header generated by autoconfig
#ifdef HAVE_CONFIG_H
#include <oomph-lib-config.h>
#endif

<<<<<<< HEAD
=======

>>>>>>> fb5f6804
// oomph-lib headers
#include "quadtree.h"
#include "macro_element.h"
#include "refineable_elements.h"
#include "Qelements.h"

namespace oomph
{
  // Forward definition for mesh.
  class Mesh;

  //=======================================================================
  /// Refineable version of QElement<2,NNODE_1D>.
  ///
  /// Refinement is performed by quadtree procedures. When the element is
  /// subdivided, the geometry of its sons is established by calls
  /// to their father's
  /// \code  get_x(...) \endcode
  /// function which refers to
  /// - the father element's geometric FE mapping  (this
  ///   is the default)
  /// .
  ///  or
  /// - to a MacroElement 's MacroElement::macro_map (if the pointer
  /// to the macro element is non-NULL)
  ///
  /// The class provides a generic RefineableQElement<2>::build() function
  /// which deals with generic
  /// isoparametric QElements in which all values are associated with
  /// nodes. The RefineableQElement<2>::further_build() function provides
  /// an interface for any element-specific non-generic build operations.
  ///
  //=======================================================================
  template<>
<<<<<<< HEAD
  class RefineableQElement<2> :
    public virtual RefineableElement,
    public virtual QuadElementBase
=======
  class RefineableQElement<2> : public virtual RefineableElement,
                                public virtual QuadElementBase
>>>>>>> fb5f6804
  {
  public:
    /// \short Shorthand for pointer to an argument-free void member
    /// function of the refineable element
    typedef void (RefineableQElement<2>::*VoidMemberFctPt)();

    /// Constructor: Pass refinement level (default 0 = root)
    RefineableQElement() : RefineableElement()
    {
#ifdef LEAK_CHECK
      LeakCheckNames::RefineableQElement<2> _build += 1;
#endif
    }

<<<<<<< HEAD
=======

>>>>>>> fb5f6804
    /// Broken copy constructor
    RefineableQElement(const RefineableQElement<2>& dummy)
    {
      BrokenCopy::broken_copy("RefineableQElement<2>");
    }

    /// Broken assignment operator
    // Commented out broken assignment operator because this can lead to a
    // conflict warning when used in the virtual inheritence hierarchy.
    // Essentially the compiler doesn't realise that two separate
    // implementations of the broken function are the same and so, quite
    // rightly, it shouts.
    /*void operator=(const RefineableQElement<2>&)
     {
      BrokenCopy::broken_assign("RefineableQElement<2>");
      }*/

    /// Destructor
    virtual ~RefineableQElement()
    {
#ifdef LEAK_CHECK
      LeakCheckNames::RefineableQElement<2> _build -= 1;
#endif
    }

    /// A refineable quad element has four sons
    unsigned required_nsons() const
    {
      return 4;
    }

    /// \short If a neighbouring element has already created a node at
    /// a position corresponding to the local fractional position within the
    /// present element, s_fraction, return
    /// a pointer to that node. If not, return NULL (0).
    /// If the node is on a periodic boundary the flag is_periodic is true,
    /// otherwise it will be false.
    virtual Node* node_created_by_neighbour(const Vector<double>& s_fraction,
                                            bool& is_periodic);

    /// \short If a son of a neighbouring element has already created a node at
    /// a position corresponding to the local fractional position within the
    /// present element, s_fraction, return
    /// a pointer to that node. If not, return NULL (0).
    /// If the node is on a periodic boundary the flag is_periodic is true,
    /// otherwise it will be false.
    virtual Node* node_created_by_son_of_neighbour(
      const Vector<double>& s_fraction, bool& is_periodic)
    {
      // It is impossible for this situation to arise in meshes
      // containing elements of uniform p-order. This is here so
      // that it can be overloaded for p-refineable elements.
      return 0;
    }

    /// \short Build the element, i.e. give it nodal positions, apply BCs, etc.
    /// Pointers to any new nodes will be returned in new_node_pt. If
    /// it is open, the positions of the new
    /// nodes will be written to the file stream new_nodes_file
    virtual void build(Mesh*& mesh_pt,
                       Vector<Node*>& new_node_pt,
                       bool& was_already_built,
                       std::ofstream& new_nodes_file);

    /// \short Check the integrity of the element: ensure that the position and
    /// values are continuous across the element edges
    void check_integrity(double& max_error);

    ///  Print corner nodes, use colour
    void output_corners(std::ostream& outfile, const std::string& colour) const;

    /// Pointer to quadtree representation of this element
    QuadTree* quadtree_pt()
    {
      return dynamic_cast<QuadTree*>(Tree_pt);
    }

    /// Pointer to quadtree representation of this element
    QuadTree* quadtree_pt() const
    {
      return dynamic_cast<QuadTree*>(Tree_pt);
    }

    /// \short Markup all hanging nodes & document the results in
    /// the output streams contained in the vector output_stream, if they
    /// are open.
    void setup_hanging_nodes(Vector<std::ofstream*>& output_stream);

    /// \short Perform additional hanging node procedures for variables
    /// that are not interpolated by all nodes (e.g. lower order interpolations
    /// as for the pressure in Taylor Hood).
    virtual void further_setup_hanging_nodes() = 0;

  protected:
    /// \short Coincidence between son nodal points and father boundaries:
    /// Father_bound[node_1d](jnod_son,son_type)={SW/SE/NW/NE/S/E/N/W/OMEGA}
    static std::map<unsigned, DenseMatrix<int>> Father_bound;

    /// \short Setup static matrix for coincidence between son
    /// nodal points and father boundaries
    void setup_father_bounds();

    /// Determine Vector of boundary conditions along edge (N/S/W/E)
    void get_edge_bcs(const int& edge, Vector<int>& bound_cons) const;

  public:
    /// \short Determine set of (mesh) boundaries that the
    /// element edge/vertex lives on
    void get_boundaries(const int& edge, std::set<unsigned>& boundaries) const;

    /// \short Determine Vector of boundary conditions along edge
    /// (or on vertex) bound (S/W/N/E/SW/SE/NW/NE): For value ival
    /// on this boundary, bound_cons[ival]=1 if pinned and 0 if free.
    void get_bcs(int bound, Vector<int>& bound_cons) const;

    /// \short Return the value of the intrinsic boundary coordinate
    /// interpolated along the edge (S/W/N/E)
    void interpolated_zeta_on_edge(const unsigned& boundary,
                                   const int& edge,
                                   const Vector<double>& s,
                                   Vector<double>& zeta);

  protected:
    /// \short Internal helper function that is used to construct the
    /// hanging node schemes for the value_id-th interpolated value
    void setup_hang_for_value(const int& value_id);

    /// \short Internal helper function that is used to construct the
    /// hanging node schemes for the positions.
    virtual void quad_hang_helper(const int& value_id,
                                  const int& my_edge,
                                  std::ofstream& output_hangfile);
  };

<<<<<<< HEAD
=======

>>>>>>> fb5f6804
  //========================================================================
  /// Refineable version of Solid quad elements
  //========================================================================
  template<>
<<<<<<< HEAD
  class RefineableSolidQElement<2> :
    public virtual RefineableQElement<2>,
    public virtual RefineableSolidElement,
    public virtual QSolidElementBase
  {
  public:
    /// Constructor, just call the constructor of the RefineableQElement<2>
    RefineableSolidQElement() :
      RefineableQElement<2>(), RefineableSolidElement()
    {
    }

    /// Broken copy constructor
    RefineableSolidQElement(const RefineableSolidQElement<2>& dummy)
    {
      BrokenCopy::broken_copy("RefineableSolidQElement<2>");
    }

    /// Broken assignment operator
    /*void operator=(const RefineableSolidQElement<2>&)
     {
      BrokenCopy::broken_assign("RefineableSolidQElement<2>");
      }*/

    /// Virtual Destructor
    virtual ~RefineableSolidQElement() {}

=======
  class RefineableSolidQElement<2> : public virtual RefineableQElement<2>,
                                     public virtual RefineableSolidElement,
                                     public virtual QSolidElementBase
  {
  public:
    /// Constructor, just call the constructor of the RefineableQElement<2>
    RefineableSolidQElement()
      : RefineableQElement<2>(), RefineableSolidElement()
    {
    }


    /// Broken copy constructor
    RefineableSolidQElement(const RefineableSolidQElement<2>& dummy)
    {
      BrokenCopy::broken_copy("RefineableSolidQElement<2>");
    }

    /// Broken assignment operator
    /*void operator=(const RefineableSolidQElement<2>&)
     {
      BrokenCopy::broken_assign("RefineableSolidQElement<2>");
      }*/

    /// Virtual Destructor
    virtual ~RefineableSolidQElement() {}


>>>>>>> fb5f6804
    /// \short Final over-ride: Use version in QSolidElementBase
    void set_macro_elem_pt(MacroElement* macro_elem_pt)
    {
      QSolidElementBase::set_macro_elem_pt(macro_elem_pt);
    }

    /// \short Final over-ride: Use version in QSolidElementBase
    void set_macro_elem_pt(MacroElement* macro_elem_pt,
                           MacroElement* undeformed_macro_elem_pt)
    {
      QSolidElementBase::set_macro_elem_pt(macro_elem_pt,
                                           undeformed_macro_elem_pt);
    }

    /// \short Use the generic finite difference routine defined in
    /// RefineableSolidElement to calculate the Jacobian matrix
    void get_jacobian(Vector<double>& residuals, DenseMatrix<double>& jacobian)
    {
      RefineableSolidElement::get_jacobian(residuals, jacobian);
    }

    /// \short Determine vector of solid (positional) boundary conditions
    /// along edge (N/S/W/E) [Pressure does not have to be included
    /// since it can't be subjected to bc at more than one node anyway]
    void get_edge_solid_bcs(const int& edge,
                            Vector<int>& solid_bound_cons) const;

    /// \short Determine vector of solid (positional) boundary conditions
    /// along edge (or on vertex) bound (S/W/N/E/SW/SE/NW/NE): For direction i,
    /// solid_bound_cons[i]=1 if displacement in this coordinate direction
    /// is pinned and 0 if it's free.
    void get_solid_bcs(int bound, Vector<int>& solid_bound_cons) const;

<<<<<<< HEAD
=======

>>>>>>> fb5f6804
    /// \short Build the element, i.e. give it nodal positions, apply BCs, etc.
    /// Incl. documention into new_nodes_file
    // NOTE: FOR SOME REASON THIS NEEDS TO LIVE IN *.H TO WORK ON INTEL
    void build(Mesh*& mesh_pt,
               Vector<Node*>& new_node_pt,
               bool& was_already_built,
               std::ofstream& new_nodes_file)
    {
      using namespace QuadTreeNames;

      // Call the standard (non-elastic) build function
      RefineableQElement<2>::build(
        mesh_pt, new_node_pt, was_already_built, new_nodes_file);

      // Are we done?
<<<<<<< HEAD
      if (was_already_built)
        return;
=======
      if (was_already_built) return;
>>>>>>> fb5f6804

      // Now need to loop over the nodes again and set solid variables

      // What type of son am I? Ask my quadtree representation...
      int son_type = Tree_pt->son_type();

      // Which element (!) is my father? (We must have a father
      // since was_already_built is false...)
      RefineableSolidQElement<2>* father_el_pt =
        dynamic_cast<RefineableSolidQElement<2>*>(
          Tree_pt->father_pt()->object_pt());

<<<<<<< HEAD
=======

>>>>>>> fb5f6804
#ifdef PARANOID
      // Currently we can't handle the case of generalised coordinates
      // since we haven't established how they should be interpolated
      // Buffer this case:
      if (static_cast<SolidNode*>(father_el_pt->node_pt(0))
            ->nlagrangian_type() != 1)
      {
        throw OomphLibError(
          "We can't handle generalised nodal positions (yet).\n",
          OOMPH_CURRENT_FUNCTION,
          OOMPH_EXCEPTION_LOCATION);
      }
#endif

      Vector<double> s_lo(2);
      Vector<double> s_hi(2);
      Vector<double> s(2);
      Vector<double> xi(2);
      Vector<double> xi_fe(2);
      Vector<double> x(2);
      Vector<double> x_fe(2);

      // Setup vertex coordinates in father element:
      //--------------------------------------------
      switch (son_type)
      {
        case SW:
          s_lo[0] = -1.0;
          s_hi[0] = 0.0;
          s_lo[1] = -1.0;
          s_hi[1] = 0.0;
          break;

        case SE:
          s_lo[0] = 0.0;
          s_hi[0] = 1.0;
          s_lo[1] = -1.0;
          s_hi[1] = 0.0;
          break;

        case NE:
          s_lo[0] = 0.0;
          s_hi[0] = 1.0;
          s_lo[1] = 0.0;
          s_hi[1] = 1.0;
          break;

        case NW:
          s_lo[0] = -1.0;
          s_hi[0] = 0.0;
          s_lo[1] = 0.0;
          s_hi[1] = 1.0;
          break;
      }

      // Pass the undeformed macro element onto the son
      // hierher why can I read this?
      if (father_el_pt->Undeformed_macro_elem_pt != 0)
      {
        Undeformed_macro_elem_pt = father_el_pt->Undeformed_macro_elem_pt;
        for (unsigned i = 0; i < 2; i++)
        {
          s_macro_ll(i) =
            father_el_pt->s_macro_ll(i) +
            0.5 * (s_lo[i] + 1.0) *
              (father_el_pt->s_macro_ur(i) - father_el_pt->s_macro_ll(i));
          s_macro_ur(i) =
            father_el_pt->s_macro_ll(i) +
            0.5 * (s_hi[i] + 1.0) *
              (father_el_pt->s_macro_ur(i) - father_el_pt->s_macro_ll(i));
        }
      }

      // Local node number
      unsigned n = 0;

      // Find number of 1D nodes in element
      unsigned n_p = nnode_1d();

      // Loop over nodes in element
      for (unsigned i0 = 0; i0 < n_p; i0++)
      {
        // Local coordinate in father element
        s[0] = s_lo[0] + (s_hi[0] - s_lo[0]) * double(i0) / double(n_p - 1);

        for (unsigned i1 = 0; i1 < n_p; i1++)
        {
          // Local coordinate in father element
          s[1] = s_lo[1] + (s_hi[1] - s_lo[1]) * double(i1) / double(n_p - 1);

          // Local node number
          n = i0 + n_p * i1;

          // Get position from father element -- this uses the macro
          // element representation(s) if appropriate. If the node
          // turns out to be a hanging node later on, then
          // its position gets adjusted in line with its
          // hanging node interpolation.
          father_el_pt->get_x_and_xi(s, x_fe, x, xi_fe, xi);

          // Cast the node to an Solid node
          SolidNode* elastic_node_pt = static_cast<SolidNode*>(node_pt(n));

          for (unsigned i = 0; i < 2; i++)
<<<<<<< HEAD
          {
            // x_fe is the FE representation -- this is all we can
            // work with in a solid mechanics problem. If you wish
            // to reposition nodes on curvilinear boundaries of
            // a domain to their exact positions on those boundaries
            // you'll have to do this yourself! [Note: We used to
            // use the macro-element-based representation
            // to assign the position of pinned nodes but this is not always
            // correct since pinning doesn't mean "pin in place" or
            // "pin to the curvilinear boundary". For instance, we could impose
            // the boundary displacement manually.
            // x_fe is the FE representation
            elastic_node_pt->x(i) = x_fe[i];

            // Lagrangian coordinates can come from undeformed macro element

            if (Use_undeformed_macro_element_for_new_lagrangian_coords)
            {
              elastic_node_pt->xi(i) = xi[i];
            }
            else
            {
              elastic_node_pt->xi(i) = xi_fe[i];
            }
          }

          // Are there any history values to be dealt with?
          TimeStepper* time_stepper_pt =
            father_el_pt->node_pt(0)->time_stepper_pt();

          // Number of history values (incl. present)
          unsigned ntstorage = time_stepper_pt->ntstorage();
          if (ntstorage != 1)
          {
            // Loop over # of history values (excluding present which has been
            // done above)
            for (unsigned t = 1; t < ntstorage; t++)
            {
              // History values can (and in the case of Newmark timestepping,
              // the scheme most likely to be used for Solid computations, do)
              // include non-positional values, e.g. velocities and
              // accelerations.

              // Set previous positions of the new node
              for (unsigned i = 0; i < 2; i++)
              {
                elastic_node_pt->x(t, i) =
                  father_el_pt->interpolated_x(t, s, i);
              }
            }
          }

=======
          {
            // x_fe is the FE representation -- this is all we can
            // work with in a solid mechanics problem. If you wish
            // to reposition nodes on curvilinear boundaries of
            // a domain to their exact positions on those boundaries
            // you'll have to do this yourself! [Note: We used to
            // use the macro-element-based representation
            // to assign the position of pinned nodes but this is not always
            // correct since pinning doesn't mean "pin in place" or
            // "pin to the curvilinear boundary". For instance, we could impose
            // the boundary displacement manually.
            // x_fe is the FE representation
            elastic_node_pt->x(i) = x_fe[i];

            // Lagrangian coordinates can come from undeformed macro element

            if (Use_undeformed_macro_element_for_new_lagrangian_coords)
            {
              elastic_node_pt->xi(i) = xi[i];
            }
            else
            {
              elastic_node_pt->xi(i) = xi_fe[i];
            }
          }


          // Are there any history values to be dealt with?
          TimeStepper* time_stepper_pt =
            father_el_pt->node_pt(0)->time_stepper_pt();

          // Number of history values (incl. present)
          unsigned ntstorage = time_stepper_pt->ntstorage();
          if (ntstorage != 1)
          {
            // Loop over # of history values (excluding present which has been
            // done above)
            for (unsigned t = 1; t < ntstorage; t++)
            {
              // History values can (and in the case of Newmark timestepping,
              // the scheme most likely to be used for Solid computations, do)
              // include non-positional values, e.g. velocities and
              // accelerations.

              // Set previous positions of the new node
              for (unsigned i = 0; i < 2; i++)
              {
                elastic_node_pt->x(t, i) =
                  father_el_pt->interpolated_x(t, s, i);
              }
            }
          }

>>>>>>> fb5f6804
        } // End of vertical loop over nodes in element

      } // End of horizontal loop over nodes in element
    }
  };

} // namespace oomph

#endif<|MERGE_RESOLUTION|>--- conflicted
+++ resolved
@@ -31,10 +31,7 @@
 #include <oomph-lib-config.h>
 #endif
 
-<<<<<<< HEAD
-=======
-
->>>>>>> fb5f6804
+
 // oomph-lib headers
 #include "quadtree.h"
 #include "macro_element.h"
@@ -69,14 +66,8 @@
   ///
   //=======================================================================
   template<>
-<<<<<<< HEAD
-  class RefineableQElement<2> :
-    public virtual RefineableElement,
-    public virtual QuadElementBase
-=======
   class RefineableQElement<2> : public virtual RefineableElement,
                                 public virtual QuadElementBase
->>>>>>> fb5f6804
   {
   public:
     /// \short Shorthand for pointer to an argument-free void member
@@ -91,10 +82,7 @@
 #endif
     }
 
-<<<<<<< HEAD
-=======
-
->>>>>>> fb5f6804
+
     /// Broken copy constructor
     RefineableQElement(const RefineableQElement<2>& dummy)
     {
@@ -229,43 +217,11 @@
                                   std::ofstream& output_hangfile);
   };
 
-<<<<<<< HEAD
-=======
-
->>>>>>> fb5f6804
+
   //========================================================================
   /// Refineable version of Solid quad elements
   //========================================================================
   template<>
-<<<<<<< HEAD
-  class RefineableSolidQElement<2> :
-    public virtual RefineableQElement<2>,
-    public virtual RefineableSolidElement,
-    public virtual QSolidElementBase
-  {
-  public:
-    /// Constructor, just call the constructor of the RefineableQElement<2>
-    RefineableSolidQElement() :
-      RefineableQElement<2>(), RefineableSolidElement()
-    {
-    }
-
-    /// Broken copy constructor
-    RefineableSolidQElement(const RefineableSolidQElement<2>& dummy)
-    {
-      BrokenCopy::broken_copy("RefineableSolidQElement<2>");
-    }
-
-    /// Broken assignment operator
-    /*void operator=(const RefineableSolidQElement<2>&)
-     {
-      BrokenCopy::broken_assign("RefineableSolidQElement<2>");
-      }*/
-
-    /// Virtual Destructor
-    virtual ~RefineableSolidQElement() {}
-
-=======
   class RefineableSolidQElement<2> : public virtual RefineableQElement<2>,
                                      public virtual RefineableSolidElement,
                                      public virtual QSolidElementBase
@@ -294,7 +250,6 @@
     virtual ~RefineableSolidQElement() {}
 
 
->>>>>>> fb5f6804
     /// \short Final over-ride: Use version in QSolidElementBase
     void set_macro_elem_pt(MacroElement* macro_elem_pt)
     {
@@ -328,10 +283,7 @@
     /// is pinned and 0 if it's free.
     void get_solid_bcs(int bound, Vector<int>& solid_bound_cons) const;
 
-<<<<<<< HEAD
-=======
-
->>>>>>> fb5f6804
+
     /// \short Build the element, i.e. give it nodal positions, apply BCs, etc.
     /// Incl. documention into new_nodes_file
     // NOTE: FOR SOME REASON THIS NEEDS TO LIVE IN *.H TO WORK ON INTEL
@@ -347,12 +299,7 @@
         mesh_pt, new_node_pt, was_already_built, new_nodes_file);
 
       // Are we done?
-<<<<<<< HEAD
-      if (was_already_built)
-        return;
-=======
       if (was_already_built) return;
->>>>>>> fb5f6804
 
       // Now need to loop over the nodes again and set solid variables
 
@@ -365,10 +312,7 @@
         dynamic_cast<RefineableSolidQElement<2>*>(
           Tree_pt->father_pt()->object_pt());
 
-<<<<<<< HEAD
-=======
-
->>>>>>> fb5f6804
+
 #ifdef PARANOID
       // Currently we can't handle the case of generalised coordinates
       // since we haven't established how they should be interpolated
@@ -473,7 +417,6 @@
           SolidNode* elastic_node_pt = static_cast<SolidNode*>(node_pt(n));
 
           for (unsigned i = 0; i < 2; i++)
-<<<<<<< HEAD
           {
             // x_fe is the FE representation -- this is all we can
             // work with in a solid mechanics problem. If you wish
@@ -500,6 +443,7 @@
             }
           }
 
+
           // Are there any history values to be dealt with?
           TimeStepper* time_stepper_pt =
             father_el_pt->node_pt(0)->time_stepper_pt();
@@ -526,61 +470,6 @@
             }
           }
 
-=======
-          {
-            // x_fe is the FE representation -- this is all we can
-            // work with in a solid mechanics problem. If you wish
-            // to reposition nodes on curvilinear boundaries of
-            // a domain to their exact positions on those boundaries
-            // you'll have to do this yourself! [Note: We used to
-            // use the macro-element-based representation
-            // to assign the position of pinned nodes but this is not always
-            // correct since pinning doesn't mean "pin in place" or
-            // "pin to the curvilinear boundary". For instance, we could impose
-            // the boundary displacement manually.
-            // x_fe is the FE representation
-            elastic_node_pt->x(i) = x_fe[i];
-
-            // Lagrangian coordinates can come from undeformed macro element
-
-            if (Use_undeformed_macro_element_for_new_lagrangian_coords)
-            {
-              elastic_node_pt->xi(i) = xi[i];
-            }
-            else
-            {
-              elastic_node_pt->xi(i) = xi_fe[i];
-            }
-          }
-
-
-          // Are there any history values to be dealt with?
-          TimeStepper* time_stepper_pt =
-            father_el_pt->node_pt(0)->time_stepper_pt();
-
-          // Number of history values (incl. present)
-          unsigned ntstorage = time_stepper_pt->ntstorage();
-          if (ntstorage != 1)
-          {
-            // Loop over # of history values (excluding present which has been
-            // done above)
-            for (unsigned t = 1; t < ntstorage; t++)
-            {
-              // History values can (and in the case of Newmark timestepping,
-              // the scheme most likely to be used for Solid computations, do)
-              // include non-positional values, e.g. velocities and
-              // accelerations.
-
-              // Set previous positions of the new node
-              for (unsigned i = 0; i < 2; i++)
-              {
-                elastic_node_pt->x(t, i) =
-                  father_el_pt->interpolated_x(t, s, i);
-              }
-            }
-          }
-
->>>>>>> fb5f6804
         } // End of vertical loop over nodes in element
 
       } // End of horizontal loop over nodes in element
