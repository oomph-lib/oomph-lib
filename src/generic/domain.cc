// LIC// ====================================================================
// LIC// This file forms part of oomph-lib, the object-oriented,
// LIC// multi-physics finite-element library, available
// LIC// at http://www.oomph-lib.org.
// LIC//
// LIC// Copyright (C) 2006-2021 Matthias Heil and Andrew Hazel
// LIC//
// LIC// This library is free software; you can redistribute it and/or
// LIC// modify it under the terms of the GNU Lesser General Public
// LIC// License as published by the Free Software Foundation; either
// LIC// version 2.1 of the License, or (at your option) any later version.
// LIC//
// LIC// This library is distributed in the hope that it will be useful,
// LIC// but WITHOUT ANY WARRANTY; without even the implied warranty of
// LIC// MERCHANTABILITY or FITNESS FOR A PARTICULAR PURPOSE.  See the GNU
// LIC// Lesser General Public License for more details.
// LIC//
// LIC// You should have received a copy of the GNU Lesser General Public
// LIC// License along with this library; if not, write to the Free Software
// LIC// Foundation, Inc., 51 Franklin Street, Fifth Floor, Boston, MA
// LIC// 02110-1301  USA.
// LIC//
// LIC// The authors may be contacted at oomph-lib@maths.man.ac.uk.
// LIC//
// LIC//====================================================================
#include "quadtree.h"

#include "macro_element.h"
#include "geom_objects.h"
#include "domain.h"

namespace oomph
{
  /////////////////////////////////////////////////////////////////////////
  /////////////////////////////////////////////////////////////////////////
  // Warped cube domain
  /////////////////////////////////////////////////////////////////////////
  /////////////////////////////////////////////////////////////////////////

<<<<<<< HEAD
=======

>>>>>>> fb5f6804
  //=================================================================
  /// \short Vector representation of the  imacro-th macro element
  /// boundary idirect (L/R/D/B/F) at time level t (t=0: present; t>0:
  /// previous): f(s)
  //=================================================================
  void WarpedCubeDomain::macro_element_boundary(const unsigned& t,
                                                const unsigned& imacro,
                                                const unsigned& idirect,
                                                const Vector<double>& s,
                                                Vector<double>& f)
  {
    using namespace OcTreeNames;

#ifdef WARN_ABOUT_SUBTLY_CHANGED_OOMPH_INTERFACES
    // Warn about time argument being moved to the front
    OomphLibWarning(
      "Order of function arguments has changed between versions 0.8 and 0.85",
      "WarpedCubeDomain::macro_element_boundary(...)",
      OOMPH_EXCEPTION_LOCATION);
#endif

    // Which direction?
    if (idirect == L)
    {
      r_L(t, s, f);
    }
    else if (idirect == R)
    {
      r_R(t, s, f);
    }
    else if (idirect == D)
    {
      r_D(t, s, f);
    }
    else if (idirect == U)
    {
      r_U(t, s, f);
    }
    else if (idirect == B)
    {
      r_B(t, s, f);
    }
    else if (idirect == F)
    {
      r_F(t, s, f);
    }
    else
    {
      std::ostringstream error_stream;
      error_stream << "idirect is " << idirect << " not one of U, D, L, R, B, F"
                   << std::endl;

      throw OomphLibError(
        error_stream.str(), OOMPH_CURRENT_FUNCTION, OOMPH_EXCEPTION_LOCATION);
    }
  }

<<<<<<< HEAD
  //#####################################################################

=======

  //#####################################################################


>>>>>>> fb5f6804
  //=======================================================================
  /// \short Left boundary face
  /// zeta \f$ \in [-1,1]^2 \f$
  //=======================================================================
  void WarpedCubeDomain::r_L(const unsigned& t,
                             const Vector<double>& zeta,
                             Vector<double>& f)
  {
    f[0] = -1.0;
    f[1] = zeta[0];
    f[2] = zeta[1];

<<<<<<< HEAD
    // Warp it
    warp_it(f);
  }

  //=======================================================================
  /// \short Right boundary face
  /// zeta \f$ \in [-1,1]^2 \f$
  //=======================================================================
  void WarpedCubeDomain::r_R(const unsigned& t,
                             const Vector<double>& zeta,
                             Vector<double>& f)
  {
    f[0] = 1.0;
    f[1] = zeta[0];
    f[2] = zeta[1];
=======

    // Warp it
    warp_it(f);
  }


  //=======================================================================
  /// \short Right boundary face
  /// zeta \f$ \in [-1,1]^2 \f$
  //=======================================================================
  void WarpedCubeDomain::r_R(const unsigned& t,
                             const Vector<double>& zeta,
                             Vector<double>& f)
  {
    f[0] = 1.0;
    f[1] = zeta[0];
    f[2] = zeta[1];

    // Warp it
    warp_it(f);
  }


  //=======================================================================
  /// \short Down boundary face
  /// zeta \f$ \in [-1,1]^2 \f$
  //=======================================================================
  void WarpedCubeDomain::r_D(const unsigned& t,
                             const Vector<double>& zeta,
                             Vector<double>& f)
  {
    f[0] = zeta[0];
    f[1] = -1.0;
    f[2] = zeta[1];

    // Warp it
    warp_it(f);
  }


  //=======================================================================
  /// \short Up boundary face
  /// zeta \f$ \in [-1,1]^2 \f$
  //=======================================================================
  void WarpedCubeDomain::r_U(const unsigned& t,
                             const Vector<double>& zeta,
                             Vector<double>& f)
  {
    f[0] = zeta[0];
    f[1] = 1.0;
    f[2] = zeta[1];

>>>>>>> fb5f6804

    // Warp it
    warp_it(f);
  }

  //=======================================================================
  /// \short Down boundary face
  /// zeta \f$ \in [-1,1]^2 \f$
  //=======================================================================
  void WarpedCubeDomain::r_D(const unsigned& t,
                             const Vector<double>& zeta,
                             Vector<double>& f)
  {
    f[0] = zeta[0];
    f[1] = -1.0;
    f[2] = zeta[1];

<<<<<<< HEAD
    // Warp it
    warp_it(f);
  }

  //=======================================================================
  /// \short Up boundary face
  /// zeta \f$ \in [-1,1]^2 \f$
  //=======================================================================
  void WarpedCubeDomain::r_U(const unsigned& t,
                             const Vector<double>& zeta,
                             Vector<double>& f)
  {
    f[0] = zeta[0];
    f[1] = 1.0;
    f[2] = zeta[1];

    // Warp it
    warp_it(f);
  }

  //=======================================================================
  /// \short Back boundary face
  /// zeta \f$ \in [-1,1]^2 \f$
  //=======================================================================
  void WarpedCubeDomain::r_B(const unsigned& t,
=======
  //=======================================================================
  /// \short Back boundary face
  /// zeta \f$ \in [-1,1]^2 \f$
  //=======================================================================
  void WarpedCubeDomain::r_B(const unsigned& t,
                             const Vector<double>& zeta,
                             Vector<double>& f)
  {
    f[0] = zeta[0];
    f[1] = zeta[1];
    f[2] = -1.0;

    // Warp it
    warp_it(f);
  }


  //=======================================================================
  /// \short Front boundary face
  /// zeta \f$ \in [-1,1]^2 \f$
  //=======================================================================
  void WarpedCubeDomain::r_F(const unsigned& t,
>>>>>>> fb5f6804
                             const Vector<double>& zeta,
                             Vector<double>& f)
  {
    f[0] = zeta[0];
    f[1] = zeta[1];
<<<<<<< HEAD
    f[2] = -1.0;
=======
    f[2] = 1.0;
>>>>>>> fb5f6804

    // Warp it
    warp_it(f);
  }

<<<<<<< HEAD
  //=======================================================================
  /// \short Front boundary face
  /// zeta \f$ \in [-1,1]^2 \f$
  //=======================================================================
  void WarpedCubeDomain::r_F(const unsigned& t,
                             const Vector<double>& zeta,
                             Vector<double>& f)
  {
    f[0] = zeta[0];
    f[1] = zeta[1];
    f[2] = 1.0;

    // Warp it
    warp_it(f);
=======

  //=======================================================================
  /// Warp the unit cube
  //=======================================================================
  void WarpedCubeDomain::warp_it(Vector<double>& f)
  {
    Vector<double> f_aux(f);
    double x = 0.5 * (1.0 + f_aux[0]);
    double y = 0.5 * (1.0 + f_aux[1]);
    double z = 0.5 * (1.0 + f_aux[2]);
    f[0] = (1.0 + x) * cos(y + 0.5 * z);
    f[1] = (2.0 + 3 * x) * sin(y + 0.5 * z);
    f[2] = sin(z) + 0.1 * (x * x + y * y);
>>>>>>> fb5f6804
  }

  //=======================================================================
  /// Warp the unit cube
  //=======================================================================
  void WarpedCubeDomain::warp_it(Vector<double>& f)
  {
    Vector<double> f_aux(f);
    double x = 0.5 * (1.0 + f_aux[0]);
    double y = 0.5 * (1.0 + f_aux[1]);
    double z = 0.5 * (1.0 + f_aux[2]);
    f[0] = (1.0 + x) * cos(y + 0.5 * z);
    f[1] = (2.0 + 3 * x) * sin(y + 0.5 * z);
    f[2] = sin(z) + 0.1 * (x * x + y * y);
  }

} // namespace oomph<|MERGE_RESOLUTION|>--- conflicted
+++ resolved
@@ -25,6 +25,7 @@
 // LIC//====================================================================
 #include "quadtree.h"
 
+
 #include "macro_element.h"
 #include "geom_objects.h"
 #include "domain.h"
@@ -37,10 +38,7 @@
   /////////////////////////////////////////////////////////////////////////
   /////////////////////////////////////////////////////////////////////////
 
-<<<<<<< HEAD
-=======
-
->>>>>>> fb5f6804
+
   //=================================================================
   /// \short Vector representation of the  imacro-th macro element
   /// boundary idirect (L/R/D/B/F) at time level t (t=0: present; t>0:
@@ -98,15 +96,10 @@
     }
   }
 
-<<<<<<< HEAD
+
   //#####################################################################
 
-=======
-
-  //#####################################################################
-
-
->>>>>>> fb5f6804
+
   //=======================================================================
   /// \short Left boundary face
   /// zeta \f$ \in [-1,1]^2 \f$
@@ -119,10 +112,11 @@
     f[1] = zeta[0];
     f[2] = zeta[1];
 
-<<<<<<< HEAD
-    // Warp it
-    warp_it(f);
-  }
+
+    // Warp it
+    warp_it(f);
+  }
+
 
   //=======================================================================
   /// \short Right boundary face
@@ -135,24 +129,6 @@
     f[0] = 1.0;
     f[1] = zeta[0];
     f[2] = zeta[1];
-=======
-
-    // Warp it
-    warp_it(f);
-  }
-
-
-  //=======================================================================
-  /// \short Right boundary face
-  /// zeta \f$ \in [-1,1]^2 \f$
-  //=======================================================================
-  void WarpedCubeDomain::r_R(const unsigned& t,
-                             const Vector<double>& zeta,
-                             Vector<double>& f)
-  {
-    f[0] = 1.0;
-    f[1] = zeta[0];
-    f[2] = zeta[1];
 
     // Warp it
     warp_it(f);
@@ -188,51 +164,12 @@
     f[1] = 1.0;
     f[2] = zeta[1];
 
->>>>>>> fb5f6804
-
-    // Warp it
-    warp_it(f);
-  }
-
-  //=======================================================================
-  /// \short Down boundary face
-  /// zeta \f$ \in [-1,1]^2 \f$
-  //=======================================================================
-  void WarpedCubeDomain::r_D(const unsigned& t,
-                             const Vector<double>& zeta,
-                             Vector<double>& f)
-  {
-    f[0] = zeta[0];
-    f[1] = -1.0;
-    f[2] = zeta[1];
-
-<<<<<<< HEAD
-    // Warp it
-    warp_it(f);
-  }
-
-  //=======================================================================
-  /// \short Up boundary face
-  /// zeta \f$ \in [-1,1]^2 \f$
-  //=======================================================================
-  void WarpedCubeDomain::r_U(const unsigned& t,
-                             const Vector<double>& zeta,
-                             Vector<double>& f)
-  {
-    f[0] = zeta[0];
-    f[1] = 1.0;
-    f[2] = zeta[1];
-
-    // Warp it
-    warp_it(f);
-  }
-
-  //=======================================================================
-  /// \short Back boundary face
-  /// zeta \f$ \in [-1,1]^2 \f$
-  //=======================================================================
-  void WarpedCubeDomain::r_B(const unsigned& t,
-=======
+
+    // Warp it
+    warp_it(f);
+  }
+
+
   //=======================================================================
   /// \short Back boundary face
   /// zeta \f$ \in [-1,1]^2 \f$
@@ -255,28 +192,6 @@
   /// zeta \f$ \in [-1,1]^2 \f$
   //=======================================================================
   void WarpedCubeDomain::r_F(const unsigned& t,
->>>>>>> fb5f6804
-                             const Vector<double>& zeta,
-                             Vector<double>& f)
-  {
-    f[0] = zeta[0];
-    f[1] = zeta[1];
-<<<<<<< HEAD
-    f[2] = -1.0;
-=======
-    f[2] = 1.0;
->>>>>>> fb5f6804
-
-    // Warp it
-    warp_it(f);
-  }
-
-<<<<<<< HEAD
-  //=======================================================================
-  /// \short Front boundary face
-  /// zeta \f$ \in [-1,1]^2 \f$
-  //=======================================================================
-  void WarpedCubeDomain::r_F(const unsigned& t,
                              const Vector<double>& zeta,
                              Vector<double>& f)
   {
@@ -286,7 +201,8 @@
 
     // Warp it
     warp_it(f);
-=======
+  }
+
 
   //=======================================================================
   /// Warp the unit cube
@@ -300,21 +216,7 @@
     f[0] = (1.0 + x) * cos(y + 0.5 * z);
     f[1] = (2.0 + 3 * x) * sin(y + 0.5 * z);
     f[2] = sin(z) + 0.1 * (x * x + y * y);
->>>>>>> fb5f6804
-  }
-
-  //=======================================================================
-  /// Warp the unit cube
-  //=======================================================================
-  void WarpedCubeDomain::warp_it(Vector<double>& f)
-  {
-    Vector<double> f_aux(f);
-    double x = 0.5 * (1.0 + f_aux[0]);
-    double y = 0.5 * (1.0 + f_aux[1]);
-    double z = 0.5 * (1.0 + f_aux[2]);
-    f[0] = (1.0 + x) * cos(y + 0.5 * z);
-    f[1] = (2.0 + 3 * x) * sin(y + 0.5 * z);
-    f[2] = sin(z) + 0.1 * (x * x + y * y);
-  }
+  }
+
 
 } // namespace oomph