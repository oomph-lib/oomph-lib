--- conflicted
+++ resolved
@@ -1,4740 +1,2398 @@
-<<<<<<< HEAD
-/*----------------------------------------------------------------
-   Interface to distributed SuperLU, created by JWB by adapting
-   code in the superlu distribution, i.e. files /SRC/pdgssvx.c
-   (function pdgssvx solves a system of linear equations) and
-   /EXAMPLE/pddrive.c demo (a driver program to illustrate how to
-   use pdgssvx).
-   Essentially the code below performs the same functions as
-   pdgssvx in a modified order which allows resolves. Much of the
-   code taken from pdgssvx remains essentially unchanged other
-   than changing the layout to match the oomph-lib standard. Comments
-   from the original code have been left unchanged whenever possible
-   to help match this code with that found in pdgssvx.c
-
-   To update this driver code for use with later versions of
-   Distributed SuperLU I suggest first looking at changes (if any) to
-   the two distributed SuperLU files, and then making the corresponding
-   changes to the code below.
-
-   Adapted from code found in:
-   -- Distributed SuperLU routine (version 2.0) --
-   Lawrence Berkeley National Lab, Univ. of California Berkeley.
-   March 15, 2003
-
-  ----------------------------------------------------------------
-*/
-#include <math.h>
-#include <superlu_defs.h>
-#include <superlu_ddefs.h>
-#include <slu_Cnames.h>
-#include <machines.h>
-#include <psymbfact.h>
-#include <supermatrix.h>
-// #include <old_colamd.h>
-#include <superlu_dist_config.h>
-#include <superlu_enum_consts.h>
-#include <util_dist.h>
-
-
-/* ================================================= */
-/* Struct for the lu factors  */
-/* ================================================= */
-typedef struct
-{
-  gridinfo_t* grid;
-  SuperMatrix* A;
-  SuperMatrix* AC;
-  dScalePermstruct_t* ScalePermstruct;
-  dLUstruct_t* LUstruct;
-  dSOLVEstruct_t* SOLVEstruct;
-  superlu_dist_options_t* options;
-  int_t rowequ;
-  int_t colequ;
-  double anorm;
-} superlu_dist_data;
-
-
-/* ================================================= */
-/* Can't think of any other way to store the memory  */
-/* stats... (PM)                                     */
-/* ================================================= */
-struct MemoryStatisticsStorage
-{
-  // Storage for the memory stats
-  superlu_dist_mem_usage_t Memory_usage;
-
-  // Boolean
-  int Memory_usage_has_been_recorded;
-} symbolic_memory_statistics_storage;
-
-/* ========================================================================= */
-/* Helper to record memory usage*/
-/* ========================================================================= */
-double get_lu_factor_memory_usage_in_bytes_dist()
-{
-  // If the LU decomposition has been stored
-  if (symbolic_memory_statistics_storage.Memory_usage_has_been_recorded == 1)
-  {
-    return symbolic_memory_statistics_storage.Memory_usage.for_lu;
-  }
-  else
-  {
-    return 0.0;
-  }
-} // End of get_lu_factor_memory_usage_in_bytes
-
-/* ========================================================================= */
-/* Helper to record memory usage*/
-/* ========================================================================= */
-double get_total_memory_usage_in_bytes_dist()
-{
-  // If the LU decomposition has been stored
-  if (symbolic_memory_statistics_storage.Memory_usage_has_been_recorded == 1)
-  {
-    return symbolic_memory_statistics_storage.Memory_usage.total;
-  }
-  else
-  {
-    return 0.0;
-  }
-} // End of get_total_memory_usage_in_bytes
-
-/* ========================================================================= */
-/* Helper to record memory usage*/
-/* ========================================================================= */
-void get_memory_usage_in_bytes_dist(double* lu_factor_memory,
-                                    double* total_memory)
-{
-  (*lu_factor_memory) = symbolic_memory_statistics_storage.Memory_usage.for_lu;
-  (*total_memory) = symbolic_memory_statistics_storage.Memory_usage.total;
-}
-
-//=============================================================================
-// helper method - just calls the superlu method dCompRow_to_CompCol to convert
-// the c-style vectors of a cr matrix to a cc matrix
-//=============================================================================
-void superlu_cr_to_cc(int nrow,
-                      int ncol,
-                      int nnz,
-                      double* cr_values,
-                      int* cr_index,
-                      int* cr_start,
-                      double** cc_values,
-                      int** cc_index,
-                      int** cc_start)
-{
-  dCompRow_to_CompCol(nrow,
-                      ncol,
-                      nnz,
-                      cr_values,
-                      cr_index,
-                      cr_start,
-                      cc_values,
-                      cc_index,
-                      cc_start);
-}
-
-/*----------------------------------------------------------------
-   Bridge to distributed SuperLU with distributed memory (version 2.0).
-   Requires input of system matrix in compressed row form.
-
-   Parameters:
-   op_flag    = int specifies the operation:
-                  1, performs LU decomposition for the first time
-                  2, performs triangular solve
-                  3, free all the storage in the end
-   - n = size of system (square matrix)
-   - nnz = # of nonzero entries
-   - values = 1D C array of nonzero entries
-   - row_index =  1D C array of row indices
-   - column_start =  1D C array of column start indices
-   - b = 1D C array representing the rhs vector, is overwritten
-         by solution.
-   - nprow = # of rows in process grid
-   - npcol = # of columns in process grid
-   - doc = 0/1 for doc/no doc
-   - data  = pointer to structure to contain LU solver data.
-             If *opt_flag == 1, it is an output. Otherwise, it it an input.
-
-   Return value for *info:
-           = 0: successful exit
-           > 0: if *info = i, and i is
-               <= A->ncol: U(i,i) is exactly zero. The factorization has
-                  been completed, but the factor U is exactly singular,
-                  so the solution could not be computed.
-               > A->ncol: number of bytes allocated when memory allocation
-                  failure occurred, plus A->ncol.
-           < 0: some other error
-  ----------------------------------------------------------------
-*/
-void superlu_dist_distributed_matrix(int opt_flag,
-                                     int allow_permutations,
-                                     int n,
-                                     int nnz_local,
-                                     int nrow_local,
-                                     int first_row,
-                                     double* values,
-                                     int* col_index,
-                                     int* row_start,
-                                     double* b,
-                                     int nprow,
-                                     int npcol,
-                                     int doc,
-                                     void** data,
-                                     int* info,
-                                     MPI_Comm comm)
-{
-  /* Some SuperLU structures */
-  superlu_dist_options_t* options;
-  SuperLUStat_t stat;
-  SuperMatrix* A;
-  dScalePermstruct_t* ScalePermstruct;
-  dLUstruct_t* LUstruct;
-  dSOLVEstruct_t* SOLVEstruct;
-  gridinfo_t* grid;
-
-  /* Structure to hold SuperLU structures and data */
-  superlu_dist_data* superlu_data;
-
-  int_t* perm_r; /* row permutations from partial pivoting */
-  int_t* perm_c; /* column permutation vector */
-  int_t* etree; /* elimination tree */
-  int_t* rowptr = NULL;
-  int_t* colind; /* Local A in NR*/
-  int_t job, rowequ, colequ, iinfo, need_value, i, j, irow, icol;
-  int_t m_loc, fst_row, nnz, nnz_loc; /* dist_mem_use; */
-  int_t *colptr, *rowind;
-  NRformat_loc* Astore;
-  SuperMatrix GA; /* Global A in NC format */
-  NCformat* GAstore;
-  double* a_GA = NULL;
-  SuperMatrix GAC; /* Global A in NCP format (add n end pointers) */
-  NCPformat* GACstore;
-  Glu_persist_t* Glu_persist;
-  Glu_freeable_t* Glu_freeable = NULL;
-
-  /* Other stuff needed by SuperLU */
-  double* berr = NULL;
-  double* a = NULL;
-  double *X, *b_col;
-  double* B = b;
-  double *C, *R, *C1, *R1, *x_col; /* *bcol, */
-  double amax, t, colcnd, rowcnd;
-  double anorm = 0.0;
-  char equed[1], norm[1];
-  int ldx; /* LDA for matrix X (local). */
-  // static superlu_dist_mem_usage_t symb_mem_usage;
-  fact_t Fact;
-  int_t Equil, factored, notran, permc_spec;
-
-  /* We're only doing single rhs problems
-     note: code will need modifying to deal with
-     multiple rhs (see function pdgssvx) */
-
-  int nrhs = 1;
-
-  /* Square matrix */
-  int m = n;
-
-  /* Set 'Leading dimension' of rhs vector */
-  int ldb = n;
-
-  /* Initialize the statistics variables. */
-  PStatInit(&stat);
-
-  /* ++++++++++++++++++++++++++++++++++++++++++++++++++++++++++++
-     SET UP GRID, FACTORS, ETC
-     ++++++++++++++++++++++++++++++++++++++++++++++++++++++++++++*/
-  if (opt_flag == 1)
-  {
-    /* Allocate data structure to store data between calls to this function */
-    superlu_data =
-      (superlu_dist_data*)SUPERLU_MALLOC(sizeof(superlu_dist_data));
-
-    /* Initialize the superlu process grid. */
-    grid = (gridinfo_t*)SUPERLU_MALLOC(sizeof(gridinfo_t));
-    superlu_gridinit(comm, nprow, npcol, grid);
-    superlu_data->grid = grid;
-
-    /* Bail out if I do not belong in the grid. */
-    int iam = grid->iam;
-    if (iam >= nprow * npcol) return;
-
-    /* Allocate memory for SuperLU_DIST structures */
-    options =
-      (superlu_dist_options_t*)SUPERLU_MALLOC(sizeof(superlu_dist_options_t));
-    A = (SuperMatrix*)SUPERLU_MALLOC(sizeof(SuperMatrix));
-    ScalePermstruct =
-      (dScalePermstruct_t*)SUPERLU_MALLOC(sizeof(dScalePermstruct_t));
-    LUstruct = (dLUstruct_t*)SUPERLU_MALLOC(sizeof(dLUstruct_t));
-    SOLVEstruct = (dSOLVEstruct_t*)SUPERLU_MALLOC(sizeof(dSOLVEstruct_t));
-
-    /* Create SuperMatrix from compressed row representation */
-    dCreate_CompRowLoc_Matrix_dist(A,
-                                   m,
-                                   n,
-                                   nnz_local,
-                                   nrow_local,
-                                   first_row,
-                                   values,
-                                   col_index,
-                                   row_start,
-                                   SLU_NR_loc,
-                                   SLU_D,
-                                   SLU_GE);
-
-    /* Set the default options */
-    set_default_options_dist(options);
-
-    /* Is the matrix transposed (NOTRANS or TRANS)? */
-    options->Trans = NOTRANS;
-
-    /* Row permutations (NATURAL [= do nothing],     */
-    /*                   LargeDiag_MC64 [default], ...)?  */
-    /*    options->RowPerm=NATURAL; */
-    options->RowPerm = LargeDiag_MC64;
-
-    /* Column permutations (NATURAL [= do nothing],      */
-    /*                      MMD_AT_PLUS_A [default],...) */
-    options->ColPerm = MMD_AT_PLUS_A;
-
-    /* Use natural ordering instead? */
-    if (allow_permutations == 0)
-    {
-      options->ColPerm = NATURAL;
-      options->RowPerm = NOROWPERM;
-    }
-
-    /*    printf("\n\n\nSWITCHING OFF EQUILIBRATION\n\n\n"); */
-    /*    options->Equil=NO; */
-
-    /* Iterative refinement (essential as far as I can tell).*/
-    /* Can be "NO" or "DOUBLE"*/
-    options->IterRefine = SLU_DOUBLE;
-
-    /* Print stats during solve? */
-    if (doc == 0)
-    {
-      options->PrintStat = YES;
-    }
-    else
-    {
-      options->PrintStat = NO;
-    }
-
-
-    /* Doc output on process 0 if required: */
-    if ((!iam) && (doc == 0))
-    {
-      printf("\nPerforming SuperLU_DIST setup\n");
-      printf("Process grid\t%d X %d\n", grid->nprow, grid->npcol);
-      print_options_dist(options);
-    }
-
-    /* Initialize ScalePermstruct and LUstruct. */
-    dScalePermstructInit(m, n, ScalePermstruct);
-    dLUstructInit(n, LUstruct);
-
-    /* Initialization. */
-    Glu_persist = LUstruct->Glu_persist;
-    Astore = (NRformat_loc*)A->Store;
-    nnz_loc = Astore->nnz_loc;
-    m_loc = Astore->m_loc;
-    fst_row = Astore->fst_row;
-    a = Astore->nzval;
-    rowptr = Astore->rowptr;
-    colind = Astore->colind;
-
-    job = 5;
-    Fact = options->Fact;
-    factored = (Fact == FACTORED);
-    Equil = (!factored && options->Equil == YES);
-    notran = (options->Trans == NOTRANS);
-    rowequ = colequ = FALSE;
-    if (factored || (Fact == SamePattern_SameRowPerm && Equil))
-    {
-      rowequ = (ScalePermstruct->DiagScale == ROW) ||
-               (ScalePermstruct->DiagScale == BOTH);
-      colequ = (ScalePermstruct->DiagScale == COL) ||
-               (ScalePermstruct->DiagScale == BOTH);
-    }
-    else
-    {
-      rowequ = colequ = FALSE;
-    }
-
-    /* Test the control parameters etc. */
-    *info = 0;
-    if (Fact < 0 || Fact > FACTORED)
-    {
-      *info = -1;
-    }
-    else if (options->RowPerm < 0 || options->RowPerm > MY_PERMR)
-    {
-      *info = -1;
-    }
-    else if (options->ColPerm < 0 || options->ColPerm > MY_PERMC)
-    {
-      *info = -1;
-    }
-    else if (options->IterRefine < 0 || options->IterRefine > SLU_EXTRA)
-    {
-      *info = -1;
-    }
-    else if (options->IterRefine == SLU_EXTRA)
-    {
-      *info = -1;
-      fprintf(stderr, "Extra precise iterative refinement yet to support.\n");
-    }
-    else if (A->nrow != A->ncol || A->nrow < 0 || A->Stype != SLU_NR_loc ||
-             A->Dtype != SLU_D || A->Mtype != SLU_GE)
-    {
-      *info = -2;
-    }
-    else if (ldb < m_loc)
-    {
-      *info = -5;
-    }
-    else if (nrhs < 0)
-    {
-      *info = -6;
-    }
-    if (*info)
-    {
-      printf("Trouble in  pdgstrf. Info=%i\n", *info);
-      if (*info == -1)
-      {
-        printf("Error in options.\n");
-      }
-      else if (*info == -2)
-      {
-        printf("Error in matrix.\n");
-      }
-      else if (*info == -5)
-      {
-        printf("ldb < m_loc\n");
-      }
-      else if (*info == -6)
-      {
-        printf("nrhs < 0\n");
-      }
-      return;
-    }
-
-    /* The following arrays are replicated on all processes. */
-    perm_r = ScalePermstruct->perm_r;
-    perm_c = ScalePermstruct->perm_c;
-    etree = LUstruct->etree;
-    R = ScalePermstruct->R;
-    C = ScalePermstruct->C;
-
-    /* Allocate storage. */
-    if (Equil)
-    {
-      /* Not factored & ask for equilibration */
-      /* Allocate storage if not done so before. */
-      switch (ScalePermstruct->DiagScale)
-      {
-        case NOEQUIL:
-          if (!(R = (double*)doubleMalloc_dist(m)))
-            ABORT("Malloc fails for R[].");
-          if (!(C = (double*)doubleMalloc_dist(n)))
-            ABORT("Malloc fails for C[].");
-          ScalePermstruct->R = R;
-          ScalePermstruct->C = C;
-          break;
-        case ROW:
-          if (!(C = (double*)doubleMalloc_dist(n)))
-            ABORT("Malloc fails for C[].");
-          ScalePermstruct->C = C;
-          break;
-        case COL:
-          if (!(R = (double*)doubleMalloc_dist(m)))
-            ABORT("Malloc fails for R[].");
-          ScalePermstruct->R = R;
-          break;
-        default:
-          printf("diagscale: %i %i %i %i\n",
-                 ScalePermstruct->DiagScale,
-                 NOEQUIL,
-                 ROW,
-                 COL);
-          ABORT("Never get here.");
-          break;
-      }
-    }
-
-    /* ------------------------------------------------------------
-       Diagonal scaling to equilibrate the matrix.
-       ------------------------------------------------------------*/
-    if (Equil)
-    {
-      t = SuperLU_timer_();
-
-      if (Fact == SamePattern_SameRowPerm)
-      {
-        /* Reuse R and C. */
-        switch (ScalePermstruct->DiagScale)
-        {
-          case NOEQUIL:
-            break;
-          case ROW:
-            irow = fst_row;
-            for (j = 0; j < m_loc; ++j)
-            {
-              for (i = rowptr[j]; i < rowptr[j + 1]; ++i)
-              {
-                a[i] *= R[irow]; /* Scale rows. */
-              }
-              ++irow;
-            }
-            break;
-          case COL:
-            for (j = 0; j < m_loc; ++j)
-            {
-              for (i = rowptr[j]; i < rowptr[j + 1]; ++i)
-              {
-                icol = colind[i];
-                a[i] *= C[icol]; /* Scale columns. */
-              }
-            }
-            break;
-          case BOTH:
-            irow = fst_row;
-            for (j = 0; j < m_loc; ++j)
-            {
-              for (i = rowptr[j]; i < rowptr[j + 1]; ++i)
-              {
-                icol = colind[i];
-                a[i] *= R[irow] * C[icol]; /* Scale rows and cols. */
-              }
-              ++irow;
-            }
-            break;
-        }
-      }
-      else
-      {
-        /* Compute R & C from scratch */
-        /* Compute the row and column scalings. */
-        pdgsequ(A, R, C, &rowcnd, &colcnd, &amax, &iinfo, grid);
-
-        /* Equilibrate matrix A if it is badly-scaled. */
-        pdlaqgs(A, R, C, rowcnd, colcnd, amax, equed);
-
-        if (lsame_(equed, "R"))
-        {
-          ScalePermstruct->DiagScale = rowequ = ROW;
-        }
-        else if (lsame_(equed, "C"))
-        {
-          ScalePermstruct->DiagScale = colequ = COL;
-        }
-        else if (lsame_(equed, "B"))
-        {
-          ScalePermstruct->DiagScale = BOTH;
-          rowequ = ROW;
-          colequ = COL;
-        }
-        else
-          ScalePermstruct->DiagScale = NOEQUIL;
-      } /* if Fact ... */
-
-      stat.utime[EQUIL] = SuperLU_timer_() - t;
-    } /* if Equil ... */
-
-    if (!factored)
-    {
-      /* Skip this if already factored. */
-      /*
-         Gather A from the distributed compressed row format to
-         global A in compressed column format.
-         Numerical values are gathered only when a row permutation
-         for large diagonal is sought after.
-      */
-      if (Fact != SamePattern_SameRowPerm)
-      {
-        need_value = (options->RowPerm == LargeDiag_MC64);
-        pdCompRow_loc_to_CompCol_global(need_value, A, grid, &GA);
-        GAstore = (NCformat*)GA.Store;
-        colptr = GAstore->colptr;
-        rowind = GAstore->rowind;
-        nnz = GAstore->nnz;
-        if (need_value) a_GA = GAstore->nzval;
-        else
-          assert(GAstore->nzval == NULL);
-      }
-
-      /* ------------------------------------------------------------
-         Find the row permutation for A.
-         ------------------------------------------------------------*/
-      if ((int)options->RowPerm != (int)NO)
-      {
-        t = SuperLU_timer_();
-        if (Fact != SamePattern_SameRowPerm)
-        {
-          if (options->RowPerm == MY_PERMR)
-          {
-            /* Use user's perm_r. */
-            /* Permute the global matrix GA for symbfact() */
-            for (i = 0; i < colptr[n]; ++i)
-            {
-              irow = rowind[i];
-              rowind[i] = perm_r[irow];
-            }
-          }
-          else
-          {
-            /* options->RowPerm == LargeDiag_MC64 */
-            /* Get a new perm_r[] */
-            if (job == 5)
-            {
-              /* Allocate storage for scaling factors. */
-              if (!(R1 = doubleMalloc_dist(m)))
-              {
-                ABORT("SUPERLU_MALLOC fails for R1[]");
-              }
-              if (!(C1 = doubleMalloc_dist(n)))
-              {
-                ABORT("SUPERLU_MALLOC fails for C1[]");
-              }
-            }
-
-            if (!iam)
-            {
-              /* Process 0 finds a row permutation */
-              dldperm(job, m, nnz, colptr, rowind, a_GA, perm_r, R1, C1);
-
-              MPI_Bcast(perm_r, m, mpi_int_t, 0, grid->comm);
-              if (job == 5 && Equil)
-              {
-                MPI_Bcast(R1, m, MPI_DOUBLE, 0, grid->comm);
-                MPI_Bcast(C1, n, MPI_DOUBLE, 0, grid->comm);
-              }
-            }
-            else
-            {
-              MPI_Bcast(perm_r, m, mpi_int_t, 0, grid->comm);
-              if (job == 5 && Equil)
-              {
-                MPI_Bcast(R1, m, MPI_DOUBLE, 0, grid->comm);
-                MPI_Bcast(C1, n, MPI_DOUBLE, 0, grid->comm);
-              }
-            }
-
-            if (job == 5)
-            {
-              if (Equil)
-              {
-                for (i = 0; i < n; ++i)
-                {
-                  R1[i] = exp(R1[i]);
-                  C1[i] = exp(C1[i]);
-                }
-
-                /* Scale the distributed matrix */
-                irow = fst_row;
-                for (j = 0; j < m_loc; ++j)
-                {
-                  for (i = rowptr[j]; i < rowptr[j + 1]; ++i)
-                  {
-                    icol = colind[i];
-                    a[i] *= R1[irow] * C1[icol];
-                  }
-                  ++irow;
-                }
-
-                /* Multiply together the scaling factors. */
-                if (rowequ)
-                {
-                  for (i = 0; i < m; ++i)
-                  {
-                    R[i] *= R1[i];
-                  }
-                }
-                else
-                {
-                  for (i = 0; i < m; ++i)
-                  {
-                    R[i] = R1[i];
-                  }
-                }
-                if (colequ)
-                {
-                  for (i = 0; i < n; ++i)
-                  {
-                    C[i] *= C1[i];
-                  }
-                }
-                else
-                {
-                  for (i = 0; i < n; ++i)
-                  {
-                    C[i] = C1[i];
-                  }
-                }
-
-                ScalePermstruct->DiagScale = BOTH;
-                rowequ = colequ = 1;
-
-              } /* end Equil */
-
-              /* Now permute global A to prepare for symbfact() */
-              for (j = 0; j < n; ++j)
-              {
-                for (i = colptr[j]; i < colptr[j + 1]; ++i)
-                {
-                  irow = rowind[i];
-                  rowind[i] = perm_r[irow];
-                }
-              }
-              SUPERLU_FREE(R1);
-              SUPERLU_FREE(C1);
-            }
-            else
-            {
-              /* job = 2,3,4 */
-              for (j = 0; j < n; ++j)
-              {
-                for (i = colptr[j]; i < colptr[j + 1]; ++i)
-                {
-                  irow = rowind[i];
-                  rowind[i] = perm_r[irow];
-                } /* end for i ... */
-              } /* end for j ... */
-            } /* end else job ... */
-          } /* end if options->RowPerm ... */
-
-          t = SuperLU_timer_() - t;
-          stat.utime[ROWPERM] = t;
-        } /* end if Fact ... */
-      }
-      else
-      {
-        /* options->RowPerm == NOROWPERM */
-        for (i = 0; i < m; ++i) perm_r[i] = i;
-      }
-    } /* end if (!factored) */
-
-    if (!factored || options->IterRefine)
-    {
-      /* Compute norm(A), which will be used to adjust small diagonal. */
-      if (notran) *(unsigned char*)norm = '1';
-      else
-        *(unsigned char*)norm = 'I';
-      anorm = pdlangs(norm, A, grid);
-    }
-
-
-    /* ------------------------------------------------------------
-       Perform the LU factorization.
-       ------------------------------------------------------------*/
-    if (!factored)
-    {
-      t = SuperLU_timer_();
-      /*
-         Get column permutation vector perm_c[], according to permc_spec:
-           permc_spec = NATURAL:  natural ordering
-           permc_spec = MMD_AT_PLUS_A: minimum degree on structure of A'+A
-           permc_spec = MMD_ATA:  minimum degree on structure of A'*A
-           permc_spec = COLAMD:   approximate minimum degree column ordering
-           permc_spec = MY_PERMC: the ordering already supplied in perm_c[]
-      */
-      permc_spec = options->ColPerm;
-      if (permc_spec != MY_PERMC && Fact == DOFACT)
-      {
-        get_perm_c_dist(iam, permc_spec, &GA, perm_c);
-      }
-
-      stat.utime[COLPERM] = SuperLU_timer_() - t;
-
-      /* Compute the elimination tree of Pc*(A'+A)*Pc' or Pc*A'*A*Pc'
-         (a.k.a. column etree), depending on the choice of ColPerm.
-         Adjust perm_c[] to be consistent with a postorder of etree.
-         Permute columns of A to form A*Pc'. */
-      if (Fact != SamePattern_SameRowPerm)
-      {
-        int_t *GACcolbeg, *GACcolend, *GACrowind;
-
-        sp_colorder(options, &GA, perm_c, etree, &GAC);
-
-        /* Form Pc*A*Pc' to preserve the diagonal of the matrix GAC. */
-        GACstore = GAC.Store;
-        GACcolbeg = GACstore->colbeg;
-        GACcolend = GACstore->colend;
-        GACrowind = GACstore->rowind;
-        for (j = 0; j < n; ++j)
-        {
-          for (i = GACcolbeg[j]; i < GACcolend[j]; ++i)
-          {
-            irow = GACrowind[i];
-            GACrowind[i] = perm_c[irow];
-          }
-        }
-
-        /* Perform a symbolic factorization on Pc*Pr*A*Pc' and set up the
-           nonzero data structures for L & U. */
-        t = SuperLU_timer_();
-        if (!(Glu_freeable =
-                (Glu_freeable_t*)SUPERLU_MALLOC(sizeof(Glu_freeable_t))))
-        {
-          ABORT("Malloc fails for Glu_freeable.");
-        }
-
-        /* Every process does this. */
-        iinfo = symbfact(
-          options, iam, &GAC, perm_c, etree, Glu_persist, Glu_freeable);
-
-        stat.utime[SYMBFAC] = SuperLU_timer_() - t;
-        if (iinfo < 0)
-        {
-          /* Successful return */
-          QuerySpace_dist(n,
-                          -iinfo,
-                          Glu_freeable,
-                          &symbolic_memory_statistics_storage.Memory_usage);
-        }
-        else
-        {
-          if (!iam)
-          {
-            fprintf(stderr, "symbfact() error returns %d\n", iinfo);
-            exit(-1);
-          }
-        }
-      } /* end if Fact ... */
-
-      /* Apply column permutation to the original distributed A */
-      for (j = 0; j < nnz_loc; ++j)
-      {
-        colind[j] = perm_c[colind[j]];
-      }
-
-      /* Distribute Pc*Pr*diag(R)*A*diag(C)*Pc' into L and U storage.
-         NOTE: the row permutation Pc*Pr is applied internally in the
-         distribution routine. */
-      t = SuperLU_timer_();
-      /* dist_mem_use = */
-      pddistribute(
-        options, n, A, ScalePermstruct, Glu_freeable, LUstruct, grid);
-      stat.utime[DIST] = SuperLU_timer_() - t;
-
-      /* Deallocate storage used in symbolic factorization. */
-      if (Fact != SamePattern_SameRowPerm)
-      {
-        iinfo = symbfact_SubFree(Glu_freeable);
-        SUPERLU_FREE(Glu_freeable);
-      }
-
-      /* Perform numerical factorization in parallel. */
-      t = SuperLU_timer_();
-      pdgstrf(options, m, n, anorm, LUstruct, grid, &stat, info);
-      stat.utime[FACT] = SuperLU_timer_() - t;
-
-      /* Destroy GA and GAC */
-      if (Fact != SamePattern_SameRowPerm)
-      {
-        Destroy_CompCol_Matrix_dist(&GA);
-        Destroy_CompCol_Permuted_dist(&GAC);
-      }
-    } /* end if (!factored) */
-
-    if (*info != 0)
-    {
-      printf("Trouble in  pdgstrf. Info=%i\n", *info);
-      if (*info > 0)
-      {
-        printf(
-          "U(%i,%i) is exactly zero. The factorization has\n", *info, *info);
-        printf("been completed, but the factor U is exactly singular,\n");
-        printf("and division by zero will occur if it is used to solve a\n");
-        printf("system of equations.\n");
-      }
-      else
-      {
-        printf("The %i-th argument had an illegal value.\n", *info);
-      }
-    }
-
-    /* ------------------------------------------------------------
-       Initialize the solver.
-       ------------------------------------------------------------*/
-    if (options->SolveInitialized == NO)
-    {
-      dSolveInit(options, A, perm_r, perm_c, nrhs, LUstruct, grid, SOLVEstruct);
-    }
-
-    if (options->IterRefine)
-    {
-      if (options->RefineInitialized == NO || Fact == DOFACT)
-      {
-        /* All these cases need to re-initialize gsmv structure */
-        if (options->RefineInitialized)
-        {
-          pdgsmv_finalize(SOLVEstruct->gsmv_comm);
-        }
-        pdgsmv_init(A, SOLVEstruct->row_to_proc, grid, SOLVEstruct->gsmv_comm);
-
-        options->RefineInitialized = YES;
-      }
-    }
-
-    /* Print the statistics. */
-    if ((doc == 0) && (!iam))
-    {
-      printf("\nstats after setup....\n");
-      PStatPrint(options, &stat, grid);
-    }
-
-    /* ------------------------------------------------------------
-       Set up data structure.
-       ------------------------------------------------------------*/
-    superlu_data->A = A;
-    superlu_data->options = options;
-    superlu_data->ScalePermstruct = ScalePermstruct;
-    superlu_data->LUstruct = LUstruct;
-    superlu_data->SOLVEstruct = SOLVEstruct;
-    superlu_data->colequ = colequ;
-    superlu_data->rowequ = rowequ;
-    superlu_data->anorm = anorm;
-    *data = superlu_data;
-
-  } /* End of setup */
-
-
-  /* ++++++++++++++++++++++++++++++++++++++++++++++++++++++++++++
-     PERFORM A SOLVE
-     ++++++++++++++++++++++++++++++++++++++++++++++++++++++++++++*/
-  if (opt_flag == 2)
-  {
-    /* Get pointer to the grid */
-    superlu_data = (superlu_dist_data*)*data;
-    grid = superlu_data->grid;
-
-    /* Bail out if I do not belong in the grid. */
-    int iam = grid->iam;
-    if (iam >= nprow * npcol)
-    {
-      return;
-    }
-
-    if ((doc == 0) && (!iam))
-    {
-      printf("\nPerforming SuperLU_DIST solve\n");
-    }
-
-    /* ------------------------------------------------------------
-       Set other  pointers to data structure.
-       ------------------------------------------------------------*/
-    A = superlu_data->A;
-    options = superlu_data->options;
-    ScalePermstruct = superlu_data->ScalePermstruct;
-    LUstruct = superlu_data->LUstruct;
-    SOLVEstruct = superlu_data->SOLVEstruct;
-    colequ = superlu_data->colequ;
-    rowequ = superlu_data->rowequ;
-    anorm = superlu_data->anorm;
-
-    /* Initialization. */
-    Astore = (NRformat_loc*)A->Store;
-    nnz_loc = Astore->nnz_loc;
-    m_loc = Astore->m_loc;
-    fst_row = Astore->fst_row;
-    colind = Astore->colind;
-    R = ScalePermstruct->R;
-    C = ScalePermstruct->C;
-
-    /* Local control paramaters */
-    Fact = options->Fact;
-    factored = (Fact == FACTORED);
-    Equil = (!factored && options->Equil == YES);
-    notran = (options->Trans == NOTRANS);
-
-    /* ------------------------------------------------------------
-       Scale the right-hand side if equilibration was performed.
-       ------------------------------------------------------------*/
-    if (notran)
-    {
-      if (rowequ)
-      {
-        b_col = B;
-        for (j = 0; j < nrhs; ++j)
-        {
-          irow = fst_row;
-          for (i = 0; i < m_loc; ++i)
-          {
-            b_col[i] *= R[irow];
-            ++irow;
-          }
-          b_col += ldb;
-        }
-      }
-    }
-    else if (colequ)
-    {
-      b_col = B;
-      for (j = 0; j < nrhs; ++j)
-      {
-        irow = fst_row;
-        for (i = 0; i < m_loc; ++i)
-        {
-          b_col[i] *= C[irow];
-          ++irow;
-        }
-        b_col += ldb;
-      }
-    }
-
-    /* Save a copy of the right-hand side. */
-    ldx = ldb;
-    if (!(X = doubleMalloc_dist(((size_t)ldx) * nrhs)))
-    {
-      ABORT("Malloc fails for X[]");
-    }
-    x_col = X;
-    b_col = B;
-    for (j = 0; j < nrhs; ++j)
-    {
-      for (i = 0; i < m_loc; ++i)
-      {
-        x_col[i] = b_col[i];
-      }
-      x_col += ldx;
-      b_col += ldb;
-    }
-
-
-    /* ------------------------------------------------------------
-       Solve the linear system.
-       ------------------------------------------------------------*/
-    pdgstrs(options,
-            n,
-            LUstruct,
-            ScalePermstruct,
-            grid,
-            X,
-            m_loc,
-            fst_row,
-            ldb,
-            nrhs,
-            SOLVEstruct,
-            &stat,
-            info);
-
-    if (*info != 0)
-    {
-      printf("Trouble in pdgstrs. Info=%i\n", *info);
-      printf("The %i-th argument had an illegal value.\n", *info);
-    }
-
-    /* ------------------------------------------------------------
-       Use iterative refinement to improve the computed solution and
-       compute error bounds and backward error estimates for it.
-       ------------------------------------------------------------*/
-    if (options->IterRefine)
-    {
-      /* Improve the solution by iterative refinement. */
-      int_t *it, *colind_gsmv = SOLVEstruct->A_colind_gsmv;
-      /*dSOLVEstruct_t *SOLVEstruct1;*/ /* Used by refinement. */
-
-      t = SuperLU_timer_();
-      if (options->RefineInitialized == NO || Fact == DOFACT)
-      {
-        /* Save a copy of the transformed local col indices
-           in colind_gsmv[]. */
-        if (colind_gsmv)
-        {
-          SUPERLU_FREE(colind_gsmv);
-        }
-        if (!(it = intMalloc_dist(nnz_loc)))
-        {
-          ABORT("Malloc fails for colind_gsmv[]");
-        }
-        colind_gsmv = SOLVEstruct->A_colind_gsmv = it;
-        for (i = 0; i < nnz_loc; ++i)
-        {
-          colind_gsmv[i] = colind[i];
-        }
-      }
-      else if (Fact == SamePattern || Fact == SamePattern_SameRowPerm)
-      {
-        double at;
-        int_t k, jcol, p;
-        /* Swap to beginning the part of A corresponding to the
-           local part of X, as was done in pdgsmv_init() */
-        for (i = 0; i < m_loc; ++i)
-        {
-          /* Loop through each row */
-          k = rowptr[i];
-          for (j = rowptr[i]; j < rowptr[i + 1]; ++j)
-          {
-            jcol = colind[j];
-            p = SOLVEstruct->row_to_proc[jcol];
-            if (p == iam)
-            {
-              /* Local */
-              at = a[k];
-              a[k] = a[j];
-              a[j] = at;
-              ++k;
-            }
-          }
-        }
-
-        /* Re-use the local col indices of A obtained from the
-           previous call to pdgsmv_init() */
-        for (i = 0; i < nnz_loc; ++i)
-        {
-          colind[i] = colind_gsmv[i];
-        }
-      }
-
-      /* Storage for backward error */
-      if (!(berr = doubleMalloc_dist(nrhs)))
-      {
-        ABORT("Malloc fails for berr[].");
-      }
-
-      pdgsrfs(options,
-              n,
-              A,
-              anorm,
-              LUstruct,
-              ScalePermstruct,
-              grid,
-              B,
-              ldb,
-              X,
-              ldx,
-              nrhs,
-              SOLVEstruct,
-              berr,
-              &stat,
-              info);
-
-      stat.utime[REFINE] = SuperLU_timer_() - t;
-    }
-
-    if (*info != 0)
-    {
-      printf("Trouble in pdgsrfs. Info=%i\n", *info);
-      printf("The %i-th argument had an illegal value.\n", *info);
-    }
-
-    /* Print the statistics. */
-    if ((doc == 0) && (!iam))
-    {
-      printf("\nstats after solve....\n");
-      PStatPrint(options, &stat, grid);
-    }
-
-    /* Permute the solution matrix B <= Pc'*X. */
-    pdPermute_Dense_Matrix(fst_row,
-                           m_loc,
-                           SOLVEstruct->row_to_proc,
-                           SOLVEstruct->inv_perm_c,
-                           X,
-                           ldx,
-                           B,
-                           ldb,
-                           nrhs,
-                           grid);
-
-    /* Transform the solution matrix X to a solution of the original
-       system before the equilibration. */
-    if (notran)
-    {
-      if (colequ)
-      {
-        b_col = B;
-        for (j = 0; j < nrhs; ++j)
-        {
-          irow = fst_row;
-          for (i = 0; i < m_loc; ++i)
-          {
-            b_col[i] *= C[irow];
-            ++irow;
-          }
-          b_col += ldb;
-        }
-      }
-    }
-    else if (rowequ)
-    {
-      b_col = B;
-      for (j = 0; j < nrhs; ++j)
-      {
-        irow = fst_row;
-        for (i = 0; i < m_loc; ++i)
-        {
-          b_col[i] *= R[irow];
-          ++irow;
-        }
-        b_col += ldb;
-      }
-    }
-
-    /* Clean up memory */
-    if (options->IterRefine)
-    {
-      SUPERLU_FREE(berr);
-    }
-    SUPERLU_FREE(X);
-
-  } /* End of solve */
-
-  /* ++++++++++++++++++++++++++++++++++++++++++++++++++++++++++++
-     PERFORM CLEAN UP OF MEMORY
-     ++++++++++++++++++++++++++++++++++++++++++++++++++++++++++++*/
-  if (opt_flag == 3)
-  {
-    /* Get pointer to the process grid */
-    superlu_data = (superlu_dist_data*)*data;
-    grid = superlu_data->grid;
-
-    /* Bail out if I do not belong in the grid. */
-    int iam = grid->iam;
-    if (iam >= nprow * npcol) goto out;
-    if ((doc == 0) && (!iam))
-    {
-      printf("\nCleaning up memory allocated for SuperLU_DIST\n");
-    }
-
-    /* ------------------------------------------------------------
-       Set pointers to the data structure.
-       ------------------------------------------------------------*/
-    A = superlu_data->A;
-    options = superlu_data->options;
-    ScalePermstruct = superlu_data->ScalePermstruct;
-    LUstruct = superlu_data->LUstruct;
-    SOLVEstruct = superlu_data->SOLVEstruct;
-
-    /* -------------------------------
-       Set the other pointers required
-       -------------------------------*/
-    R = ScalePermstruct->R;
-    C = ScalePermstruct->C;
-
-    /* Local control paramaters */
-    Fact = options->Fact;
-    factored = (Fact == FACTORED);
-    Equil = (!factored && options->Equil == YES);
-    notran = (options->Trans == NOTRANS);
-
-    /* Deallocate R and/or C if it was not used. */
-    if (Equil && Fact != SamePattern_SameRowPerm)
-    {
-      switch (ScalePermstruct->DiagScale)
-      {
-        case NOEQUIL:
-          SUPERLU_FREE(R);
-          SUPERLU_FREE(C);
-          break;
-        case ROW:
-          SUPERLU_FREE(C);
-          break;
-        case COL:
-          SUPERLU_FREE(R);
-          break;
-        default:
-          /* Apparently this one is ok */
-          /* printf("diagscale: %i %i %i
-           * %i\n",ScalePermstruct->DiagScale,NOEQUIL,ROW,COL); */
-          /* ABORT("Never get here. THIS IS THE ONE");*/
-          break;
-      }
-    }
-
-    /*  Free storage */
-    dScalePermstructFree(ScalePermstruct);
-    dDestroy_LU(n, grid, LUstruct);
-    dLUstructFree(LUstruct);
-    dSolveFinalize(options, SOLVEstruct);
-    // Destroy_CompRowLoc_Matrix_dist(&A);
-
-    // Only destroy the store part of the matrix
-    Destroy_SuperMatrix_Store_dist(A);
-
-    /* Deallocate memory */
-    SUPERLU_FREE(A);
-    SUPERLU_FREE(ScalePermstruct);
-    SUPERLU_FREE(LUstruct);
-    SUPERLU_FREE(SOLVEstruct);
-    SUPERLU_FREE(options);
-
-    /*  Release the superlu process grid. */
-  out:
-    superlu_gridexit(grid);
-
-    SUPERLU_FREE(grid);
-    SUPERLU_FREE(superlu_data);
-  }
-
-  /*  Free storage */
-  PStatFree(&stat);
-
-  return;
-}
-
-
-/*----------------------------------------------------------------
-   Bridge to distributed SuperLU with distributed memory (version 2.0).
-   Requires input of system matrix in compressed row form.
-
-   Parameters:
-   op_flag    = int specifies the operation:
-                  1, performs LU decomposition for the first time
-                  2, performs triangular solve
-                  3, free all the storage in the end
-   - n = size of system (square matrix)
-   - nnz = # of nonzero entries
-   - values = 1D C array of nonzero entries
-   - row_index =  1D C array of row indices
-   - column_start =  1D C array of column start indices
-   - b = 1D C array representing the rhs vector, is overwritten
-         by solution.
-   - nprow = # of rows in process grid
-   - npcol = # of columns in process grid
-   - doc = 0/1 for doc/no doc
-   - data  = pointer to structure to contain LU solver data.
-             If *opt_flag == 1, it is an output. Otherwise, it it an input.
-
-   Return value of *info:
-           = 0: successful exit
-           > 0: if *info = i, and i is
-               <= A->ncol: U(i,i) is exactly zero. The factorization has
-                  been completed, but the factor U is exactly singular,
-                  so the solution could not be computed.
-               > A->ncol: number of bytes allocated when memory allocation
-                  failure occurred, plus A->ncol.
-           < 0: some other error
-  ----------------------------------------------------------------
-*/
-void superlu_dist_global_matrix(int opt_flag,
-                                int allow_permutations,
-                                int n_in,
-                                int nnz_in,
-                                double* values,
-                                int* row_index,
-                                int* col_start,
-                                double* b,
-                                int nprow,
-                                int npcol,
-                                int doc,
-                                void** data,
-                                int* info,
-                                MPI_Comm comm)
-{
-  /* Some SuperLU structures */
-  superlu_dist_options_t* options;
-  SuperLUStat_t stat;
-  SuperMatrix* A;
-  SuperMatrix* AC;
-  dScalePermstruct_t* ScalePermstruct;
-  dLUstruct_t* LUstruct;
-  gridinfo_t* grid;
-
-  /* Structure to hold SuperLU structures and data */
-  superlu_dist_data* superlu_data;
-
-  int_t* perm_r; /* row permutations from partial pivoting */
-  int_t* perm_c; /* column permutation vector */
-  int_t* etree; /* elimination tree */
-  int_t job, rowequ, colequ, iinfo, i, j, irow; /* , need_value */
-  int_t m, n, nnz;
-  int_t *colptr, *rowind;
-  int_t Equil, factored, notran, permc_spec; /*, dist_mem_use; */
-  NCformat* Astore;
-  NCPformat* ACstore;
-  Glu_persist_t* Glu_persist;
-  Glu_freeable_t* Glu_freeable = NULL;
-
-  /* Other stuff needed by SuperLU */
-  double* berr = NULL;
-  double *a, *X, *b_col;
-  double* B = b;
-  double *C, *R, *C1, *R1, *b_work, *x_col; /* *bcol, */
-  double amax, t, colcnd, rowcnd;
-  double anorm = 0.0;
-  char equed[1], norm[1];
-  int ldx; /* LDA for matrix X (local). */
-  int iam;
-  // static superlu_dist_mem_usage_t  num_mem_usage, symb_mem_usage;
-  fact_t Fact;
-
-
-  /* We're only doing single rhs problems
-     note: code will need modifying to deal with
-     multiple rhs (see function pdgssvx) */
-  int nrhs = 1;
-
-  /* Square matrix */
-  n = n_in;
-  m = n_in;
-  nnz = nnz_in;
-
-  /* Set 'Leading dimension' of rhs vector */
-  int ldb = n;
-
-
-  /* Initialize the statistics variables. */
-  PStatInit(&stat);
-
-  /* ++++++++++++++++++++++++++++++++++++++++++++++++++++++++++++
-     SET UP GRID, FACTORS, ETC
-     ++++++++++++++++++++++++++++++++++++++++++++++++++++++++++++*/
-  if (opt_flag == 1)
-  {
-    /* Allocate data structure to store data between calls to this function */
-    superlu_data =
-      (superlu_dist_data*)SUPERLU_MALLOC(sizeof(superlu_dist_data));
-
-    /* Initialize the superlu process grid. */
-    grid = (gridinfo_t*)SUPERLU_MALLOC(sizeof(gridinfo_t));
-    superlu_gridinit(comm, nprow, npcol, grid);
-    superlu_data->grid = grid;
-
-    /* Bail out if I do not belong in the grid. */
-    iam = grid->iam;
-    if (iam >= nprow * npcol)
-    {
-      return;
-    }
-
-    /* Allocate memory for SuperLU_DIST structures */
-    options =
-      (superlu_dist_options_t*)SUPERLU_MALLOC(sizeof(superlu_dist_options_t));
-    A = (SuperMatrix*)SUPERLU_MALLOC(sizeof(SuperMatrix));
-    AC = (SuperMatrix*)SUPERLU_MALLOC(sizeof(SuperMatrix));
-    ScalePermstruct =
-      (dScalePermstruct_t*)SUPERLU_MALLOC(sizeof(dScalePermstruct_t));
-    LUstruct = (dLUstruct_t*)SUPERLU_MALLOC(sizeof(dLUstruct_t));
-
-    /* Set the default options */
-    set_default_options_dist(options);
-
-    /* Is the matrix transposed (NOTRANS or TRANS)? */
-    options->Trans = NOTRANS;
-
-    /* Row permutations (NATURAL [= do nothing],     */
-    /*                   LargeDiag_MC64 [default], ...)?  */
-    /*    options->RowPerm=NATURAL; */
-    options->RowPerm = LargeDiag_MC64;
-
-    /* Column permutations (NATURAL [= do nothing],      */
-    /*                      MMD_AT_PLUS_A [default],...) */
-    options->ColPerm = MMD_AT_PLUS_A;
-
-    /* Use natural ordering instead? */
-    if (allow_permutations == 0)
-    {
-      options->ColPerm = NATURAL;
-      options->RowPerm = NOROWPERM;
-    }
-
-    /* Iterative refinement (essential as far as I can tell).*/
-    /* Can be "NO" or "DOUBLE"*/
-    options->IterRefine = SLU_DOUBLE;
-
-    /* Print stats during solve? */
-    if (doc == 0)
-    {
-      options->PrintStat = YES;
-    }
-    else
-    {
-      options->PrintStat = NO;
-    }
-
-    /* Doc output on process 0 if required: */
-    if ((!iam) && (doc == 0))
-    {
-      printf("\nPerforming SuperLU_DIST setup\n");
-      printf("Process grid\t%d X %d\n", grid->nprow, grid->npcol);
-      print_options_dist(options);
-    }
-
-
-    /*  Create SuperMatrix from compressed column representation */
-    dCreate_CompCol_Matrix_dist(
-      A, m, n, nnz, values, row_index, col_start, SLU_NC, SLU_D, SLU_GE);
-
-    /* Initialize ScalePermstruct and LUstruct. */
-    dScalePermstructInit(m, n, ScalePermstruct);
-    dLUstructInit(n, LUstruct);
-
-    /* Test the control parameters etc. */
-    *info = 0;
-    Fact = options->Fact;
-    if (Fact < 0 || Fact > FACTORED)
-    {
-      *info = -1;
-    }
-    else if (options->RowPerm < 0 || options->RowPerm > MY_PERMR)
-    {
-      *info = -1;
-    }
-    else if (options->ColPerm < 0 || options->ColPerm > MY_PERMC)
-    {
-      *info = -1;
-    }
-    else if (options->IterRefine < 0 || options->IterRefine > SLU_EXTRA)
-    {
-      *info = -1;
-    }
-    else if (options->IterRefine == SLU_EXTRA)
-    {
-      *info = -1;
-      fprintf(stderr, "Extra precise iterative refinement yet to support.\n");
-    }
-    else if (A->nrow != A->ncol || A->nrow < 0 || A->Stype != SLU_NC ||
-             A->Dtype != SLU_D || A->Mtype != SLU_GE)
-    {
-      *info = -2;
-    }
-    else if (ldb < A->nrow)
-    {
-      *info = -5;
-    }
-    else if (nrhs < 0)
-    {
-      *info = -6;
-    }
-    if (*info)
-    {
-      printf("Trouble in  pdgstrf. Info=%i\n", -*info);
-      if (*info == -1)
-      {
-        printf("Error in options.\n");
-      }
-      else if (*info == -2)
-      {
-        printf("Error in matrix.\n");
-      }
-      else if (*info == -5)
-      {
-        printf("ldb < A->nrow\n");
-      }
-      else if (*info == -6)
-      {
-        printf("nrhs < 0\n");
-      }
-      return;
-    }
-
-    /* Initialization. */
-    factored = (Fact == FACTORED);
-    Equil = (!factored && options->Equil == YES);
-    notran = (options->Trans == NOTRANS);
-    job = 5;
-    Astore = A->Store;
-    nnz = Astore->nnz;
-    a = Astore->nzval;
-    colptr = Astore->colptr;
-    rowind = Astore->rowind;
-    if (factored || (Fact == SamePattern_SameRowPerm && Equil))
-    {
-      rowequ = (ScalePermstruct->DiagScale == ROW) ||
-               (ScalePermstruct->DiagScale == BOTH);
-      colequ = (ScalePermstruct->DiagScale == COL) ||
-               (ScalePermstruct->DiagScale == BOTH);
-    }
-    else
-    {
-      rowequ = colequ = FALSE;
-    }
-
-    perm_r = ScalePermstruct->perm_r;
-    perm_c = ScalePermstruct->perm_c;
-    etree = LUstruct->etree;
-    R = ScalePermstruct->R;
-    C = ScalePermstruct->C;
-    Glu_persist = LUstruct->Glu_persist;
-    if (Equil)
-    {
-      /* Allocate storage if not done so before. */
-      switch (ScalePermstruct->DiagScale)
-      {
-        case NOEQUIL:
-          if (!(R = (double*)doubleMalloc_dist(m)))
-            ABORT("Malloc fails for R[].");
-          if (!(C = (double*)doubleMalloc_dist(n)))
-            ABORT("Malloc fails for C[].");
-          ScalePermstruct->R = R;
-          ScalePermstruct->C = C;
-          break;
-        case ROW:
-          if (!(C = (double*)doubleMalloc_dist(n)))
-            ABORT("Malloc fails for C[].");
-          ScalePermstruct->C = C;
-          break;
-        case COL:
-          if (!(R = (double*)doubleMalloc_dist(m)))
-            ABORT("Malloc fails for R[].");
-          ScalePermstruct->R = R;
-          break;
-        default:
-          printf("diagscale: %i %i %i %i\n",
-                 ScalePermstruct->DiagScale,
-                 NOEQUIL,
-                 ROW,
-                 COL);
-          ABORT("Never get here.");
-          break;
-      }
-    }
-
-    /* ------------------------------------------------------------
-       Diagonal scaling to equilibrate the matrix.
-       ------------------------------------------------------------*/
-    if (Equil)
-    {
-      t = SuperLU_timer_();
-
-      if (Fact == SamePattern_SameRowPerm)
-      {
-        /* Reuse R and C. */
-        switch (ScalePermstruct->DiagScale)
-        {
-          case NOEQUIL:
-            break;
-          case ROW:
-            for (j = 0; j < n; ++j)
-            {
-              for (i = colptr[j]; i < colptr[j + 1]; ++i)
-              {
-                irow = rowind[i];
-                a[i] *= R[irow]; /* Scale rows. */
-              }
-            }
-            break;
-          case COL:
-            for (j = 0; j < n; ++j)
-            {
-              for (i = colptr[j]; i < colptr[j + 1]; ++i)
-              {
-                a[i] *= C[j]; /* Scale columns. */
-              }
-            }
-            break;
-          case BOTH:
-            for (j = 0; j < n; ++j)
-            {
-              for (i = colptr[j]; i < colptr[j + 1]; ++i)
-              {
-                irow = rowind[i];
-                a[i] *= R[irow] * C[j]; /* Scale rows and columns. */
-              }
-            }
-            break;
-        }
-      }
-      else
-      {
-        if (!iam)
-        {
-          /* Compute row and column scalings to equilibrate matrix A. */
-          dgsequ_dist(A, R, C, &rowcnd, &colcnd, &amax, &iinfo);
-
-          MPI_Bcast(&iinfo, 1, mpi_int_t, 0, grid->comm);
-          if (iinfo == 0)
-          {
-            MPI_Bcast(R, m, MPI_DOUBLE, 0, grid->comm);
-            MPI_Bcast(C, n, MPI_DOUBLE, 0, grid->comm);
-            MPI_Bcast(&rowcnd, 1, MPI_DOUBLE, 0, grid->comm);
-            MPI_Bcast(&colcnd, 1, MPI_DOUBLE, 0, grid->comm);
-            MPI_Bcast(&amax, 1, MPI_DOUBLE, 0, grid->comm);
-          }
-          else
-          {
-            if (iinfo > 0)
-            {
-              if (iinfo <= m)
-              {
-                fprintf(stderr, "The %d-th row of A is exactly zero\n", iinfo);
-              }
-              else
-              {
-                fprintf(
-                  stderr, "The %d-th column of A is exactly zero\n", iinfo - n);
-              }
-              exit(-1);
-            }
-          }
-        }
-        else
-        {
-          MPI_Bcast(&iinfo, 1, mpi_int_t, 0, grid->comm);
-          if (iinfo == 0)
-          {
-            MPI_Bcast(R, m, MPI_DOUBLE, 0, grid->comm);
-            MPI_Bcast(C, n, MPI_DOUBLE, 0, grid->comm);
-            MPI_Bcast(&rowcnd, 1, MPI_DOUBLE, 0, grid->comm);
-            MPI_Bcast(&colcnd, 1, MPI_DOUBLE, 0, grid->comm);
-            MPI_Bcast(&amax, 1, MPI_DOUBLE, 0, grid->comm);
-          }
-          else
-          {
-            ABORT("DGSEQU failed\n");
-          }
-        }
-
-        /* Equilibrate matrix A. */
-        dlaqgs_dist(A, R, C, rowcnd, colcnd, amax, equed);
-        if (lsame_(equed, "R"))
-        {
-          ScalePermstruct->DiagScale = rowequ = ROW;
-        }
-        else if (lsame_(equed, "C"))
-        {
-          ScalePermstruct->DiagScale = colequ = COL;
-        }
-        else if (lsame_(equed, "B"))
-        {
-          ScalePermstruct->DiagScale = BOTH;
-          rowequ = ROW;
-          colequ = COL;
-        }
-        else
-        {
-          ScalePermstruct->DiagScale = NOEQUIL;
-        }
-      } /* if Fact ... */
-
-      stat.utime[EQUIL] = SuperLU_timer_() - t;
-    } /* if Equil ... */
-
-
-    /* ------------------------------------------------------------
-       Permute rows of A.
-       ------------------------------------------------------------*/
-    if ((int)options->RowPerm != (int)NO)
-    {
-      t = SuperLU_timer_();
-
-      if (Fact == SamePattern_SameRowPerm /* Reuse perm_r. */
-          || options->RowPerm == MY_PERMR)
-      {
-        /* Use my perm_r. */
-        /*     for (j = 0; j < n; ++j) {
-                     for (i = colptr[j]; i < colptr[j+1]; ++i) {*/
-        for (i = 0; i < colptr[n]; ++i)
-        {
-          irow = rowind[i];
-          rowind[i] = perm_r[irow];
-          /*    }*/
-        }
-      }
-      else if (!factored)
-      {
-        if (job == 5)
-        {
-          /* Allocate storage for scaling factors. */
-          if (!(R1 = (double*)SUPERLU_MALLOC(m * sizeof(double))))
-            ABORT("SUPERLU_MALLOC fails for R1[]");
-          if (!(C1 = (double*)SUPERLU_MALLOC(n * sizeof(double))))
-            ABORT("SUPERLU_MALLOC fails for C1[]");
-        }
-
-        if (!iam)
-        {
-          /* Process 0 finds a row permutation for large diagonal. */
-          dldperm(job, m, nnz, colptr, rowind, a, perm_r, R1, C1);
-
-          MPI_Bcast(perm_r, m, mpi_int_t, 0, grid->comm);
-          if (job == 5 && Equil)
-          {
-            MPI_Bcast(R1, m, MPI_DOUBLE, 0, grid->comm);
-            MPI_Bcast(C1, n, MPI_DOUBLE, 0, grid->comm);
-          }
-        }
-        else
-        {
-          MPI_Bcast(perm_r, m, mpi_int_t, 0, grid->comm);
-          if (job == 5 && Equil)
-          {
-            MPI_Bcast(R1, m, MPI_DOUBLE, 0, grid->comm);
-            MPI_Bcast(C1, n, MPI_DOUBLE, 0, grid->comm);
-          }
-        }
-
-        if (job == 5)
-        {
-          if (Equil)
-          {
-            for (i = 0; i < n; ++i)
-            {
-              R1[i] = exp(R1[i]);
-              C1[i] = exp(C1[i]);
-            }
-            for (j = 0; j < n; ++j)
-            {
-              for (i = colptr[j]; i < colptr[j + 1]; ++i)
-              {
-                irow = rowind[i];
-                a[i] *= R1[irow] * C1[j]; /* Scale the matrix. */
-                rowind[i] = perm_r[irow];
-              }
-            }
-
-            /* Multiply together the scaling factors. */
-            if (rowequ)
-            {
-              for (i = 0; i < m; ++i)
-              {
-                R[i] *= R1[i];
-              }
-            }
-            else
-            {
-              for (i = 0; i < m; ++i)
-              {
-                R[i] = R1[i];
-              }
-            }
-            if (colequ)
-            {
-              for (i = 0; i < n; ++i)
-              {
-                C[i] *= C1[i];
-              }
-            }
-            else
-            {
-              for (i = 0; i < n; ++i)
-              {
-                C[i] = C1[i];
-              }
-            }
-
-            ScalePermstruct->DiagScale = BOTH;
-            rowequ = colequ = 1;
-          }
-          else
-          {
-            /* No equilibration. */
-            /*        for (j = 0; j < n; ++j) {
-                                for (i = colptr[j]; i < colptr[j+1]; ++i) {*/
-            for (i = colptr[0]; i < colptr[n]; ++i)
-            {
-              irow = rowind[i];
-              rowind[i] = perm_r[irow];
-            }
-            /*        }*/
-          }
-          SUPERLU_FREE(R1);
-          SUPERLU_FREE(C1);
-        }
-        else
-        {
-          /* job = 2,3,4 */
-          for (j = 0; j < n; ++j)
-          {
-            for (i = colptr[j]; i < colptr[j + 1]; ++i)
-            {
-              irow = rowind[i];
-              rowind[i] = perm_r[irow];
-            }
-          }
-        }
-      } /* else !factored */
-
-      t = SuperLU_timer_() - t;
-      stat.utime[ROWPERM] = t;
-    } /* if options->RowPerm ... */
-
-    if (!factored || options->IterRefine)
-    {
-      /* Compute norm(A), which will be used to adjust small diagonal. */
-      if (notran)
-      {
-        *(unsigned char*)norm = '1';
-      }
-      else
-      {
-        *(unsigned char*)norm = 'I';
-      }
-      anorm = dlangs_dist(norm, A);
-    }
-
-
-    /* ------------------------------------------------------------
-       Perform the LU factorization.
-       ------------------------------------------------------------*/
-    if (!factored)
-    {
-      t = SuperLU_timer_();
-      /*
-         Get column permutation vector perm_c[], according to permc_spec:
-           permc_spec = NATURAL:  natural ordering
-           permc_spec = MMD_AT_PLUS_A: minimum degree on structure of A'+A
-           permc_spec = MMD_ATA:  minimum degree on structure of A'*A
-           permc_spec = COLAMD:   approximate minimum degree column ordering
-           permc_spec = MY_PERMC: the ordering already supplied in perm_c[]
-      */
-      permc_spec = options->ColPerm;
-      if (permc_spec != MY_PERMC && Fact == DOFACT)
-      {
-        /* Use an ordering provided by SuperLU */
-        get_perm_c_dist(iam, permc_spec, A, perm_c);
-      }
-
-      /* Compute the elimination tree of Pc*(A'+A)*Pc' or Pc*A'*A*Pc'
-         (a.k.a. column etree), depending on the choice of ColPerm.
-         Adjust perm_c[] to be consistent with a postorder of etree.
-         Permute columns of A to form A*Pc'. */
-      sp_colorder(options, A, perm_c, etree, AC);
-
-      /* Form Pc*A*Pc' to preserve the diagonal of the matrix Pr*A. */
-      ACstore = AC->Store;
-      for (j = 0; j < n; ++j)
-      {
-        for (i = ACstore->colbeg[j]; i < ACstore->colend[j]; ++i)
-        {
-          irow = ACstore->rowind[i];
-          ACstore->rowind[i] = perm_c[irow];
-        }
-      }
-      stat.utime[COLPERM] = SuperLU_timer_() - t;
-
-      /* Perform a symbolic factorization on matrix A and set up the
-         nonzero data structures which are suitable for supernodal GENP. */
-      if (Fact != SamePattern_SameRowPerm)
-      {
-        t = SuperLU_timer_();
-        if (!(Glu_freeable =
-                (Glu_freeable_t*)SUPERLU_MALLOC(sizeof(Glu_freeable_t))))
-          ABORT("Malloc fails for Glu_freeable.");
-
-        iinfo =
-          symbfact(options, iam, AC, perm_c, etree, Glu_persist, Glu_freeable);
-
-        stat.utime[SYMBFAC] = SuperLU_timer_() - t;
-
-        if (iinfo < 0)
-        {
-          QuerySpace_dist(n,
-                          -iinfo,
-                          Glu_freeable,
-                          &symbolic_memory_statistics_storage.Memory_usage);
-        }
-        else
-        {
-          if (!iam)
-          {
-            fprintf(stderr, "symbfact() error returns %d\n", iinfo);
-            exit(-1);
-          }
-        }
-      }
-
-      /* Distribute the L and U factors onto the process grid. */
-      t = SuperLU_timer_();
-      /* dist_mem_use = */
-      ddistribute(options, n, AC, Glu_freeable, LUstruct, grid);
-      stat.utime[DIST] = SuperLU_timer_() - t;
-
-      /* Deallocate storage used in symbolic factor. */
-      if (Fact != SamePattern_SameRowPerm)
-      {
-        iinfo = symbfact_SubFree(Glu_freeable);
-        SUPERLU_FREE(Glu_freeable);
-      }
-
-      /* Perform numerical factorization in parallel. */
-      t = SuperLU_timer_();
-      pdgstrf(options, m, n, anorm, LUstruct, grid, &stat, info);
-      stat.utime[FACT] = SuperLU_timer_() - t;
-    }
-    else if (options->IterRefine)
-    {
-      /* options->Fact==FACTORED */
-      /* Permute columns of A to form A*Pc' using the existing perm_c.
-         NOTE: rows of A were previously permuted to Pc*A.
-      */
-      sp_colorder(options, A, perm_c, NULL, AC);
-    } /* if !factored ... */
-
-    if (*info != 0)
-    {
-      printf("Trouble in  pdgstrf. Info=%i\n", *info);
-      if (*info > 0)
-      {
-        printf(
-          "U(%i,%i) is exactly zero. The factorization has\n", *info, *info);
-        printf("been completed, but the factor U is exactly singular,\n");
-        printf("and division by zero will occur if it is used to solve a\n");
-        printf("system of equations.\n");
-      }
-      else
-      {
-        printf("The %i-th argument had an illegal value.\n", *info);
-      }
-    }
-
-    /* Print the statistics. */
-    if ((doc == 0) && (!iam))
-    {
-      printf("\nstats after setup....\n");
-      PStatPrint(options, &stat, grid);
-    }
-
-    /* ------------------------------------------------------------
-       Set up data structure.
-       ------------------------------------------------------------*/
-    superlu_data->A = A;
-    superlu_data->AC = AC;
-    superlu_data->options = options;
-    superlu_data->ScalePermstruct = ScalePermstruct;
-    superlu_data->LUstruct = LUstruct;
-    superlu_data->colequ = colequ;
-    superlu_data->rowequ = rowequ;
-    superlu_data->anorm = anorm;
-    *data = superlu_data;
-
-  } /* End of setup */
-
-
-  /* ++++++++++++++++++++++++++++++++++++++++++++++++++++++++++++
-     PERFORM A SOLVE
-     ++++++++++++++++++++++++++++++++++++++++++++++++++++++++++++*/
-  if (opt_flag == 2)
-  {
-    /* Get pointer to the grid */
-    superlu_data = (superlu_dist_data*)*data;
-    grid = superlu_data->grid;
-
-    /* Bail out if I do not belong in the grid. */
-    iam = grid->iam;
-    if (iam >= nprow * npcol)
-    {
-      return;
-    }
-
-    if ((doc == 0) && (!iam))
-    {
-      printf("\nPerforming SuperLU_DIST solve\n");
-    }
-
-    /* ------------------------------------------------------------
-       Set other  pointers to data structure.
-       ------------------------------------------------------------*/
-    A = superlu_data->A;
-    AC = superlu_data->AC;
-    options = superlu_data->options;
-    ScalePermstruct = superlu_data->ScalePermstruct;
-    LUstruct = superlu_data->LUstruct;
-    colequ = superlu_data->colequ;
-    rowequ = superlu_data->rowequ;
-    anorm = superlu_data->anorm;
-
-    /* Initialization. */
-    Astore = A->Store;
-    colptr = Astore->colptr;
-    rowind = Astore->rowind;
-    R = ScalePermstruct->R;
-    C = ScalePermstruct->C;
-    perm_r = ScalePermstruct->perm_r;
-    perm_c = ScalePermstruct->perm_c;
-
-    /* Local control paramaters */
-    Fact = options->Fact;
-    factored = (Fact == FACTORED);
-    Equil = (!factored && options->Equil == YES);
-    notran = (options->Trans == NOTRANS);
-
-
-    /* ------------------------------------------------------------
-       Compute the solution matrix X.
-       ------------------------------------------------------------*/
-    if (!(b_work = doubleMalloc_dist(n)))
-    {
-      ABORT("Malloc fails for b_work[]");
-    }
-
-    /* ------------------------------------------------------------
-       Scale the right-hand side if equilibration was performed.
-       ------------------------------------------------------------*/
-    if (notran)
-    {
-      if (rowequ)
-      {
-        b_col = B;
-        for (j = 0; j < nrhs; ++j)
-        {
-          for (i = 0; i < m; ++i)
-          {
-            b_col[i] *= R[i];
-          }
-          b_col += ldb;
-        }
-      }
-    }
-    else if (colequ)
-    {
-      b_col = B;
-      for (j = 0; j < nrhs; ++j)
-      {
-        for (i = 0; i < m; ++i)
-        {
-          b_col[i] *= C[i];
-        }
-        b_col += ldb;
-      }
-    }
-
-    /* ------------------------------------------------------------
-       Permute the right-hand side to form Pr*B.
-       ------------------------------------------------------------*/
-    if ((int)options->RowPerm != (int)NO)
-    {
-      if (notran)
-      {
-        b_col = B;
-        for (j = 0; j < nrhs; ++j)
-        {
-          for (i = 0; i < m; ++i)
-          {
-            b_work[perm_r[i]] = b_col[i];
-          }
-          for (i = 0; i < m; ++i)
-          {
-            b_col[i] = b_work[i];
-          }
-          b_col += ldb;
-        }
-      }
-    }
-
-
-    /* ------------------------------------------------------------
-       Permute the right-hand side to form Pc*B.
-       ------------------------------------------------------------*/
-    if (notran)
-    {
-      b_col = B;
-      for (j = 0; j < nrhs; ++j)
-      {
-        for (i = 0; i < m; ++i)
-        {
-          b_work[perm_c[i]] = b_col[i];
-        }
-        for (i = 0; i < m; ++i)
-        {
-          b_col[i] = b_work[i];
-        }
-        b_col += ldb;
-      }
-    }
-
-
-    /* Save a copy of the right-hand side. */
-    ldx = ldb;
-    if (!(X = doubleMalloc_dist(((size_t)ldx) * nrhs)))
-    {
-      ABORT("Malloc fails for X[]");
-    }
-
-    x_col = X;
-    b_col = B;
-    for (j = 0; j < nrhs; ++j)
-    {
-      for (i = 0; i < ldb; ++i)
-      {
-        x_col[i] = b_col[i];
-      }
-      x_col += ldx;
-      b_col += ldb;
-    }
-
-    /* ------------------------------------------------------------
-       Solve the linear system.
-       ------------------------------------------------------------*/
-    pdgstrs_Bglobal(options, n, LUstruct, grid, X, ldb, nrhs, &stat, info);
-    if (*info != 0)
-    {
-      printf("Trouble in pdgstrs_Bglobal. Info=%i\n", *info);
-      printf("The %i-th argument had an illegal value.\n", *info);
-    }
-
-    /* ------------------------------------------------------------
-       Use iterative refinement to improve the computed solution and
-       compute error bounds and backward error estimates for it.
-       ------------------------------------------------------------*/
-    if (options->IterRefine)
-    {
-      /* Improve the solution by iterative refinement. */
-      t = SuperLU_timer_();
-
-      /*  Storage for backward error */
-      if (!(berr = doubleMalloc_dist(nrhs)))
-      {
-        ABORT("Malloc fails for berr[].");
-      }
-
-      pdgsrfs_ABXglobal(options,
-                        n,
-                        AC,
-                        anorm,
-                        LUstruct,
-                        grid,
-                        B,
-                        ldb,
-                        X,
-                        ldx,
-                        nrhs,
-                        berr,
-                        &stat,
-                        info);
-      if (*info != 0)
-      {
-        printf("Trouble in pdgsrfs_ABXglobal. Info=%i\n", *info);
-        printf("The %i-th argument had an illegal value.\n", *info);
-      }
-      stat.utime[REFINE] = SuperLU_timer_() - t;
-    }
-
-    /* Print the statistics. */
-    if ((doc == 0) && (!iam))
-    {
-      printf("\nstats after solve....\n");
-      PStatPrint(options, &stat, grid);
-    }
-
-    /* Permute the solution matrix X <= Pc'*X. */
-    for (j = 0; j < nrhs; j++)
-    {
-      b_col = &B[j * ldb];
-      x_col = &X[j * ldx];
-      for (i = 0; i < n; ++i)
-      {
-        b_col[i] = x_col[perm_c[i]];
-      }
-    }
-
-    /* Transform the solution matrix X to a solution of the original system
-       before the equilibration. */
-    if (notran)
-    {
-      if (colequ)
-      {
-        b_col = B;
-        for (j = 0; j < nrhs; ++j)
-        {
-          for (i = 0; i < n; ++i)
-          {
-            b_col[i] *= C[i];
-          }
-          b_col += ldb;
-        }
-      }
-    }
-    else if (rowequ)
-    {
-      b_col = B;
-      for (j = 0; j < nrhs; ++j)
-      {
-        for (i = 0; i < n; ++i)
-        {
-          b_col[i] *= R[i];
-        }
-        b_col += ldb;
-      }
-    }
-
-
-    /* Clean up memory */
-    if (options->IterRefine)
-    {
-      SUPERLU_FREE(berr);
-    }
-    SUPERLU_FREE(b_work);
-    SUPERLU_FREE(X);
-
-  } /* End of solve */
-
-  /* ++++++++++++++++++++++++++++++++++++++++++++++++++++++++++++
-     PERFORM CLEAN UP OF MEMORY
-     ++++++++++++++++++++++++++++++++++++++++++++++++++++++++++++*/
-  if (opt_flag == 3)
-  {
-    /* Get pointer to the process grid */
-    superlu_data = (superlu_dist_data*)*data;
-    grid = superlu_data->grid;
-
-    /* Bail out if I do not belong in the grid. */
-    iam = grid->iam;
-    if (iam >= nprow * npcol) goto out;
-    if ((doc == 0) && (!iam))
-    {
-      printf("\nCleaning up memory allocated for SuperLU_DIST\n");
-    }
-
-    /* ------------------------------------------------------------
-       Set pointers to the data structure.
-       ------------------------------------------------------------*/
-    A = superlu_data->A;
-    AC = superlu_data->AC;
-    options = superlu_data->options;
-    ScalePermstruct = superlu_data->ScalePermstruct;
-    LUstruct = superlu_data->LUstruct;
-
-    /* -------------------------------
-       Set the other pointers required
-       -------------------------------*/
-    R = ScalePermstruct->R;
-    C = ScalePermstruct->C;
-
-    /* Local control paramaters */
-    Fact = options->Fact;
-    factored = (Fact == FACTORED);
-    Equil = (!factored && options->Equil == YES);
-    rowequ = colequ = FALSE;
-    if (factored || (Fact == SamePattern_SameRowPerm && Equil))
-    {
-      rowequ = (ScalePermstruct->DiagScale == ROW) ||
-               (ScalePermstruct->DiagScale == BOTH);
-      colequ = (ScalePermstruct->DiagScale == COL) ||
-               (ScalePermstruct->DiagScale == BOTH);
-    }
-    else
-    {
-      rowequ = colequ = FALSE;
-    }
-
-    /* Deallocate storage. */
-    if (Equil && Fact != SamePattern_SameRowPerm)
-    {
-      switch (ScalePermstruct->DiagScale)
-      {
-        case NOEQUIL:
-          SUPERLU_FREE(R);
-          SUPERLU_FREE(C);
-          break;
-        case ROW:
-          SUPERLU_FREE(C);
-          break;
-        case COL:
-          SUPERLU_FREE(R);
-          break;
-        default:
-          /* Apparently this one is ok */
-          /* printf("diagscale: %i %i %i
-           * %i\n",ScalePermstruct->DiagScale,NOEQUIL,ROW,COL); */
-          /* ABORT("Never get here."); */
-          break;
-      }
-    }
-    if (!factored || (factored && options->IterRefine))
-    {
-      Destroy_CompCol_Permuted_dist(AC);
-    }
-
-    /*  Free storage */
-    dScalePermstructFree(ScalePermstruct);
-    dDestroy_LU(n, grid, LUstruct);
-    dLUstructFree(LUstruct);
-    // Destroy_CompRowLoc_Matrix_dist(&A);
-    //  Only destroy the store part of the matrix
-    Destroy_SuperMatrix_Store_dist(A);
-
-    /* Deallocate memory */
-    SUPERLU_FREE(A);
-    SUPERLU_FREE(AC);
-    SUPERLU_FREE(ScalePermstruct);
-    SUPERLU_FREE(LUstruct);
-    SUPERLU_FREE(options);
-
-    /*  Release the superlu process grid. */
-  out:
-    superlu_gridexit(grid);
-
-    SUPERLU_FREE(grid);
-    SUPERLU_FREE(superlu_data);
-  }
-
-  /*  Free storage */
-  PStatFree(&stat);
-
-  return;
-}
-=======
-/*----------------------------------------------------------------
-   Interface to distributed SuperLU, created by JWB by adapting
-   code in the superlu distribution, i.e. files /SRC/pdgssvx.c
-   (function pdgssvx solves a system of linear equations) and
-   /EXAMPLE/pddrive.c demo (a driver program to illustrate how to
-   use pdgssvx).
-   Essentially the code below performs the same functions as
-   pdgssvx in a modified order which allows resolves. Much of the
-   code taken from pdgssvx remains essentially unchanged other
-   than changing the layout to match the oomph-lib standard. Comments
-   from the original code have been left unchanged whenever possible
-   to help match this code with that found in pdgssvx.c
-
-   To update this driver code for use with later versions of
-   Distributed SuperLU I suggest first looking at changes (if any) to
-   the two distributed SuperLU files, and then making the corresponding
-   changes to the code below.
-
-   Adapted from code found in:
-   -- Distributed SuperLU routine (version 2.0) --
-   Lawrence Berkeley National Lab, Univ. of California Berkeley.
-   March 15, 2003
-
-  ----------------------------------------------------------------
-*/
-#include <math.h>
-#ifdef USING_OOMPH_SUPERLU_DIST
-#include "oomph_superlu_dist_8.2.1.h"
-#else
-#include <superlu_defs.h>
-#include <superlu_ddefs.h>
-#include <slu_Cnames.h>
-#include <machines.h>
-#include <psymbfact.h>
-#include <supermatrix.h>
-#include <old_colamd.h>
-#include <util_dist.h>
-#endif
-
-
-/* ================================================= */
-/* Struct for the lu factors  */
-/* ================================================= */
-typedef struct
-{
-  gridinfo_t* grid;
-  SuperMatrix* A;
-  SuperMatrix* AC;
-  dScalePermstruct_t* ScalePermstruct;
-  dLUstruct_t* LUstruct;
-  dSOLVEstruct_t* SOLVEstruct;
-  superlu_dist_options_t* options;
-  int_t rowequ;
-  int_t colequ;
-  double anorm;
-} superlu_dist_data;
-
-
-/* ================================================= */
-/* Can't think of any other way to store the memory  */
-/* stats... (PM)                                     */
-/* ================================================= */
-struct MemoryStatisticsStorage
-{
-  // Storage for the memory stats
-  superlu_dist_mem_usage_t Memory_usage;
-
-  // Boolean
-  int Memory_usage_has_been_recorded;
-} symbolic_memory_statistics_storage;
-
-/* ========================================================================= */
-/* Helper to record memory usage*/
-/* ========================================================================= */
-double get_lu_factor_memory_usage_in_bytes_dist()
-{
-  // If the LU decomposition has been stored
-  if (symbolic_memory_statistics_storage.Memory_usage_has_been_recorded == 1)
-  {
-    return symbolic_memory_statistics_storage.Memory_usage.for_lu;
-  }
-  else
-  {
-    return 0.0;
-  }
-} // End of get_lu_factor_memory_usage_in_bytes
-
-/* ========================================================================= */
-/* Helper to record memory usage*/
-/* ========================================================================= */
-double get_total_memory_usage_in_bytes_dist()
-{
-  // If the LU decomposition has been stored
-  if (symbolic_memory_statistics_storage.Memory_usage_has_been_recorded == 1)
-  {
-    return symbolic_memory_statistics_storage.Memory_usage.total;
-  }
-  else
-  {
-    return 0.0;
-  }
-} // End of get_total_memory_usage_in_bytes
-
-/* ========================================================================= */
-/* Helper to record memory usage*/
-/* ========================================================================= */
-void get_memory_usage_in_bytes_dist(double* lu_factor_memory,
-                                    double* total_memory)
-{
-  (*lu_factor_memory) = symbolic_memory_statistics_storage.Memory_usage.for_lu;
-  (*total_memory) = symbolic_memory_statistics_storage.Memory_usage.total;
-}
-
-//=============================================================================
-// helper method - just calls the superlu method dCompRow_to_CompCol to convert
-// the c-style vectors of a cr matrix to a cc matrix
-//=============================================================================
-void superlu_cr_to_cc(int nrow,
-                      int ncol,
-                      int nnz,
-                      double* cr_values,
-                      int* cr_index,
-                      int* cr_start,
-                      double** cc_values,
-                      int** cc_index,
-                      int** cc_start)
-{
-  dCompRow_to_CompCol(nrow,
-                      ncol,
-                      nnz,
-                      cr_values,
-                      cr_index,
-                      cr_start,
-                      cc_values,
-                      cc_index,
-                      cc_start);
-}
-
-/*----------------------------------------------------------------
-   Bridge to distributed SuperLU with distributed memory (version 2.0).
-   Requires input of system matrix in compressed row form.
-
-   Parameters:
-   op_flag    = int specifies the operation:
-                  1, performs LU decomposition for the first time
-                  2, performs triangular solve
-                  3, free all the storage in the end
-   - n = size of system (square matrix)
-   - nnz = # of nonzero entries
-   - values = 1D C array of nonzero entries
-   - row_index =  1D C array of row indices
-   - column_start =  1D C array of column start indices
-   - b = 1D C array representing the rhs vector, is overwritten
-         by solution.
-   - nprow = # of rows in process grid
-   - npcol = # of columns in process grid
-   - doc = 0/1 for doc/no doc
-   - data  = pointer to structure to contain LU solver data.
-             If *opt_flag == 1, it is an output. Otherwise, it it an input.
-
-   Return value for *info:
-           = 0: successful exit
-           > 0: if *info = i, and i is
-               <= A->ncol: U(i,i) is exactly zero. The factorization has
-                  been completed, but the factor U is exactly singular,
-                  so the solution could not be computed.
-               > A->ncol: number of bytes allocated when memory allocation
-                  failure occurred, plus A->ncol.
-           < 0: some other error
-  ----------------------------------------------------------------
-*/
-void superlu_dist_distributed_matrix(int opt_flag,
-                                     int allow_permutations,
-                                     int n,
-                                     int nnz_local,
-                                     int nrow_local,
-                                     int first_row,
-                                     double* values,
-                                     int* col_index,
-                                     int* row_start,
-                                     double* b,
-                                     int nprow,
-                                     int npcol,
-                                     int doc,
-                                     void** data,
-                                     int* info,
-                                     MPI_Comm comm)
-{
-  /* Some SuperLU structures */
-  superlu_dist_options_t* options;
-  SuperLUStat_t stat;
-  SuperMatrix* A;
-  dScalePermstruct_t* ScalePermstruct;
-  dLUstruct_t* LUstruct;
-  dSOLVEstruct_t* SOLVEstruct;
-  gridinfo_t* grid;
-
-  /* Structure to hold SuperLU structures and data */
-  superlu_dist_data* superlu_data;
-
-  int_t* perm_r; /* row permutations from partial pivoting */
-  int_t* perm_c; /* column permutation vector */
-  int_t* etree; /* elimination tree */
-  int_t* rowptr = NULL;
-  int_t* colind; /* Local A in NR*/
-  int_t job, rowequ, colequ, iinfo, need_value, i, j, irow, icol;
-  int_t m_loc, fst_row, nnz, nnz_loc; /* dist_mem_use; */
-  int_t *colptr, *rowind;
-  NRformat_loc* Astore;
-  SuperMatrix GA; /* Global A in NC format */
-  NCformat* GAstore;
-  double* a_GA = NULL;
-  SuperMatrix GAC; /* Global A in NCP format (add n end pointers) */
-  NCPformat* GACstore;
-  Glu_persist_t* Glu_persist;
-  Glu_freeable_t* Glu_freeable = NULL;
-
-  /* Other stuff needed by SuperLU */
-  double* berr = NULL;
-  double* a = NULL;
-  double *X, *b_col;
-  double* B = b;
-  double *C, *R, *C1, *R1, *x_col; /* *bcol, */
-  double amax, t, colcnd, rowcnd;
-  double anorm = 0.0;
-  char equed[1], norm[1];
-  int ldx; /* LDA for matrix X (local). */
-  // static superlu_dist_mem_usage_t symb_mem_usage;
-  fact_t Fact;
-  int_t Equil, factored, notran, permc_spec;
-
-  /* We're only doing single rhs problems
-     note: code will need modifying to deal with
-     multiple rhs (see function pdgssvx) */
-
-  int nrhs = 1;
-
-  /* Square matrix */
-  int m = n;
-
-  /* Set 'Leading dimension' of rhs vector */
-  int ldb = n;
-
-  /* Initialize the statistics variables. */
-  PStatInit(&stat);
-
-  /* ++++++++++++++++++++++++++++++++++++++++++++++++++++++++++++
-     SET UP GRID, FACTORS, ETC
-     ++++++++++++++++++++++++++++++++++++++++++++++++++++++++++++*/
-  if (opt_flag == 1)
-  {
-    /* Allocate data structure to store data between calls to this function */
-    superlu_data =
-      (superlu_dist_data*)SUPERLU_MALLOC(sizeof(superlu_dist_data));
-
-    /* Initialize the superlu process grid. */
-    grid = (gridinfo_t*)SUPERLU_MALLOC(sizeof(gridinfo_t));
-    superlu_gridinit(comm, nprow, npcol, grid);
-    superlu_data->grid = grid;
-
-    /* Bail out if I do not belong in the grid. */
-    int iam = grid->iam;
-    if (iam >= nprow * npcol) return;
-
-    /* Allocate memory for SuperLU_DIST structures */
-    options =
-      (superlu_dist_options_t*)SUPERLU_MALLOC(sizeof(superlu_dist_options_t));
-    A = (SuperMatrix*)SUPERLU_MALLOC(sizeof(SuperMatrix));
-    ScalePermstruct =
-      (dScalePermstruct_t*)SUPERLU_MALLOC(sizeof(dScalePermstruct_t));
-    LUstruct = (dLUstruct_t*)SUPERLU_MALLOC(sizeof(dLUstruct_t));
-    SOLVEstruct = (dSOLVEstruct_t*)SUPERLU_MALLOC(sizeof(dSOLVEstruct_t));
-
-    /* Create SuperMatrix from compressed row representation */
-    dCreate_CompRowLoc_Matrix_dist(A,
-                                   m,
-                                   n,
-                                   nnz_local,
-                                   nrow_local,
-                                   first_row,
-                                   values,
-                                   col_index,
-                                   row_start,
-                                   SLU_NR_loc,
-                                   SLU_D,
-                                   SLU_GE);
-
-    /* Set the default options */
-    set_default_options_dist(options);
-
-    /* Is the matrix transposed (NOTRANS or TRANS)? */
-    options->Trans = NOTRANS;
-
-    /* Row permutations (NATURAL [= do nothing],     */
-    /*                   LargeDiag_MC64 [default], ...)?  */
-    /*    options->RowPerm=NATURAL; */
-    options->RowPerm = LargeDiag_MC64; /* hierher used to be LargeDiag */
-                                       /* note: LargeDiag_HWPM seems to be an opption too */
-    /* Column permutations (NATURAL [= do nothing],      */
-    /*                      MMD_AT_PLUS_A [default],...) */
-    options->ColPerm = MMD_AT_PLUS_A;
-
-    /* Use natural ordering instead? */
-    if (allow_permutations == 0)
-    {
-      options->ColPerm = NATURAL;
-      options->RowPerm = NATURAL; 
-    }
-
-    /*    printf("\n\n\nSWITCHING OFF EQUILIBRATION\n\n\n"); */
-    /*    options->Equil=NO; */
-
-    /* Iterative refinement (essential as far as I can tell).*/
-    /* Can be "NO" or "DOUBLE"*/
-    options->IterRefine = SLU_DOUBLE;
-
-    /* Print stats during solve? */
-    if (doc == 0)
-    {
-      options->PrintStat = YES;
-    }
-    else
-    {
-      options->PrintStat = NO;
-    }
-
-
-    /* Doc output on process 0 if required: */
-    if ((!iam) && (doc == 0))
-    {
-      printf("\nPerforming SuperLU_DIST setup\n");
-      printf("Process grid\t%d X %d\n", grid->nprow, grid->npcol);
-      print_options_dist(options);
-    }
-
-    /* Initialize ScalePermstruct and LUstruct. */
-    dScalePermstructInit(m, n, ScalePermstruct);
-    dLUstructInit(n, LUstruct); /* hierher used to have two args: LUstructInit(m, n, LUstruct); */
-    /* ok no 3 arg version exists */
-
-    /* Initialization. */
-    Glu_persist = LUstruct->Glu_persist;
-    Astore = (NRformat_loc*)A->Store;
-    nnz_loc = Astore->nnz_loc;
-    m_loc = Astore->m_loc;
-    fst_row = Astore->fst_row;
-    a = Astore->nzval;
-    rowptr = Astore->rowptr;
-    colind = Astore->colind;
-
-    job = 5;
-    Fact = options->Fact;
-    factored = (Fact == FACTORED);
-    Equil = (!factored && options->Equil == YES);
-    notran = (options->Trans == NOTRANS);
-    rowequ = colequ = FALSE;
-    if (factored || (Fact == SamePattern_SameRowPerm && Equil))
-    {
-      rowequ = (ScalePermstruct->DiagScale == ROW) ||
-               (ScalePermstruct->DiagScale == BOTH);
-      colequ = (ScalePermstruct->DiagScale == COL) ||
-               (ScalePermstruct->DiagScale == BOTH);
-    }
-    else
-    {
-      rowequ = colequ = FALSE;
-    }
-
-    /* Test the control parameters etc. */
-    *info = 0;
-    if (Fact < 0 || Fact > FACTORED)
-    {
-      *info = -1;
-    }
-    else if (options->RowPerm < 0 || options->RowPerm > MY_PERMR)
-    {
-      *info = -1;
-    }
-    else if (options->ColPerm < 0 || options->ColPerm > MY_PERMC)
-    {
-      *info = -1;
-    }
-    else if (options->IterRefine < 0 || options->IterRefine > SLU_EXTRA)
-    {
-      *info = -1;
-    }
-    else if (options->IterRefine == SLU_EXTRA)
-    {
-      *info = -1;
-      fprintf(stderr, "Extra precise iterative refinement yet to support.\n");
-    }
-    else if (A->nrow != A->ncol || A->nrow < 0 || A->Stype != SLU_NR_loc ||
-             A->Dtype != SLU_D || A->Mtype != SLU_GE)
-    {
-      *info = -2;
-    }
-    else if (ldb < m_loc)
-    {
-      *info = -5;
-    }
-    else if (nrhs < 0)
-    {
-      *info = -6;
-    }
-    if (*info)
-    {
-      printf("Trouble in  pdgstrf. Info=%i\n", *info);
-      if (*info == -1)
-      {
-        printf("Error in options.\n");
-      }
-      else if (*info == -2)
-      {
-        printf("Error in matrix.\n");
-      }
-      else if (*info == -5)
-      {
-        printf("ldb < m_loc\n");
-      }
-      else if (*info == -6)
-      {
-        printf("nrhs < 0\n");
-      }
-      return;
-    }
-
-    /* The following arrays are replicated on all processes. */
-    perm_r = ScalePermstruct->perm_r;
-    perm_c = ScalePermstruct->perm_c;
-    etree = LUstruct->etree;
-    R = ScalePermstruct->R;
-    C = ScalePermstruct->C;
-
-    /* Allocate storage. */
-    if (Equil)
-    {
-      /* Not factored & ask for equilibration */
-      /* Allocate storage if not done so before. */
-      switch (ScalePermstruct->DiagScale)
-      {
-        case NOEQUIL:
-          if (!(R = (double*)doubleMalloc_dist(m)))
-            ABORT("Malloc fails for R[].");
-          if (!(C = (double*)doubleMalloc_dist(n)))
-            ABORT("Malloc fails for C[].");
-          ScalePermstruct->R = R;
-          ScalePermstruct->C = C;
-          break;
-        case ROW:
-          if (!(C = (double*)doubleMalloc_dist(n)))
-            ABORT("Malloc fails for C[].");
-          ScalePermstruct->C = C;
-          break;
-        case COL:
-          if (!(R = (double*)doubleMalloc_dist(m)))
-            ABORT("Malloc fails for R[].");
-          ScalePermstruct->R = R;
-          break;
-        default:
-          printf("diagscale: %i %i %i %i\n",
-                 ScalePermstruct->DiagScale,
-                 NOEQUIL,
-                 ROW,
-                 COL);
-          ABORT("Never get here.");
-          break;
-      }
-    }
-
-    /* ------------------------------------------------------------
-       Diagonal scaling to equilibrate the matrix.
-       ------------------------------------------------------------*/
-    if (Equil)
-    {
-      t = SuperLU_timer_();
-
-      if (Fact == SamePattern_SameRowPerm)
-      {
-        /* Reuse R and C. */
-        switch (ScalePermstruct->DiagScale)
-        {
-          case NOEQUIL:
-            break;
-          case ROW:
-            irow = fst_row;
-            for (j = 0; j < m_loc; ++j)
-            {
-              for (i = rowptr[j]; i < rowptr[j + 1]; ++i)
-              {
-                a[i] *= R[irow]; /* Scale rows. */
-              }
-              ++irow;
-            }
-            break;
-          case COL:
-            for (j = 0; j < m_loc; ++j)
-            {
-              for (i = rowptr[j]; i < rowptr[j + 1]; ++i)
-              {
-                icol = colind[i];
-                a[i] *= C[icol]; /* Scale columns. */
-              }
-            }
-            break;
-          case BOTH:
-            irow = fst_row;
-            for (j = 0; j < m_loc; ++j)
-            {
-              for (i = rowptr[j]; i < rowptr[j + 1]; ++i)
-              {
-                icol = colind[i];
-                a[i] *= R[irow] * C[icol]; /* Scale rows and cols. */
-              }
-              ++irow;
-            }
-            break;
-        }
-      }
-      else
-      {
-        /* Compute R & C from scratch */
-        /* Compute the row and column scalings. */
-        pdgsequ(A, R, C, &rowcnd, &colcnd, &amax, &iinfo, grid);
-
-        /* Equilibrate matrix A if it is badly-scaled. */
-        pdlaqgs(A, R, C, rowcnd, colcnd, amax, equed);
-
-        if (lsame_(equed, "R"))
-        {
-          ScalePermstruct->DiagScale = rowequ = ROW;
-        }
-        else if (lsame_(equed, "C"))
-        {
-          ScalePermstruct->DiagScale = colequ = COL;
-        }
-        else if (lsame_(equed, "B"))
-        {
-          ScalePermstruct->DiagScale = BOTH;
-          rowequ = ROW;
-          colequ = COL;
-        }
-        else
-          ScalePermstruct->DiagScale = NOEQUIL;
-      } /* if Fact ... */
-
-      stat.utime[EQUIL] = SuperLU_timer_() - t;
-    } /* if Equil ... */
-
-    if (!factored)
-    {
-      /* Skip this if already factored. */
-      /*
-         Gather A from the distributed compressed row format to
-         global A in compressed column format.
-         Numerical values are gathered only when a row permutation
-         for large diagonal is sought after.
-      */
-      if (Fact != SamePattern_SameRowPerm)
-      {
-        need_value = (options->RowPerm == LargeDiag_MC64);  /* hierher used to be LargeDiag */
-        /* note: LargeDiag_HWPM seems to be an opption too */
-
-        pdCompRow_loc_to_CompCol_global(need_value, A, grid, &GA);
-        GAstore = (NCformat*)GA.Store;
-        colptr = GAstore->colptr;
-        rowind = GAstore->rowind;
-        nnz = GAstore->nnz;
-        if (need_value)
-         {
-          a_GA = GAstore->nzval;
-         }
-        else
-         {
-          assert(GAstore->nzval == NULL);
-         }
-      }
-
-      /* ------------------------------------------------------------
-         Find the row permutation for A.
-         ------------------------------------------------------------*/
-      if ((int)options->RowPerm != (int)NO)
-      {
-        t = SuperLU_timer_();
-        if (Fact != SamePattern_SameRowPerm)
-        {
-          if (options->RowPerm == MY_PERMR)
-          {
-            /* Use user's perm_r. */
-            /* Permute the global matrix GA for symbfact() */
-            for (i = 0; i < colptr[n]; ++i)
-            {
-              irow = rowind[i];
-              rowind[i] = perm_r[irow];
-            }
-          }
-          else
-          {
-            /* options->RowPerm == LargeDiag_MC64 */
-            /* Get a new perm_r[] */
-            if (job == 5)
-            {
-              /* Allocate storage for scaling factors. */
-              if (!(R1 = doubleMalloc_dist(m)))
-              {
-                ABORT("SUPERLU_MALLOC fails for R1[]");
-              }
-              if (!(C1 = doubleMalloc_dist(n)))
-              {
-                ABORT("SUPERLU_MALLOC fails for C1[]");
-              }
-            }
-
-            if (!iam)
-            {
-              /* Process 0 finds a row permutation */
-              dldperm(job, m, nnz, colptr, rowind, a_GA, perm_r, R1, C1);
-
-              MPI_Bcast(perm_r, m, mpi_int_t, 0, grid->comm);
-              if (job == 5 && Equil)
-              {
-                MPI_Bcast(R1, m, MPI_DOUBLE, 0, grid->comm);
-                MPI_Bcast(C1, n, MPI_DOUBLE, 0, grid->comm);
-              }
-            }
-            else
-            {
-              MPI_Bcast(perm_r, m, mpi_int_t, 0, grid->comm);
-              if (job == 5 && Equil)
-              {
-                MPI_Bcast(R1, m, MPI_DOUBLE, 0, grid->comm);
-                MPI_Bcast(C1, n, MPI_DOUBLE, 0, grid->comm);
-              }
-            }
-
-            if (job == 5)
-            {
-              if (Equil)
-              {
-                for (i = 0; i < n; ++i)
-                {
-                  R1[i] = exp(R1[i]);
-                  C1[i] = exp(C1[i]);
-                }
-
-                /* Scale the distributed matrix */
-                irow = fst_row;
-                for (j = 0; j < m_loc; ++j)
-                {
-                  for (i = rowptr[j]; i < rowptr[j + 1]; ++i)
-                  {
-                    icol = colind[i];
-                    a[i] *= R1[irow] * C1[icol];
-                  }
-                  ++irow;
-                }
-
-                /* Multiply together the scaling factors. */
-                if (rowequ)
-                {
-                  for (i = 0; i < m; ++i)
-                  {
-                    R[i] *= R1[i];
-                  }
-                }
-                else
-                {
-                  for (i = 0; i < m; ++i)
-                  {
-                    R[i] = R1[i];
-                  }
-                }
-                if (colequ)
-                {
-                  for (i = 0; i < n; ++i)
-                  {
-                    C[i] *= C1[i];
-                  }
-                }
-                else
-                {
-                  for (i = 0; i < n; ++i)
-                  {
-                    C[i] = C1[i];
-                  }
-                }
-
-                ScalePermstruct->DiagScale = BOTH;
-                rowequ = colequ = 1;
-
-              } /* end Equil */
-
-              /* Now permute global A to prepare for symbfact() */
-              for (j = 0; j < n; ++j)
-              {
-                for (i = colptr[j]; i < colptr[j + 1]; ++i)
-                {
-                  irow = rowind[i];
-                  rowind[i] = perm_r[irow];
-                }
-              }
-              SUPERLU_FREE(R1);
-              SUPERLU_FREE(C1);
-            }
-            else
-            {
-              /* job = 2,3,4 */
-              for (j = 0; j < n; ++j)
-              {
-                for (i = colptr[j]; i < colptr[j + 1]; ++i)
-                {
-                  irow = rowind[i];
-                  rowind[i] = perm_r[irow];
-                } /* end for i ... */
-              } /* end for j ... */
-            } /* end else job ... */
-          } /* end if options->RowPerm ... */
-
-          t = SuperLU_timer_() - t;
-          stat.utime[ROWPERM] = t;
-        } /* end if Fact ... */
-      }
-      else
-      {
-        /* options->RowPerm == NOROWPERM */
-        for (i = 0; i < m; ++i) perm_r[i] = i;
-      }
-    } /* end if (!factored) */
-
-    if (!factored || options->IterRefine)
-    {
-      /* Compute norm(A), which will be used to adjust small diagonal. */
-      if (notran)
-       { 
-        *(unsigned char*)norm = '1';
-       }
-      else
-       {
-        *(unsigned char*)norm = 'I';
-       }
-      anorm = pdlangs(norm, A, grid);
-    }
-
-
-    /* ------------------------------------------------------------
-       Perform the LU factorization.
-       ------------------------------------------------------------*/
-    if (!factored)
-    {
-      t = SuperLU_timer_();
-      /*
-         Get column permutation vector perm_c[], according to permc_spec:
-           permc_spec = NATURAL:  natural ordering
-           permc_spec = MMD_AT_PLUS_A: minimum degree on structure of A'+A
-           permc_spec = MMD_ATA:  minimum degree on structure of A'*A
-           permc_spec = COLAMD:   approximate minimum degree column ordering
-           permc_spec = MY_PERMC: the ordering already supplied in perm_c[]
-      */
-      permc_spec = options->ColPerm;
-      if (permc_spec != MY_PERMC && Fact == DOFACT)
-      {
-        get_perm_c_dist(iam, permc_spec, &GA, perm_c);
-      }
-
-      stat.utime[COLPERM] = SuperLU_timer_() - t;
-
-      /* Compute the elimination tree of Pc*(A'+A)*Pc' or Pc*A'*A*Pc'
-         (a.k.a. column etree), depending on the choice of ColPerm.
-         Adjust perm_c[] to be consistent with a postorder of etree.
-         Permute columns of A to form A*Pc'. */
-      if (Fact != SamePattern_SameRowPerm)
-      {
-        int_t *GACcolbeg, *GACcolend, *GACrowind;
-
-        sp_colorder(options, &GA, perm_c, etree, &GAC);
-
-        /* Form Pc*A*Pc' to preserve the diagonal of the matrix GAC. */
-        GACstore = GAC.Store;
-        GACcolbeg = GACstore->colbeg;
-        GACcolend = GACstore->colend;
-        GACrowind = GACstore->rowind;
-        for (j = 0; j < n; ++j)
-        {
-          for (i = GACcolbeg[j]; i < GACcolend[j]; ++i)
-          {
-            irow = GACrowind[i];
-            GACrowind[i] = perm_c[irow];
-          }
-        }
-
-        /* Perform a symbolic factorization on Pc*Pr*A*Pc' and set up the
-           nonzero data structures for L & U. */
-        t = SuperLU_timer_();
-        if (!(Glu_freeable =
-                (Glu_freeable_t*)SUPERLU_MALLOC(sizeof(Glu_freeable_t))))
-        {
-          ABORT("Malloc fails for Glu_freeable.");
-        }
-
-        /* Every process does this. */
-        iinfo = symbfact(
-          options, iam, &GAC, perm_c, etree, Glu_persist, Glu_freeable);
-
-        stat.utime[SYMBFAC] = SuperLU_timer_() - t;
-        if (iinfo < 0)
-        {
-          /* Successful return */
-          QuerySpace_dist(n,
-                          -iinfo,
-                          Glu_freeable,
-                          &symbolic_memory_statistics_storage.Memory_usage);
-        }
-        else
-        {
-          if (!iam)
-          {
-            fprintf(stderr, "symbfact() error returns %d\n", iinfo);
-            exit(-1);
-          }
-        }
-      } /* end if Fact ... */
-
-      /* Apply column permutation to the original distributed A */
-      for (j = 0; j < nnz_loc; ++j)
-      {
-        colind[j] = perm_c[colind[j]];
-      }
-
-      /* Distribute Pc*Pr*diag(R)*A*diag(C)*Pc' into L and U storage.
-         NOTE: the row permutation Pc*Pr is applied internally in the
-         distribution routine. */
-      t = SuperLU_timer_();
-      /* dist_mem_use = */
-      pddistribute(
-        options, n, A, ScalePermstruct, Glu_freeable, LUstruct, grid);  /* hierher options used to be Fact */
-      stat.utime[DIST] = SuperLU_timer_() - t;
-
-      /* Deallocate storage used in symbolic factorization. */
-      if (Fact != SamePattern_SameRowPerm)
-      {
-        iinfo = symbfact_SubFree(Glu_freeable);
-        SUPERLU_FREE(Glu_freeable);
-      }
-
-      /* Perform numerical factorization in parallel. */
-      t = SuperLU_timer_();
-      pdgstrf(options, m, n, anorm, LUstruct, grid, &stat, info);
-      stat.utime[FACT] = SuperLU_timer_() - t;
-
-      /* Destroy GA and GAC */
-      if (Fact != SamePattern_SameRowPerm)
-      {
-        Destroy_CompCol_Matrix_dist(&GA);
-        Destroy_CompCol_Permuted_dist(&GAC);
-      }
-    } /* end if (!factored) */
-
-    if (*info != 0)
-    {
-      printf("Trouble in  pdgstrf. Info=%i\n", *info);
-      if (*info > 0)
-      {
-        printf(
-          "U(%i,%i) is exactly zero. The factorization has\n", *info, *info);
-        printf("been completed, but the factor U is exactly singular,\n");
-        printf("and division by zero will occur if it is used to solve a\n");
-        printf("system of equations.\n");
-      }
-      else
-      {
-        printf("The %i-th argument had an illegal value.\n", *info);
-      }
-    }
-
-    /* ------------------------------------------------------------
-       Initialize the solver.
-       ------------------------------------------------------------*/
-    if (options->SolveInitialized == NO)
-    {
-      dSolveInit(options, A, perm_r, perm_c, nrhs, LUstruct, grid, SOLVEstruct);
-    }
-
-    if (options->IterRefine)
-    {
-      if (options->RefineInitialized == NO || Fact == DOFACT)
-      {
-        /* All these cases need to re-initialize gsmv structure */
-        if (options->RefineInitialized)
-        {
-          pdgsmv_finalize(SOLVEstruct->gsmv_comm);
-        }
-        pdgsmv_init(A, SOLVEstruct->row_to_proc, grid, SOLVEstruct->gsmv_comm);
-
-        options->RefineInitialized = YES;
-      }
-    }
-
-    /* Print the statistics. */
-    if ((doc == 0) && (!iam))
-    {
-      printf("\nstats after setup....\n");
-      PStatPrint(options, &stat, grid);
-    }
-
-    /* ------------------------------------------------------------
-       Set up data structure.
-       ------------------------------------------------------------*/
-    superlu_data->A = A;
-    superlu_data->options = options;
-    superlu_data->ScalePermstruct = ScalePermstruct;
-    superlu_data->LUstruct = LUstruct;
-    superlu_data->SOLVEstruct = SOLVEstruct;
-    superlu_data->colequ = colequ;
-    superlu_data->rowequ = rowequ;
-    superlu_data->anorm = anorm;
-    *data = superlu_data;
-
-  } /* End of setup */
-
-
-  /* ++++++++++++++++++++++++++++++++++++++++++++++++++++++++++++
-     PERFORM A SOLVE
-     ++++++++++++++++++++++++++++++++++++++++++++++++++++++++++++*/
-  if (opt_flag == 2)
-  {
-    /* Get pointer to the grid */
-    superlu_data = (superlu_dist_data*)*data;
-    grid = superlu_data->grid;
-
-    /* Bail out if I do not belong in the grid. */
-    int iam = grid->iam;
-    if (iam >= nprow * npcol)
-    {
-      return;
-    }
-
-    if ((doc == 0) && (!iam))
-    {
-      printf("\nPerforming SuperLU_DIST solve\n");
-    }
-
-    /* ------------------------------------------------------------
-       Set other  pointers to data structure.
-       ------------------------------------------------------------*/
-    A = superlu_data->A;
-    options = superlu_data->options;
-    ScalePermstruct = superlu_data->ScalePermstruct;
-    LUstruct = superlu_data->LUstruct;
-    SOLVEstruct = superlu_data->SOLVEstruct;
-    colequ = superlu_data->colequ;
-    rowequ = superlu_data->rowequ;
-    anorm = superlu_data->anorm;
-
-    /* Initialization. */
-    Astore = (NRformat_loc*)A->Store;
-    nnz_loc = Astore->nnz_loc;
-    m_loc = Astore->m_loc;
-    fst_row = Astore->fst_row;
-    colind = Astore->colind;
-    R = ScalePermstruct->R;
-    C = ScalePermstruct->C;
-
-    /* Local control paramaters */
-    Fact = options->Fact;
-    factored = (Fact == FACTORED);
-    Equil = (!factored && options->Equil == YES);
-    notran = (options->Trans == NOTRANS);
-
-    /* ------------------------------------------------------------
-       Scale the right-hand side if equilibration was performed.
-       ------------------------------------------------------------*/
-    if (notran)
-    {
-      if (rowequ)
-      {
-        b_col = B;
-        for (j = 0; j < nrhs; ++j)
-        {
-          irow = fst_row;
-          for (i = 0; i < m_loc; ++i)
-          {
-            b_col[i] *= R[irow];
-            ++irow;
-          }
-          b_col += ldb;
-        }
-      }
-    }
-    else if (colequ)
-    {
-      b_col = B;
-      for (j = 0; j < nrhs; ++j)
-      {
-        irow = fst_row;
-        for (i = 0; i < m_loc; ++i)
-        {
-          b_col[i] *= C[irow];
-          ++irow;
-        }
-        b_col += ldb;
-      }
-    }
-
-    /* Save a copy of the right-hand side. */
-    ldx = ldb;
-    if (!(X = doubleMalloc_dist(((size_t)ldx) * nrhs)))
-    {
-      ABORT("Malloc fails for X[]");
-    }
-    x_col = X;
-    b_col = B;
-    for (j = 0; j < nrhs; ++j)
-    {
-      for (i = 0; i < m_loc; ++i)
-      {
-        x_col[i] = b_col[i];
-      }
-      x_col += ldx;
-      b_col += ldb;
-    }
-
-
-    /* ------------------------------------------------------------
-       Solve the linear system.
-       ------------------------------------------------------------*/
-    pdgstrs(options,              /* hierher options added as arg */
-            n,
-            LUstruct,
-            ScalePermstruct,
-            grid,
-            X,
-            m_loc,
-            fst_row,
-            ldb,
-            nrhs,
-            SOLVEstruct,
-            &stat,
-            info);
-
-    if (*info != 0)
-    {
-      printf("Trouble in pdgstrs. Info=%i\n", *info);
-      printf("The %i-th argument had an illegal value.\n", *info);
-    }
-
-    /* ------------------------------------------------------------
-       Use iterative refinement to improve the computed solution and
-       compute error bounds and backward error estimates for it.
-       ------------------------------------------------------------*/
-    if (options->IterRefine)
-    {
-      /* Improve the solution by iterative refinement. */
-      int_t *it, *colind_gsmv = SOLVEstruct->A_colind_gsmv;
-      /*dSOLVEstruct_t *SOLVEstruct1;*/ /* Used by refinement. */
-
-      t = SuperLU_timer_();
-      if (options->RefineInitialized == NO || Fact == DOFACT)
-      {
-        /* Save a copy of the transformed local col indices
-           in colind_gsmv[]. */
-        if (colind_gsmv)
-        {
-          SUPERLU_FREE(colind_gsmv);
-        }
-        if (!(it = intMalloc_dist(nnz_loc)))
-        {
-          ABORT("Malloc fails for colind_gsmv[]");
-        }
-        colind_gsmv = SOLVEstruct->A_colind_gsmv = it;
-        for (i = 0; i < nnz_loc; ++i)
-        {
-          colind_gsmv[i] = colind[i];
-        }
-      }
-      else if (Fact == SamePattern || Fact == SamePattern_SameRowPerm)
-      {
-        double at;
-        int_t k, jcol, p;
-        /* Swap to beginning the part of A corresponding to the
-           local part of X, as was done in pdgsmv_init() */
-        for (i = 0; i < m_loc; ++i)
-        {
-          /* Loop through each row */
-          k = rowptr[i];
-          for (j = rowptr[i]; j < rowptr[i + 1]; ++j)
-          {
-            jcol = colind[j];
-            p = SOLVEstruct->row_to_proc[jcol];
-            if (p == iam)
-            {
-              /* Local */
-              at = a[k];
-              a[k] = a[j];
-              a[j] = at;
-              ++k;
-            }
-          }
-        }
-
-        /* Re-use the local col indices of A obtained from the
-           previous call to pdgsmv_init() */
-        for (i = 0; i < nnz_loc; ++i)
-        {
-          colind[i] = colind_gsmv[i];
-        }
-      }
-
-      /* Storage for backward error */
-      if (!(berr = doubleMalloc_dist(nrhs)))
-      {
-        ABORT("Malloc fails for berr[].");
-      }
-
-      pdgsrfs(options,    /* hierher options added as arg */
-              n,
-              A,
-              anorm,
-              LUstruct,
-              ScalePermstruct,
-              grid,
-              B,
-              ldb,
-              X,
-              ldx,
-              nrhs,
-              SOLVEstruct,
-              berr,
-              &stat,
-              info);
-
-      stat.utime[REFINE] = SuperLU_timer_() - t;
-    }
-
-    if (*info != 0)
-    {
-      printf("Trouble in pdgsrfs. Info=%i\n", *info);
-      printf("The %i-th argument had an illegal value.\n", *info);
-    }
-
-    /* Print the statistics. */
-    if ((doc == 0) && (!iam))
-    {
-      printf("\nstats after solve....\n");
-      PStatPrint(options, &stat, grid);
-    }
-
-    /* Permute the solution matrix B <= Pc'*X. */
-    pdPermute_Dense_Matrix(fst_row,
-                           m_loc,
-                           SOLVEstruct->row_to_proc,
-                           SOLVEstruct->inv_perm_c,
-                           X,
-                           ldx,
-                           B,
-                           ldb,
-                           nrhs,
-                           grid);
-
-    /* Transform the solution matrix X to a solution of the original
-       system before the equilibration. */
-    if (notran)
-    {
-      if (colequ)
-      {
-        b_col = B;
-        for (j = 0; j < nrhs; ++j)
-        {
-          irow = fst_row;
-          for (i = 0; i < m_loc; ++i)
-          {
-            b_col[i] *= C[irow];
-            ++irow;
-          }
-          b_col += ldb;
-        }
-      }
-    }
-    else if (rowequ)
-    {
-      b_col = B;
-      for (j = 0; j < nrhs; ++j)
-      {
-        irow = fst_row;
-        for (i = 0; i < m_loc; ++i)
-        {
-          b_col[i] *= R[irow];
-          ++irow;
-        }
-        b_col += ldb;
-      }
-    }
-
-    /* Clean up memory */
-    if (options->IterRefine)
-    {
-      SUPERLU_FREE(berr);
-    }
-    SUPERLU_FREE(X);
-
-  } /* End of solve */
-
-  /* ++++++++++++++++++++++++++++++++++++++++++++++++++++++++++++
-     PERFORM CLEAN UP OF MEMORY
-     ++++++++++++++++++++++++++++++++++++++++++++++++++++++++++++*/
-  if (opt_flag == 3)
-  {
-    /* Get pointer to the process grid */
-    superlu_data = (superlu_dist_data*)*data;
-    grid = superlu_data->grid;
-
-    /* Bail out if I do not belong in the grid. */
-    int iam = grid->iam;
-    if (iam >= nprow * npcol) goto out;
-    if ((doc == 0) && (!iam))
-    {
-      printf("\nCleaning up memory allocated for SuperLU_DIST\n");
-    }
-
-    /* ------------------------------------------------------------
-       Set pointers to the data structure.
-       ------------------------------------------------------------*/
-    A = superlu_data->A;
-    options = superlu_data->options;
-    ScalePermstruct = superlu_data->ScalePermstruct;
-    LUstruct = superlu_data->LUstruct;
-    SOLVEstruct = superlu_data->SOLVEstruct;
-
-    /* -------------------------------
-       Set the other pointers required
-       -------------------------------*/
-    R = ScalePermstruct->R;
-    C = ScalePermstruct->C;
-
-    /* Local control paramaters */
-    Fact = options->Fact;
-    factored = (Fact == FACTORED);
-    Equil = (!factored && options->Equil == YES);
-    notran = (options->Trans == NOTRANS);
-
-    /* Deallocate R and/or C if it was not used. */
-    if (Equil && Fact != SamePattern_SameRowPerm)
-    {
-      switch (ScalePermstruct->DiagScale)
-      {
-        case NOEQUIL:
-          SUPERLU_FREE(R);
-          SUPERLU_FREE(C);
-          break;
-        case ROW:
-          SUPERLU_FREE(C);
-          break;
-        case COL:
-          SUPERLU_FREE(R);
-          break;
-        default:
-          /* Apparently this one is ok */
-          /* printf("diagscale: %i %i %i
-           * %i\n",ScalePermstruct->DiagScale,NOEQUIL,ROW,COL); */
-          /* ABORT("Never get here. THIS IS THE ONE");*/
-          break;
-      }
-    }
-
-    /*  Free storage */
-    dScalePermstructFree(ScalePermstruct);
-    dDestroy_LU(n, grid, LUstruct);
-    dLUstructFree(LUstruct);
-    dSolveFinalize(options, SOLVEstruct);
-    // Destroy_CompRowLoc_Matrix_dist(&A);
-
-    // Only destroy the store part of the matrix
-    Destroy_SuperMatrix_Store_dist(A);
-
-    /* Deallocate memory */
-    SUPERLU_FREE(A);
-    SUPERLU_FREE(ScalePermstruct);
-    SUPERLU_FREE(LUstruct);
-    SUPERLU_FREE(SOLVEstruct);
-    SUPERLU_FREE(options);
-
-    /*  Release the superlu process grid. */
-  out:
-    superlu_gridexit(grid);
-
-    SUPERLU_FREE(grid);
-    SUPERLU_FREE(superlu_data);
-  }
-
-  /*  Free storage */
-  PStatFree(&stat);
-
-  return;
-}
-
-
-/*----------------------------------------------------------------
-   Bridge to distributed SuperLU with distributed memory (version 2.0).
-   Requires input of system matrix in compressed row form.
-
-   Parameters:
-   op_flag    = int specifies the operation:
-                  1, performs LU decomposition for the first time
-                  2, performs triangular solve
-                  3, free all the storage in the end
-   - n = size of system (square matrix)
-   - nnz = # of nonzero entries
-   - values = 1D C array of nonzero entries
-   - row_index =  1D C array of row indices
-   - column_start =  1D C array of column start indices
-   - b = 1D C array representing the rhs vector, is overwritten
-         by solution.
-   - nprow = # of rows in process grid
-   - npcol = # of columns in process grid
-   - doc = 0/1 for doc/no doc
-   - data  = pointer to structure to contain LU solver data.
-             If *opt_flag == 1, it is an output. Otherwise, it it an input.
-
-   Return value of *info:
-           = 0: successful exit
-           > 0: if *info = i, and i is
-               <= A->ncol: U(i,i) is exactly zero. The factorization has
-                  been completed, but the factor U is exactly singular,
-                  so the solution could not be computed.
-               > A->ncol: number of bytes allocated when memory allocation
-                  failure occurred, plus A->ncol.
-           < 0: some other error
-  ----------------------------------------------------------------
-*/
-void superlu_dist_global_matrix(int opt_flag,
-                                int allow_permutations,
-                                int n_in,
-                                int nnz_in,
-                                double* values,
-                                int* row_index,
-                                int* col_start,
-                                double* b,
-                                int nprow,
-                                int npcol,
-                                int doc,
-                                void** data,
-                                int* info,
-                                MPI_Comm comm)
-{
-  /* Some SuperLU structures */
-  superlu_dist_options_t* options;
-  SuperLUStat_t stat;
-  SuperMatrix* A;
-  SuperMatrix* AC;
-  dScalePermstruct_t* ScalePermstruct;
-  dLUstruct_t* LUstruct;
-  gridinfo_t* grid;
-
-  /* Structure to hold SuperLU structures and data */
-  superlu_dist_data* superlu_data;
-
-  int_t* perm_r; /* row permutations from partial pivoting */
-  int_t* perm_c; /* column permutation vector */
-  int_t* etree; /* elimination tree */
-  int_t job, rowequ, colequ, iinfo, i, j, irow; /* , need_value */
-  int_t m, n, nnz;
-  int_t *colptr, *rowind;
-  int_t Equil, factored, notran, permc_spec; /*, dist_mem_use; */
-  NCformat* Astore;
-  NCPformat* ACstore;
-  Glu_persist_t* Glu_persist;
-  Glu_freeable_t* Glu_freeable = NULL;
-
-  /* Other stuff needed by SuperLU */
-  double* berr = NULL;
-  double *a, *X, *b_col;
-  double* B = b;
-  double *C, *R, *C1, *R1, *b_work, *x_col; /* *bcol, */
-  double amax, t, colcnd, rowcnd;
-  double anorm = 0.0;
-  char equed[1], norm[1];
-  int ldx; /* LDA for matrix X (local). */
-  int iam;
-  // static superlu_dist_mem_usage_t  num_mem_usage, symb_mem_usage;
-  fact_t Fact;
-
-
-  /* We're only doing single rhs problems
-     note: code will need modifying to deal with
-     multiple rhs (see function pdgssvx) */
-  int nrhs = 1;
-
-  /* Square matrix */
-  n = n_in;
-  m = n_in;
-  nnz = nnz_in;
-
-  /* Set 'Leading dimension' of rhs vector */
-  int ldb = n;
-
-
-  /* Initialize the statistics variables. */
-  PStatInit(&stat);
-
-  /* ++++++++++++++++++++++++++++++++++++++++++++++++++++++++++++
-     SET UP GRID, FACTORS, ETC
-     ++++++++++++++++++++++++++++++++++++++++++++++++++++++++++++*/
-  if (opt_flag == 1)
-  {
-    /* Allocate data structure to store data between calls to this function */
-    superlu_data =
-      (superlu_dist_data*)SUPERLU_MALLOC(sizeof(superlu_dist_data));
-
-    /* Initialize the superlu process grid. */
-    grid = (gridinfo_t*)SUPERLU_MALLOC(sizeof(gridinfo_t));
-    superlu_gridinit(comm, nprow, npcol, grid);
-    superlu_data->grid = grid;
-
-    /* Bail out if I do not belong in the grid. */
-    iam = grid->iam;
-    if (iam >= nprow * npcol)
-    {
-      return;
-    }
-
-    /* Allocate memory for SuperLU_DIST structures */
-    options =
-      (superlu_dist_options_t*)SUPERLU_MALLOC(sizeof(superlu_dist_options_t));
-    A = (SuperMatrix*)SUPERLU_MALLOC(sizeof(SuperMatrix));
-    AC = (SuperMatrix*)SUPERLU_MALLOC(sizeof(SuperMatrix));
-    ScalePermstruct =
-      (dScalePermstruct_t*)SUPERLU_MALLOC(sizeof(dScalePermstruct_t));
-    LUstruct = (dLUstruct_t*)SUPERLU_MALLOC(sizeof(dLUstruct_t));
-
-    /* Set the default options */
-    set_default_options_dist(options);
-
-    /* Is the matrix transposed (NOTRANS or TRANS)? */
-    options->Trans = NOTRANS;
-
-    /* Row permutations (NATURAL [= do nothing],     */
-    /*                   LargeDiag_MC64 [default], ...)?  */
-    /*    options->RowPerm=NATURAL; */
-    options->RowPerm = LargeDiag_MC64;  /* hierher used to be LargeDiag */
-                                        /* note: LargeDiag_HWPM seems to be an opption too */
-
-    /* Column permutations (NATURAL [= do nothing],      */
-    /*                      MMD_AT_PLUS_A [default],...) */
-    options->ColPerm = MMD_AT_PLUS_A;
-
-    /* Use natural ordering instead? */
-    if (allow_permutations == 0)
-    {
-      options->ColPerm = NATURAL;
-      options->RowPerm = NATURAL;
-    }
-
-    /* Iterative refinement (essential as far as I can tell).*/
-    /* Can be "NO" or "DOUBLE"*/
-    options->IterRefine = SLU_DOUBLE;
-
-    /* Print stats during solve? */
-    if (doc == 0)
-    {
-      options->PrintStat = YES;
-    }
-    else
-    {
-      options->PrintStat = NO;
-    }
-
-    /* Doc output on process 0 if required: */
-    if ((!iam) && (doc == 0))
-    {
-      printf("\nPerforming SuperLU_DIST setup\n");
-      printf("Process grid\t%d X %d\n", grid->nprow, grid->npcol);
-      print_options_dist(options);
-    }
-
-
-    /*  Create SuperMatrix from compressed column representation */
-    dCreate_CompCol_Matrix_dist(
-      A, m, n, nnz, values, row_index, col_start, SLU_NC, SLU_D, SLU_GE);
-
-    /* Initialize ScalePermstruct and LUstruct. */
-    dScalePermstructInit(m, n, ScalePermstruct);
-    dLUstructInit(n, LUstruct); /* hierher used to have two args: LUstructInit(m, n, LUstruct); */
-    /* ok no 3 arg version exists */
-
-    /* Test the control parameters etc. */
-    *info = 0;
-    Fact = options->Fact;
-    if (Fact < 0 || Fact > FACTORED)
-    {
-      *info = -1;
-    }
-    else if (options->RowPerm < 0 || options->RowPerm > MY_PERMR)
-    {
-      *info = -1;
-    }
-    else if (options->ColPerm < 0 || options->ColPerm > MY_PERMC)
-    {
-      *info = -1;
-    }
-    else if (options->IterRefine < 0 || options->IterRefine > SLU_EXTRA)
-    {
-      *info = -1;
-    }
-    else if (options->IterRefine == SLU_EXTRA)
-    {
-      *info = -1;
-      fprintf(stderr, "Extra precise iterative refinement yet to support.\n");
-    }
-    else if (A->nrow != A->ncol || A->nrow < 0 || A->Stype != SLU_NC ||
-             A->Dtype != SLU_D || A->Mtype != SLU_GE)
-    {
-      *info = -2;
-    }
-    else if (ldb < A->nrow)
-    {
-      *info = -5;
-    }
-    else if (nrhs < 0)
-    {
-      *info = -6;
-    }
-    if (*info)
-    {
-      printf("Trouble in  pdgstrf. Info=%i\n", -*info);
-      if (*info == -1)
-      {
-        printf("Error in options.\n");
-      }
-      else if (*info == -2)
-      {
-        printf("Error in matrix.\n");
-      }
-      else if (*info == -5)
-      {
-        printf("ldb < A->nrow\n");
-      }
-      else if (*info == -6)
-      {
-        printf("nrhs < 0\n");
-      }
-      return;
-    }
-
-    /* Initialization. */
-    factored = (Fact == FACTORED);
-    Equil = (!factored && options->Equil == YES);
-    notran = (options->Trans == NOTRANS);
-    job = 5;
-    Astore = A->Store;
-    nnz = Astore->nnz;
-    a = Astore->nzval;
-    colptr = Astore->colptr;
-    rowind = Astore->rowind;
-    if (factored || (Fact == SamePattern_SameRowPerm && Equil))
-    {
-      rowequ = (ScalePermstruct->DiagScale == ROW) ||
-               (ScalePermstruct->DiagScale == BOTH);
-      colequ = (ScalePermstruct->DiagScale == COL) ||
-               (ScalePermstruct->DiagScale == BOTH);
-    }
-    else
-    {
-      rowequ = colequ = FALSE;
-    }
-
-    perm_r = ScalePermstruct->perm_r;
-    perm_c = ScalePermstruct->perm_c;
-    etree = LUstruct->etree;
-    R = ScalePermstruct->R;
-    C = ScalePermstruct->C;
-    Glu_persist = LUstruct->Glu_persist;
-    if (Equil)
-    {
-      /* Allocate storage if not done so before. */
-      switch (ScalePermstruct->DiagScale)
-      {
-        case NOEQUIL:
-          if (!(R = (double*)doubleMalloc_dist(m)))
-            ABORT("Malloc fails for R[].");
-          if (!(C = (double*)doubleMalloc_dist(n)))
-            ABORT("Malloc fails for C[].");
-          ScalePermstruct->R = R;
-          ScalePermstruct->C = C;
-          break;
-        case ROW:
-          if (!(C = (double*)doubleMalloc_dist(n)))
-            ABORT("Malloc fails for C[].");
-          ScalePermstruct->C = C;
-          break;
-        case COL:
-          if (!(R = (double*)doubleMalloc_dist(m)))
-            ABORT("Malloc fails for R[].");
-          ScalePermstruct->R = R;
-          break;
-        default:
-          printf("diagscale: %i %i %i %i\n",
-                 ScalePermstruct->DiagScale,
-                 NOEQUIL,
-                 ROW,
-                 COL);
-          ABORT("Never get here.");
-          break;
-      }
-    }
-
-    /* ------------------------------------------------------------
-       Diagonal scaling to equilibrate the matrix.
-       ------------------------------------------------------------*/
-    if (Equil)
-    {
-      t = SuperLU_timer_();
-
-      if (Fact == SamePattern_SameRowPerm)
-      {
-        /* Reuse R and C. */
-        switch (ScalePermstruct->DiagScale)
-        {
-          case NOEQUIL:
-            break;
-          case ROW:
-            for (j = 0; j < n; ++j)
-            {
-              for (i = colptr[j]; i < colptr[j + 1]; ++i)
-              {
-                irow = rowind[i];
-                a[i] *= R[irow]; /* Scale rows. */
-              }
-            }
-            break;
-          case COL:
-            for (j = 0; j < n; ++j)
-            {
-              for (i = colptr[j]; i < colptr[j + 1]; ++i)
-              {
-                a[i] *= C[j]; /* Scale columns. */
-              }
-            }
-            break;
-          case BOTH:
-            for (j = 0; j < n; ++j)
-            {
-              for (i = colptr[j]; i < colptr[j + 1]; ++i)
-              {
-                irow = rowind[i];
-                a[i] *= R[irow] * C[j]; /* Scale rows and columns. */
-              }
-            }
-            break;
-        }
-      }
-      else
-      {
-        if (!iam)
-        {
-          /* Compute row and column scalings to equilibrate matrix A. */
-          dgsequ_dist(A, R, C, &rowcnd, &colcnd, &amax, &iinfo);
-
-          MPI_Bcast(&iinfo, 1, mpi_int_t, 0, grid->comm);
-          if (iinfo == 0)
-          {
-            MPI_Bcast(R, m, MPI_DOUBLE, 0, grid->comm);
-            MPI_Bcast(C, n, MPI_DOUBLE, 0, grid->comm);
-            MPI_Bcast(&rowcnd, 1, MPI_DOUBLE, 0, grid->comm);
-            MPI_Bcast(&colcnd, 1, MPI_DOUBLE, 0, grid->comm);
-            MPI_Bcast(&amax, 1, MPI_DOUBLE, 0, grid->comm);
-          }
-          else
-          {
-            if (iinfo > 0)
-            {
-              if (iinfo <= m)
-              {
-                fprintf(stderr, "The %d-th row of A is exactly zero\n", iinfo);
-              }
-              else
-              {
-                fprintf(
-                  stderr, "The %d-th column of A is exactly zero\n", iinfo - n);
-              }
-              exit(-1);
-            }
-          }
-        }
-        else
-        {
-          MPI_Bcast(&iinfo, 1, mpi_int_t, 0, grid->comm);
-          if (iinfo == 0)
-          {
-            MPI_Bcast(R, m, MPI_DOUBLE, 0, grid->comm);
-            MPI_Bcast(C, n, MPI_DOUBLE, 0, grid->comm);
-            MPI_Bcast(&rowcnd, 1, MPI_DOUBLE, 0, grid->comm);
-            MPI_Bcast(&colcnd, 1, MPI_DOUBLE, 0, grid->comm);
-            MPI_Bcast(&amax, 1, MPI_DOUBLE, 0, grid->comm);
-          }
-          else
-          {
-            ABORT("DGSEQU failed\n");
-          }
-        }
-
-        /* Equilibrate matrix A. */
-        dlaqgs_dist(A, R, C, rowcnd, colcnd, amax, equed);
-        if (lsame_(equed, "R"))
-        {
-          ScalePermstruct->DiagScale = rowequ = ROW;
-        }
-        else if (lsame_(equed, "C"))
-        {
-          ScalePermstruct->DiagScale = colequ = COL;
-        }
-        else if (lsame_(equed, "B"))
-        {
-          ScalePermstruct->DiagScale = BOTH;
-          rowequ = ROW;
-          colequ = COL;
-        }
-        else
-        {
-          ScalePermstruct->DiagScale = NOEQUIL;
-        }
-      } /* if Fact ... */
-
-      stat.utime[EQUIL] = SuperLU_timer_() - t;
-    } /* if Equil ... */
-
-
-    /* ------------------------------------------------------------
-       Permute rows of A.
-       ------------------------------------------------------------*/
-    if ((int)options->RowPerm != (int)NO)
-    {
-      t = SuperLU_timer_();
-
-      if (Fact == SamePattern_SameRowPerm /* Reuse perm_r. */
-          || options->RowPerm == MY_PERMR)
-      {
-        /* Use my perm_r. */
-        /*     for (j = 0; j < n; ++j) {
-                     for (i = colptr[j]; i < colptr[j+1]; ++i) {*/
-        for (i = 0; i < colptr[n]; ++i)
-        {
-          irow = rowind[i];
-          rowind[i] = perm_r[irow];
-          /*    }*/
-        }
-      }
-      else if (!factored)
-      {
-        if (job == 5)
-        {
-          /* Allocate storage for scaling factors. */
-          if (!(R1 = (double*)SUPERLU_MALLOC(m * sizeof(double))))
-            ABORT("SUPERLU_MALLOC fails for R1[]");
-          if (!(C1 = (double*)SUPERLU_MALLOC(n * sizeof(double))))
-            ABORT("SUPERLU_MALLOC fails for C1[]");
-        }
-
-        if (!iam)
-        {
-          /* Process 0 finds a row permutation for large diagonal. */
-          dldperm(job, m, nnz, colptr, rowind, a, perm_r, R1, C1);
-
-          MPI_Bcast(perm_r, m, mpi_int_t, 0, grid->comm);
-          if (job == 5 && Equil)
-          {
-            MPI_Bcast(R1, m, MPI_DOUBLE, 0, grid->comm);
-            MPI_Bcast(C1, n, MPI_DOUBLE, 0, grid->comm);
-          }
-        }
-        else
-        {
-          MPI_Bcast(perm_r, m, mpi_int_t, 0, grid->comm);
-          if (job == 5 && Equil)
-          {
-            MPI_Bcast(R1, m, MPI_DOUBLE, 0, grid->comm);
-            MPI_Bcast(C1, n, MPI_DOUBLE, 0, grid->comm);
-          }
-        }
-
-        if (job == 5)
-        {
-          if (Equil)
-          {
-            for (i = 0; i < n; ++i)
-            {
-              R1[i] = exp(R1[i]);
-              C1[i] = exp(C1[i]);
-            }
-            for (j = 0; j < n; ++j)
-            {
-              for (i = colptr[j]; i < colptr[j + 1]; ++i)
-              {
-                irow = rowind[i];
-                a[i] *= R1[irow] * C1[j]; /* Scale the matrix. */
-                rowind[i] = perm_r[irow];
-              }
-            }
-
-            /* Multiply together the scaling factors. */
-            if (rowequ)
-            {
-              for (i = 0; i < m; ++i)
-              {
-                R[i] *= R1[i];
-              }
-            }
-            else
-            {
-              for (i = 0; i < m; ++i)
-              {
-                R[i] = R1[i];
-              }
-            }
-            if (colequ)
-            {
-              for (i = 0; i < n; ++i)
-              {
-                C[i] *= C1[i];
-              }
-            }
-            else
-            {
-              for (i = 0; i < n; ++i)
-              {
-                C[i] = C1[i];
-              }
-            }
-
-            ScalePermstruct->DiagScale = BOTH;
-            rowequ = colequ = 1;
-          }
-          else
-          {
-            /* No equilibration. */
-            /*        for (j = 0; j < n; ++j) {
-                                for (i = colptr[j]; i < colptr[j+1]; ++i) {*/
-            for (i = colptr[0]; i < colptr[n]; ++i)
-            {
-              irow = rowind[i];
-              rowind[i] = perm_r[irow];
-            }
-            /*        }*/
-          }
-          SUPERLU_FREE(R1);
-          SUPERLU_FREE(C1);
-        }
-        else
-        {
-          /* job = 2,3,4 */
-          for (j = 0; j < n; ++j)
-          {
-            for (i = colptr[j]; i < colptr[j + 1]; ++i)
-            {
-              irow = rowind[i];
-              rowind[i] = perm_r[irow];
-            }
-          }
-        }
-      } /* else !factored */
-
-      t = SuperLU_timer_() - t;
-      stat.utime[ROWPERM] = t;
-    } /* if options->RowPerm ... */
-
-    if (!factored || options->IterRefine)
-    {
-      /* Compute norm(A), which will be used to adjust small diagonal. */
-      if (notran)
-      {
-        *(unsigned char*)norm = '1';
-      }
-      else
-      {
-        *(unsigned char*)norm = 'I';
-      }
-      anorm = dlangs_dist(norm, A);
-    }
-
-
-    /* ------------------------------------------------------------
-       Perform the LU factorization.
-       ------------------------------------------------------------*/
-    if (!factored)
-    {
-      t = SuperLU_timer_();
-      /*
-         Get column permutation vector perm_c[], according to permc_spec:
-           permc_spec = NATURAL:  natural ordering
-           permc_spec = MMD_AT_PLUS_A: minimum degree on structure of A'+A
-           permc_spec = MMD_ATA:  minimum degree on structure of A'*A
-           permc_spec = COLAMD:   approximate minimum degree column ordering
-           permc_spec = MY_PERMC: the ordering already supplied in perm_c[]
-      */
-      permc_spec = options->ColPerm;
-      if (permc_spec != MY_PERMC && Fact == DOFACT)
-      {
-        /* Use an ordering provided by SuperLU */
-        get_perm_c_dist(iam, permc_spec, A, perm_c);
-      }
-
-      /* Compute the elimination tree of Pc*(A'+A)*Pc' or Pc*A'*A*Pc'
-         (a.k.a. column etree), depending on the choice of ColPerm.
-         Adjust perm_c[] to be consistent with a postorder of etree.
-         Permute columns of A to form A*Pc'. */
-      sp_colorder(options, A, perm_c, etree, AC);
-
-      /* Form Pc*A*Pc' to preserve the diagonal of the matrix Pr*A. */
-      ACstore = AC->Store;
-      for (j = 0; j < n; ++j)
-      {
-        for (i = ACstore->colbeg[j]; i < ACstore->colend[j]; ++i)
-        {
-          irow = ACstore->rowind[i];
-          ACstore->rowind[i] = perm_c[irow];
-        }
-      }
-      stat.utime[COLPERM] = SuperLU_timer_() - t;
-
-      /* Perform a symbolic factorization on matrix A and set up the
-         nonzero data structures which are suitable for supernodal GENP. */
-      if (Fact != SamePattern_SameRowPerm)
-      {
-        t = SuperLU_timer_();
-        if (!(Glu_freeable =
-                (Glu_freeable_t*)SUPERLU_MALLOC(sizeof(Glu_freeable_t))))
-          ABORT("Malloc fails for Glu_freeable.");
-
-        iinfo =
-          symbfact(options, iam, AC, perm_c, etree, Glu_persist, Glu_freeable);
-
-        stat.utime[SYMBFAC] = SuperLU_timer_() - t;
-
-        if (iinfo < 0)
-        {
-          QuerySpace_dist(n,
-                          -iinfo,
-                          Glu_freeable,
-                          &symbolic_memory_statistics_storage.Memory_usage);
-        }
-        else
-        {
-          if (!iam)
-          {
-            fprintf(stderr, "symbfact() error returns %d\n", iinfo);
-            exit(-1);
-          }
-        }
-      }
-
-      /* Distribute the L and U factors onto the process grid. */
-      t = SuperLU_timer_();
-      /* dist_mem_use = */
-      ddistribute(options, n, AC, Glu_freeable, LUstruct, grid); /* hierher options used to be Fact */
-      stat.utime[DIST] = SuperLU_timer_() - t;
-
-      /* Deallocate storage used in symbolic factor. */
-      if (Fact != SamePattern_SameRowPerm)
-      {
-        iinfo = symbfact_SubFree(Glu_freeable);
-        SUPERLU_FREE(Glu_freeable);
-      }
-
-      /* Perform numerical factorization in parallel. */
-      t = SuperLU_timer_();
-      pdgstrf(options, m, n, anorm, LUstruct, grid, &stat, info);
-      stat.utime[FACT] = SuperLU_timer_() - t;
-    }
-    else if (options->IterRefine)
-    {
-      /* options->Fact==FACTORED */
-      /* Permute columns of A to form A*Pc' using the existing perm_c.
-         NOTE: rows of A were previously permuted to Pc*A.
-      */
-      sp_colorder(options, A, perm_c, NULL, AC);
-    } /* if !factored ... */
-
-    if (*info != 0)
-    {
-      printf("Trouble in  pdgstrf. Info=%i\n", *info);
-      if (*info > 0)
-      {
-        printf(
-          "U(%i,%i) is exactly zero. The factorization has\n", *info, *info);
-        printf("been completed, but the factor U is exactly singular,\n");
-        printf("and division by zero will occur if it is used to solve a\n");
-        printf("system of equations.\n");
-      }
-      else
-      {
-        printf("The %i-th argument had an illegal value.\n", *info);
-      }
-    }
-
-    /* Print the statistics. */
-    if ((doc == 0) && (!iam))
-    {
-      printf("\nstats after setup....\n");
-      PStatPrint(options, &stat, grid);
-    }
-
-    /* ------------------------------------------------------------
-       Set up data structure.
-       ------------------------------------------------------------*/
-    superlu_data->A = A;
-    superlu_data->AC = AC;
-    superlu_data->options = options;
-    superlu_data->ScalePermstruct = ScalePermstruct;
-    superlu_data->LUstruct = LUstruct;
-    superlu_data->colequ = colequ;
-    superlu_data->rowequ = rowequ;
-    superlu_data->anorm = anorm;
-    *data = superlu_data;
-
-  } /* End of setup */
-
-
-  /* ++++++++++++++++++++++++++++++++++++++++++++++++++++++++++++
-     PERFORM A SOLVE
-     ++++++++++++++++++++++++++++++++++++++++++++++++++++++++++++*/
-  if (opt_flag == 2)
-  {
-    /* Get pointer to the grid */
-    superlu_data = (superlu_dist_data*)*data;
-    grid = superlu_data->grid;
-
-    /* Bail out if I do not belong in the grid. */
-    iam = grid->iam;
-    if (iam >= nprow * npcol)
-    {
-      return;
-    }
-
-    if ((doc == 0) && (!iam))
-    {
-      printf("\nPerforming SuperLU_DIST solve\n");
-    }
-
-    /* ------------------------------------------------------------
-       Set other  pointers to data structure.
-       ------------------------------------------------------------*/
-    A = superlu_data->A;
-    AC = superlu_data->AC;
-    options = superlu_data->options;
-    ScalePermstruct = superlu_data->ScalePermstruct;
-    LUstruct = superlu_data->LUstruct;
-    colequ = superlu_data->colequ;
-    rowequ = superlu_data->rowequ;
-    anorm = superlu_data->anorm;
-
-    /* Initialization. */
-    Astore = A->Store;
-    colptr = Astore->colptr;
-    rowind = Astore->rowind;
-    R = ScalePermstruct->R;
-    C = ScalePermstruct->C;
-    perm_r = ScalePermstruct->perm_r;
-    perm_c = ScalePermstruct->perm_c;
-
-    /* Local control paramaters */
-    Fact = options->Fact;
-    factored = (Fact == FACTORED);
-    Equil = (!factored && options->Equil == YES);
-    notran = (options->Trans == NOTRANS);
-
-
-    /* ------------------------------------------------------------
-       Compute the solution matrix X.
-       ------------------------------------------------------------*/
-    if (!(b_work = doubleMalloc_dist(n)))
-    {
-      ABORT("Malloc fails for b_work[]");
-    }
-
-    /* ------------------------------------------------------------
-       Scale the right-hand side if equilibration was performed.
-       ------------------------------------------------------------*/
-    if (notran)
-    {
-      if (rowequ)
-      {
-        b_col = B;
-        for (j = 0; j < nrhs; ++j)
-        {
-          for (i = 0; i < m; ++i)
-          {
-            b_col[i] *= R[i];
-          }
-          b_col += ldb;
-        }
-      }
-    }
-    else if (colequ)
-    {
-      b_col = B;
-      for (j = 0; j < nrhs; ++j)
-      {
-        for (i = 0; i < m; ++i)
-        {
-          b_col[i] *= C[i];
-        }
-        b_col += ldb;
-      }
-    }
-
-    /* ------------------------------------------------------------
-       Permute the right-hand side to form Pr*B.
-       ------------------------------------------------------------*/
-    if ((int)options->RowPerm != (int)NO)
-    {
-      if (notran)
-      {
-        b_col = B;
-        for (j = 0; j < nrhs; ++j)
-        {
-          for (i = 0; i < m; ++i)
-          {
-            b_work[perm_r[i]] = b_col[i];
-          }
-          for (i = 0; i < m; ++i)
-          {
-            b_col[i] = b_work[i];
-          }
-          b_col += ldb;
-        }
-      }
-    }
-
-
-    /* ------------------------------------------------------------
-       Permute the right-hand side to form Pc*B.
-       ------------------------------------------------------------*/
-    if (notran)
-    {
-      b_col = B;
-      for (j = 0; j < nrhs; ++j)
-      {
-        for (i = 0; i < m; ++i)
-        {
-          b_work[perm_c[i]] = b_col[i];
-        }
-        for (i = 0; i < m; ++i)
-        {
-          b_col[i] = b_work[i];
-        }
-        b_col += ldb;
-      }
-    }
-
-
-    /* Save a copy of the right-hand side. */
-    ldx = ldb;
-    if (!(X = doubleMalloc_dist(((size_t)ldx) * nrhs)))
-    {
-      ABORT("Malloc fails for X[]");
-    }
-
-    x_col = X;
-    b_col = B;
-    for (j = 0; j < nrhs; ++j)
-    {
-      for (i = 0; i < ldb; ++i)
-      {
-        x_col[i] = b_col[i];
-      }
-      x_col += ldx;
-      b_col += ldb;
-    }
-
-    /* ------------------------------------------------------------
-       Solve the linear system.
-       ------------------------------------------------------------*/
-    pdgstrs_Bglobal(options, n, LUstruct, grid, X, ldb, nrhs, &stat, info); /* hierher new arg: options) */
-    if (*info != 0)
-    {
-      printf("Trouble in pdgstrs_Bglobal. Info=%i\n", *info);
-      printf("The %i-th argument had an illegal value.\n", *info);
-    }
-
-    /* ------------------------------------------------------------
-       Use iterative refinement to improve the computed solution and
-       compute error bounds and backward error estimates for it.
-       ------------------------------------------------------------*/
-    if (options->IterRefine)
-    {
-      /* Improve the solution by iterative refinement. */
-      t = SuperLU_timer_();
-
-      /*  Storage for backward error */
-      if (!(berr = doubleMalloc_dist(nrhs)))
-      {
-        ABORT("Malloc fails for berr[].");
-      }
-
-      pdgsrfs_ABXglobal(options,  /* hierher new arg options */
-                        n,
-                        AC,
-                        anorm,
-                        LUstruct,
-                        grid,
-                        B,
-                        ldb,
-                        X,
-                        ldx,
-                        nrhs,
-                        berr,
-                        &stat,
-                        info);
-      if (*info != 0)
-      {
-        printf("Trouble in pdgsrfs_ABXglobal. Info=%i\n", *info);
-        printf("The %i-th argument had an illegal value.\n", *info);
-      }
-      stat.utime[REFINE] = SuperLU_timer_() - t;
-    }
-
-    /* Print the statistics. */
-    if ((doc == 0) && (!iam))
-    {
-      printf("\nstats after solve....\n");
-      PStatPrint(options, &stat, grid);
-    }
-
-    /* Permute the solution matrix X <= Pc'*X. */
-    for (j = 0; j < nrhs; j++)
-    {
-      b_col = &B[j * ldb];
-      x_col = &X[j * ldx];
-      for (i = 0; i < n; ++i)
-      {
-        b_col[i] = x_col[perm_c[i]];
-      }
-    }
-
-    /* Transform the solution matrix X to a solution of the original system
-       before the equilibration. */
-    if (notran)
-    {
-      if (colequ)
-      {
-        b_col = B;
-        for (j = 0; j < nrhs; ++j)
-        {
-          for (i = 0; i < n; ++i)
-          {
-            b_col[i] *= C[i];
-          }
-          b_col += ldb;
-        }
-      }
-    }
-    else if (rowequ)
-    {
-      b_col = B;
-      for (j = 0; j < nrhs; ++j)
-      {
-        for (i = 0; i < n; ++i)
-        {
-          b_col[i] *= R[i];
-        }
-        b_col += ldb;
-      }
-    }
-
-
-    /* Clean up memory */
-    if (options->IterRefine)
-    {
-      SUPERLU_FREE(berr);
-    }
-    SUPERLU_FREE(b_work);
-    SUPERLU_FREE(X);
-
-  } /* End of solve */
-
-  /* ++++++++++++++++++++++++++++++++++++++++++++++++++++++++++++
-     PERFORM CLEAN UP OF MEMORY
-     ++++++++++++++++++++++++++++++++++++++++++++++++++++++++++++*/
-  if (opt_flag == 3)
-  {
-    /* Get pointer to the process grid */
-    superlu_data = (superlu_dist_data*)*data;
-    grid = superlu_data->grid;
-
-    /* Bail out if I do not belong in the grid. */
-    iam = grid->iam;
-    if (iam >= nprow * npcol) goto out;
-    if ((doc == 0) && (!iam))
-    {
-      printf("\nCleaning up memory allocated for SuperLU_DIST\n");
-    }
-
-    /* ------------------------------------------------------------
-       Set pointers to the data structure.
-       ------------------------------------------------------------*/
-    A = superlu_data->A;
-    AC = superlu_data->AC;
-    options = superlu_data->options;
-    ScalePermstruct = superlu_data->ScalePermstruct;
-    LUstruct = superlu_data->LUstruct;
-
-    /* -------------------------------
-       Set the other pointers required
-       -------------------------------*/
-    R = ScalePermstruct->R;
-    C = ScalePermstruct->C;
-
-    /* Local control paramaters */
-    Fact = options->Fact;
-    factored = (Fact == FACTORED);
-    Equil = (!factored && options->Equil == YES);
-    rowequ = colequ = FALSE;
-    if (factored || (Fact == SamePattern_SameRowPerm && Equil))
-    {
-      rowequ = (ScalePermstruct->DiagScale == ROW) ||
-               (ScalePermstruct->DiagScale == BOTH);
-      colequ = (ScalePermstruct->DiagScale == COL) ||
-               (ScalePermstruct->DiagScale == BOTH);
-    }
-    else
-    {
-      rowequ = colequ = FALSE;
-    }
-
-    /* Deallocate storage. */
-    if (Equil && Fact != SamePattern_SameRowPerm)
-    {
-      switch (ScalePermstruct->DiagScale)
-      {
-        case NOEQUIL:
-          SUPERLU_FREE(R);
-          SUPERLU_FREE(C);
-          break;
-        case ROW:
-          SUPERLU_FREE(C);
-          break;
-        case COL:
-          SUPERLU_FREE(R);
-          break;
-        default:
-          /* Apparently this one is ok */
-          /* printf("diagscale: %i %i %i
-           * %i\n",ScalePermstruct->DiagScale,NOEQUIL,ROW,COL); */
-          /* ABORT("Never get here."); */
-          break;
-      }
-    }
-    if (!factored || (factored && options->IterRefine))
-    {
-      Destroy_CompCol_Permuted_dist(AC);
-    }
-
-    /*  Free storage */
-    dScalePermstructFree(ScalePermstruct);
-    dDestroy_LU(n, grid, LUstruct);
-    dLUstructFree(LUstruct);
-    // Destroy_CompRowLoc_Matrix_dist(&A);
-    //  Only destroy the store part of the matrix
-    Destroy_SuperMatrix_Store_dist(A);
-
-    /* Deallocate memory */
-    SUPERLU_FREE(A);
-    SUPERLU_FREE(AC);
-    SUPERLU_FREE(ScalePermstruct);
-    SUPERLU_FREE(LUstruct);
-    SUPERLU_FREE(options);
-
-    /*  Release the superlu process grid. */
-  out:
-    superlu_gridexit(grid);
-
-    SUPERLU_FREE(grid);
-    SUPERLU_FREE(superlu_data);
-  }
-
-  /*  Free storage */
-  PStatFree(&stat);
-
-  return;
-}
->>>>>>> d708bdac
+/*----------------------------------------------------------------
+   Interface to distributed SuperLU, created by JWB by adapting
+   code in the superlu distribution, i.e. files /SRC/pdgssvx.c
+   (function pdgssvx solves a system of linear equations) and
+   /EXAMPLE/pddrive.c demo (a driver program to illustrate how to
+   use pdgssvx).
+   Essentially the code below performs the same functions as
+   pdgssvx in a modified order which allows resolves. Much of the
+   code taken from pdgssvx remains essentially unchanged other
+   than changing the layout to match the oomph-lib standard. Comments
+   from the original code have been left unchanged whenever possible
+   to help match this code with that found in pdgssvx.c
+
+   To update this driver code for use with later versions of
+   Distributed SuperLU I suggest first looking at changes (if any) to
+   the two distributed SuperLU files, and then making the corresponding
+   changes to the code below.
+
+   Adapted from code found in:
+   -- Distributed SuperLU routine (version 2.0) --
+   Lawrence Berkeley National Lab, Univ. of California Berkeley.
+   March 15, 2003
+
+  ----------------------------------------------------------------
+*/
+#include <math.h>
+#ifdef USING_OOMPH_SUPERLU_DIST
+#include "oomph_superlu_dist_8.2.1.h"
+#else
+#include <superlu_defs.h>
+#include <superlu_ddefs.h>
+#include <slu_Cnames.h>
+#include <machines.h>
+#include <psymbfact.h>
+#include <supermatrix.h>
+#include <old_colamd.h>
+#include <util_dist.h>
+#endif
+
+
+/* ================================================= */
+/* Struct for the lu factors  */
+/* ================================================= */
+typedef struct
+{
+  gridinfo_t* grid;
+  SuperMatrix* A;
+  SuperMatrix* AC;
+  dScalePermstruct_t* ScalePermstruct;
+  dLUstruct_t* LUstruct;
+  dSOLVEstruct_t* SOLVEstruct;
+  superlu_dist_options_t* options;
+  int_t rowequ;
+  int_t colequ;
+  double anorm;
+} superlu_dist_data;
+
+
+/* ================================================= */
+/* Can't think of any other way to store the memory  */
+/* stats... (PM)                                     */
+/* ================================================= */
+struct MemoryStatisticsStorage
+{
+  // Storage for the memory stats
+  superlu_dist_mem_usage_t Memory_usage;
+
+  // Boolean
+  int Memory_usage_has_been_recorded;
+} symbolic_memory_statistics_storage;
+
+/* ========================================================================= */
+/* Helper to record memory usage*/
+/* ========================================================================= */
+double get_lu_factor_memory_usage_in_bytes_dist()
+{
+  // If the LU decomposition has been stored
+  if (symbolic_memory_statistics_storage.Memory_usage_has_been_recorded == 1)
+  {
+    return symbolic_memory_statistics_storage.Memory_usage.for_lu;
+  }
+  else
+  {
+    return 0.0;
+  }
+} // End of get_lu_factor_memory_usage_in_bytes
+
+/* ========================================================================= */
+/* Helper to record memory usage*/
+/* ========================================================================= */
+double get_total_memory_usage_in_bytes_dist()
+{
+  // If the LU decomposition has been stored
+  if (symbolic_memory_statistics_storage.Memory_usage_has_been_recorded == 1)
+  {
+    return symbolic_memory_statistics_storage.Memory_usage.total;
+  }
+  else
+  {
+    return 0.0;
+  }
+} // End of get_total_memory_usage_in_bytes
+
+/* ========================================================================= */
+/* Helper to record memory usage*/
+/* ========================================================================= */
+void get_memory_usage_in_bytes_dist(double* lu_factor_memory,
+                                    double* total_memory)
+{
+  (*lu_factor_memory) = symbolic_memory_statistics_storage.Memory_usage.for_lu;
+  (*total_memory) = symbolic_memory_statistics_storage.Memory_usage.total;
+}
+
+//=============================================================================
+// helper method - just calls the superlu method dCompRow_to_CompCol to convert
+// the c-style vectors of a cr matrix to a cc matrix
+//=============================================================================
+void superlu_cr_to_cc(int nrow,
+                      int ncol,
+                      int nnz,
+                      double* cr_values,
+                      int* cr_index,
+                      int* cr_start,
+                      double** cc_values,
+                      int** cc_index,
+                      int** cc_start)
+{
+  dCompRow_to_CompCol(nrow,
+                      ncol,
+                      nnz,
+                      cr_values,
+                      cr_index,
+                      cr_start,
+                      cc_values,
+                      cc_index,
+                      cc_start);
+}
+
+/*----------------------------------------------------------------
+   Bridge to distributed SuperLU with distributed memory (version 2.0).
+   Requires input of system matrix in compressed row form.
+
+   Parameters:
+   op_flag    = int specifies the operation:
+                  1, performs LU decomposition for the first time
+                  2, performs triangular solve
+                  3, free all the storage in the end
+   - n = size of system (square matrix)
+   - nnz = # of nonzero entries
+   - values = 1D C array of nonzero entries
+   - row_index =  1D C array of row indices
+   - column_start =  1D C array of column start indices
+   - b = 1D C array representing the rhs vector, is overwritten
+         by solution.
+   - nprow = # of rows in process grid
+   - npcol = # of columns in process grid
+   - doc = 0/1 for doc/no doc
+   - data  = pointer to structure to contain LU solver data.
+             If *opt_flag == 1, it is an output. Otherwise, it it an input.
+
+   Return value for *info:
+           = 0: successful exit
+           > 0: if *info = i, and i is
+               <= A->ncol: U(i,i) is exactly zero. The factorization has
+                  been completed, but the factor U is exactly singular,
+                  so the solution could not be computed.
+               > A->ncol: number of bytes allocated when memory allocation
+                  failure occurred, plus A->ncol.
+           < 0: some other error
+  ----------------------------------------------------------------
+*/
+void superlu_dist_distributed_matrix(int opt_flag,
+                                     int allow_permutations,
+                                     int n,
+                                     int nnz_local,
+                                     int nrow_local,
+                                     int first_row,
+                                     double* values,
+                                     int* col_index,
+                                     int* row_start,
+                                     double* b,
+                                     int nprow,
+                                     int npcol,
+                                     int doc,
+                                     void** data,
+                                     int* info,
+                                     MPI_Comm comm)
+{
+  /* Some SuperLU structures */
+  superlu_dist_options_t* options;
+  SuperLUStat_t stat;
+  SuperMatrix* A;
+  dScalePermstruct_t* ScalePermstruct;
+  dLUstruct_t* LUstruct;
+  dSOLVEstruct_t* SOLVEstruct;
+  gridinfo_t* grid;
+
+  /* Structure to hold SuperLU structures and data */
+  superlu_dist_data* superlu_data;
+
+  int_t* perm_r; /* row permutations from partial pivoting */
+  int_t* perm_c; /* column permutation vector */
+  int_t* etree; /* elimination tree */
+  int_t* rowptr = NULL;
+  int_t* colind; /* Local A in NR*/
+  int_t job, rowequ, colequ, iinfo, need_value, i, j, irow, icol;
+  int_t m_loc, fst_row, nnz, nnz_loc; /* dist_mem_use; */
+  int_t *colptr, *rowind;
+  NRformat_loc* Astore;
+  SuperMatrix GA; /* Global A in NC format */
+  NCformat* GAstore;
+  double* a_GA = NULL;
+  SuperMatrix GAC; /* Global A in NCP format (add n end pointers) */
+  NCPformat* GACstore;
+  Glu_persist_t* Glu_persist;
+  Glu_freeable_t* Glu_freeable = NULL;
+
+  /* Other stuff needed by SuperLU */
+  double* berr = NULL;
+  double* a = NULL;
+  double *X, *b_col;
+  double* B = b;
+  double *C, *R, *C1, *R1, *x_col; /* *bcol, */
+  double amax, t, colcnd, rowcnd;
+  double anorm = 0.0;
+  char equed[1], norm[1];
+  int ldx; /* LDA for matrix X (local). */
+  // static superlu_dist_mem_usage_t symb_mem_usage;
+  fact_t Fact;
+  int_t Equil, factored, notran, permc_spec;
+
+  /* We're only doing single rhs problems
+     note: code will need modifying to deal with
+     multiple rhs (see function pdgssvx) */
+
+  int nrhs = 1;
+
+  /* Square matrix */
+  int m = n;
+
+  /* Set 'Leading dimension' of rhs vector */
+  int ldb = n;
+
+  /* Initialize the statistics variables. */
+  PStatInit(&stat);
+
+  /* ++++++++++++++++++++++++++++++++++++++++++++++++++++++++++++
+     SET UP GRID, FACTORS, ETC
+     ++++++++++++++++++++++++++++++++++++++++++++++++++++++++++++*/
+  if (opt_flag == 1)
+  {
+    /* Allocate data structure to store data between calls to this function */
+    superlu_data =
+      (superlu_dist_data*)SUPERLU_MALLOC(sizeof(superlu_dist_data));
+
+    /* Initialize the superlu process grid. */
+    grid = (gridinfo_t*)SUPERLU_MALLOC(sizeof(gridinfo_t));
+    superlu_gridinit(comm, nprow, npcol, grid);
+    superlu_data->grid = grid;
+
+    /* Bail out if I do not belong in the grid. */
+    int iam = grid->iam;
+    if (iam >= nprow * npcol) return;
+
+    /* Allocate memory for SuperLU_DIST structures */
+    options =
+      (superlu_dist_options_t*)SUPERLU_MALLOC(sizeof(superlu_dist_options_t));
+    A = (SuperMatrix*)SUPERLU_MALLOC(sizeof(SuperMatrix));
+    ScalePermstruct =
+      (dScalePermstruct_t*)SUPERLU_MALLOC(sizeof(dScalePermstruct_t));
+    LUstruct = (dLUstruct_t*)SUPERLU_MALLOC(sizeof(dLUstruct_t));
+    SOLVEstruct = (dSOLVEstruct_t*)SUPERLU_MALLOC(sizeof(dSOLVEstruct_t));
+
+    /* Create SuperMatrix from compressed row representation */
+    dCreate_CompRowLoc_Matrix_dist(A,
+                                   m,
+                                   n,
+                                   nnz_local,
+                                   nrow_local,
+                                   first_row,
+                                   values,
+                                   col_index,
+                                   row_start,
+                                   SLU_NR_loc,
+                                   SLU_D,
+                                   SLU_GE);
+
+    /* Set the default options */
+    set_default_options_dist(options);
+
+    /* Is the matrix transposed (NOTRANS or TRANS)? */
+    options->Trans = NOTRANS;
+
+    /* Row permutations (NATURAL [= do nothing],     */
+    /*                   LargeDiag_MC64 [default], ...)?  */
+    /*    options->RowPerm=NATURAL; */
+    options->RowPerm = LargeDiag_MC64; /* hierher used to be LargeDiag */
+    /* note: LargeDiag_HWPM seems to be an opption too */
+    /* Column permutations (NATURAL [= do nothing],      */
+    /*                      MMD_AT_PLUS_A [default],...) */
+    options->ColPerm = MMD_AT_PLUS_A;
+
+    /* Use natural ordering instead? */
+    if (allow_permutations == 0)
+    {
+      options->ColPerm = NATURAL;
+      options->RowPerm = NATURAL;
+    }
+
+    /*    printf("\n\n\nSWITCHING OFF EQUILIBRATION\n\n\n"); */
+    /*    options->Equil=NO; */
+
+    /* Iterative refinement (essential as far as I can tell).*/
+    /* Can be "NO" or "DOUBLE"*/
+    options->IterRefine = SLU_DOUBLE;
+
+    /* Print stats during solve? */
+    if (doc == 0)
+    {
+      options->PrintStat = YES;
+    }
+    else
+    {
+      options->PrintStat = NO;
+    }
+
+
+    /* Doc output on process 0 if required: */
+    if ((!iam) && (doc == 0))
+    {
+      printf("\nPerforming SuperLU_DIST setup\n");
+      printf("Process grid\t%d X %d\n", grid->nprow, grid->npcol);
+      print_options_dist(options);
+    }
+
+    /* Initialize ScalePermstruct and LUstruct. */
+    dScalePermstructInit(m, n, ScalePermstruct);
+    dLUstructInit(n, LUstruct); /* hierher used to have two args:
+                                   LUstructInit(m, n, LUstruct); */
+    /* ok no 3 arg version exists */
+
+    /* Initialization. */
+    Glu_persist = LUstruct->Glu_persist;
+    Astore = (NRformat_loc*)A->Store;
+    nnz_loc = Astore->nnz_loc;
+    m_loc = Astore->m_loc;
+    fst_row = Astore->fst_row;
+    a = Astore->nzval;
+    rowptr = Astore->rowptr;
+    colind = Astore->colind;
+
+    job = 5;
+    Fact = options->Fact;
+    factored = (Fact == FACTORED);
+    Equil = (!factored && options->Equil == YES);
+    notran = (options->Trans == NOTRANS);
+    rowequ = colequ = FALSE;
+    if (factored || (Fact == SamePattern_SameRowPerm && Equil))
+    {
+      rowequ = (ScalePermstruct->DiagScale == ROW) ||
+               (ScalePermstruct->DiagScale == BOTH);
+      colequ = (ScalePermstruct->DiagScale == COL) ||
+               (ScalePermstruct->DiagScale == BOTH);
+    }
+    else
+    {
+      rowequ = colequ = FALSE;
+    }
+
+    /* Test the control parameters etc. */
+    *info = 0;
+    if (Fact < 0 || Fact > FACTORED)
+    {
+      *info = -1;
+    }
+    else if (options->RowPerm < 0 || options->RowPerm > MY_PERMR)
+    {
+      *info = -1;
+    }
+    else if (options->ColPerm < 0 || options->ColPerm > MY_PERMC)
+    {
+      *info = -1;
+    }
+    else if (options->IterRefine < 0 || options->IterRefine > SLU_EXTRA)
+    {
+      *info = -1;
+    }
+    else if (options->IterRefine == SLU_EXTRA)
+    {
+      *info = -1;
+      fprintf(stderr, "Extra precise iterative refinement yet to support.\n");
+    }
+    else if (A->nrow != A->ncol || A->nrow < 0 || A->Stype != SLU_NR_loc ||
+             A->Dtype != SLU_D || A->Mtype != SLU_GE)
+    {
+      *info = -2;
+    }
+    else if (ldb < m_loc)
+    {
+      *info = -5;
+    }
+    else if (nrhs < 0)
+    {
+      *info = -6;
+    }
+    if (*info)
+    {
+      printf("Trouble in  pdgstrf. Info=%i\n", *info);
+      if (*info == -1)
+      {
+        printf("Error in options.\n");
+      }
+      else if (*info == -2)
+      {
+        printf("Error in matrix.\n");
+      }
+      else if (*info == -5)
+      {
+        printf("ldb < m_loc\n");
+      }
+      else if (*info == -6)
+      {
+        printf("nrhs < 0\n");
+      }
+      return;
+    }
+
+    /* The following arrays are replicated on all processes. */
+    perm_r = ScalePermstruct->perm_r;
+    perm_c = ScalePermstruct->perm_c;
+    etree = LUstruct->etree;
+    R = ScalePermstruct->R;
+    C = ScalePermstruct->C;
+
+    /* Allocate storage. */
+    if (Equil)
+    {
+      /* Not factored & ask for equilibration */
+      /* Allocate storage if not done so before. */
+      switch (ScalePermstruct->DiagScale)
+      {
+        case NOEQUIL:
+          if (!(R = (double*)doubleMalloc_dist(m)))
+            ABORT("Malloc fails for R[].");
+          if (!(C = (double*)doubleMalloc_dist(n)))
+            ABORT("Malloc fails for C[].");
+          ScalePermstruct->R = R;
+          ScalePermstruct->C = C;
+          break;
+        case ROW:
+          if (!(C = (double*)doubleMalloc_dist(n)))
+            ABORT("Malloc fails for C[].");
+          ScalePermstruct->C = C;
+          break;
+        case COL:
+          if (!(R = (double*)doubleMalloc_dist(m)))
+            ABORT("Malloc fails for R[].");
+          ScalePermstruct->R = R;
+          break;
+        default:
+          printf("diagscale: %i %i %i %i\n",
+                 ScalePermstruct->DiagScale,
+                 NOEQUIL,
+                 ROW,
+                 COL);
+          ABORT("Never get here.");
+          break;
+      }
+    }
+
+    /* ------------------------------------------------------------
+       Diagonal scaling to equilibrate the matrix.
+       ------------------------------------------------------------*/
+    if (Equil)
+    {
+      t = SuperLU_timer_();
+
+      if (Fact == SamePattern_SameRowPerm)
+      {
+        /* Reuse R and C. */
+        switch (ScalePermstruct->DiagScale)
+        {
+          case NOEQUIL:
+            break;
+          case ROW:
+            irow = fst_row;
+            for (j = 0; j < m_loc; ++j)
+            {
+              for (i = rowptr[j]; i < rowptr[j + 1]; ++i)
+              {
+                a[i] *= R[irow]; /* Scale rows. */
+              }
+              ++irow;
+            }
+            break;
+          case COL:
+            for (j = 0; j < m_loc; ++j)
+            {
+              for (i = rowptr[j]; i < rowptr[j + 1]; ++i)
+              {
+                icol = colind[i];
+                a[i] *= C[icol]; /* Scale columns. */
+              }
+            }
+            break;
+          case BOTH:
+            irow = fst_row;
+            for (j = 0; j < m_loc; ++j)
+            {
+              for (i = rowptr[j]; i < rowptr[j + 1]; ++i)
+              {
+                icol = colind[i];
+                a[i] *= R[irow] * C[icol]; /* Scale rows and cols. */
+              }
+              ++irow;
+            }
+            break;
+        }
+      }
+      else
+      {
+        /* Compute R & C from scratch */
+        /* Compute the row and column scalings. */
+        pdgsequ(A, R, C, &rowcnd, &colcnd, &amax, &iinfo, grid);
+
+        /* Equilibrate matrix A if it is badly-scaled. */
+        pdlaqgs(A, R, C, rowcnd, colcnd, amax, equed);
+
+        if (lsame_(equed, "R"))
+        {
+          ScalePermstruct->DiagScale = rowequ = ROW;
+        }
+        else if (lsame_(equed, "C"))
+        {
+          ScalePermstruct->DiagScale = colequ = COL;
+        }
+        else if (lsame_(equed, "B"))
+        {
+          ScalePermstruct->DiagScale = BOTH;
+          rowequ = ROW;
+          colequ = COL;
+        }
+        else
+          ScalePermstruct->DiagScale = NOEQUIL;
+      } /* if Fact ... */
+
+      stat.utime[EQUIL] = SuperLU_timer_() - t;
+    } /* if Equil ... */
+
+    if (!factored)
+    {
+      /* Skip this if already factored. */
+      /*
+         Gather A from the distributed compressed row format to
+         global A in compressed column format.
+         Numerical values are gathered only when a row permutation
+         for large diagonal is sought after.
+      */
+      if (Fact != SamePattern_SameRowPerm)
+      {
+        need_value = (options->RowPerm ==
+                      LargeDiag_MC64); /* hierher used to be LargeDiag */
+        /* note: LargeDiag_HWPM seems to be an opption too */
+
+        pdCompRow_loc_to_CompCol_global(need_value, A, grid, &GA);
+        GAstore = (NCformat*)GA.Store;
+        colptr = GAstore->colptr;
+        rowind = GAstore->rowind;
+        nnz = GAstore->nnz;
+        if (need_value)
+        {
+          a_GA = GAstore->nzval;
+        }
+        else
+        {
+          assert(GAstore->nzval == NULL);
+        }
+      }
+
+      /* ------------------------------------------------------------
+         Find the row permutation for A.
+         ------------------------------------------------------------*/
+      if ((int)options->RowPerm != (int)NO)
+      {
+        t = SuperLU_timer_();
+        if (Fact != SamePattern_SameRowPerm)
+        {
+          if (options->RowPerm == MY_PERMR)
+          {
+            /* Use user's perm_r. */
+            /* Permute the global matrix GA for symbfact() */
+            for (i = 0; i < colptr[n]; ++i)
+            {
+              irow = rowind[i];
+              rowind[i] = perm_r[irow];
+            }
+          }
+          else
+          {
+            /* options->RowPerm == LargeDiag_MC64 */
+            /* Get a new perm_r[] */
+            if (job == 5)
+            {
+              /* Allocate storage for scaling factors. */
+              if (!(R1 = doubleMalloc_dist(m)))
+              {
+                ABORT("SUPERLU_MALLOC fails for R1[]");
+              }
+              if (!(C1 = doubleMalloc_dist(n)))
+              {
+                ABORT("SUPERLU_MALLOC fails for C1[]");
+              }
+            }
+
+            if (!iam)
+            {
+              /* Process 0 finds a row permutation */
+              dldperm(job, m, nnz, colptr, rowind, a_GA, perm_r, R1, C1);
+
+              MPI_Bcast(perm_r, m, mpi_int_t, 0, grid->comm);
+              if (job == 5 && Equil)
+              {
+                MPI_Bcast(R1, m, MPI_DOUBLE, 0, grid->comm);
+                MPI_Bcast(C1, n, MPI_DOUBLE, 0, grid->comm);
+              }
+            }
+            else
+            {
+              MPI_Bcast(perm_r, m, mpi_int_t, 0, grid->comm);
+              if (job == 5 && Equil)
+              {
+                MPI_Bcast(R1, m, MPI_DOUBLE, 0, grid->comm);
+                MPI_Bcast(C1, n, MPI_DOUBLE, 0, grid->comm);
+              }
+            }
+
+            if (job == 5)
+            {
+              if (Equil)
+              {
+                for (i = 0; i < n; ++i)
+                {
+                  R1[i] = exp(R1[i]);
+                  C1[i] = exp(C1[i]);
+                }
+
+                /* Scale the distributed matrix */
+                irow = fst_row;
+                for (j = 0; j < m_loc; ++j)
+                {
+                  for (i = rowptr[j]; i < rowptr[j + 1]; ++i)
+                  {
+                    icol = colind[i];
+                    a[i] *= R1[irow] * C1[icol];
+                  }
+                  ++irow;
+                }
+
+                /* Multiply together the scaling factors. */
+                if (rowequ)
+                {
+                  for (i = 0; i < m; ++i)
+                  {
+                    R[i] *= R1[i];
+                  }
+                }
+                else
+                {
+                  for (i = 0; i < m; ++i)
+                  {
+                    R[i] = R1[i];
+                  }
+                }
+                if (colequ)
+                {
+                  for (i = 0; i < n; ++i)
+                  {
+                    C[i] *= C1[i];
+                  }
+                }
+                else
+                {
+                  for (i = 0; i < n; ++i)
+                  {
+                    C[i] = C1[i];
+                  }
+                }
+
+                ScalePermstruct->DiagScale = BOTH;
+                rowequ = colequ = 1;
+
+              } /* end Equil */
+
+              /* Now permute global A to prepare for symbfact() */
+              for (j = 0; j < n; ++j)
+              {
+                for (i = colptr[j]; i < colptr[j + 1]; ++i)
+                {
+                  irow = rowind[i];
+                  rowind[i] = perm_r[irow];
+                }
+              }
+              SUPERLU_FREE(R1);
+              SUPERLU_FREE(C1);
+            }
+            else
+            {
+              /* job = 2,3,4 */
+              for (j = 0; j < n; ++j)
+              {
+                for (i = colptr[j]; i < colptr[j + 1]; ++i)
+                {
+                  irow = rowind[i];
+                  rowind[i] = perm_r[irow];
+                } /* end for i ... */
+              } /* end for j ... */
+            } /* end else job ... */
+          } /* end if options->RowPerm ... */
+
+          t = SuperLU_timer_() - t;
+          stat.utime[ROWPERM] = t;
+        } /* end if Fact ... */
+      }
+      else
+      {
+        /* options->RowPerm == NOROWPERM */
+        for (i = 0; i < m; ++i) perm_r[i] = i;
+      }
+    } /* end if (!factored) */
+
+    if (!factored || options->IterRefine)
+    {
+      /* Compute norm(A), which will be used to adjust small diagonal. */
+      if (notran)
+      {
+        *(unsigned char*)norm = '1';
+      }
+      else
+      {
+        *(unsigned char*)norm = 'I';
+      }
+      anorm = pdlangs(norm, A, grid);
+    }
+
+
+    /* ------------------------------------------------------------
+       Perform the LU factorization.
+       ------------------------------------------------------------*/
+    if (!factored)
+    {
+      t = SuperLU_timer_();
+      /*
+         Get column permutation vector perm_c[], according to permc_spec:
+           permc_spec = NATURAL:  natural ordering
+           permc_spec = MMD_AT_PLUS_A: minimum degree on structure of A'+A
+           permc_spec = MMD_ATA:  minimum degree on structure of A'*A
+           permc_spec = COLAMD:   approximate minimum degree column ordering
+           permc_spec = MY_PERMC: the ordering already supplied in perm_c[]
+      */
+      permc_spec = options->ColPerm;
+      if (permc_spec != MY_PERMC && Fact == DOFACT)
+      {
+        get_perm_c_dist(iam, permc_spec, &GA, perm_c);
+      }
+
+      stat.utime[COLPERM] = SuperLU_timer_() - t;
+
+      /* Compute the elimination tree of Pc*(A'+A)*Pc' or Pc*A'*A*Pc'
+         (a.k.a. column etree), depending on the choice of ColPerm.
+         Adjust perm_c[] to be consistent with a postorder of etree.
+         Permute columns of A to form A*Pc'. */
+      if (Fact != SamePattern_SameRowPerm)
+      {
+        int_t *GACcolbeg, *GACcolend, *GACrowind;
+
+        sp_colorder(options, &GA, perm_c, etree, &GAC);
+
+        /* Form Pc*A*Pc' to preserve the diagonal of the matrix GAC. */
+        GACstore = GAC.Store;
+        GACcolbeg = GACstore->colbeg;
+        GACcolend = GACstore->colend;
+        GACrowind = GACstore->rowind;
+        for (j = 0; j < n; ++j)
+        {
+          for (i = GACcolbeg[j]; i < GACcolend[j]; ++i)
+          {
+            irow = GACrowind[i];
+            GACrowind[i] = perm_c[irow];
+          }
+        }
+
+        /* Perform a symbolic factorization on Pc*Pr*A*Pc' and set up the
+           nonzero data structures for L & U. */
+        t = SuperLU_timer_();
+        if (!(Glu_freeable =
+                (Glu_freeable_t*)SUPERLU_MALLOC(sizeof(Glu_freeable_t))))
+        {
+          ABORT("Malloc fails for Glu_freeable.");
+        }
+
+        /* Every process does this. */
+        iinfo = symbfact(
+          options, iam, &GAC, perm_c, etree, Glu_persist, Glu_freeable);
+
+        stat.utime[SYMBFAC] = SuperLU_timer_() - t;
+        if (iinfo < 0)
+        {
+          /* Successful return */
+          QuerySpace_dist(n,
+                          -iinfo,
+                          Glu_freeable,
+                          &symbolic_memory_statistics_storage.Memory_usage);
+        }
+        else
+        {
+          if (!iam)
+          {
+            fprintf(stderr, "symbfact() error returns %d\n", iinfo);
+            exit(-1);
+          }
+        }
+      } /* end if Fact ... */
+
+      /* Apply column permutation to the original distributed A */
+      for (j = 0; j < nnz_loc; ++j)
+      {
+        colind[j] = perm_c[colind[j]];
+      }
+
+      /* Distribute Pc*Pr*diag(R)*A*diag(C)*Pc' into L and U storage.
+         NOTE: the row permutation Pc*Pr is applied internally in the
+         distribution routine. */
+      t = SuperLU_timer_();
+      /* dist_mem_use = */
+      pddistribute(options,
+                   n,
+                   A,
+                   ScalePermstruct,
+                   Glu_freeable,
+                   LUstruct,
+                   grid); /* hierher options used to be Fact */
+      stat.utime[DIST] = SuperLU_timer_() - t;
+
+      /* Deallocate storage used in symbolic factorization. */
+      if (Fact != SamePattern_SameRowPerm)
+      {
+        iinfo = symbfact_SubFree(Glu_freeable);
+        SUPERLU_FREE(Glu_freeable);
+      }
+
+      /* Perform numerical factorization in parallel. */
+      t = SuperLU_timer_();
+      pdgstrf(options, m, n, anorm, LUstruct, grid, &stat, info);
+      stat.utime[FACT] = SuperLU_timer_() - t;
+
+      /* Destroy GA and GAC */
+      if (Fact != SamePattern_SameRowPerm)
+      {
+        Destroy_CompCol_Matrix_dist(&GA);
+        Destroy_CompCol_Permuted_dist(&GAC);
+      }
+    } /* end if (!factored) */
+
+    if (*info != 0)
+    {
+      printf("Trouble in  pdgstrf. Info=%i\n", *info);
+      if (*info > 0)
+      {
+        printf(
+          "U(%i,%i) is exactly zero. The factorization has\n", *info, *info);
+        printf("been completed, but the factor U is exactly singular,\n");
+        printf("and division by zero will occur if it is used to solve a\n");
+        printf("system of equations.\n");
+      }
+      else
+      {
+        printf("The %i-th argument had an illegal value.\n", *info);
+      }
+    }
+
+    /* ------------------------------------------------------------
+       Initialize the solver.
+       ------------------------------------------------------------*/
+    if (options->SolveInitialized == NO)
+    {
+      dSolveInit(options, A, perm_r, perm_c, nrhs, LUstruct, grid, SOLVEstruct);
+    }
+
+    if (options->IterRefine)
+    {
+      if (options->RefineInitialized == NO || Fact == DOFACT)
+      {
+        /* All these cases need to re-initialize gsmv structure */
+        if (options->RefineInitialized)
+        {
+          pdgsmv_finalize(SOLVEstruct->gsmv_comm);
+        }
+        pdgsmv_init(A, SOLVEstruct->row_to_proc, grid, SOLVEstruct->gsmv_comm);
+
+        options->RefineInitialized = YES;
+      }
+    }
+
+    /* Print the statistics. */
+    if ((doc == 0) && (!iam))
+    {
+      printf("\nstats after setup....\n");
+      PStatPrint(options, &stat, grid);
+    }
+
+    /* ------------------------------------------------------------
+       Set up data structure.
+       ------------------------------------------------------------*/
+    superlu_data->A = A;
+    superlu_data->options = options;
+    superlu_data->ScalePermstruct = ScalePermstruct;
+    superlu_data->LUstruct = LUstruct;
+    superlu_data->SOLVEstruct = SOLVEstruct;
+    superlu_data->colequ = colequ;
+    superlu_data->rowequ = rowequ;
+    superlu_data->anorm = anorm;
+    *data = superlu_data;
+
+  } /* End of setup */
+
+
+  /* ++++++++++++++++++++++++++++++++++++++++++++++++++++++++++++
+     PERFORM A SOLVE
+     ++++++++++++++++++++++++++++++++++++++++++++++++++++++++++++*/
+  if (opt_flag == 2)
+  {
+    /* Get pointer to the grid */
+    superlu_data = (superlu_dist_data*)*data;
+    grid = superlu_data->grid;
+
+    /* Bail out if I do not belong in the grid. */
+    int iam = grid->iam;
+    if (iam >= nprow * npcol)
+    {
+      return;
+    }
+
+    if ((doc == 0) && (!iam))
+    {
+      printf("\nPerforming SuperLU_DIST solve\n");
+    }
+
+    /* ------------------------------------------------------------
+       Set other  pointers to data structure.
+       ------------------------------------------------------------*/
+    A = superlu_data->A;
+    options = superlu_data->options;
+    ScalePermstruct = superlu_data->ScalePermstruct;
+    LUstruct = superlu_data->LUstruct;
+    SOLVEstruct = superlu_data->SOLVEstruct;
+    colequ = superlu_data->colequ;
+    rowequ = superlu_data->rowequ;
+    anorm = superlu_data->anorm;
+
+    /* Initialization. */
+    Astore = (NRformat_loc*)A->Store;
+    nnz_loc = Astore->nnz_loc;
+    m_loc = Astore->m_loc;
+    fst_row = Astore->fst_row;
+    colind = Astore->colind;
+    R = ScalePermstruct->R;
+    C = ScalePermstruct->C;
+
+    /* Local control paramaters */
+    Fact = options->Fact;
+    factored = (Fact == FACTORED);
+    Equil = (!factored && options->Equil == YES);
+    notran = (options->Trans == NOTRANS);
+
+    /* ------------------------------------------------------------
+       Scale the right-hand side if equilibration was performed.
+       ------------------------------------------------------------*/
+    if (notran)
+    {
+      if (rowequ)
+      {
+        b_col = B;
+        for (j = 0; j < nrhs; ++j)
+        {
+          irow = fst_row;
+          for (i = 0; i < m_loc; ++i)
+          {
+            b_col[i] *= R[irow];
+            ++irow;
+          }
+          b_col += ldb;
+        }
+      }
+    }
+    else if (colequ)
+    {
+      b_col = B;
+      for (j = 0; j < nrhs; ++j)
+      {
+        irow = fst_row;
+        for (i = 0; i < m_loc; ++i)
+        {
+          b_col[i] *= C[irow];
+          ++irow;
+        }
+        b_col += ldb;
+      }
+    }
+
+    /* Save a copy of the right-hand side. */
+    ldx = ldb;
+    if (!(X = doubleMalloc_dist(((size_t)ldx) * nrhs)))
+    {
+      ABORT("Malloc fails for X[]");
+    }
+    x_col = X;
+    b_col = B;
+    for (j = 0; j < nrhs; ++j)
+    {
+      for (i = 0; i < m_loc; ++i)
+      {
+        x_col[i] = b_col[i];
+      }
+      x_col += ldx;
+      b_col += ldb;
+    }
+
+
+    /* ------------------------------------------------------------
+       Solve the linear system.
+       ------------------------------------------------------------*/
+    pdgstrs(options, /* hierher options added as arg */
+            n,
+            LUstruct,
+            ScalePermstruct,
+            grid,
+            X,
+            m_loc,
+            fst_row,
+            ldb,
+            nrhs,
+            SOLVEstruct,
+            &stat,
+            info);
+
+    if (*info != 0)
+    {
+      printf("Trouble in pdgstrs. Info=%i\n", *info);
+      printf("The %i-th argument had an illegal value.\n", *info);
+    }
+
+    /* ------------------------------------------------------------
+       Use iterative refinement to improve the computed solution and
+       compute error bounds and backward error estimates for it.
+       ------------------------------------------------------------*/
+    if (options->IterRefine)
+    {
+      /* Improve the solution by iterative refinement. */
+      int_t *it, *colind_gsmv = SOLVEstruct->A_colind_gsmv;
+      /*dSOLVEstruct_t *SOLVEstruct1;*/ /* Used by refinement. */
+
+      t = SuperLU_timer_();
+      if (options->RefineInitialized == NO || Fact == DOFACT)
+      {
+        /* Save a copy of the transformed local col indices
+           in colind_gsmv[]. */
+        if (colind_gsmv)
+        {
+          SUPERLU_FREE(colind_gsmv);
+        }
+        if (!(it = intMalloc_dist(nnz_loc)))
+        {
+          ABORT("Malloc fails for colind_gsmv[]");
+        }
+        colind_gsmv = SOLVEstruct->A_colind_gsmv = it;
+        for (i = 0; i < nnz_loc; ++i)
+        {
+          colind_gsmv[i] = colind[i];
+        }
+      }
+      else if (Fact == SamePattern || Fact == SamePattern_SameRowPerm)
+      {
+        double at;
+        int_t k, jcol, p;
+        /* Swap to beginning the part of A corresponding to the
+           local part of X, as was done in pdgsmv_init() */
+        for (i = 0; i < m_loc; ++i)
+        {
+          /* Loop through each row */
+          k = rowptr[i];
+          for (j = rowptr[i]; j < rowptr[i + 1]; ++j)
+          {
+            jcol = colind[j];
+            p = SOLVEstruct->row_to_proc[jcol];
+            if (p == iam)
+            {
+              /* Local */
+              at = a[k];
+              a[k] = a[j];
+              a[j] = at;
+              ++k;
+            }
+          }
+        }
+
+        /* Re-use the local col indices of A obtained from the
+           previous call to pdgsmv_init() */
+        for (i = 0; i < nnz_loc; ++i)
+        {
+          colind[i] = colind_gsmv[i];
+        }
+      }
+
+      /* Storage for backward error */
+      if (!(berr = doubleMalloc_dist(nrhs)))
+      {
+        ABORT("Malloc fails for berr[].");
+      }
+
+      pdgsrfs(options, /* hierher options added as arg */
+              n,
+              A,
+              anorm,
+              LUstruct,
+              ScalePermstruct,
+              grid,
+              B,
+              ldb,
+              X,
+              ldx,
+              nrhs,
+              SOLVEstruct,
+              berr,
+              &stat,
+              info);
+
+      stat.utime[REFINE] = SuperLU_timer_() - t;
+    }
+
+    if (*info != 0)
+    {
+      printf("Trouble in pdgsrfs. Info=%i\n", *info);
+      printf("The %i-th argument had an illegal value.\n", *info);
+    }
+
+    /* Print the statistics. */
+    if ((doc == 0) && (!iam))
+    {
+      printf("\nstats after solve....\n");
+      PStatPrint(options, &stat, grid);
+    }
+
+    /* Permute the solution matrix B <= Pc'*X. */
+    pdPermute_Dense_Matrix(fst_row,
+                           m_loc,
+                           SOLVEstruct->row_to_proc,
+                           SOLVEstruct->inv_perm_c,
+                           X,
+                           ldx,
+                           B,
+                           ldb,
+                           nrhs,
+                           grid);
+
+    /* Transform the solution matrix X to a solution of the original
+       system before the equilibration. */
+    if (notran)
+    {
+      if (colequ)
+      {
+        b_col = B;
+        for (j = 0; j < nrhs; ++j)
+        {
+          irow = fst_row;
+          for (i = 0; i < m_loc; ++i)
+          {
+            b_col[i] *= C[irow];
+            ++irow;
+          }
+          b_col += ldb;
+        }
+      }
+    }
+    else if (rowequ)
+    {
+      b_col = B;
+      for (j = 0; j < nrhs; ++j)
+      {
+        irow = fst_row;
+        for (i = 0; i < m_loc; ++i)
+        {
+          b_col[i] *= R[irow];
+          ++irow;
+        }
+        b_col += ldb;
+      }
+    }
+
+    /* Clean up memory */
+    if (options->IterRefine)
+    {
+      SUPERLU_FREE(berr);
+    }
+    SUPERLU_FREE(X);
+
+  } /* End of solve */
+
+  /* ++++++++++++++++++++++++++++++++++++++++++++++++++++++++++++
+     PERFORM CLEAN UP OF MEMORY
+     ++++++++++++++++++++++++++++++++++++++++++++++++++++++++++++*/
+  if (opt_flag == 3)
+  {
+    /* Get pointer to the process grid */
+    superlu_data = (superlu_dist_data*)*data;
+    grid = superlu_data->grid;
+
+    /* Bail out if I do not belong in the grid. */
+    int iam = grid->iam;
+    if (iam >= nprow * npcol) goto out;
+    if ((doc == 0) && (!iam))
+    {
+      printf("\nCleaning up memory allocated for SuperLU_DIST\n");
+    }
+
+    /* ------------------------------------------------------------
+       Set pointers to the data structure.
+       ------------------------------------------------------------*/
+    A = superlu_data->A;
+    options = superlu_data->options;
+    ScalePermstruct = superlu_data->ScalePermstruct;
+    LUstruct = superlu_data->LUstruct;
+    SOLVEstruct = superlu_data->SOLVEstruct;
+
+    /* -------------------------------
+       Set the other pointers required
+       -------------------------------*/
+    R = ScalePermstruct->R;
+    C = ScalePermstruct->C;
+
+    /* Local control paramaters */
+    Fact = options->Fact;
+    factored = (Fact == FACTORED);
+    Equil = (!factored && options->Equil == YES);
+    notran = (options->Trans == NOTRANS);
+
+    /* Deallocate R and/or C if it was not used. */
+    if (Equil && Fact != SamePattern_SameRowPerm)
+    {
+      switch (ScalePermstruct->DiagScale)
+      {
+        case NOEQUIL:
+          SUPERLU_FREE(R);
+          SUPERLU_FREE(C);
+          break;
+        case ROW:
+          SUPERLU_FREE(C);
+          break;
+        case COL:
+          SUPERLU_FREE(R);
+          break;
+        default:
+          /* Apparently this one is ok */
+          /* printf("diagscale: %i %i %i
+           * %i\n",ScalePermstruct->DiagScale,NOEQUIL,ROW,COL); */
+          /* ABORT("Never get here. THIS IS THE ONE");*/
+          break;
+      }
+    }
+
+    /*  Free storage */
+    dScalePermstructFree(ScalePermstruct);
+    dDestroy_LU(n, grid, LUstruct);
+    dLUstructFree(LUstruct);
+    dSolveFinalize(options, SOLVEstruct);
+    // Destroy_CompRowLoc_Matrix_dist(&A);
+
+    // Only destroy the store part of the matrix
+    Destroy_SuperMatrix_Store_dist(A);
+
+    /* Deallocate memory */
+    SUPERLU_FREE(A);
+    SUPERLU_FREE(ScalePermstruct);
+    SUPERLU_FREE(LUstruct);
+    SUPERLU_FREE(SOLVEstruct);
+    SUPERLU_FREE(options);
+
+    /*  Release the superlu process grid. */
+  out:
+    superlu_gridexit(grid);
+
+    SUPERLU_FREE(grid);
+    SUPERLU_FREE(superlu_data);
+  }
+
+  /*  Free storage */
+  PStatFree(&stat);
+
+  return;
+}
+
+
+/*----------------------------------------------------------------
+   Bridge to distributed SuperLU with distributed memory (version 2.0).
+   Requires input of system matrix in compressed row form.
+
+   Parameters:
+   op_flag    = int specifies the operation:
+                  1, performs LU decomposition for the first time
+                  2, performs triangular solve
+                  3, free all the storage in the end
+   - n = size of system (square matrix)
+   - nnz = # of nonzero entries
+   - values = 1D C array of nonzero entries
+   - row_index =  1D C array of row indices
+   - column_start =  1D C array of column start indices
+   - b = 1D C array representing the rhs vector, is overwritten
+         by solution.
+   - nprow = # of rows in process grid
+   - npcol = # of columns in process grid
+   - doc = 0/1 for doc/no doc
+   - data  = pointer to structure to contain LU solver data.
+             If *opt_flag == 1, it is an output. Otherwise, it it an input.
+
+   Return value of *info:
+           = 0: successful exit
+           > 0: if *info = i, and i is
+               <= A->ncol: U(i,i) is exactly zero. The factorization has
+                  been completed, but the factor U is exactly singular,
+                  so the solution could not be computed.
+               > A->ncol: number of bytes allocated when memory allocation
+                  failure occurred, plus A->ncol.
+           < 0: some other error
+  ----------------------------------------------------------------
+*/
+void superlu_dist_global_matrix(int opt_flag,
+                                int allow_permutations,
+                                int n_in,
+                                int nnz_in,
+                                double* values,
+                                int* row_index,
+                                int* col_start,
+                                double* b,
+                                int nprow,
+                                int npcol,
+                                int doc,
+                                void** data,
+                                int* info,
+                                MPI_Comm comm)
+{
+  /* Some SuperLU structures */
+  superlu_dist_options_t* options;
+  SuperLUStat_t stat;
+  SuperMatrix* A;
+  SuperMatrix* AC;
+  dScalePermstruct_t* ScalePermstruct;
+  dLUstruct_t* LUstruct;
+  gridinfo_t* grid;
+
+  /* Structure to hold SuperLU structures and data */
+  superlu_dist_data* superlu_data;
+
+  int_t* perm_r; /* row permutations from partial pivoting */
+  int_t* perm_c; /* column permutation vector */
+  int_t* etree; /* elimination tree */
+  int_t job, rowequ, colequ, iinfo, i, j, irow; /* , need_value */
+  int_t m, n, nnz;
+  int_t *colptr, *rowind;
+  int_t Equil, factored, notran, permc_spec; /*, dist_mem_use; */
+  NCformat* Astore;
+  NCPformat* ACstore;
+  Glu_persist_t* Glu_persist;
+  Glu_freeable_t* Glu_freeable = NULL;
+
+  /* Other stuff needed by SuperLU */
+  double* berr = NULL;
+  double *a, *X, *b_col;
+  double* B = b;
+  double *C, *R, *C1, *R1, *b_work, *x_col; /* *bcol, */
+  double amax, t, colcnd, rowcnd;
+  double anorm = 0.0;
+  char equed[1], norm[1];
+  int ldx; /* LDA for matrix X (local). */
+  int iam;
+  // static superlu_dist_mem_usage_t  num_mem_usage, symb_mem_usage;
+  fact_t Fact;
+
+
+  /* We're only doing single rhs problems
+     note: code will need modifying to deal with
+     multiple rhs (see function pdgssvx) */
+  int nrhs = 1;
+
+  /* Square matrix */
+  n = n_in;
+  m = n_in;
+  nnz = nnz_in;
+
+  /* Set 'Leading dimension' of rhs vector */
+  int ldb = n;
+
+
+  /* Initialize the statistics variables. */
+  PStatInit(&stat);
+
+  /* ++++++++++++++++++++++++++++++++++++++++++++++++++++++++++++
+     SET UP GRID, FACTORS, ETC
+     ++++++++++++++++++++++++++++++++++++++++++++++++++++++++++++*/
+  if (opt_flag == 1)
+  {
+    /* Allocate data structure to store data between calls to this function */
+    superlu_data =
+      (superlu_dist_data*)SUPERLU_MALLOC(sizeof(superlu_dist_data));
+
+    /* Initialize the superlu process grid. */
+    grid = (gridinfo_t*)SUPERLU_MALLOC(sizeof(gridinfo_t));
+    superlu_gridinit(comm, nprow, npcol, grid);
+    superlu_data->grid = grid;
+
+    /* Bail out if I do not belong in the grid. */
+    iam = grid->iam;
+    if (iam >= nprow * npcol)
+    {
+      return;
+    }
+
+    /* Allocate memory for SuperLU_DIST structures */
+    options =
+      (superlu_dist_options_t*)SUPERLU_MALLOC(sizeof(superlu_dist_options_t));
+    A = (SuperMatrix*)SUPERLU_MALLOC(sizeof(SuperMatrix));
+    AC = (SuperMatrix*)SUPERLU_MALLOC(sizeof(SuperMatrix));
+    ScalePermstruct =
+      (dScalePermstruct_t*)SUPERLU_MALLOC(sizeof(dScalePermstruct_t));
+    LUstruct = (dLUstruct_t*)SUPERLU_MALLOC(sizeof(dLUstruct_t));
+
+    /* Set the default options */
+    set_default_options_dist(options);
+
+    /* Is the matrix transposed (NOTRANS or TRANS)? */
+    options->Trans = NOTRANS;
+
+    /* Row permutations (NATURAL [= do nothing],     */
+    /*                   LargeDiag_MC64 [default], ...)?  */
+    /*    options->RowPerm=NATURAL; */
+    options->RowPerm = LargeDiag_MC64; /* hierher used to be LargeDiag */
+    /* note: LargeDiag_HWPM seems to be an opption too */
+
+    /* Column permutations (NATURAL [= do nothing],      */
+    /*                      MMD_AT_PLUS_A [default],...) */
+    options->ColPerm = MMD_AT_PLUS_A;
+
+    /* Use natural ordering instead? */
+    if (allow_permutations == 0)
+    {
+      options->ColPerm = NATURAL;
+      options->RowPerm = NATURAL;
+    }
+
+    /* Iterative refinement (essential as far as I can tell).*/
+    /* Can be "NO" or "DOUBLE"*/
+    options->IterRefine = SLU_DOUBLE;
+
+    /* Print stats during solve? */
+    if (doc == 0)
+    {
+      options->PrintStat = YES;
+    }
+    else
+    {
+      options->PrintStat = NO;
+    }
+
+    /* Doc output on process 0 if required: */
+    if ((!iam) && (doc == 0))
+    {
+      printf("\nPerforming SuperLU_DIST setup\n");
+      printf("Process grid\t%d X %d\n", grid->nprow, grid->npcol);
+      print_options_dist(options);
+    }
+
+
+    /*  Create SuperMatrix from compressed column representation */
+    dCreate_CompCol_Matrix_dist(
+      A, m, n, nnz, values, row_index, col_start, SLU_NC, SLU_D, SLU_GE);
+
+    /* Initialize ScalePermstruct and LUstruct. */
+    dScalePermstructInit(m, n, ScalePermstruct);
+    dLUstructInit(n, LUstruct); /* hierher used to have two args:
+                                   LUstructInit(m, n, LUstruct); */
+    /* ok no 3 arg version exists */
+
+    /* Test the control parameters etc. */
+    *info = 0;
+    Fact = options->Fact;
+    if (Fact < 0 || Fact > FACTORED)
+    {
+      *info = -1;
+    }
+    else if (options->RowPerm < 0 || options->RowPerm > MY_PERMR)
+    {
+      *info = -1;
+    }
+    else if (options->ColPerm < 0 || options->ColPerm > MY_PERMC)
+    {
+      *info = -1;
+    }
+    else if (options->IterRefine < 0 || options->IterRefine > SLU_EXTRA)
+    {
+      *info = -1;
+    }
+    else if (options->IterRefine == SLU_EXTRA)
+    {
+      *info = -1;
+      fprintf(stderr, "Extra precise iterative refinement yet to support.\n");
+    }
+    else if (A->nrow != A->ncol || A->nrow < 0 || A->Stype != SLU_NC ||
+             A->Dtype != SLU_D || A->Mtype != SLU_GE)
+    {
+      *info = -2;
+    }
+    else if (ldb < A->nrow)
+    {
+      *info = -5;
+    }
+    else if (nrhs < 0)
+    {
+      *info = -6;
+    }
+    if (*info)
+    {
+      printf("Trouble in  pdgstrf. Info=%i\n", -*info);
+      if (*info == -1)
+      {
+        printf("Error in options.\n");
+      }
+      else if (*info == -2)
+      {
+        printf("Error in matrix.\n");
+      }
+      else if (*info == -5)
+      {
+        printf("ldb < A->nrow\n");
+      }
+      else if (*info == -6)
+      {
+        printf("nrhs < 0\n");
+      }
+      return;
+    }
+
+    /* Initialization. */
+    factored = (Fact == FACTORED);
+    Equil = (!factored && options->Equil == YES);
+    notran = (options->Trans == NOTRANS);
+    job = 5;
+    Astore = A->Store;
+    nnz = Astore->nnz;
+    a = Astore->nzval;
+    colptr = Astore->colptr;
+    rowind = Astore->rowind;
+    if (factored || (Fact == SamePattern_SameRowPerm && Equil))
+    {
+      rowequ = (ScalePermstruct->DiagScale == ROW) ||
+               (ScalePermstruct->DiagScale == BOTH);
+      colequ = (ScalePermstruct->DiagScale == COL) ||
+               (ScalePermstruct->DiagScale == BOTH);
+    }
+    else
+    {
+      rowequ = colequ = FALSE;
+    }
+
+    perm_r = ScalePermstruct->perm_r;
+    perm_c = ScalePermstruct->perm_c;
+    etree = LUstruct->etree;
+    R = ScalePermstruct->R;
+    C = ScalePermstruct->C;
+    Glu_persist = LUstruct->Glu_persist;
+    if (Equil)
+    {
+      /* Allocate storage if not done so before. */
+      switch (ScalePermstruct->DiagScale)
+      {
+        case NOEQUIL:
+          if (!(R = (double*)doubleMalloc_dist(m)))
+            ABORT("Malloc fails for R[].");
+          if (!(C = (double*)doubleMalloc_dist(n)))
+            ABORT("Malloc fails for C[].");
+          ScalePermstruct->R = R;
+          ScalePermstruct->C = C;
+          break;
+        case ROW:
+          if (!(C = (double*)doubleMalloc_dist(n)))
+            ABORT("Malloc fails for C[].");
+          ScalePermstruct->C = C;
+          break;
+        case COL:
+          if (!(R = (double*)doubleMalloc_dist(m)))
+            ABORT("Malloc fails for R[].");
+          ScalePermstruct->R = R;
+          break;
+        default:
+          printf("diagscale: %i %i %i %i\n",
+                 ScalePermstruct->DiagScale,
+                 NOEQUIL,
+                 ROW,
+                 COL);
+          ABORT("Never get here.");
+          break;
+      }
+    }
+
+    /* ------------------------------------------------------------
+       Diagonal scaling to equilibrate the matrix.
+       ------------------------------------------------------------*/
+    if (Equil)
+    {
+      t = SuperLU_timer_();
+
+      if (Fact == SamePattern_SameRowPerm)
+      {
+        /* Reuse R and C. */
+        switch (ScalePermstruct->DiagScale)
+        {
+          case NOEQUIL:
+            break;
+          case ROW:
+            for (j = 0; j < n; ++j)
+            {
+              for (i = colptr[j]; i < colptr[j + 1]; ++i)
+              {
+                irow = rowind[i];
+                a[i] *= R[irow]; /* Scale rows. */
+              }
+            }
+            break;
+          case COL:
+            for (j = 0; j < n; ++j)
+            {
+              for (i = colptr[j]; i < colptr[j + 1]; ++i)
+              {
+                a[i] *= C[j]; /* Scale columns. */
+              }
+            }
+            break;
+          case BOTH:
+            for (j = 0; j < n; ++j)
+            {
+              for (i = colptr[j]; i < colptr[j + 1]; ++i)
+              {
+                irow = rowind[i];
+                a[i] *= R[irow] * C[j]; /* Scale rows and columns. */
+              }
+            }
+            break;
+        }
+      }
+      else
+      {
+        if (!iam)
+        {
+          /* Compute row and column scalings to equilibrate matrix A. */
+          dgsequ_dist(A, R, C, &rowcnd, &colcnd, &amax, &iinfo);
+
+          MPI_Bcast(&iinfo, 1, mpi_int_t, 0, grid->comm);
+          if (iinfo == 0)
+          {
+            MPI_Bcast(R, m, MPI_DOUBLE, 0, grid->comm);
+            MPI_Bcast(C, n, MPI_DOUBLE, 0, grid->comm);
+            MPI_Bcast(&rowcnd, 1, MPI_DOUBLE, 0, grid->comm);
+            MPI_Bcast(&colcnd, 1, MPI_DOUBLE, 0, grid->comm);
+            MPI_Bcast(&amax, 1, MPI_DOUBLE, 0, grid->comm);
+          }
+          else
+          {
+            if (iinfo > 0)
+            {
+              if (iinfo <= m)
+              {
+                fprintf(stderr, "The %d-th row of A is exactly zero\n", iinfo);
+              }
+              else
+              {
+                fprintf(
+                  stderr, "The %d-th column of A is exactly zero\n", iinfo - n);
+              }
+              exit(-1);
+            }
+          }
+        }
+        else
+        {
+          MPI_Bcast(&iinfo, 1, mpi_int_t, 0, grid->comm);
+          if (iinfo == 0)
+          {
+            MPI_Bcast(R, m, MPI_DOUBLE, 0, grid->comm);
+            MPI_Bcast(C, n, MPI_DOUBLE, 0, grid->comm);
+            MPI_Bcast(&rowcnd, 1, MPI_DOUBLE, 0, grid->comm);
+            MPI_Bcast(&colcnd, 1, MPI_DOUBLE, 0, grid->comm);
+            MPI_Bcast(&amax, 1, MPI_DOUBLE, 0, grid->comm);
+          }
+          else
+          {
+            ABORT("DGSEQU failed\n");
+          }
+        }
+
+        /* Equilibrate matrix A. */
+        dlaqgs_dist(A, R, C, rowcnd, colcnd, amax, equed);
+        if (lsame_(equed, "R"))
+        {
+          ScalePermstruct->DiagScale = rowequ = ROW;
+        }
+        else if (lsame_(equed, "C"))
+        {
+          ScalePermstruct->DiagScale = colequ = COL;
+        }
+        else if (lsame_(equed, "B"))
+        {
+          ScalePermstruct->DiagScale = BOTH;
+          rowequ = ROW;
+          colequ = COL;
+        }
+        else
+        {
+          ScalePermstruct->DiagScale = NOEQUIL;
+        }
+      } /* if Fact ... */
+
+      stat.utime[EQUIL] = SuperLU_timer_() - t;
+    } /* if Equil ... */
+
+
+    /* ------------------------------------------------------------
+       Permute rows of A.
+       ------------------------------------------------------------*/
+    if ((int)options->RowPerm != (int)NO)
+    {
+      t = SuperLU_timer_();
+
+      if (Fact == SamePattern_SameRowPerm /* Reuse perm_r. */
+          || options->RowPerm == MY_PERMR)
+      {
+        /* Use my perm_r. */
+        /*     for (j = 0; j < n; ++j) {
+                     for (i = colptr[j]; i < colptr[j+1]; ++i) {*/
+        for (i = 0; i < colptr[n]; ++i)
+        {
+          irow = rowind[i];
+          rowind[i] = perm_r[irow];
+          /*    }*/
+        }
+      }
+      else if (!factored)
+      {
+        if (job == 5)
+        {
+          /* Allocate storage for scaling factors. */
+          if (!(R1 = (double*)SUPERLU_MALLOC(m * sizeof(double))))
+            ABORT("SUPERLU_MALLOC fails for R1[]");
+          if (!(C1 = (double*)SUPERLU_MALLOC(n * sizeof(double))))
+            ABORT("SUPERLU_MALLOC fails for C1[]");
+        }
+
+        if (!iam)
+        {
+          /* Process 0 finds a row permutation for large diagonal. */
+          dldperm(job, m, nnz, colptr, rowind, a, perm_r, R1, C1);
+
+          MPI_Bcast(perm_r, m, mpi_int_t, 0, grid->comm);
+          if (job == 5 && Equil)
+          {
+            MPI_Bcast(R1, m, MPI_DOUBLE, 0, grid->comm);
+            MPI_Bcast(C1, n, MPI_DOUBLE, 0, grid->comm);
+          }
+        }
+        else
+        {
+          MPI_Bcast(perm_r, m, mpi_int_t, 0, grid->comm);
+          if (job == 5 && Equil)
+          {
+            MPI_Bcast(R1, m, MPI_DOUBLE, 0, grid->comm);
+            MPI_Bcast(C1, n, MPI_DOUBLE, 0, grid->comm);
+          }
+        }
+
+        if (job == 5)
+        {
+          if (Equil)
+          {
+            for (i = 0; i < n; ++i)
+            {
+              R1[i] = exp(R1[i]);
+              C1[i] = exp(C1[i]);
+            }
+            for (j = 0; j < n; ++j)
+            {
+              for (i = colptr[j]; i < colptr[j + 1]; ++i)
+              {
+                irow = rowind[i];
+                a[i] *= R1[irow] * C1[j]; /* Scale the matrix. */
+                rowind[i] = perm_r[irow];
+              }
+            }
+
+            /* Multiply together the scaling factors. */
+            if (rowequ)
+            {
+              for (i = 0; i < m; ++i)
+              {
+                R[i] *= R1[i];
+              }
+            }
+            else
+            {
+              for (i = 0; i < m; ++i)
+              {
+                R[i] = R1[i];
+              }
+            }
+            if (colequ)
+            {
+              for (i = 0; i < n; ++i)
+              {
+                C[i] *= C1[i];
+              }
+            }
+            else
+            {
+              for (i = 0; i < n; ++i)
+              {
+                C[i] = C1[i];
+              }
+            }
+
+            ScalePermstruct->DiagScale = BOTH;
+            rowequ = colequ = 1;
+          }
+          else
+          {
+            /* No equilibration. */
+            /*        for (j = 0; j < n; ++j) {
+                                for (i = colptr[j]; i < colptr[j+1]; ++i) {*/
+            for (i = colptr[0]; i < colptr[n]; ++i)
+            {
+              irow = rowind[i];
+              rowind[i] = perm_r[irow];
+            }
+            /*        }*/
+          }
+          SUPERLU_FREE(R1);
+          SUPERLU_FREE(C1);
+        }
+        else
+        {
+          /* job = 2,3,4 */
+          for (j = 0; j < n; ++j)
+          {
+            for (i = colptr[j]; i < colptr[j + 1]; ++i)
+            {
+              irow = rowind[i];
+              rowind[i] = perm_r[irow];
+            }
+          }
+        }
+      } /* else !factored */
+
+      t = SuperLU_timer_() - t;
+      stat.utime[ROWPERM] = t;
+    } /* if options->RowPerm ... */
+
+    if (!factored || options->IterRefine)
+    {
+      /* Compute norm(A), which will be used to adjust small diagonal. */
+      if (notran)
+      {
+        *(unsigned char*)norm = '1';
+      }
+      else
+      {
+        *(unsigned char*)norm = 'I';
+      }
+      anorm = dlangs_dist(norm, A);
+    }
+
+
+    /* ------------------------------------------------------------
+       Perform the LU factorization.
+       ------------------------------------------------------------*/
+    if (!factored)
+    {
+      t = SuperLU_timer_();
+      /*
+         Get column permutation vector perm_c[], according to permc_spec:
+           permc_spec = NATURAL:  natural ordering
+           permc_spec = MMD_AT_PLUS_A: minimum degree on structure of A'+A
+           permc_spec = MMD_ATA:  minimum degree on structure of A'*A
+           permc_spec = COLAMD:   approximate minimum degree column ordering
+           permc_spec = MY_PERMC: the ordering already supplied in perm_c[]
+      */
+      permc_spec = options->ColPerm;
+      if (permc_spec != MY_PERMC && Fact == DOFACT)
+      {
+        /* Use an ordering provided by SuperLU */
+        get_perm_c_dist(iam, permc_spec, A, perm_c);
+      }
+
+      /* Compute the elimination tree of Pc*(A'+A)*Pc' or Pc*A'*A*Pc'
+         (a.k.a. column etree), depending on the choice of ColPerm.
+         Adjust perm_c[] to be consistent with a postorder of etree.
+         Permute columns of A to form A*Pc'. */
+      sp_colorder(options, A, perm_c, etree, AC);
+
+      /* Form Pc*A*Pc' to preserve the diagonal of the matrix Pr*A. */
+      ACstore = AC->Store;
+      for (j = 0; j < n; ++j)
+      {
+        for (i = ACstore->colbeg[j]; i < ACstore->colend[j]; ++i)
+        {
+          irow = ACstore->rowind[i];
+          ACstore->rowind[i] = perm_c[irow];
+        }
+      }
+      stat.utime[COLPERM] = SuperLU_timer_() - t;
+
+      /* Perform a symbolic factorization on matrix A and set up the
+         nonzero data structures which are suitable for supernodal GENP. */
+      if (Fact != SamePattern_SameRowPerm)
+      {
+        t = SuperLU_timer_();
+        if (!(Glu_freeable =
+                (Glu_freeable_t*)SUPERLU_MALLOC(sizeof(Glu_freeable_t))))
+          ABORT("Malloc fails for Glu_freeable.");
+
+        iinfo =
+          symbfact(options, iam, AC, perm_c, etree, Glu_persist, Glu_freeable);
+
+        stat.utime[SYMBFAC] = SuperLU_timer_() - t;
+
+        if (iinfo < 0)
+        {
+          QuerySpace_dist(n,
+                          -iinfo,
+                          Glu_freeable,
+                          &symbolic_memory_statistics_storage.Memory_usage);
+        }
+        else
+        {
+          if (!iam)
+          {
+            fprintf(stderr, "symbfact() error returns %d\n", iinfo);
+            exit(-1);
+          }
+        }
+      }
+
+      /* Distribute the L and U factors onto the process grid. */
+      t = SuperLU_timer_();
+      /* dist_mem_use = */
+      ddistribute(options,
+                  n,
+                  AC,
+                  Glu_freeable,
+                  LUstruct,
+                  grid); /* hierher options used to be Fact */
+      stat.utime[DIST] = SuperLU_timer_() - t;
+
+      /* Deallocate storage used in symbolic factor. */
+      if (Fact != SamePattern_SameRowPerm)
+      {
+        iinfo = symbfact_SubFree(Glu_freeable);
+        SUPERLU_FREE(Glu_freeable);
+      }
+
+      /* Perform numerical factorization in parallel. */
+      t = SuperLU_timer_();
+      pdgstrf(options, m, n, anorm, LUstruct, grid, &stat, info);
+      stat.utime[FACT] = SuperLU_timer_() - t;
+    }
+    else if (options->IterRefine)
+    {
+      /* options->Fact==FACTORED */
+      /* Permute columns of A to form A*Pc' using the existing perm_c.
+         NOTE: rows of A were previously permuted to Pc*A.
+      */
+      sp_colorder(options, A, perm_c, NULL, AC);
+    } /* if !factored ... */
+
+    if (*info != 0)
+    {
+      printf("Trouble in  pdgstrf. Info=%i\n", *info);
+      if (*info > 0)
+      {
+        printf(
+          "U(%i,%i) is exactly zero. The factorization has\n", *info, *info);
+        printf("been completed, but the factor U is exactly singular,\n");
+        printf("and division by zero will occur if it is used to solve a\n");
+        printf("system of equations.\n");
+      }
+      else
+      {
+        printf("The %i-th argument had an illegal value.\n", *info);
+      }
+    }
+
+    /* Print the statistics. */
+    if ((doc == 0) && (!iam))
+    {
+      printf("\nstats after setup....\n");
+      PStatPrint(options, &stat, grid);
+    }
+
+    /* ------------------------------------------------------------
+       Set up data structure.
+       ------------------------------------------------------------*/
+    superlu_data->A = A;
+    superlu_data->AC = AC;
+    superlu_data->options = options;
+    superlu_data->ScalePermstruct = ScalePermstruct;
+    superlu_data->LUstruct = LUstruct;
+    superlu_data->colequ = colequ;
+    superlu_data->rowequ = rowequ;
+    superlu_data->anorm = anorm;
+    *data = superlu_data;
+
+  } /* End of setup */
+
+
+  /* ++++++++++++++++++++++++++++++++++++++++++++++++++++++++++++
+     PERFORM A SOLVE
+     ++++++++++++++++++++++++++++++++++++++++++++++++++++++++++++*/
+  if (opt_flag == 2)
+  {
+    /* Get pointer to the grid */
+    superlu_data = (superlu_dist_data*)*data;
+    grid = superlu_data->grid;
+
+    /* Bail out if I do not belong in the grid. */
+    iam = grid->iam;
+    if (iam >= nprow * npcol)
+    {
+      return;
+    }
+
+    if ((doc == 0) && (!iam))
+    {
+      printf("\nPerforming SuperLU_DIST solve\n");
+    }
+
+    /* ------------------------------------------------------------
+       Set other  pointers to data structure.
+       ------------------------------------------------------------*/
+    A = superlu_data->A;
+    AC = superlu_data->AC;
+    options = superlu_data->options;
+    ScalePermstruct = superlu_data->ScalePermstruct;
+    LUstruct = superlu_data->LUstruct;
+    colequ = superlu_data->colequ;
+    rowequ = superlu_data->rowequ;
+    anorm = superlu_data->anorm;
+
+    /* Initialization. */
+    Astore = A->Store;
+    colptr = Astore->colptr;
+    rowind = Astore->rowind;
+    R = ScalePermstruct->R;
+    C = ScalePermstruct->C;
+    perm_r = ScalePermstruct->perm_r;
+    perm_c = ScalePermstruct->perm_c;
+
+    /* Local control paramaters */
+    Fact = options->Fact;
+    factored = (Fact == FACTORED);
+    Equil = (!factored && options->Equil == YES);
+    notran = (options->Trans == NOTRANS);
+
+
+    /* ------------------------------------------------------------
+       Compute the solution matrix X.
+       ------------------------------------------------------------*/
+    if (!(b_work = doubleMalloc_dist(n)))
+    {
+      ABORT("Malloc fails for b_work[]");
+    }
+
+    /* ------------------------------------------------------------
+       Scale the right-hand side if equilibration was performed.
+       ------------------------------------------------------------*/
+    if (notran)
+    {
+      if (rowequ)
+      {
+        b_col = B;
+        for (j = 0; j < nrhs; ++j)
+        {
+          for (i = 0; i < m; ++i)
+          {
+            b_col[i] *= R[i];
+          }
+          b_col += ldb;
+        }
+      }
+    }
+    else if (colequ)
+    {
+      b_col = B;
+      for (j = 0; j < nrhs; ++j)
+      {
+        for (i = 0; i < m; ++i)
+        {
+          b_col[i] *= C[i];
+        }
+        b_col += ldb;
+      }
+    }
+
+    /* ------------------------------------------------------------
+       Permute the right-hand side to form Pr*B.
+       ------------------------------------------------------------*/
+    if ((int)options->RowPerm != (int)NO)
+    {
+      if (notran)
+      {
+        b_col = B;
+        for (j = 0; j < nrhs; ++j)
+        {
+          for (i = 0; i < m; ++i)
+          {
+            b_work[perm_r[i]] = b_col[i];
+          }
+          for (i = 0; i < m; ++i)
+          {
+            b_col[i] = b_work[i];
+          }
+          b_col += ldb;
+        }
+      }
+    }
+
+
+    /* ------------------------------------------------------------
+       Permute the right-hand side to form Pc*B.
+       ------------------------------------------------------------*/
+    if (notran)
+    {
+      b_col = B;
+      for (j = 0; j < nrhs; ++j)
+      {
+        for (i = 0; i < m; ++i)
+        {
+          b_work[perm_c[i]] = b_col[i];
+        }
+        for (i = 0; i < m; ++i)
+        {
+          b_col[i] = b_work[i];
+        }
+        b_col += ldb;
+      }
+    }
+
+
+    /* Save a copy of the right-hand side. */
+    ldx = ldb;
+    if (!(X = doubleMalloc_dist(((size_t)ldx) * nrhs)))
+    {
+      ABORT("Malloc fails for X[]");
+    }
+
+    x_col = X;
+    b_col = B;
+    for (j = 0; j < nrhs; ++j)
+    {
+      for (i = 0; i < ldb; ++i)
+      {
+        x_col[i] = b_col[i];
+      }
+      x_col += ldx;
+      b_col += ldb;
+    }
+
+    /* ------------------------------------------------------------
+       Solve the linear system.
+       ------------------------------------------------------------*/
+    pdgstrs_Bglobal(options,
+                    n,
+                    LUstruct,
+                    grid,
+                    X,
+                    ldb,
+                    nrhs,
+                    &stat,
+                    info); /* hierher new arg: options) */
+    if (*info != 0)
+    {
+      printf("Trouble in pdgstrs_Bglobal. Info=%i\n", *info);
+      printf("The %i-th argument had an illegal value.\n", *info);
+    }
+
+    /* ------------------------------------------------------------
+       Use iterative refinement to improve the computed solution and
+       compute error bounds and backward error estimates for it.
+       ------------------------------------------------------------*/
+    if (options->IterRefine)
+    {
+      /* Improve the solution by iterative refinement. */
+      t = SuperLU_timer_();
+
+      /*  Storage for backward error */
+      if (!(berr = doubleMalloc_dist(nrhs)))
+      {
+        ABORT("Malloc fails for berr[].");
+      }
+
+      pdgsrfs_ABXglobal(options, /* hierher new arg options */
+                        n,
+                        AC,
+                        anorm,
+                        LUstruct,
+                        grid,
+                        B,
+                        ldb,
+                        X,
+                        ldx,
+                        nrhs,
+                        berr,
+                        &stat,
+                        info);
+      if (*info != 0)
+      {
+        printf("Trouble in pdgsrfs_ABXglobal. Info=%i\n", *info);
+        printf("The %i-th argument had an illegal value.\n", *info);
+      }
+      stat.utime[REFINE] = SuperLU_timer_() - t;
+    }
+
+    /* Print the statistics. */
+    if ((doc == 0) && (!iam))
+    {
+      printf("\nstats after solve....\n");
+      PStatPrint(options, &stat, grid);
+    }
+
+    /* Permute the solution matrix X <= Pc'*X. */
+    for (j = 0; j < nrhs; j++)
+    {
+      b_col = &B[j * ldb];
+      x_col = &X[j * ldx];
+      for (i = 0; i < n; ++i)
+      {
+        b_col[i] = x_col[perm_c[i]];
+      }
+    }
+
+    /* Transform the solution matrix X to a solution of the original system
+       before the equilibration. */
+    if (notran)
+    {
+      if (colequ)
+      {
+        b_col = B;
+        for (j = 0; j < nrhs; ++j)
+        {
+          for (i = 0; i < n; ++i)
+          {
+            b_col[i] *= C[i];
+          }
+          b_col += ldb;
+        }
+      }
+    }
+    else if (rowequ)
+    {
+      b_col = B;
+      for (j = 0; j < nrhs; ++j)
+      {
+        for (i = 0; i < n; ++i)
+        {
+          b_col[i] *= R[i];
+        }
+        b_col += ldb;
+      }
+    }
+
+
+    /* Clean up memory */
+    if (options->IterRefine)
+    {
+      SUPERLU_FREE(berr);
+    }
+    SUPERLU_FREE(b_work);
+    SUPERLU_FREE(X);
+
+  } /* End of solve */
+
+  /* ++++++++++++++++++++++++++++++++++++++++++++++++++++++++++++
+     PERFORM CLEAN UP OF MEMORY
+     ++++++++++++++++++++++++++++++++++++++++++++++++++++++++++++*/
+  if (opt_flag == 3)
+  {
+    /* Get pointer to the process grid */
+    superlu_data = (superlu_dist_data*)*data;
+    grid = superlu_data->grid;
+
+    /* Bail out if I do not belong in the grid. */
+    iam = grid->iam;
+    if (iam >= nprow * npcol) goto out;
+    if ((doc == 0) && (!iam))
+    {
+      printf("\nCleaning up memory allocated for SuperLU_DIST\n");
+    }
+
+    /* ------------------------------------------------------------
+       Set pointers to the data structure.
+       ------------------------------------------------------------*/
+    A = superlu_data->A;
+    AC = superlu_data->AC;
+    options = superlu_data->options;
+    ScalePermstruct = superlu_data->ScalePermstruct;
+    LUstruct = superlu_data->LUstruct;
+
+    /* -------------------------------
+       Set the other pointers required
+       -------------------------------*/
+    R = ScalePermstruct->R;
+    C = ScalePermstruct->C;
+
+    /* Local control paramaters */
+    Fact = options->Fact;
+    factored = (Fact == FACTORED);
+    Equil = (!factored && options->Equil == YES);
+    rowequ = colequ = FALSE;
+    if (factored || (Fact == SamePattern_SameRowPerm && Equil))
+    {
+      rowequ = (ScalePermstruct->DiagScale == ROW) ||
+               (ScalePermstruct->DiagScale == BOTH);
+      colequ = (ScalePermstruct->DiagScale == COL) ||
+               (ScalePermstruct->DiagScale == BOTH);
+    }
+    else
+    {
+      rowequ = colequ = FALSE;
+    }
+
+    /* Deallocate storage. */
+    if (Equil && Fact != SamePattern_SameRowPerm)
+    {
+      switch (ScalePermstruct->DiagScale)
+      {
+        case NOEQUIL:
+          SUPERLU_FREE(R);
+          SUPERLU_FREE(C);
+          break;
+        case ROW:
+          SUPERLU_FREE(C);
+          break;
+        case COL:
+          SUPERLU_FREE(R);
+          break;
+        default:
+          /* Apparently this one is ok */
+          /* printf("diagscale: %i %i %i
+           * %i\n",ScalePermstruct->DiagScale,NOEQUIL,ROW,COL); */
+          /* ABORT("Never get here."); */
+          break;
+      }
+    }
+    if (!factored || (factored && options->IterRefine))
+    {
+      Destroy_CompCol_Permuted_dist(AC);
+    }
+
+    /*  Free storage */
+    dScalePermstructFree(ScalePermstruct);
+    dDestroy_LU(n, grid, LUstruct);
+    dLUstructFree(LUstruct);
+    // Destroy_CompRowLoc_Matrix_dist(&A);
+    //  Only destroy the store part of the matrix
+    Destroy_SuperMatrix_Store_dist(A);
+
+    /* Deallocate memory */
+    SUPERLU_FREE(A);
+    SUPERLU_FREE(AC);
+    SUPERLU_FREE(ScalePermstruct);
+    SUPERLU_FREE(LUstruct);
+    SUPERLU_FREE(options);
+
+    /*  Release the superlu process grid. */
+  out:
+    superlu_gridexit(grid);
+
+    SUPERLU_FREE(grid);
+    SUPERLU_FREE(superlu_data);
+  }
+
+  /*  Free storage */
+  PStatFree(&stat);
+
+  return;
+}