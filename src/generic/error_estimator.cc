--- conflicted
+++ resolved
@@ -27,6 +27,7 @@
 #include "mpi.h"
 #endif
 
+
 #include "refineable_quad_element.h"
 #include "error_estimator.h"
 #include "shape.h"
@@ -50,56 +51,6 @@
     switch (dim)
     {
       case 1:
-<<<<<<< HEAD
-
-        // 1D:
-        //====
-
-        /// Find order of recovery shape functions
-        switch (recovery_order())
-        {
-          case 1:
-
-            // Complete linear polynomial in 1D:
-            psi_r[0] = 1.0;
-            psi_r[1] = x[0];
-            break;
-
-          case 2:
-
-            // Complete quadratic polynomial in 1D:
-            psi_r[0] = 1.0;
-            psi_r[1] = x[0];
-            psi_r[2] = x[0] * x[0];
-            break;
-
-          case 3:
-
-            // Complete cubic polynomial in 1D:
-            psi_r[0] = 1.0;
-            psi_r[1] = x[0];
-            psi_r[2] = x[0] * x[0];
-            psi_r[3] = x[0] * x[0] * x[0];
-            break;
-
-          default:
-
-            error_stream << "Recovery shape functions for recovery order "
-                         << recovery_order()
-                         << " haven't yet been implemented for 1D" << std::endl;
-
-            throw OomphLibError(error_stream.str(),
-                                OOMPH_CURRENT_FUNCTION,
-                                OOMPH_EXCEPTION_LOCATION);
-        }
-        break;
-
-      case 2:
-
-        // 2D:
-        //====
-
-=======
 
         // 1D:
         //====
@@ -201,37 +152,20 @@
 
         // 3D:
         //====
->>>>>>> fb5f6804
         /// Find order of recovery shape functions
         switch (recovery_order())
         {
           case 1:
 
-<<<<<<< HEAD
-            // Complete linear polynomial in 2D:
-            psi_r[0] = 1.0;
-            psi_r[1] = x[0];
-            psi_r[2] = x[1];
-=======
             // Complete linear polynomial in 3D:
             psi_r[0] = 1.0;
             psi_r[1] = x[0];
             psi_r[2] = x[1];
             psi_r[3] = x[2];
->>>>>>> fb5f6804
             break;
 
           case 2:
 
-<<<<<<< HEAD
-            // Complete quadratic polynomial in 2D:
-            psi_r[0] = 1.0;
-            psi_r[1] = x[0];
-            psi_r[2] = x[1];
-            psi_r[3] = x[0] * x[0];
-            psi_r[4] = x[0] * x[1];
-            psi_r[5] = x[1] * x[1];
-=======
             // Complete quadratic polynomial in 3D:
             psi_r[0] = 1.0;
             psi_r[1] = x[0];
@@ -243,24 +177,10 @@
             psi_r[7] = x[1] * x[1];
             psi_r[8] = x[1] * x[2];
             psi_r[9] = x[2] * x[2];
->>>>>>> fb5f6804
             break;
 
           case 3:
 
-<<<<<<< HEAD
-            // Complete cubic polynomial in 2D:
-            psi_r[0] = 1.0;
-            psi_r[1] = x[0];
-            psi_r[2] = x[1];
-            psi_r[3] = x[0] * x[0];
-            psi_r[4] = x[0] * x[1];
-            psi_r[5] = x[1] * x[1];
-            psi_r[6] = x[0] * x[0] * x[0];
-            psi_r[7] = x[0] * x[0] * x[1];
-            psi_r[8] = x[0] * x[1] * x[1];
-            psi_r[9] = x[1] * x[1] * x[1];
-=======
             // Complete cubic polynomial in 3D:
             psi_r[0] = 1.0;
             psi_r[1] = x[0];
@@ -283,93 +203,19 @@
             psi_r[18] = x[2] * x[2] * x[1];
             psi_r[19] = x[0] * x[1] * x[2];
 
->>>>>>> fb5f6804
             break;
 
           default:
 
             error_stream << "Recovery shape functions for recovery order "
                          << recovery_order()
-<<<<<<< HEAD
-                         << " haven't yet been implemented for 2D" << std::endl;
-=======
                          << " haven't yet been implemented for 3D" << std::endl;
->>>>>>> fb5f6804
 
             throw OomphLibError(error_stream.str(),
                                 OOMPH_CURRENT_FUNCTION,
                                 OOMPH_EXCEPTION_LOCATION);
         }
-<<<<<<< HEAD
-        break;
-
-      case 3:
-
-        // 3D:
-        //====
-        /// Find order of recovery shape functions
-        switch (recovery_order())
-        {
-          case 1:
-
-            // Complete linear polynomial in 3D:
-            psi_r[0] = 1.0;
-            psi_r[1] = x[0];
-            psi_r[2] = x[1];
-            psi_r[3] = x[2];
-            break;
-
-          case 2:
-
-            // Complete quadratic polynomial in 3D:
-            psi_r[0] = 1.0;
-            psi_r[1] = x[0];
-            psi_r[2] = x[1];
-            psi_r[3] = x[2];
-            psi_r[4] = x[0] * x[0];
-            psi_r[5] = x[0] * x[1];
-            psi_r[6] = x[0] * x[2];
-            psi_r[7] = x[1] * x[1];
-            psi_r[8] = x[1] * x[2];
-            psi_r[9] = x[2] * x[2];
-            break;
-
-          case 3:
-
-            // Complete cubic polynomial in 3D:
-            psi_r[0] = 1.0;
-            psi_r[1] = x[0];
-            psi_r[2] = x[1];
-            psi_r[3] = x[2];
-            psi_r[4] = x[0] * x[0];
-            psi_r[5] = x[0] * x[1];
-            psi_r[6] = x[0] * x[2];
-            psi_r[7] = x[1] * x[1];
-            psi_r[8] = x[1] * x[2];
-            psi_r[9] = x[2] * x[2];
-            psi_r[10] = x[0] * x[0] * x[0];
-            psi_r[11] = x[0] * x[0] * x[1];
-            psi_r[12] = x[0] * x[0] * x[2];
-            psi_r[13] = x[1] * x[1] * x[1];
-            psi_r[14] = x[0] * x[1] * x[1];
-            psi_r[15] = x[2] * x[1] * x[1];
-            psi_r[16] = x[2] * x[2] * x[2];
-            psi_r[17] = x[2] * x[2] * x[0];
-            psi_r[18] = x[2] * x[2] * x[1];
-            psi_r[19] = x[0] * x[1] * x[2];
-
-            break;
-
-          default:
-
-            error_stream << "Recovery shape functions for recovery order "
-                         << recovery_order()
-                         << " haven't yet been implemented for 3D" << std::endl;
-
-            throw OomphLibError(error_stream.str(),
-                                OOMPH_CURRENT_FUNCTION,
-                                OOMPH_EXCEPTION_LOCATION);
-        }
+
 
         break;
 
@@ -471,7 +317,117 @@
         // 2D:
         //====
 
-=======
+        /// Find order of recovery shape functions
+        switch (recovery_order())
+        {
+          case 1:
+
+            // Complete linear polynomial in 2D:
+            if (is_q_mesh)
+            {
+              return (new Gauss<2, 2>);
+            }
+            else
+            {
+              return (new TGauss<2, 2>);
+            }
+            break;
+
+          case 2:
+
+            // Complete quadratic polynomial in 2D:
+            if (is_q_mesh)
+            {
+              return (new Gauss<2, 3>);
+            }
+            else
+            {
+              return (new TGauss<2, 3>);
+            }
+            break;
+
+          case 3:
+
+            // Complete cubic polynomial in 2D:
+            if (is_q_mesh)
+            {
+              return (new Gauss<2, 4>);
+            }
+            else
+            {
+              return (new TGauss<2, 4>);
+            }
+            break;
+
+          default:
+
+            error_stream << "Recovery shape functions for recovery order "
+                         << recovery_order()
+                         << " haven't yet been implemented for 2D" << std::endl;
+
+            throw OomphLibError(error_stream.str(),
+                                OOMPH_CURRENT_FUNCTION,
+                                OOMPH_EXCEPTION_LOCATION);
+        }
+        break;
+
+      case 3:
+
+        // 3D:
+        //====
+        /// Find order of recovery shape functions
+        switch (recovery_order())
+        {
+          case 1:
+
+            // Complete linear polynomial in 3D:
+            if (is_q_mesh)
+            {
+              return (new Gauss<3, 2>);
+            }
+            else
+            {
+              return (new TGauss<3, 2>);
+            }
+            break;
+
+          case 2:
+
+            // Complete quadratic polynomial in 3D:
+            if (is_q_mesh)
+            {
+              return (new Gauss<3, 3>);
+            }
+            else
+            {
+              return (new TGauss<3, 3>);
+            }
+            break;
+
+          case 3:
+
+            // Complete cubic polynomial in 3D:
+            if (is_q_mesh)
+            {
+              return (new Gauss<3, 4>);
+            }
+            else
+            {
+              return (new TGauss<3, 5>);
+            } // TGauss<3,4> not implemented
+
+            break;
+
+          default:
+
+            error_stream << "Recovery shape functions for recovery order "
+                         << recovery_order()
+                         << " haven't yet been implemented for 3D" << std::endl;
+
+            throw OomphLibError(error_stream.str(),
+                                OOMPH_CURRENT_FUNCTION,
+                                OOMPH_EXCEPTION_LOCATION);
+        }
 
 
         break;
@@ -486,342 +442,11 @@
           error_stream.str(), OOMPH_CURRENT_FUNCTION, OOMPH_EXCEPTION_LOCATION);
         break;
     }
-  }
-
-  //====================================================================
-  /// Integation scheme associated with the recovery shape functions
-  /// must be of sufficiently high order to integrate the mass matrix
-  /// associated with the recovery shape functions. The  argument
-  /// is the dimension of the elements.
-  /// The integration is performed locally over the elements, so the
-  /// integration scheme does depend on the geometry of the element.
-  /// The type of element is specified by the boolean which is
-  /// true if elements in the patch are QElements and false if they are
-  /// TElements (will need change if we ever have other element types)
-  //====================================================================
-  Integral* Z2ErrorEstimator::integral_rec(const unsigned& dim,
-                                           const bool& is_q_mesh)
-  {
-    std::ostringstream error_stream;
-
-    /// Which spatial dimension are we dealing with?
-    switch (dim)
-    {
-      case 1:
-
-        // 1D:
-        //====
-
-        /// Find order of recovery shape functions
-        switch (recovery_order())
-        {
-          case 1:
-
-            // Complete linear polynomial in 1D
-            //(quadratic terms in mass matrix)
-            if (is_q_mesh)
-            {
-              return (new Gauss<1, 2>);
-            }
-            else
-            {
-              return (new TGauss<1, 2>);
-            }
-            break;
-
-          case 2:
-
-            // Complete quadratic polynomial in 1D:
-            //(quartic terms in the mass marix)
-            if (is_q_mesh)
-            {
-              return (new Gauss<1, 3>);
-            }
-            else
-            {
-              return (new TGauss<1, 3>);
-            }
-            break;
-
-          case 3:
-
-            // Complete cubic polynomial in 1D:
-            // (order six terms in mass matrix)
-            if (is_q_mesh)
-            {
-              return (new Gauss<1, 4>);
-            }
-            else
-            {
-              return (new TGauss<1, 4>);
-            }
-            break;
-
-          default:
-
-            error_stream << "Recovery shape functions for recovery order "
-                         << recovery_order()
-                         << " haven't yet been implemented for 1D" << std::endl;
-
-            throw OomphLibError(error_stream.str(),
-                                OOMPH_CURRENT_FUNCTION,
-                                OOMPH_EXCEPTION_LOCATION);
-        }
-        break;
-
-      case 2:
-
-        // 2D:
-        //====
-
-        /// Find order of recovery shape functions
-        switch (recovery_order())
-        {
-          case 1:
-
-            // Complete linear polynomial in 2D:
-            if (is_q_mesh)
-            {
-              return (new Gauss<2, 2>);
-            }
-            else
-            {
-              return (new TGauss<2, 2>);
-            }
-            break;
-
-          case 2:
-
-            // Complete quadratic polynomial in 2D:
-            if (is_q_mesh)
-            {
-              return (new Gauss<2, 3>);
-            }
-            else
-            {
-              return (new TGauss<2, 3>);
-            }
-            break;
-
-          case 3:
-
-            // Complete cubic polynomial in 2D:
-            if (is_q_mesh)
-            {
-              return (new Gauss<2, 4>);
-            }
-            else
-            {
-              return (new TGauss<2, 4>);
-            }
-            break;
-
-          default:
-
-            error_stream << "Recovery shape functions for recovery order "
-                         << recovery_order()
-                         << " haven't yet been implemented for 2D" << std::endl;
-
-            throw OomphLibError(error_stream.str(),
-                                OOMPH_CURRENT_FUNCTION,
-                                OOMPH_EXCEPTION_LOCATION);
-        }
-        break;
-
-      case 3:
-
-        // 3D:
-        //====
->>>>>>> fb5f6804
-        /// Find order of recovery shape functions
-        switch (recovery_order())
-        {
-          case 1:
-
-<<<<<<< HEAD
-            // Complete linear polynomial in 2D:
-            if (is_q_mesh)
-            {
-              return (new Gauss<2, 2>);
-            }
-            else
-            {
-              return (new TGauss<2, 2>);
-=======
-            // Complete linear polynomial in 3D:
-            if (is_q_mesh)
-            {
-              return (new Gauss<3, 2>);
-            }
-            else
-            {
-              return (new TGauss<3, 2>);
->>>>>>> fb5f6804
-            }
-            break;
-
-          case 2:
-
-<<<<<<< HEAD
-            // Complete quadratic polynomial in 2D:
-            if (is_q_mesh)
-            {
-              return (new Gauss<2, 3>);
-            }
-            else
-            {
-              return (new TGauss<2, 3>);
-=======
-            // Complete quadratic polynomial in 3D:
-            if (is_q_mesh)
-            {
-              return (new Gauss<3, 3>);
-            }
-            else
-            {
-              return (new TGauss<3, 3>);
->>>>>>> fb5f6804
-            }
-            break;
-
-          case 3:
-
-<<<<<<< HEAD
-            // Complete cubic polynomial in 2D:
-            if (is_q_mesh)
-            {
-              return (new Gauss<2, 4>);
-            }
-            else
-            {
-              return (new TGauss<2, 4>);
-            }
-=======
-            // Complete cubic polynomial in 3D:
-            if (is_q_mesh)
-            {
-              return (new Gauss<3, 4>);
-            }
-            else
-            {
-              return (new TGauss<3, 5>);
-            } // TGauss<3,4> not implemented
-
->>>>>>> fb5f6804
-            break;
-
-          default:
-
-            error_stream << "Recovery shape functions for recovery order "
-                         << recovery_order()
-<<<<<<< HEAD
-                         << " haven't yet been implemented for 2D" << std::endl;
-=======
-                         << " haven't yet been implemented for 3D" << std::endl;
->>>>>>> fb5f6804
-
-            throw OomphLibError(error_stream.str(),
-                                OOMPH_CURRENT_FUNCTION,
-                                OOMPH_EXCEPTION_LOCATION);
-        }
-<<<<<<< HEAD
-        break;
-
-      case 3:
-
-        // 3D:
-        //====
-        /// Find order of recovery shape functions
-        switch (recovery_order())
-        {
-          case 1:
-
-            // Complete linear polynomial in 3D:
-            if (is_q_mesh)
-            {
-              return (new Gauss<3, 2>);
-            }
-            else
-            {
-              return (new TGauss<3, 2>);
-            }
-            break;
-
-          case 2:
-
-            // Complete quadratic polynomial in 3D:
-            if (is_q_mesh)
-            {
-              return (new Gauss<3, 3>);
-            }
-            else
-            {
-              return (new TGauss<3, 3>);
-            }
-            break;
-
-          case 3:
-
-            // Complete cubic polynomial in 3D:
-            if (is_q_mesh)
-            {
-              return (new Gauss<3, 4>);
-            }
-            else
-            {
-              return (new TGauss<3, 5>);
-            } // TGauss<3,4> not implemented
-
-            break;
-
-          default:
-
-            error_stream << "Recovery shape functions for recovery order "
-                         << recovery_order()
-                         << " haven't yet been implemented for 3D" << std::endl;
-
-            throw OomphLibError(error_stream.str(),
-                                OOMPH_CURRENT_FUNCTION,
-                                OOMPH_EXCEPTION_LOCATION);
-        }
-
-        break;
-
-      default:
-
-        // Any other dimension?
-        //=====================
-        error_stream << "No recovery shape functions for dim " << dim
-                     << std::endl;
-        throw OomphLibError(
-          error_stream.str(), OOMPH_CURRENT_FUNCTION, OOMPH_EXCEPTION_LOCATION);
-        break;
-    }
 
     // Dummy return (never get here)
     return 0;
   }
-=======
-
-
-        break;
-
-      default:
-
-        // Any other dimension?
-        //=====================
-        error_stream << "No recovery shape functions for dim " << dim
-                     << std::endl;
-        throw OomphLibError(
-          error_stream.str(), OOMPH_CURRENT_FUNCTION, OOMPH_EXCEPTION_LOCATION);
-        break;
-    }
-
-    // Dummy return (never get here)
-    return 0;
-  }
-
->>>>>>> fb5f6804
+
 
   //==========================================================================
   /// Return a combined error estimate from all compound flux errors
@@ -854,10 +479,7 @@
     }
 #endif
 
-<<<<<<< HEAD
-=======
-
->>>>>>> fb5f6804
+
     // Initialise the maxmimum to the first compound error
     double max_error = compound_error[0];
     // Loop over the other errors to find the maximum
@@ -1033,10 +655,7 @@
     }
   }
 
-<<<<<<< HEAD
-=======
-
->>>>>>> fb5f6804
+
   //======================================================================
   /// Given the vector of elements that make up a patch,
   /// the number of recovery and flux terms, and the
@@ -1065,10 +684,7 @@
       }
     }
 
-<<<<<<< HEAD
-=======
-
->>>>>>> fb5f6804
+
     // Create a new integration scheme based on the recovery order
     // in the elements
     // Need to find the type of the element, default is to assume a quad
@@ -1117,10 +733,7 @@
         Vector<double> x(dim);
         el_pt->interpolated_x(s, x);
 
-<<<<<<< HEAD
-=======
-
->>>>>>> fb5f6804
+
         // Premultiply the weights and the Jacobian
         // and the geometric jacobian weight (used in axisymmetric
         // and spherical coordinate systems)
@@ -1146,10 +759,7 @@
           }
         }
 
-<<<<<<< HEAD
-=======
-
->>>>>>> fb5f6804
+
         // Loop over the nodes for the test functions
         for (unsigned l = 0; l < num_recovery_terms; l++)
         {
@@ -1193,10 +803,7 @@
     }
   }
 
-<<<<<<< HEAD
-=======
-
->>>>>>> fb5f6804
+
   //==================================================================
   /// Number of coefficients for expansion of recovered fluxes
   /// for given spatial dimension of elements.
@@ -1253,7 +860,6 @@
 
         // Quadratic recovery shape functions
         //-----------------------------------
-<<<<<<< HEAD
 
         switch (dim)
         {
@@ -1279,38 +885,9 @@
         }
         break;
 
+
       case 3:
 
-=======
-
-        switch (dim)
-        {
-          case 1:
-            // 1D:
-            num_recovery_terms = 3; // 1, x, x^2
-            break;
-
-          case 2:
-            // 2D:
-            num_recovery_terms = 6; // 1, x, y, x^2, xy, y^2
-            break;
-
-          case 3:
-            // 3D:
-            num_recovery_terms = 10; // 1, x, y, z, x^2, y^2, z^2, xy, xz, yz
-            break;
-
-          default:
-            throw OomphLibError("Dim must be 1, 2 or 3",
-                                OOMPH_CURRENT_FUNCTION,
-                                OOMPH_EXCEPTION_LOCATION);
-        }
-        break;
-
-
-      case 3:
-
->>>>>>> fb5f6804
         // Cubic recovery shape functions
         //--------------------------------
 
@@ -1344,10 +921,7 @@
         }
         break;
 
-<<<<<<< HEAD
-=======
-
->>>>>>> fb5f6804
+
       default:
 
         // Any other recovery order?
@@ -1362,10 +936,7 @@
     return num_recovery_terms;
   }
 
-<<<<<<< HEAD
-=======
-
->>>>>>> fb5f6804
+
   //======================================================================
   /// Get Vector of Z2-based error estimates for all elements in mesh.
   /// If doc_info.is_doc_enabled()=true, doc FE and recovered fluxes in
@@ -1508,7 +1079,7 @@
     // Use complete polynomial of given order for recovery
     unsigned num_recovery_terms = nrecovery_terms(dim);
 
-<<<<<<< HEAD
+
     // Setup patches (also returns Vector of vertex nodes)
     //====================================================
     std::map<Node*, Vector<ElementWithZ2ErrorEstimator*>*> adjacent_elements_pt;
@@ -1528,33 +1099,10 @@
 
     typedef std::map<Node*, Vector<ElementWithZ2ErrorEstimator*>*>::iterator IT;
 
-=======
-
-    // Setup patches (also returns Vector of vertex nodes)
-    //====================================================
-    std::map<Node*, Vector<ElementWithZ2ErrorEstimator*>*> adjacent_elements_pt;
-    Vector<Node*> vertex_node_pt;
-    setup_patches(mesh_pt, adjacent_elements_pt, vertex_node_pt);
-
-    // Loop over all patches to get recovered flux value coefficients
-    //===============================================================
-
-    // Map to store sets of pointers to the recovered flux coefficient matrices
-    // for each node.
-    std::map<Node*, std::set<DenseMatrix<double>*>> flux_coeff_pt;
-
-    // We store the pointers to the recovered flux coefficient matrices for
-    // various patches in a vector so we can delete them later
-    Vector<DenseMatrix<double>*> vector_of_recovered_flux_coefficient_pt;
-
-    typedef std::map<Node*, Vector<ElementWithZ2ErrorEstimator*>*>::iterator IT;
-
->>>>>>> fb5f6804
     // Need to translate ElementWithZ2ErrorEstimator pointer to element number
     // in order to give each processor elements to work on if the problem
     // has not yet been distributed.  In order to reduce the use of #ifdef this
     // is also done for the serial problem and the code is amended accordingly.
-<<<<<<< HEAD
 
     std::map<ElementWithZ2ErrorEstimator*, int> elem_num;
     unsigned nelem = mesh_pt->nelement();
@@ -1648,135 +1196,9 @@
 
     // Now broadcast the result from each process to every other process
     // if the mesh has not yet been distributed and MPI is initialised
-=======
-
-    std::map<ElementWithZ2ErrorEstimator*, int> elem_num;
-    unsigned nelem = mesh_pt->nelement();
-    for (unsigned e = 0; e < nelem; e++)
-    {
-      elem_num[dynamic_cast<ElementWithZ2ErrorEstimator*>(
-        mesh_pt->element_pt(e))] = e;
-    }
-
-    // This isn't a global variable
-    int n_patch = adjacent_elements_pt.size(); // also needed by serial version
-
-    // Default values for serial AND parallel distributed problem
-    int itbegin = 0;
-
-    int itend = n_patch;
 
 #ifdef OOMPH_HAS_MPI
-    int range = n_patch;
-
-    // Work out values for parallel non-distributed problem
-    if (!(mesh_pt->is_mesh_distributed()))
-    {
-      // setup the loop variables
-      range = n_patch / n_proc; // number of patches on each proc
-
-      itbegin = my_rank * range;
-      itend = (my_rank + 1) * range;
-
-      // if on the last processor, ensure the end matches
-      if (my_rank == (n_proc - 1))
-      {
-        itend = n_patch;
-      }
-    }
-#endif
-
-    // Set up matrices and vectors which will be sent later
-    // - full matrix of all recovered coefficients
-    Vector<DenseMatrix<double>*>
-      vector_of_recovered_flux_coefficient_pt_to_send;
-    // - vectors containing element numbers in each patch
-    Vector<Vector<int>> vector_of_elements_in_patch_to_send;
-
-    // Now we can loop over the patches on the current process
-    for (int i = itbegin; i < itend; i++)
-    {
-      // Which vertex node are we at?
-      Node* nod_pt = vertex_node_pt[i];
-
-      // Pointer to vector of pointers to elements that make up
-      // the patch.
-      Vector<ElementWithZ2ErrorEstimator*>* el_vec_pt =
-        adjacent_elements_pt[nod_pt];
-
-      // Is the corner node that is central to the patch surrounded by
-      // at least two elements?
-      unsigned nelem = (*el_vec_pt).size();
-
-      if (nelem >= 2)
-      {
-        // store the number of elements in the patch
-        Vector<int> elements_in_this_patch;
-        for (unsigned e = 0; e < nelem; e++)
-        {
-          elements_in_this_patch.push_back(elem_num[(*el_vec_pt)[e]]);
-        }
-
-        // put them into storage vector ready to send
-        vector_of_elements_in_patch_to_send.push_back(elements_in_this_patch);
-
-        // Given the vector of elements that make up the patch,
-        // the number of recovery and flux terms, and the spatial
-        // dimension of the problem,  compute
-        // the matrix of recovered flux coefficients and return
-        // a pointer to it.
-        DenseMatrix<double>* recovered_flux_coefficient_pt = 0;
-        get_recovered_flux_in_patch(*el_vec_pt,
-                                    num_recovery_terms,
-                                    num_flux_terms,
-                                    dim,
-                                    recovered_flux_coefficient_pt);
-
-        // Store pointer to recovered flux coefficients for
-        // current patch in vector so we can send and then delete it later
-        vector_of_recovered_flux_coefficient_pt_to_send.push_back(
-          recovered_flux_coefficient_pt);
-
-      } // end of if(nelem>=2)
-    }
-
-    // Now broadcast the result from each process to every other process
-    // if the mesh has not yet been distributed and MPI is initialised
-
-#ifdef OOMPH_HAS_MPI
-
-    if (!mesh_pt->is_mesh_distributed() &&
-        MPI_Helpers::mpi_has_been_initialised())
-    {
-      // Get communicator from namespace
-      OomphCommunicator* comm_pt = MPI_Helpers::communicator_pt();
-
-      // All local recovered fluxes have been calculated, so now share result
-      for (int iproc = 0; iproc < n_proc; iproc++)
-      {
-        // Broadcast number of patches processed
-        int n_patches = vector_of_recovered_flux_coefficient_pt_to_send.size();
-        MPI_Bcast(&n_patches, 1, MPI_INT, iproc, comm_pt->mpi_comm());
-
-        // Loop over these patches, broadcast recovered flux coefficients
-        for (int ipatch = 0; ipatch < n_patches; ipatch++)
-        {
-          // Number of elements in this patch
-          Vector<int> elements(0);
-          unsigned nelements = 0;
-
-          // Which processor are we on?
-          if (my_rank == iproc)
-          {
-            elements = vector_of_elements_in_patch_to_send[ipatch];
-            nelements = elements.size();
-          }
->>>>>>> fb5f6804
-
-          // Broadcast elements
-          comm_pt->broadcast(iproc, elements);
-
-<<<<<<< HEAD
+
     if (!mesh_pt->is_mesh_distributed() &&
         MPI_Helpers::mpi_has_been_initialised())
     {
@@ -1884,84 +1306,6 @@
 
         vector_of_recovered_flux_coefficient_pt.push_back(
           recovered_flux_coefficient_pt);
-=======
-          // Now get recovered flux coefficients
-          DenseMatrix<double>* recovered_flux_coefficient_pt;
-
-          // Which processor are we on?
-          if (my_rank == iproc)
-          {
-            recovered_flux_coefficient_pt =
-              vector_of_recovered_flux_coefficient_pt_to_send[ipatch];
-          }
-          else
-          {
-            recovered_flux_coefficient_pt = new DenseMatrix<double>;
-          }
-
-          // broadcast this matrix from the loop processor
-          DenseMatrix<double> mattosend = *recovered_flux_coefficient_pt;
-          comm_pt->broadcast(iproc, mattosend);
-
-          // Set pointer on all processors
-          *recovered_flux_coefficient_pt = mattosend;
-
-          // End of parallel broadcasting
-          vector_of_recovered_flux_coefficient_pt.push_back(
-            recovered_flux_coefficient_pt);
-
-          // Loop over elements in patch (work out nelements again after bcast)
-          nelements = elements.size();
-
-          for (unsigned e = 0; e < nelements; e++)
-          {
-            // Get pointer to element
-            ElementWithZ2ErrorEstimator* el_pt =
-              dynamic_cast<ElementWithZ2ErrorEstimator*>(
-                mesh_pt->element_pt(elements[e]));
-
-            // Loop over all nodes in element
-            unsigned num_nod = el_pt->nnode();
-            for (unsigned n = 0; n < num_nod; n++)
-            {
-              // Get the node
-              Node* nod_pt = el_pt->node_pt(n);
-              // Add the pointer to the current flux coefficient matrix
-              // to the set for the node
-              // Mesh not distributed here so nod_pt cannot be halo
-              flux_coeff_pt[nod_pt].insert(recovered_flux_coefficient_pt);
-            }
-          }
-
-        } // end loop over patches on current processor
-
-      } // end loop over processors
-    }
-    else // is_mesh_distributed=true
-    {
-#endif // end ifdef OOMPH_HAS_MPI for parallel job without mesh distribution
-
-      // Do the same for a distributed mesh as for a serial job
-      // up to the point where the elemental error is calculated
-      // and then communicate that (see below)
-      int n_patches = vector_of_recovered_flux_coefficient_pt_to_send.size();
-
-      // Loop over these patches
-      for (int ipatch = 0; ipatch < n_patches; ipatch++)
-      {
-        // Number of elements in this patch
-        Vector<int> elements;
-        int nelements; // Needs to be int for elem_num call later
-        elements = vector_of_elements_in_patch_to_send[ipatch];
-        nelements = elements.size();
-
-        // Now get recovered flux coefficients
-        DenseMatrix<double>* recovered_flux_coefficient_pt;
-        recovered_flux_coefficient_pt =
-          vector_of_recovered_flux_coefficient_pt_to_send[ipatch];
-
-        vector_of_recovered_flux_coefficient_pt.push_back(
-          recovered_flux_coefficient_pt);
 
         for (int e = 0; e < nelements; e++)
         {
@@ -1983,28 +1327,7 @@
         }
 
       } // End loop over patches on current processor
->>>>>>> fb5f6804
-
-        for (int e = 0; e < nelements; e++)
-        {
-          // Get pointer to element
-          ElementWithZ2ErrorEstimator* el_pt =
-            dynamic_cast<ElementWithZ2ErrorEstimator*>(
-              mesh_pt->element_pt(elements[e]));
-
-          // Loop over all nodes in element
-          unsigned num_nod = el_pt->nnode();
-          for (unsigned n = 0; n < num_nod; n++)
-          {
-            // Get the node
-            Node* nod_pt = el_pt->node_pt(n);
-            // Add the pointer to the current flux coefficient matrix
-            // to the set for this node
-            flux_coeff_pt[nod_pt].insert(recovered_flux_coefficient_pt);
-          }
-        }
-
-      } // End loop over patches on current processor
+
 
 #ifdef OOMPH_HAS_MPI
     } // End if(is_mesh_distributed)
@@ -2250,7 +1573,6 @@
         }
         // Unscaled elemental RMS error:
         test_count++; // counting elements visited
-<<<<<<< HEAD
 
         // elemental_error[e]=sqrt(error);
         // Take the square-root of the appropriate flux error and
@@ -2260,17 +1582,6 @@
           elemental_compound_flux_error(e, i) = sqrt(error[i]);
         }
 
-=======
-
-        // elemental_error[e]=sqrt(error);
-        // Take the square-root of the appropriate flux error and
-        // store the result
-        for (unsigned i = 0; i < n_compound_flux_el; i++)
-        {
-          elemental_compound_flux_error(e, i) = sqrt(error[i]);
-        }
-
->>>>>>> fb5f6804
 #ifdef OOMPH_HAS_MPI
       } // end if (!el_pt->is_halo())
 #endif
@@ -2336,7 +1647,6 @@
           }
         }
         else // iproc=my_rank, so receive errors from others
-<<<<<<< HEAD
         {
           for (int send_rank = 0; send_rank < n_proc; send_rank++)
           {
@@ -2355,6 +1665,7 @@
                 int n_elem_error_halo = nelem_halo * n_compound_flux;
                 // Vector for elemental errors
                 Vector<double> halo_elem_error(n_elem_error_halo);
+
 
                 // Receive the errors from processor send_rank
                 MPI_Recv(&halo_elem_error[0],
@@ -2467,139 +1778,6 @@
         else
         {
           normalised_compound_flux_error[i] =
-=======
-        {
-          for (int send_rank = 0; send_rank < n_proc; send_rank++)
-          {
-            if (iproc != send_rank) // iproc=my_rank already!
-            {
-              Vector<GeneralisedElement*> halo_elem_pt =
-                mesh_pt->halo_element_pt(send_rank);
-              // Find number of halo elements
-              int nelem_halo = halo_elem_pt.size();
-              // If there are some halo elements, receive errors and
-              // put in the appropriate places
-              if (nelem_halo != 0)
-              {
-                // Find the number of error entires:
-                // number of haloed elements x number of compound fluxes
-                int n_elem_error_halo = nelem_halo * n_compound_flux;
-                // Vector for elemental errors
-                Vector<double> halo_elem_error(n_elem_error_halo);
-
-
-                // Receive the errors from processor send_rank
-                MPI_Recv(&halo_elem_error[0],
-                         n_elem_error_halo,
-                         MPI_DOUBLE,
-                         send_rank,
-                         0,
-                         comm_pt->mpi_comm(),
-                         &status);
-
-                // Counter for the vector index
-                unsigned count = 0;
-                for (int e = 0; e < nelem_halo; e++)
-                {
-                  // Find element number
-                  int element_num =
-                    elem_num[dynamic_cast<ElementWithZ2ErrorEstimator*>(
-                      halo_elem_pt[e])];
-                  // Put the error in the correct location
-                  for (int i = 0; i < n_compound_flux; i++)
-                  {
-                    elemental_compound_flux_error(element_num, i) =
-                      halo_elem_error[count];
-                    ++count;
-                  }
-                }
-              }
-            }
-          } // End of interior loop over processors
-        }
-      } // End of exterior loop over processors
-
-    } // End of if (mesh has been distributed)
-
-#endif
-
-    // NOTE FOR FUTURE REFERENCE - revisit in case of adaptivity problems in
-    // parallel jobs
-    //
-    // The current method for distributed problems neglects recovered flux
-    // contributions from patches that cannot be assembled on the current
-    // processor, but would be assembled if the problem was not distributed.
-    // The only nodes for which this is the case are nodes which lie on the
-    // exact boundary between processors.
-    //
-    // See the note at the start of setup_patches (above) for more details.
-
-    // Use computed flux norm or externally imposed reference value?
-    if (Reference_flux_norm != 0.0)
-    {
-      // At the moment assume that all fluxes have the same reference norm
-      for (int i = 0; i < n_compound_flux; i++)
-      {
-        flux_norm[i] = Reference_flux_norm;
-      }
-    }
-    else
-    {
-      // In parallel, perform reduction operation to get global value
-#ifdef OOMPH_HAS_MPI
-      if (mesh_pt->is_mesh_distributed())
-      {
-        // Get communicator from mesh
-        OomphCommunicator* comm_pt = mesh_pt->communicator_pt();
-
-        Vector<double> total_flux_norm(n_compound_flux);
-        // every process needs to know the sum
-        MPI_Allreduce(&flux_norm[0],
-                      &total_flux_norm[0],
-                      n_compound_flux,
-                      MPI_DOUBLE,
-                      MPI_SUM,
-                      comm_pt->mpi_comm());
-        // take sqrt
-        for (int i = 0; i < n_compound_flux; i++)
-        {
-          flux_norm[i] = sqrt(total_flux_norm[i]);
-        }
-      }
-      else // mesh has not been distributed, so flux_norm already global
-      {
-        for (int i = 0; i < n_compound_flux; i++)
-        {
-          flux_norm[i] = sqrt(flux_norm[i]);
-        }
-      }
-#else // serial problem, so flux_norm already global
-      for (int i = 0; i < n_compound_flux; i++)
-      {
-        flux_norm[i] = sqrt(flux_norm[i]);
-      }
-#endif
-    }
-
-    // Now loop over (all!) elements again and
-    // normalise errors by global flux norm
-
-    nelem = mesh_pt->nelement();
-    for (unsigned e = 0; e < nelem; e++)
-    {
-      // Get the vector of normalised compound fluxes
-      Vector<double> normalised_compound_flux_error(n_compound_flux);
-      for (int i = 0; i < n_compound_flux; i++)
-      {
-        if (flux_norm[i] != 0.0)
-        {
-          normalised_compound_flux_error[i] =
-            elemental_compound_flux_error(e, i) / flux_norm[i];
-        }
-        else
-        {
-          normalised_compound_flux_error[i] =
->>>>>>> fb5f6804
             elemental_compound_flux_error(e, i);
         }
       }
@@ -2617,7 +1795,7 @@
     }
   }
 
-<<<<<<< HEAD
+
   //==================================================================
   /// Doc FE and recovered flux
   //==================================================================
@@ -2720,6 +1898,7 @@
           }
           some_file << elemental_error[e] << " " << std::endl;
 
+
           for (unsigned i = 0; i < dim; i++)
           {
             feflux_file << x[i] << " ";
@@ -2732,141 +1911,17 @@
         }
       }
 
-=======
-
-  //==================================================================
-  /// Doc FE and recovered flux
-  //==================================================================
-  void Z2ErrorEstimator::doc_flux(
-    Mesh* mesh_pt,
-    const unsigned& num_flux_terms,
-    MapMatrixMixed<Node*, int, double>& rec_flux_map,
-    const Vector<double>& elemental_error,
-    DocInfo& doc_info)
-  {
-#ifdef OOMPH_HAS_MPI
-
-    // Get communicator from mesh
-    OomphCommunicator* comm_pt = mesh_pt->communicator_pt();
-
-#else
-
-    // Dummy communicator
-    OomphCommunicator* comm_pt = MPI_Helpers::communicator_pt();
-
-#endif
-
-    // Setup output files
-    std::ofstream some_file, feflux_file;
-    std::ostringstream filename;
-    filename << doc_info.directory() << "/flux_rec" << doc_info.number()
-             << "_on_proc_" << comm_pt->my_rank() << ".dat";
-    some_file.open(filename.str().c_str());
-    filename.str("");
-    filename << doc_info.directory() << "/flux_fe" << doc_info.number()
-             << "_on_proc_" << comm_pt->my_rank() << ".dat";
-    feflux_file.open(filename.str().c_str());
-
-    unsigned nel = mesh_pt->nelement();
-    if (nel > 0)
-    {
-      // Extract first element to determine spatial dimension
-      FiniteElement* el_pt = mesh_pt->finite_element_pt(0);
-      unsigned dim = el_pt->dim();
-      Vector<double> s(dim);
-
-      // Decide on the number of plot points
-      unsigned nplot = 5;
-
-      // Loop over all elements
-      for (unsigned e = 0; e < nel; e++)
-      {
-        ElementWithZ2ErrorEstimator* el_pt =
-          dynamic_cast<ElementWithZ2ErrorEstimator*>(mesh_pt->element_pt(e));
-
-        // Write tecplot header
-        feflux_file << el_pt->tecplot_zone_string(nplot);
-        some_file << el_pt->tecplot_zone_string(nplot);
-
-        unsigned num_plot_points = el_pt->nplot_points(nplot);
-        for (unsigned iplot = 0; iplot < num_plot_points; iplot++)
-        {
-          // Get local coordinates of plot point
-          el_pt->get_s_plot(iplot, nplot, s);
-
-          // Coordinate
-          Vector<double> x(dim);
-          el_pt->interpolated_x(s, x);
-
-          // Number of FE nodes
-          unsigned n_node = el_pt->nnode();
-
-          // FE shape function
-          Shape psi(n_node);
-
-          // Get values of FE shape function
-          el_pt->shape(s, psi);
-
-          // Initialise recovered flux Vector
-          Vector<double> rec_flux(num_flux_terms, 0.0);
-
-          // Loop over nodes to assemble contribution
-          for (unsigned n = 0; n < n_node; n++)
-          {
-            Node* nod_pt = el_pt->node_pt(n);
-
-            // Loop over components
-            for (unsigned i = 0; i < num_flux_terms; i++)
-            {
-              rec_flux[i] += rec_flux_map(nod_pt, i) * psi[n];
-            }
-          }
-
-          // FE flux
-          Vector<double> fe_flux(num_flux_terms);
-          el_pt->get_Z2_flux(s, fe_flux);
-
-          for (unsigned i = 0; i < dim; i++)
-          {
-            some_file << x[i] << " ";
-          }
-          for (unsigned i = 0; i < num_flux_terms; i++)
-          {
-            some_file << rec_flux[i] << " ";
-          }
-          some_file << elemental_error[e] << " " << std::endl;
-
-
-          for (unsigned i = 0; i < dim; i++)
-          {
-            feflux_file << x[i] << " ";
-          }
-          for (unsigned i = 0; i < num_flux_terms; i++)
-          {
-            feflux_file << fe_flux[i] << " ";
-          }
-          feflux_file << elemental_error[e] << " " << std::endl;
-        }
-      }
-
-
->>>>>>> fb5f6804
+
       // Write tecplot footer (e.g. FE connectivity lists)
       // using the first element's output info.
       FiniteElement* first_el_pt = mesh_pt->finite_element_pt(0);
       first_el_pt->write_tecplot_zone_footer(some_file, nplot);
       first_el_pt->write_tecplot_zone_footer(feflux_file, nplot);
     }
-<<<<<<< HEAD
-=======
 
     some_file.close();
     feflux_file.close();
   }
->>>>>>> fb5f6804
-
-    some_file.close();
-    feflux_file.close();
-  }
+
 
 } // namespace oomph