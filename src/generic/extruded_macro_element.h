--- conflicted
+++ resolved
@@ -66,20 +66,15 @@
     /// To avoid a compiler error a null pointer is passed to the base class
     /// MacroElement.
     ExtrudedMacroElement(ExtrudedDomain* extruded_domain_pt,
-<<<<<<< HEAD
-                         unsigned macro_element_number) :
-      MacroElement(0, macro_element_number),
-      Extruded_domain_pt(extruded_domain_pt)
-=======
                          unsigned macro_element_number)
       : MacroElement(0, macro_element_number),
         Extruded_domain_pt(extruded_domain_pt)
->>>>>>> fb5f6804
     {
 #ifdef LEAK_CHECK
       LeakCheckNames::ExtrudedMacroElement_build += 1;
 #endif
     } // End of ExtrudedMacroElement
+
 
     /// Default constructor (empty and broken)
     ExtrudedMacroElement()
@@ -91,18 +86,21 @@
         OOMPH_EXCEPTION_LOCATION);
     } // End of ExtrudedMacroElement
 
+
     /// Broken copy constructor
     ExtrudedMacroElement(const ExtrudedMacroElement& dummy)
     {
       BrokenCopy::broken_copy("ExtrudedMacroElement");
     } // End of ExtrudedMacroElement
 
+
     /// Broken assignment operator
     void operator=(const ExtrudedMacroElement&)
     {
       BrokenCopy::broken_assign("ExtrudedMacroElement");
     } // End of ExtrudedMacroElement
 
+
     /// Empty destructor
     virtual ~ExtrudedMacroElement()
     {
@@ -110,6 +108,7 @@
       LeakCheckNames::ExtrudedMacroElement_build -= 1;
 #endif
     } // End of ~ExtrudedMacroElement
+
 
     /// \short Access function to the ExtrudedDomain
     ExtrudedDomain*& extruded_domain_pt()
@@ -156,15 +155,9 @@
     /// \short Constructor: Pass the pointer to the domain and the ID
     /// number of this extruded macro element
     QExtrudedMacroElement(ExtrudedDomain* domain_pt,
-<<<<<<< HEAD
-                          const unsigned& macro_element_number) :
-      MacroElement(0, macro_element_number),
-      ExtrudedMacroElement(domain_pt, macro_element_number)
-=======
                           const unsigned& macro_element_number)
       : MacroElement(0, macro_element_number),
         ExtrudedMacroElement(domain_pt, macro_element_number)
->>>>>>> fb5f6804
     {
     }
 
@@ -180,24 +173,24 @@
         error, OOMPH_CURRENT_FUNCTION, OOMPH_EXCEPTION_LOCATION);
     } // End of QExtrudedMacroElement
 
+
     /// Broken copy constructor
     QExtrudedMacroElement(const QExtrudedMacroElement& dummy)
     {
       BrokenCopy::broken_copy("QExtrudedMacroElement");
     } // End of QExtrudedMacroElement
 
+
     /// Broken assignment operator
     void operator=(const QExtrudedMacroElement&)
     {
       BrokenCopy::broken_assign("QExtrudedMacroElement");
     } // End of operator=
 
+
     /// Empty destructor
     virtual ~QExtrudedMacroElement(){};
-<<<<<<< HEAD
-=======
-
->>>>>>> fb5f6804
+
 
     /// \short Plot: x,y,t in tecplot format
     void output(const unsigned& t, std::ostream& outfile, const unsigned& nplot)
@@ -264,14 +257,12 @@
       } // for (unsigned i=0;i<nplot;i++)
     } // End of output
 
+
     /// Get the global position r(s) at the continuous time, t
     void macro_map(const unsigned& t,
                    const Vector<double>& s,
                    Vector<double>& r);
-<<<<<<< HEAD
-=======
-
->>>>>>> fb5f6804
+
 
     /// \short Output all macro element boundaries as tecplot zones
     void output_macro_element_boundaries(std::ostream& outfile,
