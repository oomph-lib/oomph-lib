// LIC// ====================================================================
// LIC// This file forms part of oomph-lib, the object-oriented,
// LIC// multi-physics finite-element library, available
// LIC// at http://www.oomph-lib.org.
// LIC//
// LIC// Copyright (C) 2006-2021 Matthias Heil and Andrew Hazel
// LIC//
// LIC// This library is free software; you can redistribute it and/or
// LIC// modify it under the terms of the GNU Lesser General Public
// LIC// License as published by the Free Software Foundation; either
// LIC// version 2.1 of the License, or (at your option) any later version.
// LIC//
// LIC// This library is distributed in the hope that it will be useful,
// LIC// but WITHOUT ANY WARRANTY; without even the implied warranty of
// LIC// MERCHANTABILITY or FITNESS FOR A PARTICULAR PURPOSE.  See the GNU
// LIC// Lesser General Public License for more details.
// LIC//
// LIC// You should have received a copy of the GNU Lesser General Public
// LIC// License along with this library; if not, write to the Free Software
// LIC// Foundation, Inc., 51 Franklin Street, Fifth Floor, Boston, MA
// LIC// 02110-1301  USA.
// LIC//
// LIC// The authors may be contacted at oomph-lib@maths.man.ac.uk.
// LIC//
// LIC//====================================================================
// Header file for classes that define hp-refineable element objects

// Include guard to prevent multiple inclusions of the header
#ifndef OOMPH_HP_REFINEABLE_ELEMENTS_HEADER
#define OOMPH_HP_REFINEABLE_ELEMENTS_HEADER

// Config header generated by autoconfig
#ifdef HAVE_CONFIG_H
#include <oomph-lib-config.h>
#endif

#include "refineable_elements.h"
#include "refineable_line_element.h"
#include "refineable_quad_element.h"
#include "refineable_brick_element.h"
#include "mesh.h"

namespace oomph
{
  //======================================================================
  /// p-refineable version of RefineableQElement<1,INITIAL_NNODE_1D>.
  /// Generic class definitions
  //======================================================================
  template<unsigned INITIAL_NNODE_1D>
<<<<<<< HEAD
  class PRefineableQElement<1, INITIAL_NNODE_1D> :
    public RefineableQElement<1>,
    public virtual QElement<1, INITIAL_NNODE_1D>,
    public virtual PRefineableElement
=======
  class PRefineableQElement<1, INITIAL_NNODE_1D>
    : public RefineableQElement<1>,
      public virtual QElement<1, INITIAL_NNODE_1D>,
      public virtual PRefineableElement
>>>>>>> fb5f6804
  {
  public:
    /// Constructor
    PRefineableQElement() : PRefineableElement(), RefineableQElement<1>() {}

    /// Destructor
    virtual ~PRefineableQElement() {}

    /// \short Initial setup of element (set the correct p-order and
    /// integration scheme) If an adopted father is specified, information
    /// from this is used instead of using the father found from the tree.
    void initial_setup(Tree* const& adopted_father_pt = 0,
                       const unsigned& initial_p_order = 0);

    /// \short Pre-build (search father for required nodes which may already
    /// exist)
    void pre_build(Mesh*& mesh_pt, Vector<Node*>& new_node_pt);

    /// \short p-refine the element (refine if inc>0, unrefine if inc<0).
    void p_refine(const int& inc,
                  Mesh* const& mesh_pt,
                  GeneralisedElement* const& clone_pt);

    /// Overload the shape functions
    void shape(const Vector<double>& s, Shape& psi) const;

    void dshape_local(const Vector<double>& s, Shape& psi, DShape& dpsi) const;

    void d2shape_local(const Vector<double>& s,
                       Shape& psi,
                       DShape& dpsids,
                       DShape& d2psids) const;

    /// \short Perform additional hanging node procedures for variables
    /// that are not interpolated by all nodes (e.g. lower order interpolations
    /// for the pressure in Taylor Hood).
    void further_setup_hanging_nodes() {}

    /// \short Returns the number of nodes along each edge of the element.
    /// Overloaded to return the (variable) p-order rather than the template
    /// argument.
    unsigned nnode_1d() const
    {
      return this->p_order();
    }

    /// Get the initial P_order
    unsigned initial_p_order() const
    {
      return INITIAL_NNODE_1D;
    }

    // Overloaded from QElement<1,NNODE_1D> to use nnode_1d() instead of
    // template argument.
    Node* get_node_at_local_coordinate(const Vector<double>& s) const;

    Node* node_created_by_son_of_neighbour(const Vector<double>& s_fraction,
                                           bool& is_periodic);

    // Overload nodal positions -- these elements have GLL-spaced nodes.
    /// Get local coordinates of node j in the element; vector sets its own size
    void local_coordinate_of_node(const unsigned& n, Vector<double>& s) const;

    /// Get the local fractino of node j in the element
    void local_fraction_of_node(const unsigned& n, Vector<double>& s_fraction);

    /// The local one-d fraction is the same
    double local_one_d_fraction_of_node(const unsigned& n1d, const unsigned& i);

    /// Rebuild the element. This needs to find any nodes in the sons which
    /// are still required.
    void rebuild_from_sons(Mesh*& mesh_pt);

    /// \short Check the integrity of interpolated values across element
    /// boundaries.
    void check_integrity(double& max_error);

  protected:
    /// \short Set up hanging node information. Empty for 1D elements.
    void binary_hang_helper(const int& value_id,
                            const int& my_edge,
                            std::ofstream& output_hangfile);
  };

  //=======================================================================
  /// p-refineable version of RefineableQElement<2,INITIAL_NNODE_1D>.
  //=======================================================================
  template<unsigned INITIAL_NNODE_1D>
<<<<<<< HEAD
  class PRefineableQElement<2, INITIAL_NNODE_1D> :
    public RefineableQElement<2>,
    public virtual QElement<2, INITIAL_NNODE_1D>,
    public virtual PRefineableElement
=======
  class PRefineableQElement<2, INITIAL_NNODE_1D>
    : public RefineableQElement<2>,
      public virtual QElement<2, INITIAL_NNODE_1D>,
      public virtual PRefineableElement
>>>>>>> fb5f6804
  {
  public:
    /// Constructor
    PRefineableQElement() : PRefineableElement(), RefineableQElement<2>() {}

    /// Destructor
    virtual ~PRefineableQElement() {}

    /// \short Initial setup of element (set the correct p-order and
    /// integration scheme) If an adopted father is specified, information
    /// from this is used instead of using the father found from the tree.
    void initial_setup(Tree* const& adopted_father_pt = 0,
                       const unsigned& initial_p_order = 0);

    /// \short Pre-build (search father for required nodes which may already
    /// exist)
    void pre_build(Mesh*& mesh_pt, Vector<Node*>& new_node_pt);

    /// \short p-refine the element (refine if inc>0, unrefine if inc<0).
    void p_refine(const int& inc,
                  Mesh* const& mesh_pt,
                  GeneralisedElement* const& clone_pt);

    /// Overload the shape functions
    void shape(const Vector<double>& s, Shape& psi) const;

    void dshape_local(const Vector<double>& s, Shape& psi, DShape& dpsi) const;

    void d2shape_local(const Vector<double>& s,
                       Shape& psi,
                       DShape& dpsids,
                       DShape& d2psids) const;

    /// \short Perform additional hanging node procedures for variables
    /// that are not interpolated by all nodes (e.g. lower order interpolations
    /// for the pressure in Taylor Hood).
    void further_setup_hanging_nodes() {}

    /// \short Returns the number of nodes along each edge of the element.
    /// Overloaded to return the (variable) p-order rather than the template
    /// argument.
    unsigned nnode_1d() const
    {
      return this->p_order();
    }

    /// Get the initial P_order
    unsigned initial_p_order() const
    {
      return INITIAL_NNODE_1D;
    }

    // Overloaded from QElement<2,NNODE_1D> to use nnode_1d() instead of
    // template argument.
    Node* get_node_at_local_coordinate(const Vector<double>& s) const;

    Node* node_created_by_neighbour(const Vector<double>& s_fraction,
                                    bool& is_periodic);

    Node* node_created_by_son_of_neighbour(const Vector<double>& s_fraction,
                                           bool& is_periodic);

    // Overload nodal positions -- these elements have GLL-spaced nodes.
    /// Get local coordinates of node j in the element; vector sets its own size
    void local_coordinate_of_node(const unsigned& n, Vector<double>& s) const;

    /// Get the local fractino of node j in the element
    void local_fraction_of_node(const unsigned& n, Vector<double>& s_fraction);

    /// The local one-d fraction is the same
    double local_one_d_fraction_of_node(const unsigned& n1d, const unsigned& i);

    /// Rebuild the element. This needs to find any nodes in the sons which
    /// are still required.
    void rebuild_from_sons(Mesh*& mesh_pt);

    /// \short Check the integrity of interpolated values across element
    /// boundaries.
    /// Note: with the mortar method, continuity is enforced weakly across non-
    /// conforming element boundaries, so it makes no sense to check the
    /// continuity of interpolated values across these boundaries.
    void check_integrity(double& max_error);

  protected:
    /// \short Set up hanging node information.
    /// Overloaded to implement the mortar method rather than constrained
    /// approximation. This enforces continuity weakly via an integral matching
    /// condition at non-conforming element boundaries.
    void quad_hang_helper(const int& value_id,
                          const int& my_edge,
                          std::ofstream& output_hangfile);
  };

  //=======================================================================
  /// p-refineable version of RefineableQElement<3,INITIAL_NNODE_1D>.
  //=======================================================================
  template<unsigned INITIAL_NNODE_1D>
<<<<<<< HEAD
  class PRefineableQElement<3, INITIAL_NNODE_1D> :
    public RefineableQElement<3>,
    public virtual QElement<3, INITIAL_NNODE_1D>,
    public virtual PRefineableElement
=======
  class PRefineableQElement<3, INITIAL_NNODE_1D>
    : public RefineableQElement<3>,
      public virtual QElement<3, INITIAL_NNODE_1D>,
      public virtual PRefineableElement
>>>>>>> fb5f6804
  {
  public:
    /// Constructor
    PRefineableQElement() : PRefineableElement(), RefineableQElement<3>() {}

    /// Destructor
    virtual ~PRefineableQElement() {}

    /// \short Initial setup of element (set the correct p-order and
    /// integration scheme) If an adopted father is specified, information
    /// from this is used instead of using the father found from the tree.
    void initial_setup(Tree* const& adopted_father_pt = 0,
                       const unsigned& initial_p_order = 0);

    /// \short Pre-build (search father for required nodes which may already
    /// exist)
    void pre_build(Mesh*& mesh_pt, Vector<Node*>& new_node_pt);

    /// \short p-refine the element (refine if inc>0, unrefine if inc<0).
    void p_refine(const int& inc,
                  Mesh* const& mesh_pt,
                  GeneralisedElement* const& clone_pt);

    /// Overload the shape functions
    void shape(const Vector<double>& s, Shape& psi) const;

    void dshape_local(const Vector<double>& s, Shape& psi, DShape& dpsi) const;

    void d2shape_local(const Vector<double>& s,
                       Shape& psi,
                       DShape& dpsids,
                       DShape& d2psids) const;

    /// \short Perform additional hanging node procedures for variables
    /// that are not interpolated by all nodes (e.g. lower order interpolations
    /// for the pressure in Taylor Hood).
    void further_setup_hanging_nodes() {}

    /// \short Returns the number of nodes along each edge of the element.
    /// Overloaded to return the (variable) p-order rather than the template
    /// argument.
    unsigned nnode_1d() const
    {
      return this->p_order();
    }

    /// Get the initial P_order
    unsigned initial_p_order() const
    {
      return INITIAL_NNODE_1D;
    }

    // Overloaded from QElement<3,NNODE_1D> to use nnode_1d() instead of
    // template argument.
    Node* get_node_at_local_coordinate(const Vector<double>& s) const;

    Node* node_created_by_neighbour(const Vector<double>& s_fraction,
                                    bool& is_periodic);

    Node* node_created_by_son_of_neighbour(const Vector<double>& s_fraction,
                                           bool& is_periodic);

    // Overload nodal positions -- these elements have GLL-spaced nodes.
    /// Get local coordinates of node j in the element; vector sets its own size
    void local_coordinate_of_node(const unsigned& n, Vector<double>& s) const;

    /// Get the local fractino of node j in the element
    void local_fraction_of_node(const unsigned& n, Vector<double>& s_fraction);

    /// The local one-d fraction is the same
    double local_one_d_fraction_of_node(const unsigned& n1d, const unsigned& i);

    /// Rebuild the element. This needs to find any nodes in the sons which
    /// are still required.
    void rebuild_from_sons(Mesh*& mesh_pt);

    /// \short Check the integrity of interpolated values across element
    /// boundaries.
    /// Note: with the mortar method, continuity is enforced weakly across non-
    /// conforming element boundaries, so it makes no sense to check the
    /// continuity of interpolated values across these boundaries.
    void check_integrity(double& max_error);

  protected:
    /// \short Set up hanging node information.
    /// Overloaded to implement the mortar method rather than constrained
    /// approximation. This enforces continuity weakly via an integral matching
    /// condition at non-conforming element boundaries.
    void oc_hang_helper(const int& value_id,
                        const int& my_face,
                        std::ofstream& output_hangfile);
  };

} // namespace oomph

#endif<|MERGE_RESOLUTION|>--- conflicted
+++ resolved
@@ -47,17 +47,10 @@
   /// Generic class definitions
   //======================================================================
   template<unsigned INITIAL_NNODE_1D>
-<<<<<<< HEAD
-  class PRefineableQElement<1, INITIAL_NNODE_1D> :
-    public RefineableQElement<1>,
-    public virtual QElement<1, INITIAL_NNODE_1D>,
-    public virtual PRefineableElement
-=======
   class PRefineableQElement<1, INITIAL_NNODE_1D>
     : public RefineableQElement<1>,
       public virtual QElement<1, INITIAL_NNODE_1D>,
       public virtual PRefineableElement
->>>>>>> fb5f6804
   {
   public:
     /// Constructor
@@ -146,17 +139,10 @@
   /// p-refineable version of RefineableQElement<2,INITIAL_NNODE_1D>.
   //=======================================================================
   template<unsigned INITIAL_NNODE_1D>
-<<<<<<< HEAD
-  class PRefineableQElement<2, INITIAL_NNODE_1D> :
-    public RefineableQElement<2>,
-    public virtual QElement<2, INITIAL_NNODE_1D>,
-    public virtual PRefineableElement
-=======
   class PRefineableQElement<2, INITIAL_NNODE_1D>
     : public RefineableQElement<2>,
       public virtual QElement<2, INITIAL_NNODE_1D>,
       public virtual PRefineableElement
->>>>>>> fb5f6804
   {
   public:
     /// Constructor
@@ -254,17 +240,10 @@
   /// p-refineable version of RefineableQElement<3,INITIAL_NNODE_1D>.
   //=======================================================================
   template<unsigned INITIAL_NNODE_1D>
-<<<<<<< HEAD
-  class PRefineableQElement<3, INITIAL_NNODE_1D> :
-    public RefineableQElement<3>,
-    public virtual QElement<3, INITIAL_NNODE_1D>,
-    public virtual PRefineableElement
-=======
   class PRefineableQElement<3, INITIAL_NNODE_1D>
     : public RefineableQElement<3>,
       public virtual QElement<3, INITIAL_NNODE_1D>,
       public virtual PRefineableElement
->>>>>>> fb5f6804
   {
   public:
     /// Constructor
