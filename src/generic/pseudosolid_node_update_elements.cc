--- conflicted
+++ resolved
@@ -36,8 +36,5 @@
 
   } // namespace PseudoSolidHelper
 
-<<<<<<< HEAD
-=======
 
->>>>>>> fb5f6804
 } // namespace oomph