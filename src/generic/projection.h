// LIC// ====================================================================
// LIC// This file forms part of oomph-lib, the object-oriented,
// LIC// multi-physics finite-element library, available
// LIC// at http://www.oomph-lib.org.
// LIC//
// LIC// Copyright (C) 2006-2021 Matthias Heil and Andrew Hazel
// LIC//
// LIC// This library is free software; you can redistribute it and/or
// LIC// modify it under the terms of the GNU Lesser General Public
// LIC// License as published by the Free Software Foundation; either
// LIC// version 2.1 of the License, or (at your option) any later version.
// LIC//
// LIC// This library is distributed in the hope that it will be useful,
// LIC// but WITHOUT ANY WARRANTY; without even the implied warranty of
// LIC// MERCHANTABILITY or FITNESS FOR A PARTICULAR PURPOSE.  See the GNU
// LIC// Lesser General Public License for more details.
// LIC//
// LIC// You should have received a copy of the GNU Lesser General Public
// LIC// License along with this library; if not, write to the Free Software
// LIC// Foundation, Inc., 51 Franklin Street, Fifth Floor, Boston, MA
// LIC// 02110-1301  USA.
// LIC//
// LIC// The authors may be contacted at oomph-lib@maths.man.ac.uk.
// LIC//
// LIC//====================================================================
// Header file for a classes used to represent projectable elements

#ifndef OOMPH_PROJECTION_HEADER
#define OOMPH_PROJECTION_HEADER

#include "mesh.h"
#include "problem.h"
#include "multi_domain.h"
#include "shape.h"
#include "element_with_external_element.h"
#include "linear_solver.h"

// Using CG to solve the projection problem
#ifdef OOMPH_HAS_TRILINOS
#include "trilinos_solver.h"
#endif // #ifdef OOMPH_HAS_TRILINOS
#include "iterative_linear_solver.h"

// Use a preconditioner for the iterative solver
#include "preconditioner.h"
#include "general_purpose_preconditioners.h"

namespace oomph
{
  //==================================================================
  /// Template-free Base class for projectable elements
  //==================================================================
  class ProjectableElementBase
  {
  protected:
    ///\short Enumerated collection to specify which projection problem
    /// is to be solved.
    enum Projection_Type
    {
      Coordinate,
      Lagrangian,
      Value
    };

    /// Field that is currently being projected
    unsigned Projected_field;

    /// Time level we are projecting  (0=current values; >0: history values)
    unsigned Time_level_for_projection;

    ///\short When projecting the history values of the nodal coordinates,
    /// this is the coordinate we're projecting
    unsigned Projected_coordinate;

    ///\short When projecting the Lagrangain coordinates indicate which
    /// coordiante is to be projected
    unsigned Projected_lagrangian;

    /// \short Variable to indicate if we're projecting the history values of
    /// the nodal coordinates (Coordinate) the values themselves (Value), or the
    /// Lagrangian coordinates in Solid Mechanics problems (Lagrangian)
    Projection_Type Projection_type;

    /// \short Bool to know if we do projection or not. If false (the default)
    /// we solve the element's "real" equations rather than the projection
    /// equations
    bool Do_projection;

<<<<<<< HEAD
=======

>>>>>>> fb5f6804
    /// \short Store number of "external" interactions that were assigned to
    /// the element before doing the projection.
    unsigned Backup_ninteraction;

    /// \short Remember if the element includes external geometric data
    /// when used in  non-projection mode (this is temporarily disabled during
    /// the projection)
    bool Backup_external_geometric_data;

<<<<<<< HEAD
=======

>>>>>>> fb5f6804
    /// \short Remember if the element includes external data when used in
    /// non-projection mode (this is temporarily disabled during the
    /// projection)
    bool Backup_external_interaction_data;

<<<<<<< HEAD
  public:
    /// Constructor: Initialise data so that we don't project but solve
    /// the "normal" equations associated with the element.
    ProjectableElementBase() :
      Projected_field(0),
      Time_level_for_projection(0),
      Projected_coordinate(0),
      Projected_lagrangian(0),
      Projection_type(Value),
      Do_projection(false),
      Backup_ninteraction(0),
      Backup_external_geometric_data(false)
=======

  public:
    /// Constructor: Initialise data so that we don't project but solve
    /// the "normal" equations associated with the element.
    ProjectableElementBase()
      : Projected_field(0),
        Time_level_for_projection(0),
        Projected_coordinate(0),
        Projected_lagrangian(0),
        Projection_type(Value),
        Do_projection(false),
        Backup_ninteraction(0),
        Backup_external_geometric_data(false)
>>>>>>> fb5f6804
    {
    }

    /// Virtual destructor
    virtual ~ProjectableElementBase() {}

    /// \short Pure virtual function in which the element writer
    /// must specify the values associated with field fld.
    /// The information is returned in a vector of pairs which comprise
    /// the Data object and the value within it, that correspond to field fld.
    /// E.g. in Taylor Hood elements the fld-th velocities are stored
    /// at the fld-th value of the nodes; the pressures (the DIM-th
    /// field) are the DIM-th values at the vertex nodes etc.
    virtual Vector<std::pair<Data*, unsigned>> data_values_of_field(
      const unsigned& fld) = 0;

    /// \short Number of fields of the problem, so e.g. for 2D Navier Stokes
    /// this would be 3 (for the two velocities and one pressure)
    virtual unsigned nfields_for_projection() = 0;

    /// \short Number of history values to be stored for fld-th field
    /// (includes current value!)
    virtual unsigned nhistory_values_for_projection(const unsigned& fld) = 0;

    ///\short Number of history values to be stored when projecting
    /// the history values of the nodal coordinates (includes current value!)
    virtual unsigned nhistory_values_for_coordinate_projection() = 0;

    /// \short Return number of values (pinned or not) associated with
    /// field fld within the element. This must correspond to the
    /// number of shape functions returned in jacobian_and_shape_of_field(...).
    virtual unsigned nvalue_of_field(const unsigned& fld) = 0;

    /// \short Return local equation numbers associated with value ivalue
    /// of field fld within the element.
    virtual int local_equation(const unsigned& fld, const unsigned& ivalue) = 0;

    /// \short Return Jacobian of mapping and the shape functions associated
    /// with field fld. The number of shape functions must match the
    /// number of values specified in nvalue_of_field(...). For
    /// Lagrange-type interpolations the shape functinos are simply
    /// the "normal" nodal shape functions; if the element contains
    /// internal Data that is not associated with shape functions,
    /// simply set the corresonding shape function to 1.
    virtual double jacobian_and_shape_of_field(const unsigned& fld,
                                               const Vector<double>& s,
                                               Shape& psi) = 0;

    /// \short Return the fld-th field at local coordinates s
    /// at time-level time (time=0: current value; time>0: history values)
    virtual double get_field(const unsigned& time,
                             const unsigned& fld,
                             const Vector<double>& s) = 0;
  };

<<<<<<< HEAD
=======

>>>>>>> fb5f6804
  //=====================================================================
  /// Wrapper class for projectable elements. Adds "projectability"
  /// to the underlying ELEMENT.
  //=====================================================================
  template<class ELEMENT>
<<<<<<< HEAD
  class ProjectableElement :
    public virtual ELEMENT,
    public virtual ProjectableElementBase,
    public virtual ElementWithExternalElement
=======
  class ProjectableElement : public virtual ELEMENT,
                             public virtual ProjectableElementBase,
                             public virtual ElementWithExternalElement
>>>>>>> fb5f6804
  {
  protected:
    /// Overloaded version of fill_in_contribution_to_residuals
    void fill_in_contribution_to_residuals(Vector<double>& residuals)
    {
      // Do projection
      if (Do_projection)
      {
        this->residual_for_projection(
          residuals, GeneralisedElement::Dummy_matrix, 0);
      }
      // solve problem normally
      else
      {
        ELEMENT::fill_in_contribution_to_residuals(residuals);
      }
    }

    /// \short Function to describe the local dofs of the element. The ostream
    /// specifies the output stream to which the description
    /// is written; the string stores the currently
    /// assembled output that is ultimately written to the
    /// output stream by Data::describe_dofs(...); it is typically
    /// built up incrementally as we descend through the
    /// call hierarchy of this function when called from
    /// Problem::describe_dofs(...)
    void describe_local_dofs(std::ostream& out,
                             const std::string& current_string) const
    {
      ElementWithExternalElement::describe_local_dofs(out, current_string);
      ELEMENT::describe_local_dofs(out, current_string);
    }

    /// Overloaded version of fill_in_contribution_to_jacobian
    void fill_in_contribution_to_jacobian(Vector<double>& residuals,
                                          DenseMatrix<double>& jacobian)
    {
      // Do projection
      if (Do_projection)
      {
        this->residual_for_projection(residuals, jacobian, 1);
      }
      else
      {
        ELEMENT::fill_in_contribution_to_jacobian(residuals, jacobian);
      }
    }

<<<<<<< HEAD
=======

>>>>>>> fb5f6804
  public:
    /// \short Constructor [this was only required explicitly
    /// from gcc 4.5.2 onwards...]
    ProjectableElement() {}

    /// \short Residual for the projection step. Flag indicates if we
    /// want the Jacobian (1) or not (0). Virtual so it can be
    /// overloaded if necessary
    virtual void residual_for_projection(Vector<double>& residuals,
                                         DenseMatrix<double>& jacobian,
                                         const unsigned& flag)
    {
      // Am I a solid element
      SolidFiniteElement* solid_el_pt = dynamic_cast<SolidFiniteElement*>(this);

      unsigned n_dim = dim();

      // Allocate storage for local coordinates
      Vector<double> s(n_dim);

      // Current field
      unsigned fld = Projected_field;

      // Number of nodes
      const unsigned n_node = this->nnode();
      // Number of positional dofs
      const unsigned n_position_type = this->nnodal_position_type();

      // Number of dof for current field
      const unsigned n_value = nvalue_of_field(fld);

      // Set the value of n_intpt
      const unsigned n_intpt = integral_pt()->nweight();

      // Loop over the integration points
      for (unsigned ipt = 0; ipt < n_intpt; ipt++)
      {
        // Get the local coordinates of Gauss point
        for (unsigned i = 0; i < n_dim; i++) s[i] = integral_pt()->knot(ipt, i);

        // Get the integral weight
        double w = integral_pt()->weight(ipt);

        // Find same point in base mesh using external storage
        FiniteElement* other_el_pt = 0;
        other_el_pt = this->external_element_pt(0, ipt);
        Vector<double> other_s(n_dim);
        other_s = this->external_element_local_coord(0, ipt);

        ProjectableElement<ELEMENT>* cast_el_pt =
          dynamic_cast<ProjectableElement<ELEMENT>*>(other_el_pt);

        // Storage for the local equation and local unknown
        int local_eqn = 0, local_unknown = 0;

        // Now set up the three different projection problems
        switch (Projection_type)
        {
          case Lagrangian:
          {
            // If we don't have a solid element there is a problem
            if (solid_el_pt == 0)
            {
              throw OomphLibError("Trying to project Lagrangian coordinates in "
                                  "non-SolidElement\n",
                                  OOMPH_CURRENT_FUNCTION,
                                  OOMPH_EXCEPTION_LOCATION);
            }

            // Find the position shape functions
            Shape psi(n_node, n_position_type);
            // Get the position shape functions
            this->shape(s, psi);
            // Get the jacobian
            double J = this->J_eulerian(s);

            // Premultiply the weights and the Jacobian
            double W = w * J;

            // Get the value of the current position of the 0th coordinate
            // in the current element
            // at the current time level (which is the unkown)
            double interpolated_xi_proj = this->interpolated_x(s, 0);

            // Get the Lagrangian position in the other element
            double interpolated_xi_bar =
              dynamic_cast<SolidFiniteElement*>(cast_el_pt)
                ->interpolated_xi(other_s, Projected_lagrangian);

            // Now loop over the nodes and position dofs
            for (unsigned l = 0; l < n_node; ++l)
            {
              // Loop over position unknowns
              for (unsigned k = 0; k < n_position_type; ++k)
              {
                // The local equation is going to be the positional local
                // equation
                local_eqn = solid_el_pt->position_local_eqn(l, k, 0);

                // Now assemble residuals
                if (local_eqn >= 0)
                {
                  // calculate residuals
                  residuals[local_eqn] +=
                    (interpolated_xi_proj - interpolated_xi_bar) * psi(l, k) *
                    W;

                  // Calculate the jacobian
                  if (flag == 1)
                  {
                    for (unsigned l2 = 0; l2 < n_node; l2++)
                    {
                      // Loop over position dofs
                      for (unsigned k2 = 0; k2 < n_position_type; k2++)
                      {
                        local_unknown =
                          solid_el_pt->position_local_eqn(l2, k2, 0);
                        if (local_unknown >= 0)
                        {
                          jacobian(local_eqn, local_unknown) +=
                            psi(l2, k2) * psi(l, k) * W;
                        }
                      }
                    }
                  } // end of jacobian
                }
              }
            }
          } // End of Lagrangian coordinate case

          break;

          // Now the coordinate history case
          case Coordinate:
          {
            // Find the position shape functions
            Shape psi(n_node, n_position_type);
            // Get the position shape functions
            this->shape(s, psi);
            // Get the jacobian
            double J = this->J_eulerian(s);

            // Premultiply the weights and the Jacobian
            double W = w * J;

            // Get the value of the current position in the current element
            // at the current time level (which is the unkown)
            double interpolated_x_proj = 0.0;
            // If we are a solid element read it out directly from the data
            if (solid_el_pt != 0)
            {
              interpolated_x_proj =
                this->interpolated_x(s, Projected_coordinate);
            }
            // Otherwise it's the field value at the current time
            else
            {
              interpolated_x_proj = this->get_field(0, fld, s);
            }

            // Get the position in the other element
            double interpolated_x_bar = cast_el_pt->interpolated_x(
              Time_level_for_projection, other_s, Projected_coordinate);

            // Now loop over the nodes and position dofs
            for (unsigned l = 0; l < n_node; ++l)
            {
              // Loop over position unknowns
              for (unsigned k = 0; k < n_position_type; ++k)
              {
                // If I'm a solid element
                if (solid_el_pt != 0)
<<<<<<< HEAD
                {
                  // The local equation is going to be the positional local
                  // equation
                  local_eqn =
                    solid_el_pt->position_local_eqn(l, k, Projected_coordinate);
                }
                // Otherwise just pick the local unknown of a field to
                // project into
                else
                {
=======
                {
                  // The local equation is going to be the positional local
                  // equation
                  local_eqn =
                    solid_el_pt->position_local_eqn(l, k, Projected_coordinate);
                }
                // Otherwise just pick the local unknown of a field to
                // project into
                else
                {
>>>>>>> fb5f6804
                  // Complain if using generalised position types
                  // but this is not a solid element, because the storage
                  // is then not clear
                  if (n_position_type != 1)
                  {
                    throw OomphLibError("Trying to project generalised "
                                        "positions not in SolidElement\n",
                                        OOMPH_CURRENT_FUNCTION,
                                        OOMPH_EXCEPTION_LOCATION);
                  }
                  local_eqn = local_equation(fld, l);
                }

                // Now assemble residuals
                if (local_eqn >= 0)
                {
                  // calculate residuals
                  residuals[local_eqn] +=
                    (interpolated_x_proj - interpolated_x_bar) * psi(l, k) * W;

                  // Calculate the jacobian
                  if (flag == 1)
                  {
                    for (unsigned l2 = 0; l2 < n_node; l2++)
                    {
                      // Loop over position dofs
                      for (unsigned k2 = 0; k2 < n_position_type; k2++)
                      {
                        // If I'm a solid element
                        if (solid_el_pt != 0)
                        {
                          local_unknown = solid_el_pt->position_local_eqn(
                            l2, k2, Projected_coordinate);
                        }
                        else
                        {
                          local_unknown = local_equation(fld, l2);
                        }

                        if (local_unknown >= 0)
                        {
                          jacobian(local_eqn, local_unknown) +=
                            psi(l2, k2) * psi(l, k) * W;
                        }
                      }
                    }
                  } // end of jacobian
                }
              }
            }
          } // End of coordinate case
          break;

          // Now the value case
          case Value:
          {
            // Field shape function
            Shape psi(n_value);

            // Calculate jacobian and shape functions for that field
            double J = jacobian_and_shape_of_field(fld, s, psi);

            // Premultiply the weights and the Jacobian
            double W = w * J;

            // Value of field in current element at current time level
            //(the unknown)
            unsigned now = 0;
            double interpolated_value_proj = this->get_field(now, fld, s);

            // Value of the interpolation of element located in base mesh
            double interpolated_value_bar =
              cast_el_pt->get_field(Time_level_for_projection, fld, other_s);

            // Loop over dofs of field fld
            for (unsigned l = 0; l < n_value; l++)
            {
              local_eqn = local_equation(fld, l);
              if (local_eqn >= 0)
              {
                // calculate residuals
                residuals[local_eqn] +=
                  (interpolated_value_proj - interpolated_value_bar) * psi[l] *
                  W;

                // Calculate the jacobian
                if (flag == 1)
                {
                  for (unsigned l2 = 0; l2 < n_value; l2++)
                  {
                    local_unknown = local_equation(fld, l2);
                    if (local_unknown >= 0)
                    {
                      jacobian(local_eqn, local_unknown) +=
                        psi[l2] * psi[l] * W;
                    }
                  }
                } // end of jacobian
              }
            }
          }
          break;

          default:
            throw OomphLibError("Wrong type specificied in Projection_type. "
                                "This should never happen\n",
                                OOMPH_CURRENT_FUNCTION,
                                OOMPH_EXCEPTION_LOCATION);
        } // End of the switch statement

      } // End of loop over ipt

    } // End of residual_for_projection function
<<<<<<< HEAD

    /// \short Use Eulerian coordinates for matching in locate_zeta
    /// when doing projection
    double zeta_nodal(const unsigned& n,
                      const unsigned& k,
                      const unsigned& i) const
    {
      if (Do_projection)
      {
        return nodal_position_gen(n, k, i);
      }
      else
      {
        return ELEMENT::zeta_nodal(n, k, i);
      }
    }

    /// \short Backup the element's state and
    /// switch it to projection mode.
    void enable_projection()
    {
      // Backup number of interaction
      Backup_ninteraction = ninteraction();

      // Backup flag for inclusion of geometric data
      if (add_external_geometric_data())
      {
        Backup_external_geometric_data = true;
      }
      else
      {
        Backup_external_geometric_data = false;
      }

      // Backup flag for inclusion of interaction data
      if (add_external_interaction_data())
      {
        Backup_external_interaction_data = true;
      }
      else
      {
        Backup_external_interaction_data = false;
      }

      // Actions to enable projection
      Do_projection = true;
      ignore_external_geometric_data();
      ignore_external_interaction_data();
      set_ninteraction(1);
    }

    ///\short Helper function to restore the element to the state
    /// it was in before we entered the projection mode and switch off
    /// projection mode.
    void disable_projection()
    {
      // Restore number of interaction
      set_ninteraction(Backup_ninteraction);

      // Restore geometric data
      if (Backup_external_geometric_data)
      {
        include_external_geometric_data();
      }
      else
      {
        ignore_external_geometric_data();
      }

      // Restore interaction data
      if (Backup_external_interaction_data)
      {
        include_external_interaction_data();
      }
      else
      {
        ignore_external_interaction_data();
      }

      Do_projection = false;
    }

    /// Project (history values of) coordintes
    void set_project_coordinates()
    {
      Projection_type = Coordinate;
    }

    /// Project (history values of) values
    void set_project_values()
    {
      Projection_type = Value;
    }

    /// Project (current and only values of) lagrangian coordinates
    void set_project_lagrangian()
    {
      Projection_type = Lagrangian;
    }

    /// Field that is currently being projected
    unsigned& projected_field()
    {
      return Projected_field;
    }

    /// Which history value are we projecting?
    unsigned& time_level_for_projection()
    {
      return Time_level_for_projection;
    }

    /// \short When projecting the history values of the nodal coordinates,
    /// this is the coordinate we're projecting
    unsigned& projected_coordinate()
    {
      return Projected_coordinate;
    }

    /// \short When projecting the Lagrangian coordinates this is
    /// the coordinate that is being projected
    unsigned& projected_lagrangian_coordinate()
    {
      return Projected_lagrangian;
    }

  }; // End of class

  //=======================================================================
  /// Face geometry for element is the same as that for the underlying
  /// wrapped element
  //=======================================================================
  template<class ELEMENT>
  class FaceGeometry<ProjectableElement<ELEMENT>> :
    public virtual FaceGeometry<ELEMENT>
  {
  public:
    FaceGeometry() : FaceGeometry<ELEMENT>() {}
  };

  // Forward definition of the friends of the class

  // The RefineableTriangleMesh
  // template<class FRIEND_PROJECTABLE_ELEMENT>
  // class RefineableTriangleMesh;

  // The RefineableTetgenMesh
  // template<class FRIEND_PROJECTABLE_ELEMENT>
  // class RefineableTetgenMesh;

  // The BackupMeshForProjection
  // template<class FRIEND_PROJECTABLE_ELEMENT>
  // class BackupMeshForProjection;

  //=======================================================================
  /// Projection problem. This is created during the adaptation
  /// of unstructured meshes and it is assumed that no boundary conditions
  /// have been set. If they have, they will be unset during the projection
  /// and must be reset afterwards.
  //=======================================================================
  template<class PROJECTABLE_ELEMENT>
  class ProjectionProblem : public virtual Problem
  {
    // The classes are friend whether the templated element of the
    // friend class is the same or not as the templated element of the
    // ProjectionProblem class
    template<class FRIEND_PROJECTABLE_ELEMENT>
    friend class RefineableTriangleMesh;
    template<class FRIEND_PROJECTABLE_ELEMENT>
    friend class RefineableTetgenMesh;
    template<class FRIEND_PROJECTABLE_ELEMENT>
    friend class BackupMeshForProjection;
    template<class FRIEND_PROJECTABLE_ELEMENT>
    friend class RefineableGmshTetMesh;

    // The classes are friend only when the templated element of the
    // friend class matches the templated element of the
    // ProjectionProblem class
    //  friend class RefineableTriangleMesh<class PROJECTABLE_ELEMENT>;
    //  friend class RefineableTetgenMesh<class PROJECTABLE_ELEMENT>;
    //  friend class BackupMeshForProjection<class PROJECTABLE_ELEMENT>;

  public:
    /// Suppress all output during projection phases
    void enable_suppress_output_during_projection()
    {
      Output_during_projection_suppressed = true;
    }

    /// Undo suppression of all output during projection phases
    void disable_suppress_output_during_projection()
    {
      Output_during_projection_suppressed = false;
    }

    /// Return the value of the flag about using an iterative solver for
    /// projection
    bool use_iterative_solver_for_projection()
    {
      return Use_iterative_solver_for_projection;
    }

    /// Enables the use of an iterative solver for projection
    void enable_use_iterative_solver_for_projection()
    {
      Use_iterative_solver_for_projection = true;
    }

    /// Disbales the use of an iterative solver for projection
    void disable_use_iterative_solver_for_projection()
    {
      Use_iterative_solver_for_projection = false;
    }

    ///\short Project from base into the problem's own mesh.
    void project(Mesh* base_mesh_pt, const bool& dont_project_positions = false)
    {
      // Use an iterative solver?
      if (Use_iterative_solver_for_projection)
      {
        // If oomph-lib has Trilinos installed then use the CG version
        // from Trilinos, otherwise use oomph-lib's own CG implementation
#ifdef OOMPH_HAS_TRILINOS
        // Check whether the problem is distributed?
        if (MPI_Helpers::mpi_has_been_initialised())
        {
          // Create a Trilinos Solver
          Iterative_solver_projection_pt = new TrilinosAztecOOSolver;
          // Select CG as the linear solver
          dynamic_cast<TrilinosAztecOOSolver*>(Iterative_solver_projection_pt)
            ->solver_type() = TrilinosAztecOOSolver::CG;
        }
        else
        {
          // Use CG to solve the projection problem
          Iterative_solver_projection_pt = new CG<CRDoubleMatrix>;
        }

        // Create the preconditioner
        Preconditioner_projection_pt = new MatrixBasedDiagPreconditioner();
        // Set the preconditioner for the solver
        Iterative_solver_projection_pt->preconditioner_pt() =
          Preconditioner_projection_pt;

        // Set CG as the linear solver
        Problem::linear_solver_pt() = Iterative_solver_projection_pt;

#else
        // Check whether the problem is distributed?
        if (!(MPI_Helpers::mpi_has_been_initialised()))
        {
          // If we did not installed Trilinos and the problem is not
          // distributed then we can use a (serial) preconditioned
          // iterative solver, otherwise, if we did not installed Trilinos
          // but the problem is distributed then we cannot use a
          // preconditioned iterative solver. Matrix multiplication in a
          // distributed environment is only performed by Trilinos. We
          // then use a direct solver for the projection problem.

          // Use CG to solve the projection problem
          Iterative_solver_projection_pt = new CG<CRDoubleMatrix>;

          // Create the preconditioner
          Preconditioner_projection_pt = new MatrixBasedDiagPreconditioner();
          // Set the preconditioner for the solver
          Iterative_solver_projection_pt->preconditioner_pt() =
            Preconditioner_projection_pt;

          // Set CG as the linear solver
          Problem::linear_solver_pt() = Iterative_solver_projection_pt;
        }
        else
        {
          // Use a direct solver. Do nothing
        }

#endif

      } // if (Use_iterative_solver_for_projection)

      // Backup verbosity in Newton solve status
      bool shut_up_in_newton_solve_backup = Shut_up_in_newton_solve;

      // Disable documentation of solve times
      bool backed_up_doc_time_enabled =
        linear_solver_pt()->is_doc_time_enabled();
      if (Output_during_projection_suppressed)
      {
        linear_solver_pt()->disable_doc_time();
      }

      // Display stats
      unsigned n_element = Problem::mesh_pt()->nelement();
      unsigned n_element1 = base_mesh_pt->nelement();
      unsigned n_node = Problem::mesh_pt()->nnode();
      unsigned n_node1 = base_mesh_pt->nnode();
      if (!Output_during_projection_suppressed)
      {
        oomph_info << "\n=============================\n";
        oomph_info << "Base mesh has " << n_element1 << " elements\n";
        oomph_info << "Target mesh has " << n_element << " elements\n";
        oomph_info << "Base mesh has " << n_node1 << " nodes\n";
        oomph_info << "Target mesh has " << n_node << " nodes\n";
        oomph_info << "=============================\n\n";
      }
      else
      {
        // Make Newton solver shut up too
        disable_info_in_newton_solve();
      }

      if (n_element == 0)
      {
        oomph_info << "Very odd -- no elements in target mesh; "
                   << " not doing anything in ProjectionProblem::project()\n";
        return;
      }

#ifdef PARANOID
      unsigned nnod = Problem::mesh_pt()->nnode();
      if (nnod == 0)
      {
        std::ostringstream error_stream;
        error_stream
          << "Mesh has no nodes! Please populate the Node_pt vector\n"
          << "otherwise projection won't work!\n";
        throw OomphLibError(
          error_stream.str(), OOMPH_CURRENT_FUNCTION, OOMPH_EXCEPTION_LOCATION);
      }
#endif

      // How many fields do we have to project?
      unsigned n_fields =
        dynamic_cast<PROJECTABLE_ELEMENT*>(Problem::mesh_pt()->element_pt(0))
          ->nfields_for_projection();

      // Spatial dimension of the problem
      unsigned n_dim = Problem::mesh_pt()->node_pt(0)->ndim();

      // Default number of history values
      unsigned n_history_values = 0;

      // Set things up for coordinate projection
      for (unsigned e = 0; e < n_element; e++)
      {
        PROJECTABLE_ELEMENT* el_pt =
          dynamic_cast<PROJECTABLE_ELEMENT*>(Problem::mesh_pt()->element_pt(e));

        // Switch to projection
        el_pt->enable_projection();
      }

      // Switch elements in base mesh to projection mode (required
      // to switch to use of Eulerian coordinates when identifying
      // corresponding points in the two meshes)
      for (unsigned e = 0; e < n_element1; e++)
      {
        PROJECTABLE_ELEMENT* el_pt =
          dynamic_cast<PROJECTABLE_ELEMENT*>(base_mesh_pt->element_pt(e));

        // Switch to projection
        el_pt->enable_projection();
      }

      // Set up multi domain interactions so we can locate the
      // values in the base mesh.
      // Note that it's important to switch elements to projection
      // mode first to ensure that matching is done based on Eulerian
      // rather than Lagrangian coordinates if pseudo-solid elements
      // are used.
      double t_start = TimingHelpers::timer();
      Multi_domain_functions::setup_multi_domain_interaction<
        PROJECTABLE_ELEMENT>(this, Problem::mesh_pt(), base_mesh_pt);
      if (!Output_during_projection_suppressed)
      {
        oomph_info
          << "CPU for setup of multi-domain interaction for projection: "
          << TimingHelpers::timer() - t_start << std::endl;
      }
      t_start = TimingHelpers::timer();

      // Let us first pin every degree of freedom
      // We shall unpin selected dofs for each different projection problem
      this->pin_all();

      if (!dont_project_positions)
      {
=======


    /// \short Use Eulerian coordinates for matching in locate_zeta
    /// when doing projection
    double zeta_nodal(const unsigned& n,
                      const unsigned& k,
                      const unsigned& i) const
    {
      if (Do_projection)
      {
        return nodal_position_gen(n, k, i);
      }
      else
      {
        return ELEMENT::zeta_nodal(n, k, i);
      }
    }


    /// \short Backup the element's state and
    /// switch it to projection mode.
    void enable_projection()
    {
      // Backup number of interaction
      Backup_ninteraction = ninteraction();

      // Backup flag for inclusion of geometric data
      if (add_external_geometric_data())
      {
        Backup_external_geometric_data = true;
      }
      else
      {
        Backup_external_geometric_data = false;
      }

      // Backup flag for inclusion of interaction data
      if (add_external_interaction_data())
      {
        Backup_external_interaction_data = true;
      }
      else
      {
        Backup_external_interaction_data = false;
      }

      // Actions to enable projection
      Do_projection = true;
      ignore_external_geometric_data();
      ignore_external_interaction_data();
      set_ninteraction(1);
    }

    ///\short Helper function to restore the element to the state
    /// it was in before we entered the projection mode and switch off
    /// projection mode.
    void disable_projection()
    {
      // Restore number of interaction
      set_ninteraction(Backup_ninteraction);

      // Restore geometric data
      if (Backup_external_geometric_data)
      {
        include_external_geometric_data();
      }
      else
      {
        ignore_external_geometric_data();
      }

      // Restore interaction data
      if (Backup_external_interaction_data)
      {
        include_external_interaction_data();
      }
      else
      {
        ignore_external_interaction_data();
      }

      Do_projection = false;
    }


    /// Project (history values of) coordintes
    void set_project_coordinates()
    {
      Projection_type = Coordinate;
    }

    /// Project (history values of) values
    void set_project_values()
    {
      Projection_type = Value;
    }

    /// Project (current and only values of) lagrangian coordinates
    void set_project_lagrangian()
    {
      Projection_type = Lagrangian;
    }


    /// Field that is currently being projected
    unsigned& projected_field()
    {
      return Projected_field;
    }

    /// Which history value are we projecting?
    unsigned& time_level_for_projection()
    {
      return Time_level_for_projection;
    }

    /// \short When projecting the history values of the nodal coordinates,
    /// this is the coordinate we're projecting
    unsigned& projected_coordinate()
    {
      return Projected_coordinate;
    }

    /// \short When projecting the Lagrangian coordinates this is
    /// the coordinate that is being projected
    unsigned& projected_lagrangian_coordinate()
    {
      return Projected_lagrangian;
    }


  }; // End of class


  //=======================================================================
  /// Face geometry for element is the same as that for the underlying
  /// wrapped element
  //=======================================================================
  template<class ELEMENT>
  class FaceGeometry<ProjectableElement<ELEMENT>>
    : public virtual FaceGeometry<ELEMENT>
  {
  public:
    FaceGeometry() : FaceGeometry<ELEMENT>() {}
  };

  // Forward definition of the friends of the class

  // The RefineableTriangleMesh
  // template<class FRIEND_PROJECTABLE_ELEMENT>
  // class RefineableTriangleMesh;

  // The RefineableTetgenMesh
  // template<class FRIEND_PROJECTABLE_ELEMENT>
  // class RefineableTetgenMesh;

  // The BackupMeshForProjection
  // template<class FRIEND_PROJECTABLE_ELEMENT>
  // class BackupMeshForProjection;

  //=======================================================================
  /// Projection problem. This is created during the adaptation
  /// of unstructured meshes and it is assumed that no boundary conditions
  /// have been set. If they have, they will be unset during the projection
  /// and must be reset afterwards.
  //=======================================================================
  template<class PROJECTABLE_ELEMENT>
  class ProjectionProblem : public virtual Problem
  {
    // The classes are friend whether the templated element of the
    // friend class is the same or not as the templated element of the
    // ProjectionProblem class
    template<class FRIEND_PROJECTABLE_ELEMENT>
    friend class RefineableTriangleMesh;
    template<class FRIEND_PROJECTABLE_ELEMENT>
    friend class RefineableTetgenMesh;
    template<class FRIEND_PROJECTABLE_ELEMENT>
    friend class BackupMeshForProjection;
    template<class FRIEND_PROJECTABLE_ELEMENT>
    friend class RefineableGmshTetMesh;

    // The classes are friend only when the templated element of the
    // friend class matches the templated element of the
    // ProjectionProblem class
    //  friend class RefineableTriangleMesh<class PROJECTABLE_ELEMENT>;
    //  friend class RefineableTetgenMesh<class PROJECTABLE_ELEMENT>;
    //  friend class BackupMeshForProjection<class PROJECTABLE_ELEMENT>;

  public:
    /// Suppress all output during projection phases
    void enable_suppress_output_during_projection()
    {
      Output_during_projection_suppressed = true;
    }

    /// Undo suppression of all output during projection phases
    void disable_suppress_output_during_projection()
    {
      Output_during_projection_suppressed = false;
    }

    /// Return the value of the flag about using an iterative solver for
    /// projection
    bool use_iterative_solver_for_projection()
    {
      return Use_iterative_solver_for_projection;
    }

    /// Enables the use of an iterative solver for projection
    void enable_use_iterative_solver_for_projection()
    {
      Use_iterative_solver_for_projection = true;
    }

    /// Disbales the use of an iterative solver for projection
    void disable_use_iterative_solver_for_projection()
    {
      Use_iterative_solver_for_projection = false;
    }

    ///\short Project from base into the problem's own mesh.
    void project(Mesh* base_mesh_pt, const bool& dont_project_positions = false)
    {
      // Use an iterative solver?
      if (Use_iterative_solver_for_projection)
      {
        // If oomph-lib has Trilinos installed then use the CG version
        // from Trilinos, otherwise use oomph-lib's own CG implementation
#ifdef OOMPH_HAS_TRILINOS
        // Check whether the problem is distributed?
        if (MPI_Helpers::mpi_has_been_initialised())
        {
          // Create a Trilinos Solver
          Iterative_solver_projection_pt = new TrilinosAztecOOSolver;
          // Select CG as the linear solver
          dynamic_cast<TrilinosAztecOOSolver*>(Iterative_solver_projection_pt)
            ->solver_type() = TrilinosAztecOOSolver::CG;
        }
        else
        {
          // Use CG to solve the projection problem
          Iterative_solver_projection_pt = new CG<CRDoubleMatrix>;
        }

        // Create the preconditioner
        Preconditioner_projection_pt = new MatrixBasedDiagPreconditioner();
        // Set the preconditioner for the solver
        Iterative_solver_projection_pt->preconditioner_pt() =
          Preconditioner_projection_pt;

        // Set CG as the linear solver
        Problem::linear_solver_pt() = Iterative_solver_projection_pt;

#else
        // Check whether the problem is distributed?
        if (!(MPI_Helpers::mpi_has_been_initialised()))
        {
          // If we did not installed Trilinos and the problem is not
          // distributed then we can use a (serial) preconditioned
          // iterative solver, otherwise, if we did not installed Trilinos
          // but the problem is distributed then we cannot use a
          // preconditioned iterative solver. Matrix multiplication in a
          // distributed environment is only performed by Trilinos. We
          // then use a direct solver for the projection problem.

          // Use CG to solve the projection problem
          Iterative_solver_projection_pt = new CG<CRDoubleMatrix>;

          // Create the preconditioner
          Preconditioner_projection_pt = new MatrixBasedDiagPreconditioner();
          // Set the preconditioner for the solver
          Iterative_solver_projection_pt->preconditioner_pt() =
            Preconditioner_projection_pt;

          // Set CG as the linear solver
          Problem::linear_solver_pt() = Iterative_solver_projection_pt;
        }
        else
        {
          // Use a direct solver. Do nothing
        }

#endif

      } // if (Use_iterative_solver_for_projection)

      // Backup verbosity in Newton solve status
      bool shut_up_in_newton_solve_backup = Shut_up_in_newton_solve;

      // Disable documentation of solve times
      bool backed_up_doc_time_enabled =
        linear_solver_pt()->is_doc_time_enabled();
      if (Output_during_projection_suppressed)
      {
        linear_solver_pt()->disable_doc_time();
      }

      // Display stats
      unsigned n_element = Problem::mesh_pt()->nelement();
      unsigned n_element1 = base_mesh_pt->nelement();
      unsigned n_node = Problem::mesh_pt()->nnode();
      unsigned n_node1 = base_mesh_pt->nnode();
      if (!Output_during_projection_suppressed)
      {
        oomph_info << "\n=============================\n";
        oomph_info << "Base mesh has " << n_element1 << " elements\n";
        oomph_info << "Target mesh has " << n_element << " elements\n";
        oomph_info << "Base mesh has " << n_node1 << " nodes\n";
        oomph_info << "Target mesh has " << n_node << " nodes\n";
        oomph_info << "=============================\n\n";
      }
      else
      {
        // Make Newton solver shut up too
        disable_info_in_newton_solve();
      }


      if (n_element == 0)
      {
        oomph_info << "Very odd -- no elements in target mesh; "
                   << " not doing anything in ProjectionProblem::project()\n";
        return;
      }

#ifdef PARANOID
      unsigned nnod = Problem::mesh_pt()->nnode();
      if (nnod == 0)
      {
        std::ostringstream error_stream;
        error_stream
          << "Mesh has no nodes! Please populate the Node_pt vector\n"
          << "otherwise projection won't work!\n";
        throw OomphLibError(
          error_stream.str(), OOMPH_CURRENT_FUNCTION, OOMPH_EXCEPTION_LOCATION);
      }
#endif

      // How many fields do we have to project?
      unsigned n_fields =
        dynamic_cast<PROJECTABLE_ELEMENT*>(Problem::mesh_pt()->element_pt(0))
          ->nfields_for_projection();

      // Spatial dimension of the problem
      unsigned n_dim = Problem::mesh_pt()->node_pt(0)->ndim();

      // Default number of history values
      unsigned n_history_values = 0;

      // Set things up for coordinate projection
      for (unsigned e = 0; e < n_element; e++)
      {
        PROJECTABLE_ELEMENT* el_pt =
          dynamic_cast<PROJECTABLE_ELEMENT*>(Problem::mesh_pt()->element_pt(e));

        // Switch to projection
        el_pt->enable_projection();
      }

      // Switch elements in base mesh to projection mode (required
      // to switch to use of Eulerian coordinates when identifying
      // corresponding points in the two meshes)
      for (unsigned e = 0; e < n_element1; e++)
      {
        PROJECTABLE_ELEMENT* el_pt =
          dynamic_cast<PROJECTABLE_ELEMENT*>(base_mesh_pt->element_pt(e));

        // Switch to projection
        el_pt->enable_projection();
      }


      // Set up multi domain interactions so we can locate the
      // values in the base mesh.
      // Note that it's important to switch elements to projection
      // mode first to ensure that matching is done based on Eulerian
      // rather than Lagrangian coordinates if pseudo-solid elements
      // are used.
      double t_start = TimingHelpers::timer();
      Multi_domain_functions::setup_multi_domain_interaction<
        PROJECTABLE_ELEMENT>(this, Problem::mesh_pt(), base_mesh_pt);
      if (!Output_during_projection_suppressed)
      {
        oomph_info
          << "CPU for setup of multi-domain interaction for projection: "
          << TimingHelpers::timer() - t_start << std::endl;
      }
      t_start = TimingHelpers::timer();


      // Let us first pin every degree of freedom
      // We shall unpin selected dofs for each different projection problem
      this->pin_all();

      if (!dont_project_positions)
      {
>>>>>>> fb5f6804
        //------------------Project coordinates first------------------------
        // If we have a solid element then we should also project Lagrangian
        // coordinates, but we can use the storage that MUST be provided for
        // the unknown positions for this.
        // If we can cast the first element of the mesh to a solid element,
        // then assume that we have solid elements
        if (dynamic_cast<SolidFiniteElement*>(
              Problem::mesh_pt()->element_pt(0)))
        {
          // Store current positions
          this->store_positions();

          // There are no history values for the Lagrangian coordinates
          // Set coordinate 0 for projection
          this->set_coordinate_for_projection(0);
          this->unpin_dofs_of_coordinate(0);

          // Loop over the Lagrangian coordinate
          const unsigned n_lagrangian =
            dynamic_cast<SolidNode*>(Problem::mesh_pt()->node_pt(0))
              ->nlagrangian();

          // Now loop over the lagrangian coordinates
          for (unsigned i = 0; i < n_lagrangian; ++i)
          {
            if (!Output_during_projection_suppressed)
            {
              oomph_info
                << "\n\n=============================================\n";
              oomph_info << "Projecting values for Lagrangian coordinate " << i
                         << std::endl;
              oomph_info << "=============================================\n\n";
            }

            // Set the coordinate for projection
            this->set_lagrangian_coordinate_for_projection(i);

            // Assign equation number
            unsigned ndof_tmp = assign_eqn_numbers();
            if (!Output_during_projection_suppressed)
            {
              oomph_info << "Number of equations for projection of Lagrangian "
                            "coordinate "
                         << " : " << ndof_tmp << std::endl
                         << std::endl;
            }

<<<<<<< HEAD
=======

>>>>>>> fb5f6804
            if (Problem_is_nonlinear)
            {
              std::ostringstream error_stream;
              error_stream
                << "Solid mechanics problems will break if "
                   "Problem_is_nonlinear is\n"
                << "set to true in the projection problem because we're using "
                   "the\n "
                << "actual nodal positions to store the values of the "
                   "Lagrangian\n"
                << "coords. There shouldn't be any need for \n"
                << "Problem_is_nonlinear=true anyway, apart from debugging in "
                   "\n"
                << "which case you now know why this case will break!\n";
              OomphLibWarning(error_stream.str(),
                              OOMPH_CURRENT_FUNCTION,
                              OOMPH_EXCEPTION_LOCATION);
            }

<<<<<<< HEAD
=======

>>>>>>> fb5f6804
            // Projection and interpolation
            Problem::newton_solve();

            // Move values back into Lagrangian coordinate for all nodes
            unsigned n_node = Problem::mesh_pt()->nnode();
            for (unsigned n = 0; n < n_node; ++n)
            {
              // Cast it to a solid node
              SolidNode* solid_node_pt =
                dynamic_cast<SolidNode*>(Problem::mesh_pt()->node_pt(n));
              // Now find number of types
              const unsigned n_position_type = solid_node_pt->nposition_type();
              // Find number of lagrangian types
              const unsigned n_lagrangian_type =
                solid_node_pt->nlagrangian_type();

              // If these are not the same, throw an error
              if (n_position_type != n_lagrangian_type)
              {
                std::ostringstream error_stream;
                error_stream
                  << "The number of generalised position dofs "
                  << n_position_type
                  << "\n not the same as the number of generalised lagrangian "
                     "dofs "
                  << n_lagrangian_type << ".\n"
                  << "Projection cannot be done at the moment, sorry.\n";

                throw OomphLibError(error_stream.str(),
                                    OOMPH_CURRENT_FUNCTION,
                                    OOMPH_EXCEPTION_LOCATION);
              }

              // Now transfer the information across
              // from the first coordinate which was used during the projection
              for (unsigned k = 0; k < n_position_type; ++k)
              {
                solid_node_pt->xi_gen(k, i) = solid_node_pt->x_gen(k, 0);
                // Reset real values so that the Jacobians are correctly
                // computed next time around
                solid_node_pt->x_gen(k, 0) = Solid_backup[n](k, 0);
              }
            }
          } // End of loop over lagrangian coordinates

          // Now repin the dofs
          this->pin_dofs_of_coordinate(0);

          // Now project the position histories

          // Check number of history values for coordinates
          n_history_values = dynamic_cast<PROJECTABLE_ELEMENT*>(
                               Problem::mesh_pt()->element_pt(0))
                               ->nhistory_values_for_coordinate_projection();

          // Projection the coordinates only if there are history values
          if (n_history_values > 1)
          {
            for (unsigned i = 0; i < n_dim; i++)
            {
              if (!Output_during_projection_suppressed)
              {
                oomph_info
                  << "\n\n=============================================\n";
                oomph_info << "Projecting history values for coordinate " << i
                           << std::endl;
                oomph_info
                  << "=============================================\n\n";
              }

              // Set the coordinate for projection
              this->set_coordinate_for_projection(i);
              this->unpin_dofs_of_coordinate(i);

              // Loop over number of history values, beginning with the latest
              // one. Don't deal with current time.
              for (unsigned h_tim = n_history_values; h_tim > 1; h_tim--)
              {
                unsigned time_level = h_tim - 1;

                // Set time_level we are dealing with
                this->set_time_level_for_projection(time_level);

                // Assign equation number
                unsigned ndof_tmp = assign_eqn_numbers();
                if (!Output_during_projection_suppressed)
                {
                  oomph_info
                    << "Number of equations for projection of coordinate " << i
                    << " at time level " << time_level << " : " << ndof_tmp
                    << std::endl
                    << std::endl;
                }

                // Projection and interpolation
                Problem::newton_solve();

                // Move values back into history value of coordinate
                unsigned n_node = Problem::mesh_pt()->nnode();
                for (unsigned n = 0; n < n_node; ++n)
                {
                  // Cache the pointer to the node
                  Node* nod_pt = Problem::mesh_pt()->node_pt(n);
                  // Find the number of generalised dofs
                  const unsigned n_position_type = nod_pt->nposition_type();
                  // Now copy all back
                  for (unsigned k = 0; k < n_position_type; ++k)
                  {
                    nod_pt->x_gen(time_level, k, i) = nod_pt->x_gen(0, k, i);
                    // Reset real values so that the Jacobians are computed
                    // correctly next time around
                    nod_pt->x_gen(0, k, i) = Solid_backup[n](k, i);
                  }
                }
              }
              // Repin the positions
              this->pin_dofs_of_coordinate(i);
            }
          } // End of history value projection
        } // End of SolidElement case

        // Now for non solid elements, we are going to hijack the
        // first value as storage to be used for the projection of the history
        // values
        else
        {
          // Prepare for projection in value 0
          this->set_current_field_for_projection(0);
          this->unpin_dofs_of_field(0);

#ifdef PARANOID

          // The machinery used below  assumes that field 0 can actually
          // hold the coordinates i.e. that the field is interpolated
          // isoparametrically! The method will fail if there are no values
          // stored at the nodes.  Currently there are no examples of that --
          // the problem would only arise for elements that have all their
          // fields represented by internal data. Will fix this if/when such a
          // case arises...
          unsigned n_element = Problem::mesh_pt()->nelement();
          for (unsigned e = 0; e < n_element; e++)
          {
            FiniteElement* el_pt = Problem::mesh_pt()->finite_element_pt(e);
            unsigned nnod = el_pt->nnode();
            for (unsigned j = 0; j < nnod; j++)
            {
              Node* nod_pt = el_pt->node_pt(j);
              if (nod_pt->nvalue() == 0)
              {
                std::ostringstream error_stream;
                error_stream << "Node at  ";
                unsigned n = nod_pt->ndim();
                for (unsigned i = 0; i < n; i++)
                {
                  error_stream << nod_pt->x(i) << " ";
                }
                error_stream
                  << "\nhas no values. Projection (of coordinates) doesn't "
                     "work\n"
                  << "for such cases (at the moment), sorry! Send us the code\n"
                  << "where the problem arises and we'll try to implement "
                     "this\n"
                  << "(up to now unnecessary) capability...\n";
                throw OomphLibError(error_stream.str(),
                                    OOMPH_CURRENT_FUNCTION,
                                    OOMPH_EXCEPTION_LOCATION);
              }
            }
          }

#endif

          // Check number of history values for coordinates
          n_history_values = dynamic_cast<PROJECTABLE_ELEMENT*>(
                               Problem::mesh_pt()->element_pt(0))
                               ->nhistory_values_for_coordinate_projection();

          // Projection the coordinates only if there are history values
          if (n_history_values > 1)
          {
            for (unsigned i = 0; i < n_dim; i++)
            {
              if (!Output_during_projection_suppressed)
              {
                oomph_info
                  << "\n\n=============================================\n";
                oomph_info << "Projecting history values for coordinate " << i
                           << std::endl;
                oomph_info
                  << "=============================================\n\n";
              }

              // Set the coordinate for projection
              this->set_coordinate_for_projection(i);

              // Loop over number of history values, beginning with the latest
              // one. Don't deal with current time.
              for (unsigned h_tim = n_history_values; h_tim > 1; h_tim--)
              {
                unsigned time_level = h_tim - 1;

                // Set time_level we are dealing with
                this->set_time_level_for_projection(time_level);

                // Assign equation number
                unsigned ndof_tmp = assign_eqn_numbers();
                if (!Output_during_projection_suppressed)
                {
                  oomph_info
                    << "Number of equations for projection of coordinate " << i
                    << " at time level " << time_level << " : " << ndof_tmp
                    << std::endl
                    << std::endl;
                }

                // Projection and interpolation
                Problem::newton_solve();

                // Move values back into history value of coordinate
                unsigned n_element = Problem::mesh_pt()->nelement();
                for (unsigned e = 0; e < n_element; e++)
                {
                  PROJECTABLE_ELEMENT* new_el_pt =
                    dynamic_cast<PROJECTABLE_ELEMENT*>(
                      Problem::mesh_pt()->element_pt(e));

                  Vector<std::pair<Data*, unsigned>> data =
                    new_el_pt->data_values_of_field(0);

                  unsigned d_size = data.size();
                  for (unsigned d = 0; d < d_size; d++)
                  {
                    // Replace as coordinates
                    double coord = data[d].first->value(0, 0);
                    dynamic_cast<Node*>(data[d].first)->x(time_level, i) =
                      coord;
                  }
                }
              }
            }
          } // End of history value projection

          // Repin the dofs for field 0
          this->pin_dofs_of_field(0);

        } // End of non-SolidElement case

<<<<<<< HEAD
=======

>>>>>>> fb5f6804
      } // end if for projection of coordinates

      // Disable projection of coordinates
      for (unsigned e = 0; e < n_element; e++)
      {
        PROJECTABLE_ELEMENT* el_pt =
          dynamic_cast<PROJECTABLE_ELEMENT*>(Problem::mesh_pt()->element_pt(e));

        el_pt->set_project_values();
      }

      // Loop over fields
      for (unsigned fld = 0; fld < n_fields; fld++)
      {
        // Let us first pin every degree of freedom
        // We shall unpin selected dofs for each different projection problem
        this->pin_all();

        // Do actions for this field
        this->set_current_field_for_projection(fld);
        this->unpin_dofs_of_field(fld);

        // Check number of history values
        n_history_values =
          dynamic_cast<PROJECTABLE_ELEMENT*>(Problem::mesh_pt()->element_pt(0))
            ->nhistory_values_for_projection(fld);

        // Loop over number of history values
        // Beginning with the latest one
        for (unsigned h_tim = n_history_values; h_tim > 0; h_tim--)
        {
          unsigned time_level = h_tim - 1;
          if (!Output_during_projection_suppressed)
          {
            oomph_info << "\n=========================================\n";
            oomph_info << "Projecting field " << fld << " at time level "
                       << time_level << std::endl;
            oomph_info << "========================================\n";
          }

          // Set time_level we are dealing with
          this->set_time_level_for_projection(time_level);

          // Assign equation number
          unsigned ndof_tmp = assign_eqn_numbers();
          if (!Output_during_projection_suppressed)
          {
            oomph_info << "Number of equations for projection of field " << fld
                       << " at time level " << time_level << " : " << ndof_tmp
                       << std::endl
                       << std::endl;
          }

          // Projection and interpolation
          Problem::newton_solve();

          // Move computed values into the required time-level (not needed
          // for  current values which are done last -- they simply
          // stay where they are)
          if (time_level != 0)
          {
            for (unsigned e = 0; e < n_element; e++)
            {
              PROJECTABLE_ELEMENT* new_el_pt =
                dynamic_cast<PROJECTABLE_ELEMENT*>(
                  Problem::mesh_pt()->element_pt(e));

              Vector<std::pair<Data*, unsigned>> data =
                new_el_pt->data_values_of_field(fld);

              unsigned d_size = data.size();
              for (unsigned d = 0; d < d_size; d++)
              {
                // Move into time level
                double c_value = data[d].first->value(0, data[d].second);
                data[d].first->set_value(time_level, data[d].second, c_value);
              }
            }
          }
        } // End of loop over time levels

      } // End of loop over fields

<<<<<<< HEAD
=======

>>>>>>> fb5f6804
      // Reset parameters of external storage and interactions
      for (unsigned e = 0; e < n_element; e++)
      {
        PROJECTABLE_ELEMENT* new_el_pt =
          dynamic_cast<PROJECTABLE_ELEMENT*>(Problem::mesh_pt()->element_pt(e));

        // Flush information associated with the external elements
        new_el_pt->flush_all_external_element_storage();

        new_el_pt->disable_projection();
      }

      for (unsigned e = 0; e < n_element1; e++)
      {
        PROJECTABLE_ELEMENT* el_pt =
          dynamic_cast<PROJECTABLE_ELEMENT*>(base_mesh_pt->element_pt(e));

        // Flush information associated with the external elements
        el_pt->flush_all_external_element_storage();

        // Disable  projection
        el_pt->disable_projection();
      }

      // Now unpin everything to restore the problem to its virgin state
      this->unpin_all();

      // Now cleanup the storage
      Solid_backup.clear();

      /* unsigned ndof_tmp=this->assign_eqn_numbers(); */
      if (!Output_during_projection_suppressed)
      {
        /* oomph_info << "Number of unknowns after project: "  */
        /*            << ndof_tmp << std::endl; */
        // std::ostringstream warn_message;
        // warn_message
        // << "WARNING: Ensure to assign equations numbers in the new mesh,\n"
        // << "this is done by calling the assign_eqn_numbers() method from\n"
        // << "the original Problem object that has an instance of the mesh.\n"
        // << "This may be performed in actions_after_adapt() if the
        // projection\n"
        // << "was performed as part of the mesh adaptation process\n\n";
        // OomphLibWarning(warn_message.str(),
        //                OOMPH_CURRENT_FUNCTION,
        //                OOMPH_EXCEPTION_LOCATION);
      }
      else
      {
        // Reset verbosity in Newton solver
        Shut_up_in_newton_solve = shut_up_in_newton_solve_backup;

        /// \short Disable documentation of solve times
        if (backed_up_doc_time_enabled)
        {
          linear_solver_pt()->enable_doc_time();
        }
      }

    } // End of function Projection

  private:
    /// Default constructor (made this private so only the friend class
    /// can call the constructor)
    ProjectionProblem()
    {
      // This is a linear problem so avoid checking the residual
      // after the solve
      Problem_is_nonlinear = false; // DO NOT CHANGE THIS -- EVER -- IN
                                    // SOLID MECHANICS PROBLEMS

      // By default suppress output during projection
      Output_during_projection_suppressed = true;

      // By default we use an iterative solver for projection
      Use_iterative_solver_for_projection = true;

      // Initialise the pointer to the solver and the preconditioner
      Iterative_solver_projection_pt = 0;
      Preconditioner_projection_pt = 0;
    }

    // Destructor
    ~ProjectionProblem()
    {
      if (Iterative_solver_projection_pt != 0)
      {
        // Clean up memory
        delete Iterative_solver_projection_pt;
        Iterative_solver_projection_pt = 0;
      }

      if (Preconditioner_projection_pt != 0)
<<<<<<< HEAD
      {
        delete Preconditioner_projection_pt;
        Preconditioner_projection_pt = 0;
      }
    }

    /// \short Helper function to store positions (the only things that
    /// have been set before doing projection
    void store_positions()
    {
      // No need to do anything if there are no elements (in fact, we
      // probably never get here...)
      if (Problem::mesh_pt()->nelement() == 0)
        return;

      // Deal with positional dofs if (pseudo-)solid element
      // If we can cast the first element to a SolidFiniteElement then
      // assume that we have a solid mesh
      SolidFiniteElement* solid_el_pt =
        dynamic_cast<SolidFiniteElement*>(Problem::mesh_pt()->element_pt(0));
      if (solid_el_pt != 0)
      {
=======
      {
        delete Preconditioner_projection_pt;
        Preconditioner_projection_pt = 0;
      }
    }


    /// \short Helper function to store positions (the only things that
    /// have been set before doing projection
    void store_positions()
    {
      // No need to do anything if there are no elements (in fact, we
      // probably never get here...)
      if (Problem::mesh_pt()->nelement() == 0) return;

      // Deal with positional dofs if (pseudo-)solid element
      // If we can cast the first element to a SolidFiniteElement then
      // assume that we have a solid mesh
      SolidFiniteElement* solid_el_pt =
        dynamic_cast<SolidFiniteElement*>(Problem::mesh_pt()->element_pt(0));
      if (solid_el_pt != 0)
      {
>>>>>>> fb5f6804
        const unsigned n_node = this->mesh_pt()->nnode();
        Solid_backup.resize(n_node);
        // Read dimension and number of position values from the first node
        const unsigned n_dim = this->mesh_pt()->node_pt(0)->ndim();
        const unsigned n_position_type =
          this->mesh_pt()->node_pt(0)->nposition_type();
        // Loop over the nodes
        for (unsigned n = 0; n < n_node; n++)
        {
          // Cache a pointer to a solid node
          SolidNode* const solid_nod_pt =
            dynamic_cast<SolidNode*>(this->mesh_pt()->node_pt(n));
          // Now resize the appropriate storage
          Solid_backup[n].resize(n_position_type, n_dim);

          for (unsigned i = 0; i < n_dim; i++)
          {
            for (unsigned k = 0; k < n_position_type; k++)
            {
              Solid_backup[n](k, i) = solid_nod_pt->x_gen(k, i);
            }
          }
        }
      }
    }

    /// \short Helper function to restore positions (the only things that
    /// have been set before doing projection
    void restore_positions()
    {
      // No need to do anything if there are no elements (in fact, we
      // probably never get here...)
<<<<<<< HEAD
      if (Problem::mesh_pt()->nelement() == 0)
        return;
=======
      if (Problem::mesh_pt()->nelement() == 0) return;
>>>>>>> fb5f6804

      // Deal with positional dofs if (pseudo-)solid element
      // If we can cast the first element to a SolidFiniteElement then
      // assume that we have a solid mesh
      SolidFiniteElement* solid_el_pt =
        dynamic_cast<SolidFiniteElement*>(Problem::mesh_pt()->element_pt(0));
      if (solid_el_pt != 0)
      {
        const unsigned n_node = this->mesh_pt()->nnode();
        // Read dimension and number of position values from the first node
        const unsigned n_dim = this->mesh_pt()->node_pt(0)->ndim();
        const unsigned n_position_type =
          this->mesh_pt()->node_pt(0)->nposition_type();
        // Loop over the nodes
        for (unsigned n = 0; n < n_node; n++)
        {
          // Cache a pointer to a solid node
          SolidNode* const solid_nod_pt =
            dynamic_cast<SolidNode*>(this->mesh_pt()->node_pt(n));

          for (unsigned i = 0; i < n_dim; i++)
          {
            for (unsigned k = 0; k < n_position_type; k++)
            {
              solid_nod_pt->x_gen(k, i) = Solid_backup[n](k, i);
            }
          }
        }
      }
    }

    ///\short Pin all the field values and position unknowns (bit inefficient)
    void pin_all()
    {
      // No need to do anything if there are no elements (in fact, we
      // probably never get here...)
<<<<<<< HEAD
      if (Problem::mesh_pt()->nelement() == 0)
        return;
=======
      if (Problem::mesh_pt()->nelement() == 0) return;
>>>>>>> fb5f6804

      // Loop over all the elements
      const unsigned n_element = Problem::mesh_pt()->nelement();
      for (unsigned e = 0; e < n_element; ++e)
      {
        FiniteElement* el_pt = Problem::mesh_pt()->finite_element_pt(e);
        unsigned nint = el_pt->ninternal_data();
        for (unsigned j = 0; j < nint; j++)
        {
          Data* int_data_pt = el_pt->internal_data_pt(j);
          unsigned nval = int_data_pt->nvalue();
          for (unsigned i = 0; i < nval; i++)
          {
            int_data_pt->pin(i);
          }
        }

        unsigned nnod = el_pt->nnode();
        for (unsigned j = 0; j < nnod; j++)
        {
          Node* nod_pt = el_pt->node_pt(j);
          unsigned nval = nod_pt->nvalue();
          for (unsigned i = 0; i < nval; i++)
          {
            nod_pt->pin(i);
          }
        }
      }
<<<<<<< HEAD

      /// Do we have a solid mesh?
      SolidFiniteElement* solid_el_pt =
        dynamic_cast<SolidFiniteElement*>(Problem::mesh_pt()->element_pt(0));
      if (solid_el_pt != 0)
      {
        // Find number of nodes
        const unsigned n_node = this->mesh_pt()->nnode();
        // If no nodes then return
        if (n_node == 0)
        {
          return;
        }

        // Read dimension and number of position values from the first node
        const unsigned n_dim = this->mesh_pt()->node_pt(0)->ndim();
        const unsigned n_position_type =
          this->mesh_pt()->node_pt(0)->nposition_type();

=======

      /// Do we have a solid mesh?
      SolidFiniteElement* solid_el_pt =
        dynamic_cast<SolidFiniteElement*>(Problem::mesh_pt()->element_pt(0));
      if (solid_el_pt != 0)
      {
        // Find number of nodes
        const unsigned n_node = this->mesh_pt()->nnode();
        // If no nodes then return
        if (n_node == 0)
        {
          return;
        }

        // Read dimension and number of position values from the first node
        const unsigned n_dim = this->mesh_pt()->node_pt(0)->ndim();
        const unsigned n_position_type =
          this->mesh_pt()->node_pt(0)->nposition_type();

>>>>>>> fb5f6804
        // Loop over the nodes
        for (unsigned n = 0; n < n_node; n++)
        {
          SolidNode* solid_nod_pt =
            dynamic_cast<SolidNode*>(this->mesh_pt()->node_pt(n));
          for (unsigned i = 0; i < n_dim; i++)
          {
            for (unsigned k = 0; k < n_position_type; k++)
            {
              solid_nod_pt->pin_position(k, i);
            }
          }
        }
      }
    }

<<<<<<< HEAD
=======

>>>>>>> fb5f6804
    ///\short Unpin all the field values and position unknowns (bit inefficient)
    void unpin_all()
    {
      // No need to do anything if there are no elements (in fact, we
      // probably never get here...)
<<<<<<< HEAD
      if (Problem::mesh_pt()->nelement() == 0)
        return;
=======
      if (Problem::mesh_pt()->nelement() == 0) return;
>>>>>>> fb5f6804

      // Loop over all the elements
      const unsigned n_element = Problem::mesh_pt()->nelement();
      for (unsigned e = 0; e < n_element; ++e)
      {
        // Cast the first element
        PROJECTABLE_ELEMENT* new_el_pt =
          dynamic_cast<PROJECTABLE_ELEMENT*>(Problem::mesh_pt()->element_pt(e));
        // Find the number of fields
        unsigned n_fields = new_el_pt->nfields_for_projection();

        // Now loop over all fields
        for (unsigned f = 0; f < n_fields; f++)
        {
          // Extract the data and value for the field
          Vector<std::pair<Data*, unsigned>> data =
            new_el_pt->data_values_of_field(f);
          // Now loop over all the data and unpin the appropriate values
          unsigned d_size = data.size();
          for (unsigned d = 0; d < d_size; d++)
          {
            data[d].first->unpin(data[d].second);
          }
        }
      }

      /// Do we have a solid mesh?
      SolidFiniteElement* solid_el_pt =
        dynamic_cast<SolidFiniteElement*>(Problem::mesh_pt()->element_pt(0));
      if (solid_el_pt != 0)
      {
        // Find number of nodes
        const unsigned n_node = this->mesh_pt()->nnode();
        // If no nodes then return
        if (n_node == 0)
        {
          return;
        }

        // Read dimension and number of position values from the first node
        const unsigned n_dim = this->mesh_pt()->node_pt(0)->ndim();
        const unsigned n_position_type =
          this->mesh_pt()->node_pt(0)->nposition_type();

        // Loop over the nodes
        for (unsigned n = 0; n < n_node; n++)
        {
          SolidNode* solid_nod_pt =
            dynamic_cast<SolidNode*>(this->mesh_pt()->node_pt(n));
          for (unsigned i = 0; i < n_dim; i++)
          {
            for (unsigned k = 0; k < n_position_type; k++)
            {
              solid_nod_pt->unpin_position(k, i);
            }
          }
        }
      }
    }

    /// \short Helper function to unpin the values of coordinate coord
    void unpin_dofs_of_coordinate(const unsigned& coord)
    {
      // Loop over the nodes
      const unsigned n_node = Problem::mesh_pt()->nnode();
      // If there are no nodes return immediately
      if (n_node == 0)
      {
        return;
      }

      // Find the number of position values (should be the same for all nodes)
      const unsigned n_position_type =
        Problem::mesh_pt()->node_pt(0)->nposition_type();

      for (unsigned n = 0; n < n_node; ++n)
      {
        // Cache access to the Node as a solid node
        SolidNode* solid_nod_pt =
          static_cast<SolidNode*>(Problem::mesh_pt()->node_pt(n));
        // Unpin all position types associated with the given coordinate
        for (unsigned k = 0; k < n_position_type; ++k)
        {
          solid_nod_pt->unpin_position(k, coord);
        }
      }
    }

    /// \short Helper function to unpin the values of coordinate coord
    void pin_dofs_of_coordinate(const unsigned& coord)
    {
      // Loop over the nodes
      const unsigned n_node = Problem::mesh_pt()->nnode();
      // If there are no nodes return immediately
      if (n_node == 0)
      {
        return;
      }

      // Find the number of position values (should be the same for all nodes)
      const unsigned n_position_type =
        Problem::mesh_pt()->node_pt(0)->nposition_type();

      for (unsigned n = 0; n < n_node; ++n)
      {
        // Cache access to the Node as a solid node
        SolidNode* solid_nod_pt =
          static_cast<SolidNode*>(Problem::mesh_pt()->node_pt(n));
        // Unpin all position types associated with the given coordinate
        for (unsigned k = 0; k < n_position_type; ++k)
        {
          solid_nod_pt->pin_position(k, coord);
        }
      }
    }

<<<<<<< HEAD
=======

>>>>>>> fb5f6804
    /// Helper function to unpin dofs of fld-th field
    void unpin_dofs_of_field(const unsigned& fld)
    {
      unsigned n_element = Problem::mesh_pt()->nelement();
      for (unsigned e = 0; e < n_element; e++)
      {
        PROJECTABLE_ELEMENT* new_el_pt =
          dynamic_cast<PROJECTABLE_ELEMENT*>(Problem::mesh_pt()->element_pt(e));

        Vector<std::pair<Data*, unsigned>> data =
          new_el_pt->data_values_of_field(fld);

        unsigned d_size = data.size();
        for (unsigned d = 0; d < d_size; d++)
        {
          data[d].first->unpin(data[d].second);
        }
      }
    }

    /// Helper function to unpin dofs of fld-th field
    void pin_dofs_of_field(const unsigned& fld)
    {
      unsigned n_element = Problem::mesh_pt()->nelement();
      for (unsigned e = 0; e < n_element; e++)
      {
        PROJECTABLE_ELEMENT* new_el_pt =
          dynamic_cast<PROJECTABLE_ELEMENT*>(Problem::mesh_pt()->element_pt(e));

        Vector<std::pair<Data*, unsigned>> data =
          new_el_pt->data_values_of_field(fld);

        unsigned d_size = data.size();
        for (unsigned d = 0; d < d_size; d++)
        {
          data[d].first->pin(data[d].second);
        }
      }
    }

    /// Helper function to set time level for projection
    void set_time_level_for_projection(const unsigned& time_level)
    {
      unsigned n_element = Problem::mesh_pt()->nelement();
      for (unsigned e = 0; e < n_element; e++)
      {
        PROJECTABLE_ELEMENT* el_pt =
          dynamic_cast<PROJECTABLE_ELEMENT*>(Problem::mesh_pt()->element_pt(e));

        // Set what time we are dealing with
        el_pt->time_level_for_projection() = time_level;
      }
    }

    /// Set the coordinate for projection
    void set_coordinate_for_projection(const unsigned& i)
    {
      unsigned n_element = Problem::mesh_pt()->nelement();
      for (unsigned e = 0; e < n_element; e++)
      {
        PROJECTABLE_ELEMENT* new_el_pt =
          dynamic_cast<PROJECTABLE_ELEMENT*>(Problem::mesh_pt()->element_pt(e));

        // Set that we are solving a projected coordinate problem
        new_el_pt->set_project_coordinates();

        // Set the projected coordinate
        new_el_pt->projected_coordinate() = i;
      }
    }

    /// Set the Lagrangian coordinate for projection
    void set_lagrangian_coordinate_for_projection(const unsigned& i)
    {
      unsigned n_element = Problem::mesh_pt()->nelement();
      for (unsigned e = 0; e < n_element; e++)
      {
        PROJECTABLE_ELEMENT* new_el_pt =
          dynamic_cast<PROJECTABLE_ELEMENT*>(Problem::mesh_pt()->element_pt(e));

        // Set that we are solving a projected Lagrangian coordinate problem
        new_el_pt->set_project_lagrangian();

        // Set the projected coordinate
        new_el_pt->projected_lagrangian_coordinate() = i;
      }
    }

    /// Set current field for projection
    void set_current_field_for_projection(const unsigned& fld)
    {
      unsigned n_element = Problem::mesh_pt()->nelement();
      for (unsigned e = 0; e < n_element; e++)
      {
        PROJECTABLE_ELEMENT* new_el_pt =
          dynamic_cast<PROJECTABLE_ELEMENT*>(Problem::mesh_pt()->element_pt(e));

        // Set current field
        new_el_pt->projected_field() = fld;
      }
    }

  private:
    /// Backup for pin status of solid node's position Data
    Vector<DenseMatrix<double>> Solid_backup;

    /// Flag to suppress output during projection
    bool Output_during_projection_suppressed;
<<<<<<< HEAD

    // Use an iterative solver for solving the system of equations
    bool Use_iterative_solver_for_projection;

    // The iterative solver to solve the projection problem
    IterativeLinearSolver* Iterative_solver_projection_pt;
=======

    // Use an iterative solver for solving the system of equations
    bool Use_iterative_solver_for_projection;

    // The iterative solver to solve the projection problem
    IterativeLinearSolver* Iterative_solver_projection_pt;

    // The preconditioner for the solver
    Preconditioner* Preconditioner_projection_pt;
  };
>>>>>>> fb5f6804

    // The preconditioner for the solver
    Preconditioner* Preconditioner_projection_pt;
  };

} // namespace oomph

#endif<|MERGE_RESOLUTION|>--- conflicted
+++ resolved
@@ -28,6 +28,7 @@
 #ifndef OOMPH_PROJECTION_HEADER
 #define OOMPH_PROJECTION_HEADER
 
+
 #include "mesh.h"
 #include "problem.h"
 #include "multi_domain.h"
@@ -86,10 +87,7 @@
     /// equations
     bool Do_projection;
 
-<<<<<<< HEAD
-=======
-
->>>>>>> fb5f6804
+
     /// \short Store number of "external" interactions that were assigned to
     /// the element before doing the projection.
     unsigned Backup_ninteraction;
@@ -99,29 +97,12 @@
     /// the projection)
     bool Backup_external_geometric_data;
 
-<<<<<<< HEAD
-=======
-
->>>>>>> fb5f6804
+
     /// \short Remember if the element includes external data when used in
     /// non-projection mode (this is temporarily disabled during the
     /// projection)
     bool Backup_external_interaction_data;
 
-<<<<<<< HEAD
-  public:
-    /// Constructor: Initialise data so that we don't project but solve
-    /// the "normal" equations associated with the element.
-    ProjectableElementBase() :
-      Projected_field(0),
-      Time_level_for_projection(0),
-      Projected_coordinate(0),
-      Projected_lagrangian(0),
-      Projection_type(Value),
-      Do_projection(false),
-      Backup_ninteraction(0),
-      Backup_external_geometric_data(false)
-=======
 
   public:
     /// Constructor: Initialise data so that we don't project but solve
@@ -135,7 +116,6 @@
         Do_projection(false),
         Backup_ninteraction(0),
         Backup_external_geometric_data(false)
->>>>>>> fb5f6804
     {
     }
 
@@ -191,25 +171,15 @@
                              const Vector<double>& s) = 0;
   };
 
-<<<<<<< HEAD
-=======
-
->>>>>>> fb5f6804
+
   //=====================================================================
   /// Wrapper class for projectable elements. Adds "projectability"
   /// to the underlying ELEMENT.
   //=====================================================================
   template<class ELEMENT>
-<<<<<<< HEAD
-  class ProjectableElement :
-    public virtual ELEMENT,
-    public virtual ProjectableElementBase,
-    public virtual ElementWithExternalElement
-=======
   class ProjectableElement : public virtual ELEMENT,
                              public virtual ProjectableElementBase,
                              public virtual ElementWithExternalElement
->>>>>>> fb5f6804
   {
   protected:
     /// Overloaded version of fill_in_contribution_to_residuals
@@ -258,10 +228,7 @@
       }
     }
 
-<<<<<<< HEAD
-=======
-
->>>>>>> fb5f6804
+
   public:
     /// \short Constructor [this was only required explicitly
     /// from gcc 4.5.2 onwards...]
@@ -434,7 +401,6 @@
               {
                 // If I'm a solid element
                 if (solid_el_pt != 0)
-<<<<<<< HEAD
                 {
                   // The local equation is going to be the positional local
                   // equation
@@ -445,18 +411,6 @@
                 // project into
                 else
                 {
-=======
-                {
-                  // The local equation is going to be the positional local
-                  // equation
-                  local_eqn =
-                    solid_el_pt->position_local_eqn(l, k, Projected_coordinate);
-                }
-                // Otherwise just pick the local unknown of a field to
-                // project into
-                else
-                {
->>>>>>> fb5f6804
                   // Complain if using generalised position types
                   // but this is not a solid element, because the storage
                   // is then not clear
@@ -570,7 +524,7 @@
       } // End of loop over ipt
 
     } // End of residual_for_projection function
-<<<<<<< HEAD
+
 
     /// \short Use Eulerian coordinates for matching in locate_zeta
     /// when doing projection
@@ -588,6 +542,7 @@
       }
     }
 
+
     /// \short Backup the element's state and
     /// switch it to projection mode.
     void enable_projection()
@@ -653,6 +608,7 @@
       Do_projection = false;
     }
 
+
     /// Project (history values of) coordintes
     void set_project_coordinates()
     {
@@ -670,6 +626,7 @@
     {
       Projection_type = Lagrangian;
     }
+
 
     /// Field that is currently being projected
     unsigned& projected_field()
@@ -697,15 +654,17 @@
       return Projected_lagrangian;
     }
 
+
   }; // End of class
+
 
   //=======================================================================
   /// Face geometry for element is the same as that for the underlying
   /// wrapped element
   //=======================================================================
   template<class ELEMENT>
-  class FaceGeometry<ProjectableElement<ELEMENT>> :
-    public virtual FaceGeometry<ELEMENT>
+  class FaceGeometry<ProjectableElement<ELEMENT>>
+    : public virtual FaceGeometry<ELEMENT>
   {
   public:
     FaceGeometry() : FaceGeometry<ELEMENT>() {}
@@ -882,6 +841,7 @@
         disable_info_in_newton_solve();
       }
 
+
       if (n_element == 0)
       {
         oomph_info << "Very odd -- no elements in target mesh; "
@@ -934,6 +894,7 @@
         // Switch to projection
         el_pt->enable_projection();
       }
+
 
       // Set up multi domain interactions so we can locate the
       // values in the base mesh.
@@ -952,410 +913,13 @@
       }
       t_start = TimingHelpers::timer();
 
+
       // Let us first pin every degree of freedom
       // We shall unpin selected dofs for each different projection problem
       this->pin_all();
 
       if (!dont_project_positions)
       {
-=======
-
-
-    /// \short Use Eulerian coordinates for matching in locate_zeta
-    /// when doing projection
-    double zeta_nodal(const unsigned& n,
-                      const unsigned& k,
-                      const unsigned& i) const
-    {
-      if (Do_projection)
-      {
-        return nodal_position_gen(n, k, i);
-      }
-      else
-      {
-        return ELEMENT::zeta_nodal(n, k, i);
-      }
-    }
-
-
-    /// \short Backup the element's state and
-    /// switch it to projection mode.
-    void enable_projection()
-    {
-      // Backup number of interaction
-      Backup_ninteraction = ninteraction();
-
-      // Backup flag for inclusion of geometric data
-      if (add_external_geometric_data())
-      {
-        Backup_external_geometric_data = true;
-      }
-      else
-      {
-        Backup_external_geometric_data = false;
-      }
-
-      // Backup flag for inclusion of interaction data
-      if (add_external_interaction_data())
-      {
-        Backup_external_interaction_data = true;
-      }
-      else
-      {
-        Backup_external_interaction_data = false;
-      }
-
-      // Actions to enable projection
-      Do_projection = true;
-      ignore_external_geometric_data();
-      ignore_external_interaction_data();
-      set_ninteraction(1);
-    }
-
-    ///\short Helper function to restore the element to the state
-    /// it was in before we entered the projection mode and switch off
-    /// projection mode.
-    void disable_projection()
-    {
-      // Restore number of interaction
-      set_ninteraction(Backup_ninteraction);
-
-      // Restore geometric data
-      if (Backup_external_geometric_data)
-      {
-        include_external_geometric_data();
-      }
-      else
-      {
-        ignore_external_geometric_data();
-      }
-
-      // Restore interaction data
-      if (Backup_external_interaction_data)
-      {
-        include_external_interaction_data();
-      }
-      else
-      {
-        ignore_external_interaction_data();
-      }
-
-      Do_projection = false;
-    }
-
-
-    /// Project (history values of) coordintes
-    void set_project_coordinates()
-    {
-      Projection_type = Coordinate;
-    }
-
-    /// Project (history values of) values
-    void set_project_values()
-    {
-      Projection_type = Value;
-    }
-
-    /// Project (current and only values of) lagrangian coordinates
-    void set_project_lagrangian()
-    {
-      Projection_type = Lagrangian;
-    }
-
-
-    /// Field that is currently being projected
-    unsigned& projected_field()
-    {
-      return Projected_field;
-    }
-
-    /// Which history value are we projecting?
-    unsigned& time_level_for_projection()
-    {
-      return Time_level_for_projection;
-    }
-
-    /// \short When projecting the history values of the nodal coordinates,
-    /// this is the coordinate we're projecting
-    unsigned& projected_coordinate()
-    {
-      return Projected_coordinate;
-    }
-
-    /// \short When projecting the Lagrangian coordinates this is
-    /// the coordinate that is being projected
-    unsigned& projected_lagrangian_coordinate()
-    {
-      return Projected_lagrangian;
-    }
-
-
-  }; // End of class
-
-
-  //=======================================================================
-  /// Face geometry for element is the same as that for the underlying
-  /// wrapped element
-  //=======================================================================
-  template<class ELEMENT>
-  class FaceGeometry<ProjectableElement<ELEMENT>>
-    : public virtual FaceGeometry<ELEMENT>
-  {
-  public:
-    FaceGeometry() : FaceGeometry<ELEMENT>() {}
-  };
-
-  // Forward definition of the friends of the class
-
-  // The RefineableTriangleMesh
-  // template<class FRIEND_PROJECTABLE_ELEMENT>
-  // class RefineableTriangleMesh;
-
-  // The RefineableTetgenMesh
-  // template<class FRIEND_PROJECTABLE_ELEMENT>
-  // class RefineableTetgenMesh;
-
-  // The BackupMeshForProjection
-  // template<class FRIEND_PROJECTABLE_ELEMENT>
-  // class BackupMeshForProjection;
-
-  //=======================================================================
-  /// Projection problem. This is created during the adaptation
-  /// of unstructured meshes and it is assumed that no boundary conditions
-  /// have been set. If they have, they will be unset during the projection
-  /// and must be reset afterwards.
-  //=======================================================================
-  template<class PROJECTABLE_ELEMENT>
-  class ProjectionProblem : public virtual Problem
-  {
-    // The classes are friend whether the templated element of the
-    // friend class is the same or not as the templated element of the
-    // ProjectionProblem class
-    template<class FRIEND_PROJECTABLE_ELEMENT>
-    friend class RefineableTriangleMesh;
-    template<class FRIEND_PROJECTABLE_ELEMENT>
-    friend class RefineableTetgenMesh;
-    template<class FRIEND_PROJECTABLE_ELEMENT>
-    friend class BackupMeshForProjection;
-    template<class FRIEND_PROJECTABLE_ELEMENT>
-    friend class RefineableGmshTetMesh;
-
-    // The classes are friend only when the templated element of the
-    // friend class matches the templated element of the
-    // ProjectionProblem class
-    //  friend class RefineableTriangleMesh<class PROJECTABLE_ELEMENT>;
-    //  friend class RefineableTetgenMesh<class PROJECTABLE_ELEMENT>;
-    //  friend class BackupMeshForProjection<class PROJECTABLE_ELEMENT>;
-
-  public:
-    /// Suppress all output during projection phases
-    void enable_suppress_output_during_projection()
-    {
-      Output_during_projection_suppressed = true;
-    }
-
-    /// Undo suppression of all output during projection phases
-    void disable_suppress_output_during_projection()
-    {
-      Output_during_projection_suppressed = false;
-    }
-
-    /// Return the value of the flag about using an iterative solver for
-    /// projection
-    bool use_iterative_solver_for_projection()
-    {
-      return Use_iterative_solver_for_projection;
-    }
-
-    /// Enables the use of an iterative solver for projection
-    void enable_use_iterative_solver_for_projection()
-    {
-      Use_iterative_solver_for_projection = true;
-    }
-
-    /// Disbales the use of an iterative solver for projection
-    void disable_use_iterative_solver_for_projection()
-    {
-      Use_iterative_solver_for_projection = false;
-    }
-
-    ///\short Project from base into the problem's own mesh.
-    void project(Mesh* base_mesh_pt, const bool& dont_project_positions = false)
-    {
-      // Use an iterative solver?
-      if (Use_iterative_solver_for_projection)
-      {
-        // If oomph-lib has Trilinos installed then use the CG version
-        // from Trilinos, otherwise use oomph-lib's own CG implementation
-#ifdef OOMPH_HAS_TRILINOS
-        // Check whether the problem is distributed?
-        if (MPI_Helpers::mpi_has_been_initialised())
-        {
-          // Create a Trilinos Solver
-          Iterative_solver_projection_pt = new TrilinosAztecOOSolver;
-          // Select CG as the linear solver
-          dynamic_cast<TrilinosAztecOOSolver*>(Iterative_solver_projection_pt)
-            ->solver_type() = TrilinosAztecOOSolver::CG;
-        }
-        else
-        {
-          // Use CG to solve the projection problem
-          Iterative_solver_projection_pt = new CG<CRDoubleMatrix>;
-        }
-
-        // Create the preconditioner
-        Preconditioner_projection_pt = new MatrixBasedDiagPreconditioner();
-        // Set the preconditioner for the solver
-        Iterative_solver_projection_pt->preconditioner_pt() =
-          Preconditioner_projection_pt;
-
-        // Set CG as the linear solver
-        Problem::linear_solver_pt() = Iterative_solver_projection_pt;
-
-#else
-        // Check whether the problem is distributed?
-        if (!(MPI_Helpers::mpi_has_been_initialised()))
-        {
-          // If we did not installed Trilinos and the problem is not
-          // distributed then we can use a (serial) preconditioned
-          // iterative solver, otherwise, if we did not installed Trilinos
-          // but the problem is distributed then we cannot use a
-          // preconditioned iterative solver. Matrix multiplication in a
-          // distributed environment is only performed by Trilinos. We
-          // then use a direct solver for the projection problem.
-
-          // Use CG to solve the projection problem
-          Iterative_solver_projection_pt = new CG<CRDoubleMatrix>;
-
-          // Create the preconditioner
-          Preconditioner_projection_pt = new MatrixBasedDiagPreconditioner();
-          // Set the preconditioner for the solver
-          Iterative_solver_projection_pt->preconditioner_pt() =
-            Preconditioner_projection_pt;
-
-          // Set CG as the linear solver
-          Problem::linear_solver_pt() = Iterative_solver_projection_pt;
-        }
-        else
-        {
-          // Use a direct solver. Do nothing
-        }
-
-#endif
-
-      } // if (Use_iterative_solver_for_projection)
-
-      // Backup verbosity in Newton solve status
-      bool shut_up_in_newton_solve_backup = Shut_up_in_newton_solve;
-
-      // Disable documentation of solve times
-      bool backed_up_doc_time_enabled =
-        linear_solver_pt()->is_doc_time_enabled();
-      if (Output_during_projection_suppressed)
-      {
-        linear_solver_pt()->disable_doc_time();
-      }
-
-      // Display stats
-      unsigned n_element = Problem::mesh_pt()->nelement();
-      unsigned n_element1 = base_mesh_pt->nelement();
-      unsigned n_node = Problem::mesh_pt()->nnode();
-      unsigned n_node1 = base_mesh_pt->nnode();
-      if (!Output_during_projection_suppressed)
-      {
-        oomph_info << "\n=============================\n";
-        oomph_info << "Base mesh has " << n_element1 << " elements\n";
-        oomph_info << "Target mesh has " << n_element << " elements\n";
-        oomph_info << "Base mesh has " << n_node1 << " nodes\n";
-        oomph_info << "Target mesh has " << n_node << " nodes\n";
-        oomph_info << "=============================\n\n";
-      }
-      else
-      {
-        // Make Newton solver shut up too
-        disable_info_in_newton_solve();
-      }
-
-
-      if (n_element == 0)
-      {
-        oomph_info << "Very odd -- no elements in target mesh; "
-                   << " not doing anything in ProjectionProblem::project()\n";
-        return;
-      }
-
-#ifdef PARANOID
-      unsigned nnod = Problem::mesh_pt()->nnode();
-      if (nnod == 0)
-      {
-        std::ostringstream error_stream;
-        error_stream
-          << "Mesh has no nodes! Please populate the Node_pt vector\n"
-          << "otherwise projection won't work!\n";
-        throw OomphLibError(
-          error_stream.str(), OOMPH_CURRENT_FUNCTION, OOMPH_EXCEPTION_LOCATION);
-      }
-#endif
-
-      // How many fields do we have to project?
-      unsigned n_fields =
-        dynamic_cast<PROJECTABLE_ELEMENT*>(Problem::mesh_pt()->element_pt(0))
-          ->nfields_for_projection();
-
-      // Spatial dimension of the problem
-      unsigned n_dim = Problem::mesh_pt()->node_pt(0)->ndim();
-
-      // Default number of history values
-      unsigned n_history_values = 0;
-
-      // Set things up for coordinate projection
-      for (unsigned e = 0; e < n_element; e++)
-      {
-        PROJECTABLE_ELEMENT* el_pt =
-          dynamic_cast<PROJECTABLE_ELEMENT*>(Problem::mesh_pt()->element_pt(e));
-
-        // Switch to projection
-        el_pt->enable_projection();
-      }
-
-      // Switch elements in base mesh to projection mode (required
-      // to switch to use of Eulerian coordinates when identifying
-      // corresponding points in the two meshes)
-      for (unsigned e = 0; e < n_element1; e++)
-      {
-        PROJECTABLE_ELEMENT* el_pt =
-          dynamic_cast<PROJECTABLE_ELEMENT*>(base_mesh_pt->element_pt(e));
-
-        // Switch to projection
-        el_pt->enable_projection();
-      }
-
-
-      // Set up multi domain interactions so we can locate the
-      // values in the base mesh.
-      // Note that it's important to switch elements to projection
-      // mode first to ensure that matching is done based on Eulerian
-      // rather than Lagrangian coordinates if pseudo-solid elements
-      // are used.
-      double t_start = TimingHelpers::timer();
-      Multi_domain_functions::setup_multi_domain_interaction<
-        PROJECTABLE_ELEMENT>(this, Problem::mesh_pt(), base_mesh_pt);
-      if (!Output_during_projection_suppressed)
-      {
-        oomph_info
-          << "CPU for setup of multi-domain interaction for projection: "
-          << TimingHelpers::timer() - t_start << std::endl;
-      }
-      t_start = TimingHelpers::timer();
-
-
-      // Let us first pin every degree of freedom
-      // We shall unpin selected dofs for each different projection problem
-      this->pin_all();
-
-      if (!dont_project_positions)
-      {
->>>>>>> fb5f6804
         //------------------Project coordinates first------------------------
         // If we have a solid element then we should also project Lagrangian
         // coordinates, but we can use the storage that MUST be provided for
@@ -1403,10 +967,7 @@
                          << std::endl;
             }
 
-<<<<<<< HEAD
-=======
-
->>>>>>> fb5f6804
+
             if (Problem_is_nonlinear)
             {
               std::ostringstream error_stream;
@@ -1426,10 +987,7 @@
                               OOMPH_EXCEPTION_LOCATION);
             }
 
-<<<<<<< HEAD
-=======
-
->>>>>>> fb5f6804
+
             // Projection and interpolation
             Problem::newton_solve();
 
@@ -1677,10 +1235,7 @@
 
         } // End of non-SolidElement case
 
-<<<<<<< HEAD
-=======
-
->>>>>>> fb5f6804
+
       } // end if for projection of coordinates
 
       // Disable projection of coordinates
@@ -1764,10 +1319,7 @@
 
       } // End of loop over fields
 
-<<<<<<< HEAD
-=======
-
->>>>>>> fb5f6804
+
       // Reset parameters of external storage and interactions
       for (unsigned e = 0; e < n_element; e++)
       {
@@ -1861,12 +1413,12 @@
       }
 
       if (Preconditioner_projection_pt != 0)
-<<<<<<< HEAD
       {
         delete Preconditioner_projection_pt;
         Preconditioner_projection_pt = 0;
       }
     }
+
 
     /// \short Helper function to store positions (the only things that
     /// have been set before doing projection
@@ -1874,8 +1426,7 @@
     {
       // No need to do anything if there are no elements (in fact, we
       // probably never get here...)
-      if (Problem::mesh_pt()->nelement() == 0)
-        return;
+      if (Problem::mesh_pt()->nelement() == 0) return;
 
       // Deal with positional dofs if (pseudo-)solid element
       // If we can cast the first element to a SolidFiniteElement then
@@ -1884,30 +1435,6 @@
         dynamic_cast<SolidFiniteElement*>(Problem::mesh_pt()->element_pt(0));
       if (solid_el_pt != 0)
       {
-=======
-      {
-        delete Preconditioner_projection_pt;
-        Preconditioner_projection_pt = 0;
-      }
-    }
-
-
-    /// \short Helper function to store positions (the only things that
-    /// have been set before doing projection
-    void store_positions()
-    {
-      // No need to do anything if there are no elements (in fact, we
-      // probably never get here...)
-      if (Problem::mesh_pt()->nelement() == 0) return;
-
-      // Deal with positional dofs if (pseudo-)solid element
-      // If we can cast the first element to a SolidFiniteElement then
-      // assume that we have a solid mesh
-      SolidFiniteElement* solid_el_pt =
-        dynamic_cast<SolidFiniteElement*>(Problem::mesh_pt()->element_pt(0));
-      if (solid_el_pt != 0)
-      {
->>>>>>> fb5f6804
         const unsigned n_node = this->mesh_pt()->nnode();
         Solid_backup.resize(n_node);
         // Read dimension and number of position values from the first node
@@ -1940,12 +1467,7 @@
     {
       // No need to do anything if there are no elements (in fact, we
       // probably never get here...)
-<<<<<<< HEAD
-      if (Problem::mesh_pt()->nelement() == 0)
-        return;
-=======
       if (Problem::mesh_pt()->nelement() == 0) return;
->>>>>>> fb5f6804
 
       // Deal with positional dofs if (pseudo-)solid element
       // If we can cast the first element to a SolidFiniteElement then
@@ -1982,12 +1504,7 @@
     {
       // No need to do anything if there are no elements (in fact, we
       // probably never get here...)
-<<<<<<< HEAD
-      if (Problem::mesh_pt()->nelement() == 0)
-        return;
-=======
       if (Problem::mesh_pt()->nelement() == 0) return;
->>>>>>> fb5f6804
 
       // Loop over all the elements
       const unsigned n_element = Problem::mesh_pt()->nelement();
@@ -2016,7 +1533,6 @@
           }
         }
       }
-<<<<<<< HEAD
 
       /// Do we have a solid mesh?
       SolidFiniteElement* solid_el_pt =
@@ -2036,27 +1552,6 @@
         const unsigned n_position_type =
           this->mesh_pt()->node_pt(0)->nposition_type();
 
-=======
-
-      /// Do we have a solid mesh?
-      SolidFiniteElement* solid_el_pt =
-        dynamic_cast<SolidFiniteElement*>(Problem::mesh_pt()->element_pt(0));
-      if (solid_el_pt != 0)
-      {
-        // Find number of nodes
-        const unsigned n_node = this->mesh_pt()->nnode();
-        // If no nodes then return
-        if (n_node == 0)
-        {
-          return;
-        }
-
-        // Read dimension and number of position values from the first node
-        const unsigned n_dim = this->mesh_pt()->node_pt(0)->ndim();
-        const unsigned n_position_type =
-          this->mesh_pt()->node_pt(0)->nposition_type();
-
->>>>>>> fb5f6804
         // Loop over the nodes
         for (unsigned n = 0; n < n_node; n++)
         {
@@ -2073,21 +1568,13 @@
       }
     }
 
-<<<<<<< HEAD
-=======
-
->>>>>>> fb5f6804
+
     ///\short Unpin all the field values and position unknowns (bit inefficient)
     void unpin_all()
     {
       // No need to do anything if there are no elements (in fact, we
       // probably never get here...)
-<<<<<<< HEAD
-      if (Problem::mesh_pt()->nelement() == 0)
-        return;
-=======
       if (Problem::mesh_pt()->nelement() == 0) return;
->>>>>>> fb5f6804
 
       // Loop over all the elements
       const unsigned n_element = Problem::mesh_pt()->nelement();
@@ -2204,10 +1691,7 @@
       }
     }
 
-<<<<<<< HEAD
-=======
-
->>>>>>> fb5f6804
+
     /// Helper function to unpin dofs of fld-th field
     void unpin_dofs_of_field(const unsigned& fld)
     {
@@ -2316,14 +1800,6 @@
 
     /// Flag to suppress output during projection
     bool Output_during_projection_suppressed;
-<<<<<<< HEAD
-
-    // Use an iterative solver for solving the system of equations
-    bool Use_iterative_solver_for_projection;
-
-    // The iterative solver to solve the projection problem
-    IterativeLinearSolver* Iterative_solver_projection_pt;
-=======
 
     // Use an iterative solver for solving the system of equations
     bool Use_iterative_solver_for_projection;
@@ -2334,11 +1810,7 @@
     // The preconditioner for the solver
     Preconditioner* Preconditioner_projection_pt;
   };
->>>>>>> fb5f6804
-
-    // The preconditioner for the solver
-    Preconditioner* Preconditioner_projection_pt;
-  };
+
 
 } // namespace oomph
 
