// LIC// ====================================================================
// LIC// This file forms part of oomph-lib, the object-oriented,
// LIC// multi-physics finite-element library, available
// LIC// at http://www.oomph-lib.org.
// LIC//
// LIC// Copyright (C) 2006-2021 Matthias Heil and Andrew Hazel
// LIC//
// LIC// This library is free software; you can redistribute it and/or
// LIC// modify it under the terms of the GNU Lesser General Public
// LIC// License as published by the Free Software Foundation; either
// LIC// version 2.1 of the License, or (at your option) any later version.
// LIC//
// LIC// This library is distributed in the hope that it will be useful,
// LIC// but WITHOUT ANY WARRANTY; without even the implied warranty of
// LIC// MERCHANTABILITY or FITNESS FOR A PARTICULAR PURPOSE.  See the GNU
// LIC// Lesser General Public License for more details.
// LIC//
// LIC// You should have received a copy of the GNU Lesser General Public
// LIC// License along with this library; if not, write to the Free Software
// LIC// Foundation, Inc., 51 Franklin Street, Fifth Floor, Boston, MA
// LIC// 02110-1301  USA.
// LIC//
// LIC// The authors may be contacted at oomph-lib@maths.man.ac.uk.
// LIC//
// LIC//====================================================================
// The guts of the face translation schemes
#include "Qelement_face_coordinate_translation_schemes.h"

namespace oomph
{
  //=============================================================
  /// Namespace for helper functions that return the local
  /// coordinates in the bulk elements
  //==============================================================
  namespace QElement1FaceToBulkCoordinates
  {
    /// The translation scheme for the face s0 = -1.0
    void face0(const Vector<double>& s, Vector<double>& s_bulk)
    {
      s_bulk[0] = -1.0;
    }

    /// The translation scheme for the face s0 = 1.0
    void face1(const Vector<double>& s, Vector<double>& s_bulk)
    {
      s_bulk[0] = 1.0;
    }
  } // namespace QElement1FaceToBulkCoordinates

<<<<<<< HEAD
=======

>>>>>>> fb5f6804
  //=============================================================
  /// Namespace for helper functions that calculate derivatives
  /// of the local coordinates in the bulk elements wrt the
  /// local coordinates in the face element.
  //=============================================================
  namespace QElement1BulkCoordinateDerivatives
  {
    /// Function for both faces -- the bulk coordinate is fixed on both
    void faces0(const Vector<double>& s,
                DenseMatrix<double>& dsbulk_dsface,
                unsigned& interior_direction)
    {
      // Bulk coordinate s[0] does not vary along the face
      dsbulk_dsface(0, 0) = 0.0;

      // The interior direction is given by s[0]
      interior_direction = 0;
    }
  } // namespace QElement1BulkCoordinateDerivatives

<<<<<<< HEAD
=======

>>>>>>> fb5f6804
  //===================================================================
  /// Namespace for the functions that translate local face coordinates
  /// to the coordinates in the bulk element
  //==================================================================
  namespace QElement2FaceToBulkCoordinates
  {
    /// The translation scheme for the west face (s0 = -1.0)
    void face0(const Vector<double>& s, Vector<double>& s_bulk)
    {
      s_bulk[0] = -1.0;
      s_bulk[1] = s[0];
    }

    /// The translation scheme for the south face (s1 = -1.0)
    void face1(const Vector<double>& s, Vector<double>& s_bulk)
    {
      s_bulk[0] = s[0];
      s_bulk[1] = -1.0;
    }

    /// The translation scheme for the east face (s0 = 1.0)
    void face2(const Vector<double>& s, Vector<double>& s_bulk)
    {
      s_bulk[0] = 1.0;
      s_bulk[1] = s[0];
    }

    /// The translation scheme for the north face (s1 = 1.0)
    void face3(const Vector<double>& s, Vector<double>& s_bulk)
    {
      s_bulk[0] = s[0];
      s_bulk[1] = 1.0;
    }
  } // namespace QElement2FaceToBulkCoordinates

<<<<<<< HEAD
=======

>>>>>>> fb5f6804
  //=============================================================
  /// Namespace for helper functions that calculate derivatives
  /// of the local coordinates in the bulk elements wrt the
  /// local coordinates in the face element.
  //=============================================================
  namespace QElement2BulkCoordinateDerivatives
  {
    /// Function for the east and west faces, along which s0 is fixed
    void faces0(const Vector<double>& s,
                DenseMatrix<double>& dsbulk_dsface,
                unsigned& interior_direction)
    {
      // Bulk coordinate s[0] does not vary along the face
      dsbulk_dsface(0, 0) = 0.0;
      // Bulk coordinate s[1] is the face coordinate
      dsbulk_dsface(1, 0) = 1.0;

      // The interior direction is given by s[0]
      interior_direction = 0;
    }

<<<<<<< HEAD
=======

>>>>>>> fb5f6804
    /// Function for the north and south faces, along which s1 is fixed
    void faces1(const Vector<double>& s,
                DenseMatrix<double>& dsbulk_dsface,
                unsigned& interior_direction)
    {
      // Bulk coordinate s[0] is the face coordinate
      dsbulk_dsface(0, 0) = 1.0;
      // Bulk coordinate s[1] does not vary along the face
      dsbulk_dsface(1, 0) = 0.0;

      // The interior direction is given by s[1]
      interior_direction = 1;
    }
  } // namespace QElement2BulkCoordinateDerivatives

<<<<<<< HEAD
=======

>>>>>>> fb5f6804
  //===================================================================
  /// Namespace for the functions that translate local face coordinates
  /// to the coordinates in the bulk element
  //==================================================================
  namespace QElement3FaceToBulkCoordinates
  {
    /// The translation scheme for the left face (s0 = -1.0)
    void face0(const Vector<double>& s, Vector<double>& s_bulk)
    {
      s_bulk[0] = -1.0;
      s_bulk[1] = s[0];
      s_bulk[2] = s[1];
    }

    /// The translation scheme for the down face (s1 = -1.0)
    void face1(const Vector<double>& s, Vector<double>& s_bulk)
    {
      s_bulk[0] = s[0];
      s_bulk[1] = -1.0;
      s_bulk[2] = s[1];
    }

    /// The translation scheme for the back face (s2 = -1.0)
    void face2(const Vector<double>& s, Vector<double>& s_bulk)
    {
      s_bulk[0] = s[0];
      s_bulk[1] = s[1];
      s_bulk[2] = -1.0;
    }

    /// The translation scheme for the right face (s0 = 1.0)
    void face3(const Vector<double>& s, Vector<double>& s_bulk)
    {
      s_bulk[0] = 1.0;
      s_bulk[1] = s[0];
      s_bulk[2] = s[1];
    }

    /// The translation scheme for the up face (s1 = 1.0)
    void face4(const Vector<double>& s, Vector<double>& s_bulk)
    {
      s_bulk[0] = s[0];
      s_bulk[1] = 1.0;
      s_bulk[2] = s[1];
    }

    /// The translation scheme for the front face (s2 = 1.0)
    void face5(const Vector<double>& s, Vector<double>& s_bulk)
    {
      s_bulk[0] = s[0];
      s_bulk[1] = s[1];
      s_bulk[2] = 1.0;
    }
  } // namespace QElement3FaceToBulkCoordinates

<<<<<<< HEAD
=======

>>>>>>> fb5f6804
  //=============================================================
  /// Namespace for helper functions that calculate derivatives
  /// of the local coordinates in the bulk elements wrt the
  /// local coordinates in the face element.
  //=============================================================
  namespace QElement3BulkCoordinateDerivatives
  {
    /// Function for the back and front  faces, along which s0 is fixed
    void faces0(const Vector<double>& s,
                DenseMatrix<double>& dsbulk_dsface,
                unsigned& interior_direction)
    {
      // Bulk coordinate s[0] does not vary along the face
      dsbulk_dsface(0, 0) = 0.0;
      dsbulk_dsface(0, 1) = 0.0;
      // Bulk coordinate s[1] is the face coordinate 1
      dsbulk_dsface(1, 0) = 1.0;
      dsbulk_dsface(1, 1) = 0.0;
      // Bulk coordinate s[2] is the face coordinate 2
      dsbulk_dsface(2, 0) = 0.0;
      dsbulk_dsface(2, 1) = 1.0;

      // The interior direction is given by s[0]
      interior_direction = 0;
    }

<<<<<<< HEAD
=======

>>>>>>> fb5f6804
    /// Function for the up and down  faces, along which s1 is fixed
    void faces1(const Vector<double>& s,
                DenseMatrix<double>& dsbulk_dsface,
                unsigned& interior_direction)
    {
      // Bulk coordinate s[0] is face coordinate 0
      dsbulk_dsface(0, 0) = 1.0;
      dsbulk_dsface(0, 1) = 0.0;
      // Bulk coordinate s[1] is fixed on the face
      dsbulk_dsface(1, 0) = 0.0;
      dsbulk_dsface(1, 1) = 0.0;
      // Bulk coordinate s[2] is the face coordinate 2
      dsbulk_dsface(2, 0) = 0.0;
      dsbulk_dsface(2, 1) = 1.0;

      // The interior direction is given by s[1]
      interior_direction = 1;
    }

    /// Function for the left and right  faces, along which s2 is fixed
    void faces2(const Vector<double>& s,
                DenseMatrix<double>& dsbulk_dsface,
                unsigned& interior_direction)
    {
      // Bulk coordinate s[0] is face coordinate 0
      dsbulk_dsface(0, 0) = 1.0;
      dsbulk_dsface(0, 1) = 0.0;
      // Bulk coordinate s[1] is face coordinate 1
      dsbulk_dsface(1, 0) = 0.0;
      dsbulk_dsface(1, 1) = 1.0;
      // Bulk coordinate s[2] is fixed on the face
      dsbulk_dsface(2, 0) = 0.0;
      dsbulk_dsface(2, 1) = 0.0;

      // The interior direction is given by s[2]
      interior_direction = 2;
    }
  } // namespace QElement3BulkCoordinateDerivatives

} // namespace oomph<|MERGE_RESOLUTION|>--- conflicted
+++ resolved
@@ -47,10 +47,7 @@
     }
   } // namespace QElement1FaceToBulkCoordinates
 
-<<<<<<< HEAD
-=======
-
->>>>>>> fb5f6804
+
   //=============================================================
   /// Namespace for helper functions that calculate derivatives
   /// of the local coordinates in the bulk elements wrt the
@@ -71,10 +68,7 @@
     }
   } // namespace QElement1BulkCoordinateDerivatives
 
-<<<<<<< HEAD
-=======
-
->>>>>>> fb5f6804
+
   //===================================================================
   /// Namespace for the functions that translate local face coordinates
   /// to the coordinates in the bulk element
@@ -110,10 +104,7 @@
     }
   } // namespace QElement2FaceToBulkCoordinates
 
-<<<<<<< HEAD
-=======
-
->>>>>>> fb5f6804
+
   //=============================================================
   /// Namespace for helper functions that calculate derivatives
   /// of the local coordinates in the bulk elements wrt the
@@ -135,10 +126,7 @@
       interior_direction = 0;
     }
 
-<<<<<<< HEAD
-=======
-
->>>>>>> fb5f6804
+
     /// Function for the north and south faces, along which s1 is fixed
     void faces1(const Vector<double>& s,
                 DenseMatrix<double>& dsbulk_dsface,
@@ -154,10 +142,7 @@
     }
   } // namespace QElement2BulkCoordinateDerivatives
 
-<<<<<<< HEAD
-=======
-
->>>>>>> fb5f6804
+
   //===================================================================
   /// Namespace for the functions that translate local face coordinates
   /// to the coordinates in the bulk element
@@ -213,10 +198,7 @@
     }
   } // namespace QElement3FaceToBulkCoordinates
 
-<<<<<<< HEAD
-=======
-
->>>>>>> fb5f6804
+
   //=============================================================
   /// Namespace for helper functions that calculate derivatives
   /// of the local coordinates in the bulk elements wrt the
@@ -243,10 +225,7 @@
       interior_direction = 0;
     }
 
-<<<<<<< HEAD
-=======
-
->>>>>>> fb5f6804
+
     /// Function for the up and down  faces, along which s1 is fixed
     void faces1(const Vector<double>& s,
                 DenseMatrix<double>& dsbulk_dsface,
