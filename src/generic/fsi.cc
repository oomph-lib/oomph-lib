--- conflicted
+++ resolved
@@ -37,7 +37,6 @@
     /// Strouhal number St = a/(UT) for application of no slip condition.
     /// Initialised to 1.0.
     double Strouhal_for_no_slip = 1.0;
-<<<<<<< HEAD
 
     /// Apply no-slip condition for N.St. on a moving wall node
     /// u = St dR/dt, where the Strouhal number St = a/(UT) is defined by
@@ -59,30 +58,7 @@
     }
 
   } // namespace FSI_functions
-=======
-
-    /// Apply no-slip condition for N.St. on a moving wall node
-    /// u = St dR/dt, where the Strouhal number St = a/(UT) is defined by
-    /// FSI_functions::Strouhal_for_no_slip and is initialised to 1.0.
-    /// Note: This requires the x,y,[z] velocity components to be stored
-    /// in nodal values 0,1,[2]. This is the default for all currently
-    /// existing Navier-Stokes elements. If you use any others,
-    /// use this function at your own risk.
-    void apply_no_slip_on_moving_wall(Node* node_pt)
-    {
-      // Find out spatial dimension of node
-      unsigned ndim = node_pt->ndim();
-      // Assign velocity
-      for (unsigned i = 0; i < ndim; i++)
-      {
-        node_pt->set_value(i,
-                           Strouhal_for_no_slip * (node_pt->dposition_dt(i)));
-      }
-    }
-
-  } // namespace FSI_functions
-
->>>>>>> fb5f6804
+
 
   //====================================================================
   /// Flag that allows the suppression of warning messages
@@ -109,7 +85,6 @@
     const unsigned n_external_field_data = nexternal_interaction_field_data();
     // Now loop over the field data again to assign local equation numbers
     for (unsigned i = 0; i < n_external_field_data; i++)
-<<<<<<< HEAD
     {
       std::stringstream conversion;
       conversion << " of External Interaction Field Data " << i
@@ -153,6 +128,7 @@
     this->set_ninteraction(1);
   }
 
+
   //==================================================================
   /// \short Allow element to be loaded by fluid on both
   /// sides. (Resizes containers for lookup schemes and initialises
@@ -167,67 +143,7 @@
     // Set source element storage - two interactions
     this->set_ninteraction(2);
   }
-=======
-    {
-      std::stringstream conversion;
-      conversion << " of External Interaction Field Data " << i
-                 << current_string;
-      std::string in(conversion.str());
-      External_interaction_field_data_pt[i]->describe_dofs(out, in);
-    }
-
-    // Find the number of external geometric data
-    unsigned n_external_geom_data = nexternal_interaction_geometric_data();
-
-    // Now loop over the field data again assign local equation numbers
-    for (unsigned i = 0; i < n_external_geom_data; i++)
-    {
-      std::stringstream conversion;
-      conversion << " of External Interaction Geometric Data " << i
-                 << current_string;
-      std::string in(conversion.str());
-      External_interaction_geometric_data_pt[i]->describe_dofs(out, in);
-    }
-  }
-
-  //================================================================
-  /// Compete build of element: Assign storage -- pass the Eulerian
-  /// dimension of the "adjacent" fluid elements and the
-  /// number of local coordinates required to parametrise
-  /// the wall element. E.g. for a FSIKirchhoffLoveBeam,
-  /// bounding a 2D fluid domain ndim_fluid=2 and nlagr_solid=1.
-  /// Note that, by default, we're only providing storage for fluid
-  /// loading on the "front" of the element. Call
-  /// FSIWallElement::enable_fluid_loading_on_both_sides()
-  /// to enable fluid loading on the back, too.
-  //====================================================================
-  void FSIWallElement::setup_fsi_wall_element(const unsigned& nlagr_solid,
-                                              const unsigned& ndim_fluid)
-  {
-    // Set storage for underlying GeomObject
-    set_nlagrangian_and_ndim(nlagr_solid, ndim_fluid);
-
-    // Set source element storage - one interaction
-    this->set_ninteraction(1);
-  }
-
-
-  //==================================================================
-  /// \short Allow element to be loaded by fluid on both
-  /// sides. (Resizes containers for lookup schemes and initialises
-  /// data associated with elements at the "back" of the FSIWallElement
-  /// to NULL.
-  //==================================================================
-  void FSIWallElement::enable_fluid_loading_on_both_sides()
-  {
-    // Both faces are loaded
-    Only_front_is_loaded_by_fluid = false;
-
-    // Set source element storage - two interactions
-    this->set_ninteraction(2);
-  }
-
->>>>>>> fb5f6804
+
 
   //==================================================================
   /// Get the contribution to the load vector provided by
@@ -249,20 +165,6 @@
   {
     // Size of load vector
     unsigned n_load = load.size();
-<<<<<<< HEAD
-
-    // Initialise
-    for (unsigned i = 0; i < n_load; i++) load[i] = 0.0;
-
-    // Create vector for fluid load
-    Vector<double> fluid_load(n_load);
-
-    // Loop over front and back if required: Get number of fluid-loaded faces
-    unsigned n_loaded_face = 2;
-    if (Only_front_is_loaded_by_fluid)
-      n_loaded_face = 1;
-
-=======
 
     // Initialise
     for (unsigned i = 0; i < n_load; i++) load[i] = 0.0;
@@ -274,7 +176,6 @@
     unsigned n_loaded_face = 2;
     if (Only_front_is_loaded_by_fluid) n_loaded_face = 1;
 
->>>>>>> fb5f6804
     for (unsigned face = 0; face < n_loaded_face; face++)
     {
       // Get the local coordinate in the fluid element (copy
@@ -310,22 +211,13 @@
       // points into the fluid, the normal at the back points away
       // from it.
       double sign = 1.0;
-<<<<<<< HEAD
-      if (face == 1)
-        sign = -1.0;
-=======
       if (face == 1) sign = -1.0;
->>>>>>> fb5f6804
 
       // The load is scaled by the stress-scale ratio Q
       for (unsigned i = 0; i < n_load; i++)
       {
         load[i] += fluid_load[i] * sign * q();
       }
-<<<<<<< HEAD
-
-    } // end of loop over faces
-=======
 
     } // end of loop over faces
   }
@@ -368,62 +260,16 @@
         }
       }
     }
->>>>>>> fb5f6804
-  }
-
-  //==================================================================
-  /// Update the nodal positions in all fluid elements that affect
-  /// the traction on this FSIWallElement
-  //==================================================================
-  void FSIWallElement::node_update_adjacent_fluid_elements()
-  {
-    // Don't update elements repeatedly
-    std::map<FSIFluidElement*, bool> done;
-
-    // Number of integration points
-    unsigned n_intpt = integral_pt()->nweight();
-
-<<<<<<< HEAD
-    // Loop over front and back if required: Get number of fluid-loaded faces
-    unsigned n_loaded_face = 2;
-    if (Only_front_is_loaded_by_fluid)
-      n_loaded_face = 1;
-    for (unsigned face = 0; face < n_loaded_face; face++)
-    {
-      // Loop over all integration points in wall element
-      for (unsigned iint = 0; iint < n_intpt; iint++)
-      {
-        // Get fluid element that affects this integration point
-        FSIFluidElement* el_f_pt =
-          dynamic_cast<FSIFluidElement*>(external_element_pt(face, iint));
-
-        // Is there an adjacent fluid element?
-        if (el_f_pt != 0)
-        {
-          // Have we updated its positions yet?
-          if (!done[el_f_pt])
-          {
-            // Update nodal positions
-            el_f_pt->node_update();
-            done[el_f_pt] = true;
-          }
-        }
-      }
-    }
-  }
-
-=======
->>>>>>> fb5f6804
+  }
+
+
   //=================================================================
   /// Static default value for the ratio of stress scales
   /// used in the fluid and solid equations (default is 1.0)
   //=================================================================
   double FSIWallElement::Default_Q_Value = 1.0;
 
-<<<<<<< HEAD
-=======
-
->>>>>>> fb5f6804
+
   //=======================================================================
   /// Overload the function that must return all field data involved
   /// in the interactions from the external (fluid) element. It allows
@@ -496,8 +342,5 @@
     }
   }
 
-<<<<<<< HEAD
-=======
-
->>>>>>> fb5f6804
+
 } // namespace oomph