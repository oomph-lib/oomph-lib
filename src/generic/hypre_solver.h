// LIC// ====================================================================
// LIC// This file forms part of oomph-lib, the object-oriented,
// LIC// multi-physics finite-element library, available
// LIC// at http://www.oomph-lib.org.
// LIC//
// LIC// Copyright (C) 2006-2021 Matthias Heil and Andrew Hazel
// LIC//
// LIC// This library is free software; you can redistribute it and/or
// LIC// modify it under the terms of the GNU Lesser General Public
// LIC// License as published by the Free Software Foundation; either
// LIC// version 2.1 of the License, or (at your option) any later version.
// LIC//
// LIC// This library is distributed in the hope that it will be useful,
// LIC// but WITHOUT ANY WARRANTY; without even the implied warranty of
// LIC// MERCHANTABILITY or FITNESS FOR A PARTICULAR PURPOSE.  See the GNU
// LIC// Lesser General Public License for more details.
// LIC//
// LIC// You should have received a copy of the GNU Lesser General Public
// LIC// License along with this library; if not, write to the Free Software
// LIC// Foundation, Inc., 51 Franklin Street, Fifth Floor, Boston, MA
// LIC// 02110-1301  USA.
// LIC//
// LIC// The authors may be contacted at oomph-lib@maths.man.ac.uk.
// LIC//
// LIC//====================================================================
#ifndef OOMPH_HYPRE_SOLVER_HEADER
#define OOMPH_HYPRE_SOLVER_HEADER

// Headers required for hypre
#include "_hypre_utilities.h"
#include "HYPRE.h"
#include "HYPRE_parcsr_ls.h"
#include "HYPRE_krylov.h"
#include "HYPRE_IJ_mv.h"
#include "HYPRE_parcsr_mv.h"

// OOMPH-LIB includes
#include "linear_algebra_distribution.h"
#include "linear_solver.h"
#include "preconditioner.h"

// hypre's global error flag
extern int hypre__global_error;

<<<<<<< HEAD
=======

>>>>>>> fb5f6804
namespace oomph
{
  //==================================================================
  /// Helper functions for use with the Hypre library
  //==================================================================
  namespace HypreHelpers
  {
    /// \short Default for AMG strength (0.25 recommended for 2D problems;
    /// larger (0.5-0.75, say) for 3D
    extern double AMG_strength;

    /// \short Default AMG coarsening strategy. Coarsening types include:
    ///  0 = CLJP (parallel coarsening using independent sets)
    ///  1 = classical RS with no boundary treatment (not recommended
    ///      in parallel)
    ///  3 = modified RS with 3rd pass to add C points on the boundaries
    ///  6 = Falgout (uses 1 then CLJP using interior coarse points as
    ///      first independent set)
    ///  8 = PMIS (parallel coarsening using independent sets - lower
    ///      complexities than 0, maybe also slower convergence)
    ///  10= HMIS (one pass RS on each processor then PMIS on interior
    ///      coarse points as first independent set)
    ///  11= One pass RS on each processor (not recommended)
    extern unsigned AMG_coarsening;

    /// AMG interpolation truncation factor
    extern double AMG_truncation; // 0.0;

    /// \short Helper function to check the Hypre error flag, return the
    /// message associated with any error, and reset the error flag to zero.
    int check_HYPRE_error_flag(std::ostringstream& message);

    /// \short Helper function to create a HYPRE_IJVector and HYPRE_ParVector.
    /// + If no MPI then serial vectors are created
    /// + If MPI and serial input vector then distributed hypre vectors are
    ///   created
    /// + If MPI and distributed input vector the distributed output vectors
    ///   are created.
    extern void create_HYPRE_Vector(const DoubleVector& oomph_vec,
                                    const LinearAlgebraDistribution* dist_pt,
                                    HYPRE_IJVector& hypre_ij_vector,
                                    HYPRE_ParVector& hypre_par_vector);

    /// \short Helper function to create an empty HYPRE_IJVector and
    /// HYPRE_ParVector.
    /// + If no MPI then serial vectors are created
    /// + If MPI and serial distribution then distributed hypre vectors are
    ///   created
    /// + If MPI and distributed input distribution the distributed output
    ///   vectors are created.
    void create_HYPRE_Vector(const LinearAlgebraDistribution* oomph_vec,
                             HYPRE_IJVector& hypre_ij_vector,
                             HYPRE_ParVector& hypre_par_vector);

    /// \short Helper function to create a serial HYPRE_IJMatrix and
    /// HYPRE_ParCSRMatrix from a CRDoubleMatrix
    void create_HYPRE_Matrix(CRDoubleMatrix* oomph_matrix,
                             HYPRE_IJMatrix& hypre_ij_matrix,
                             HYPRE_ParCSRMatrix& hypre_par_matrix,
                             LinearAlgebraDistribution* dist_pt);

    /// \short Helper function to set Euclid options using a command line
    /// like array.
    void euclid_settings_helper(const bool& use_block_jacobi,
                                const bool& use_row_scaling,
                                const bool& use_ilut,
                                const int& level,
                                const double& drop_tol,
                                const int& print_level,
                                HYPRE_Solver& euclid_object);

  } // namespace HypreHelpers

<<<<<<< HEAD
=======

>>>>>>> fb5f6804
  //=====================================================================
  /// An interface class to the suite of Hypre solvers and preconditioners
  /// to allow use of:
  ///
  ///   BoomerAMG (AMG), CG, GMRES or BiCGStab, Euclid (ILU) or
  ///   ParaSails (Approximate inverse)
  ///
  /// Hypre's Krylov subspace solvers (CG, GMRES and BiCGStab) may be
  /// preconditioned using:
  ///
  ///    	BoomerAMG, Euclid or ParaSails
  ///
  //====================================================================
  class HypreInterface
  {
  public:
    /// \short  Constructor
    HypreInterface()
    {
#ifdef PARANOID
#ifndef HYPRE_SEQUENTIAL
      // For the MPI version of Hypre, check MPI_Helpers::setup has been called
      if (MPI_Helpers::mpi_has_been_initialised() == false)
      {
        std::ostringstream error_message;
        error_message << "When using the MPI version of Hypre please first\n"
                      << "call function MPI_Helpers::setup()\n";
        throw OomphLibError(error_message.str(),
                            OOMPH_CURRENT_FUNCTION,
                            OOMPH_EXCEPTION_LOCATION);
      }
#endif
#endif

      // setup the distribution
      Hypre_distribution_pt = new LinearAlgebraDistribution();

      // These keep track of which solver and preconditioner
      // (if any) currently exist
      Existing_solver = None;
      Existing_preconditioner = None;

      // Do we want to output info and results of timings?
      Output_info = true;

      // General control paramaters
      Tolerance = 1e-10;
      Max_iter = 100;
      Hypre_method = GMRES;
      Internal_preconditioner = None;

      // Default AMG control parameters -- these seem OK;
      // see hypre documenation for details.
      AMG_using_simple_smoothing = true;
      if (MPI_Helpers::communicator_pt()->nproc() > 1)
      {
        // Jacobi in parallel
        AMG_simple_smoother = 0;
      }
      else
      {
        // Gauss Seidel in serial
        AMG_simple_smoother = 1;
      }
      AMG_complex_smoother = 6;
      AMG_smoother_iterations = 2;
      AMG_damping = 1.0;
      AMG_strength = HypreHelpers::AMG_strength; // 0.25;
      AMG_truncation = HypreHelpers::AMG_truncation; // 0.0;
      AMG_coarsening = HypreHelpers::AMG_coarsening; // 0
      AMG_max_levels = 100;
      AMG_max_row_sum = 1.0;
      AMG_print_level = 0;

      // Parameters for using Euclicd as an AMG smoother (defaults copied
      // from the normal defaults listed in the manual).
      AMGEuclidSmoother_use_block_jacobi = false;
      AMGEuclidSmoother_use_row_scaling = false;
      AMGEuclidSmoother_use_ilut = false;
      AMGEuclidSmoother_level = 1;
      AMGEuclidSmoother_drop_tol = 0; // No dropping
      AMGEuclidSmoother_print_level = 0;

      // Print level for CG, GMRES and BiCGStab
      Krylov_print_level = 0;

      // Set ParaSails default values
      ParaSails_symmetry = 2;
      ParaSails_nlevel = 1;
      ParaSails_thresh = 0.1;
      ParaSails_filter = 0.1;

      // Set Euclid default values
      Euclid_droptol = 0.0;
      Euclid_rowScale = false;
      Euclid_using_ILUT = false;
      Euclid_using_BJ = false;
      Euclid_level = 1;
      Euclid_print_level = 0;

      // Set to true to periodically check the hypre error flag
      // and output any messages
      Hypre_error_messages = false;
    }

    /// Destructor.
    ~HypreInterface()
    {
      // call function to delete solver data
      hypre_clean_up_memory();

      // delete teh oomph-lib distribution
      delete Hypre_distribution_pt;
    }

    /// Broken copy constructor.
    HypreInterface(const HypreInterface&)
    {
      BrokenCopy::broken_copy("HypreInterface");
    }

    /// Broken assignment operator.
    void operator=(const HypreInterface&)
    {
      BrokenCopy::broken_assign("HypreInterface");
    }

    /// Turn on  the hypre error messages
    void enable_hypre_error_messages()
    {
      Hypre_error_messages = true;
    }

    /// Turn off hypre error messages
    void disable_hypre_error_messages()
    {
      Hypre_error_messages = false;
    }

    /// \short Enumerated flag to define which Hypre methods are used
    /// CAREFUL: DON'T CHANGE THE ORDER OF THESE!
    enum Hypre_method_types
    {
      CG,
      GMRES,
      BiCGStab,
      BoomerAMG,
      Euclid,
      ParaSails,
      None
    };

    /// Function to return value of which solver (if any) is currently stored.
    unsigned existing_solver()
    {
      return Existing_solver;
    }

    /// Function return value of which preconditioner (if any) is stored.
    unsigned existing_preconditioner()
    {
      return Existing_preconditioner;
    }

    //??ds comment, write access functions and move to protected?
    bool AMGEuclidSmoother_use_block_jacobi;
    bool AMGEuclidSmoother_use_row_scaling;
    bool AMGEuclidSmoother_use_ilut;
    unsigned AMGEuclidSmoother_level;
    double AMGEuclidSmoother_drop_tol;
    unsigned AMGEuclidSmoother_print_level;

  protected:
    /// Function deletes all solver data.
    void hypre_clean_up_memory();

    /// \short Function which sets values of First_global_row,
    /// Last_global_row and other partitioning data and creates the distributed
    /// Hypre matrix (stored in Matrix_ij/Matrix_par) from the CRDoubleMatrix.
    void hypre_matrix_setup(CRDoubleMatrix* matrix_pt);

    /// \short Sets up the data required for to use as an oomph-lib
    /// LinearSolver or Preconditioner. This must be called after
    /// the Hypre matrix has been generated using hypre_matrix_setup(...).
    void hypre_solver_setup();

    /// \short Helper function performs a solve if any solver
    /// exists.
    void hypre_solve(const DoubleVector& rhs, DoubleVector& solution);

    /// Flag is true to output info and results of timings
    bool Output_info;

    /// Maximum number of iterations used in solver.
    unsigned Max_iter;

    /// Tolerance used to terminate solver.
    double Tolerance;

    /// \short Hypre method flag. Valid values are specified in enumeration
    unsigned Hypre_method;

    /// \short Preconditioner method flag used with Hypre's PCG,
    /// GMRES and BiCGStab in solve(...) or resolve(...). Valid values
    /// are BoomerAMG, Euclid, ParaSails or None (all enumerated above),
    /// for any other value no preconditioner is set.
    unsigned Internal_preconditioner;

    /// \short Used to set the Hypre printing level for AMG
    /// 0: no printout
    /// 1: print setup information
    /// 2: print solve information
    /// 3: print setup and solve information
    unsigned AMG_print_level;

    /// Maximum number of levels used in AMG
    unsigned AMG_max_levels;

    /// Parameter to identify diagonally dominant parts of the matrix in AMG
    double AMG_max_row_sum;

    /// \short Flag to determine whether simple smoothers (determined by the
    ///  AMG_simple_smoother flag) or complex smoothers (determined by the
    ///  AMG_complex_smoother flag are used in AMG
    bool AMG_using_simple_smoothing;

    /// \short Simple smoothing methods used in BoomerAMG. Relaxation types
    /// include:
    ///  0 = Jacobi
    ///  1 = Gauss-Seidel, sequential
    ///      (very slow in parallel!)
    ///  2 = Gauss-Seidel, interior points in parallel, boundary sequential
    ///      (slow in parallel!)
    ///  3 = hybrid Gauss-Seidel or SOR, forward solve
    ///  4 = hybrid Gauss-Seidel or SOR, backward solve
    ///  6 = hybrid symmetric Gauss-Seidel or SSOR
    /// To use these methods set AMG_using_simple_smoothing to true
    unsigned AMG_simple_smoother;

    /// \short Complex smoothing methods used in BoomerAMG. Relaxation types
    /// are:
    ///  6 = Schwarz
    ///  7 = Pilut
    ///  8 = ParaSails
    ///  9 = Euclid
    /// To use these methods set AMG_using_simple_smoothing to false
    unsigned AMG_complex_smoother;

    /// \short The number of smoother iterations to apply
    unsigned AMG_smoother_iterations;

    /// Damping factor for BoomerAMG smoothed Jacobi or hybrid SOR
    double AMG_damping;

    /// Connection strength threshold parameter for BoomerAMG
    double AMG_strength;

    /// Interpolation truncation factor for BoomerAMG
    double AMG_truncation;

    /// \short AMG coarsening strategy. Coarsening types include:
    ///  0 = CLJP (parallel coarsening using independent sets)
    ///  1 = classical RS with no boundary treatment (not recommended
    ///      in parallel)
    ///  3 = modified RS with 3rd pass to add C points on the boundaries
    ///  6 = Falgout (uses 1 then CLJP using interior coarse points as
    ///      first independent set)
    ///  8 = PMIS (parallel coarsening using independent sets - lower
    ///      complexities than 0, maybe also slower convergence)
    ///  10= HMIS (one pass RS on each processor then PMIS on interior
    ///      coarse points as first independent set)
    ///  11= One pass RS on each processor (not recommended)
    unsigned AMG_coarsening;

    /// \short ParaSails symmetry flag, used to inform ParaSails of
    /// Symmetry of definitenss of problem and type of ParaSails
    /// preconditioner:
    /// 0 = nonsymmetric and/or indefinite problem, nonsymmetric preconditioner
    /// 1 = SPD problem, and SPD (factored preconditioner)
    /// 2 = nonsymmetric, definite problem and SDP (factored preconditoner)
    int ParaSails_symmetry;

    /// ParaSails nlevel parameter
    int ParaSails_nlevel;

    /// ParaSails thresh parameter
    double ParaSails_thresh;

    /// ParaSails filter parameter
    double ParaSails_filter;

    /// Euclid drop tolerance for ILU(k) and ILUT factorization
    double Euclid_droptol;

    /// Flag to switch on Euclid row scaling
    bool Euclid_rowScale;

    /// Flag to determine if ILUT (if true) or ILU(k) is used in Euclid
    bool Euclid_using_ILUT;

    /// Flag to determine if Block Jacobi is used instead of PILU
    bool Euclid_using_BJ;

    /// Euclid level parameter for ILU(k) factorization
    int Euclid_level;

    /// \short Flag to set the level of printing from Euclid
    /// when the Euclid destructor is called
    /// 0: no printing (default)
    /// 1: prints summary of runtime settings and timings
    /// 2: as 1 plus prints memory usage
    unsigned Euclid_print_level;

    /// \short Used to set the Hypre printing level for the Krylov
    /// subspace solvers
    unsigned Krylov_print_level;

    /// \short Flag to determine if non-zero values of the Hypre error flag
    /// plus Hypre error messages are output to screen at various points
    /// in the solve function, i.e. after:
    /// 1. setting up the Hypre matrix
    /// 2. setting up the preconditioner
    /// 3. setting up the solver
    /// 4. setting up the Hypre vectors
    /// 5. solving
    /// 6. getting the solution vector
    /// 7. deallocation of solver data
    bool Hypre_error_messages;

    /// \short Internal flag which is true when hypre_setup or hypre_solve
    /// can delete input matrix.
    bool Delete_input_data;

#ifdef OOMPH_HAS_MPI
    /// \short Internal flag which tell the solver if the rhs Vector is
    /// distributed or not
    bool Using_distributed_rhs;

    /// \short Internal flag which tell the solver if the solution Vector to
    /// be returned is distributed or not
    bool Returning_distributed_solution;
#endif
<<<<<<< HEAD
=======

  private:
    /// \short Hypre copies matrix data from oomph-lib's CRDoubleMatrix
    /// into its own data structures, doubling the memory requirements.
    /// As far as the Hypre solvers are concerned the oomph-lib matrix
    /// is no longer required and could be deleted to save memory.
    /// However, this will not be the expected behaviour and therefore
    /// needs to be requested explicitly by the user by changing this
    /// flag from false (its default) to true.
    bool Delete_matrix;

    /// \short The Hypre_IJMatrix version of the matrix used in solve(...),
    /// resolve(...) or preconditioner_solve(...).
    HYPRE_IJMatrix Matrix_ij;

    /// \short The Hypre_ParCSRMatrix version of the matrix used in solve(...),
    /// resolve(...) or preconditioner_solve(...).
    HYPRE_ParCSRMatrix Matrix_par;

    /// \short The Hypre solver used in solve(...), resolve(...) or
    /// preconditioner_solve(...). [This is a C structure!]
    HYPRE_Solver Solver;

    /// \short The internal Hypre preconditioner used in conjunction with
    /// Solver. [This is a C structure!]
    HYPRE_Solver Preconditioner;

    /// Used to keep track of which solver (if any) is currently stored.
    unsigned Existing_solver;

    /// Used to keep track of which preconditioner (if any) is currently stored.
    unsigned Existing_preconditioner;

    /// the distribution for this helpers-
    LinearAlgebraDistribution* Hypre_distribution_pt;
  };
>>>>>>> fb5f6804

  private:
    /// \short Hypre copies matrix data from oomph-lib's CRDoubleMatrix
    /// into its own data structures, doubling the memory requirements.
    /// As far as the Hypre solvers are concerned the oomph-lib matrix
    /// is no longer required and could be deleted to save memory.
    /// However, this will not be the expected behaviour and therefore
    /// needs to be requested explicitly by the user by changing this
    /// flag from false (its default) to true.
    bool Delete_matrix;

    /// \short The Hypre_IJMatrix version of the matrix used in solve(...),
    /// resolve(...) or preconditioner_solve(...).
    HYPRE_IJMatrix Matrix_ij;

    /// \short The Hypre_ParCSRMatrix version of the matrix used in solve(...),
    /// resolve(...) or preconditioner_solve(...).
    HYPRE_ParCSRMatrix Matrix_par;

    /// \short The Hypre solver used in solve(...), resolve(...) or
    /// preconditioner_solve(...). [This is a C structure!]
    HYPRE_Solver Solver;

    /// \short The internal Hypre preconditioner used in conjunction with
    /// Solver. [This is a C structure!]
    HYPRE_Solver Preconditioner;

    /// Used to keep track of which solver (if any) is currently stored.
    unsigned Existing_solver;

    /// Used to keep track of which preconditioner (if any) is currently stored.
    unsigned Existing_preconditioner;

    /// the distribution for this helpers-
    LinearAlgebraDistribution* Hypre_distribution_pt;
  };

  ////////////////////////////////////////////////////////////////////////
  ////////////////////////////////////////////////////////////////////////
  ////////////////////////////////////////////////////////////////////////

  //=====================================================================
  /// An LinearSolver class using the suite of Hypre solvers
  /// to allow
  ///
  ///   BoomerAMG (AMG), CG, GMRES or BiCGStab
  ///
  /// to be used for LinearSolver::solve(...) or LinearSolver::resolve(...).
  ///
  /// The Krylov subspace solvers (CG, GMRES and BiCGStab) may be
  /// preconditioned using:
  ///
  ///    	BoomerAMG, Euclid or ParaSails
  ///
  /// By default GMRES without preconditioning is used.
  //====================================================================
  class HypreSolver : public LinearSolver, public HypreInterface
  {
  public:
    /// \short  Constructor
    HypreSolver()
    {
      // Hypre copies matrix data from oomph-lib's CRDoubleMatrix
      // and Distributed CRDoubleMatrix into its own data structures,
      // doubling the memory requirements for the matrix.
      // As far as the Hypre solvers are concerned the oomph-lib matrix
      // is no longer required and could be deleted to save memory.
      // However, this will not be the expected behaviour and therefore
      // needs to be requested explicitly by the user by changing this
      // flag from false (its default) to true.
      Delete_matrix = false;

      // Do we want to output results of timings?
      Doc_time = true;
    }

    /// Empty destructor.
    ~HypreSolver() {}

    /// Broken copy constructor.
    HypreSolver(const HypreSolver&)
    {
      BrokenCopy::broken_copy("HypreSolver");
    }

    /// Broken assignment operator.
    void operator=(const HypreSolver&)
    {
      BrokenCopy::broken_assign("HypreSolver");
    }

    /// \short Disable resolve function (overloads the LinearSolver
    /// disable_resolve function).
    void disable_resolve()
    {
      Enable_resolve = false;
      clean_up_memory();
    }

    /// Access function to Max_iter
    unsigned& max_iter()
    {
      return Max_iter;
    }

    /// Access function to Tolerance
    double& tolerance()
    {
      return Tolerance;
    }

    /// Access function to Hypre_method flag -- specified via enumeration.
    unsigned& hypre_method()
    {
      return Hypre_method;
    }

    /// \short Access function to Internal_preconditioner flag -- specified
    /// via enumeration.
    unsigned& internal_preconditioner()
    {
      return Internal_preconditioner;
    }

    /// \short Function to select use of 'simple' AMG smoothers as controlled
    /// by AMG_simple_smoother flag
    void amg_using_simple_smoothing()
    {
      AMG_using_simple_smoothing = true;
    }

    /// Access function to AMG_simple_smoother flag
    unsigned& amg_simple_smoother()
    {
      return AMG_simple_smoother;
    }

    /// \short Function to select use of 'complex' AMG smoothers as controlled
    /// by AMG_complex_smoother flag
    void amg_using_complex_smoothing()
    {
      AMG_using_simple_smoothing = false;
    }

    /// Access function to AMG_complex_smoother flag
    unsigned& amg_complex_smoother()
    {
      return AMG_complex_smoother;
    }

    /// Access function to AMG_print_level
    unsigned& amg_print_level()
    {
      return AMG_print_level;
    }

    /// Access function to AMG_smoother_iterations
    unsigned& amg_smoother_iterations()
    {
      return AMG_smoother_iterations;
    }

    /// Access function to AMG_coarsening flag
    unsigned& amg_coarsening()
    {
      return AMG_coarsening;
    }

    /// Access function to AMG_max_levels
    unsigned& amg_max_levels()
    {
      return AMG_max_levels;
    }

    /// Access function to AMG_damping parameter
    double& amg_damping()
    {
      return AMG_damping;
    }

    /// Access function to AMG_strength
    double& amg_strength()
    {
      return AMG_strength;
    }

    /// Access function to AMG_max_row_sum
    double& amg_max_row_sum()
    {
      return AMG_max_row_sum;
    }

    /// Access function to AMG_truncation
    double& amg_truncation()
    {
      return AMG_truncation;
    }

    /// Access function to ParaSails symmetry flag
    int& parasails_symmetry()
    {
      return ParaSails_symmetry;
    }

    /// Access function to ParaSails nlevel parameter
    int& parasails_nlevel()
    {
      return ParaSails_nlevel;
    }

    /// Access function to ParaSails thresh parameter
    double& parasails_thresh()
    {
      return ParaSails_thresh;
    }

    /// Access function to ParaSails filter parameter
    double& parasails_filter()
    {
      return ParaSails_filter;
    }

    /// Access function to Euclid drop tolerance parameter
    double& euclid_droptol()
    {
      return Euclid_droptol;
    }

    /// Access function to Euclid level parameter
    /// for ILU(k) factorization
    int& euclid_level()
    {
      return Euclid_level;
    }

    /// Enable euclid rowScaling
    void enable_euclid_rowScale()
    {
      Euclid_rowScale = true;
    }

    /// Disable euclid row scaling
    void disable_euclid_rowScale()
    {
      Euclid_rowScale = false;
    }

    /// \short Enable use of Block Jacobi
    /// as opposed to PILU
    void enable_euclid_using_BJ()
    {
      Euclid_using_BJ = true;
    }

    /// \short Disable use of Block Jacobi,
    /// so PILU will be used
    void disable_euclid_using_BJ()
    {
      Euclid_using_BJ = false;
    }
<<<<<<< HEAD

    /// \short Function to switch on ILU(k) factorization for Euclid
    /// (default is ILU(k) factorization)
    void euclid_using_ILUK()
    {
      Euclid_using_ILUT = false;
    }

    /// \short Function to switch on ILUT factorization for Euclid
    /// (default is ILU(k) factorization)
    void euclid_using_ILUT()
    {
      Euclid_using_ILUT = true;
=======

    /// \short Function to switch on ILU(k) factorization for Euclid
    /// (default is ILU(k) factorization)
    void euclid_using_ILUK()
    {
      Euclid_using_ILUT = false;
    }

    /// \short Function to switch on ILUT factorization for Euclid
    /// (default is ILU(k) factorization)
    void euclid_using_ILUT()
    {
      Euclid_using_ILUT = true;
    }

    /// \short Function to set the level of printing from Euclid
    /// when the Euclid destructor is called
    /// 0: no printing (default)
    /// 1: prints summary of runtime settings and timings
    /// 2: as 1 plus prints memory usage
    unsigned& euclid_print_level()
    {
      return Euclid_print_level;
    }

    /// Access function to Krylov_print_level
    unsigned& krylov_print_level()
    {
      return Krylov_print_level;
    }

    /// \short Hypre copies matrix data from oomph-lib's CRDoubleMatrix
    /// or DistributedCRDoubleMatrix into its own data structures,
    /// doubling the memory requirements for the matrix.
    /// As far as the Hypre solvers are concerned the oomph-lib matrix
    /// is no longer required and could be deleted to save memory.
    /// However, this will not be the expected behaviour and therefore
    /// needs to be requested explicitly by the user by calling this function
    /// which changes the
    /// flag from false (its default) to true.
    void enable_delete_matrix()
    {
      Delete_matrix = true;
    }

    /// \short Hypre copies matrix data from oomph-lib's CRDoubleMatrix
    /// or DistributedCRDoubleMatrix into its own data structures,
    /// doubling the memory requirements for the matrix.
    /// Calling this function ensures that the matrix is not deleted.
    void disable_delete_matrix()
    {
      Delete_matrix = false;
>>>>>>> fb5f6804
    }

    /// \short Function to set the level of printing from Euclid
    /// when the Euclid destructor is called
    /// 0: no printing (default)
    /// 1: prints summary of runtime settings and timings
    /// 2: as 1 plus prints memory usage
    unsigned& euclid_print_level()
    {
      return Euclid_print_level;
    }

<<<<<<< HEAD
    /// Access function to Krylov_print_level
    unsigned& krylov_print_level()
    {
      return Krylov_print_level;
    }

    /// \short Hypre copies matrix data from oomph-lib's CRDoubleMatrix
    /// or DistributedCRDoubleMatrix into its own data structures,
    /// doubling the memory requirements for the matrix.
    /// As far as the Hypre solvers are concerned the oomph-lib matrix
    /// is no longer required and could be deleted to save memory.
    /// However, this will not be the expected behaviour and therefore
    /// needs to be requested explicitly by the user by calling this function
    /// which changes the
    /// flag from false (its default) to true.
    void enable_delete_matrix()
    {
      Delete_matrix = true;
    }

    /// \short Hypre copies matrix data from oomph-lib's CRDoubleMatrix
    /// or DistributedCRDoubleMatrix into its own data structures,
    /// doubling the memory requirements for the matrix.
    /// Calling this function ensures that the matrix is not deleted.
    void disable_delete_matrix()
    {
      Delete_matrix = false;
    }

=======
>>>>>>> fb5f6804
    /// \short Function which uses problem_pt's get_jacobian(...) function to
    /// generate a linear system which is then solved. This function deletes
    /// any existing internal data and then generates a new Hypre solver.
    void solve(Problem* const& problem_pt, DoubleVector& solution);

    /// \short Function to solve the linear system defined by matrix_pt
    /// and rhs. This function will delete any existing internal data
    /// and generate a new Hypre solver.
    /// \b Note: The matrix has to be of type CRDoubleMatrix or
    /// Distributed CRDoubleMatrix.
    /// \b Note: Hypre copies matrix data from oomph-lib's CRDoubleMatrix
    /// or DistributedCRDoubleMatrix into its own data structures,
    /// doubling the memory requirements for the matrix.
    /// As far as the Hypre solvers are concerned, the oomph-lib matrix
    /// is no longer required and could be deleted to save memory.
    /// However, this will not be the expected behaviour and therefore
    /// needs to be requested explicitly by the user by calling the
    /// enable_delete_matrix() function.
    void solve(DoubleMatrixBase* const& matrix_pt,
               const DoubleVector& rhs,
               DoubleVector& solution);

    /// \short Function to resolve a linear system using the existing solver
    /// data, allowing a solve with a new right hand side vector. This
    /// function must be used after a call to solve(...) with
    /// enable_resolve set to true.
    void resolve(const DoubleVector& rhs, DoubleVector& solution);

    /// Function deletes all solver data.
    void clean_up_memory();

  private:
    /// \short Hypre copies matrix data from oomph-lib's CRDoubleMatrix
    /// or DistributedCRDoubleMatrix into its own data structures,
    /// doubling the memory requirements for the matrix.
    /// As far as the Hypre solvers are concerned the oomph-lib matrix
    /// is no longer required and could be deleted to save memory.
    /// However, this will not be the expected behaviour and therefore
    /// needs to be requested explicitly by the user by changing this
    /// flag from false (its default) to true.
    bool Delete_matrix;
  };

<<<<<<< HEAD
=======

>>>>>>> fb5f6804
  ////////////////////////////////////////////////////////////////////////
  ////////////////////////////////////////////////////////////////////////
  ////////////////////////////////////////////////////////////////////////

  //=====================================================================
  /// An Preconditioner class using the suite of Hypre preconditioners
  /// to allow
  ///
  ///      BoomerAMG (Algebraic Multi Grid),
  ///      Euclid (ILU) or
  ///      ParaSails (Approximate inverse)
  ///
  /// to be used for Preconditioner::preconditioner_solve(...).
  /// By default BoomerAMG is used.
  //====================================================================
  class HyprePreconditioner : public Preconditioner, public HypreInterface
  {
  public:
    /// \short  Constructor. Provide optional string that is used
    /// in annotation of performance
    HyprePreconditioner(const std::string& context_string = "")
    {
      Context_string = context_string;

      // Hypre copies matrix data from oomph-lib's CRDoubleMatrix
      // or DistributedCRDoubleMatrix into its own data structures,
      // doubling the memory requirements for the matrix.
      // As far as the Hypre solvers are concerned the oomph-lib matrix
      // is no longer required and could be deleted to save memory.
      // However, this will not be the expected behaviour and therefore
      // needs to be requested explicitly by the user by changing this
      // flag from false (its default) to true.
      Delete_matrix = false;

      // Do we want to output results of timings?
      Doc_time = true;

      // General control paramaters for using HYPRE as preconditioner
      Tolerance = 0.0;
      Max_iter = 1;
      Hypre_method = BoomerAMG;
      Internal_preconditioner = None;

      // Initialise private double that accumulates the preconditioner
      // solve time of thi instantiation of this class. Is reported
      // in destructor if Report_my_cumulative_preconditioner_solve_time
      // is set to true
      My_cumulative_preconditioner_solve_time = 0.0;
      Report_my_cumulative_preconditioner_solve_time = false;
    }

    /// Destructor.
    ~HyprePreconditioner()
    {
      if (Report_my_cumulative_preconditioner_solve_time)
      {
        oomph_info << "~HyprePreconditioner() in context \" " << Context_string
                   << "\": My_cumulative_preconditioner_solve_time = "
                   << My_cumulative_preconditioner_solve_time << std::endl;
      }
    }

    /// Broken copy constructor.
    HyprePreconditioner(const HyprePreconditioner&)
    {
      BrokenCopy::broken_copy("HyprePreconditioner");
    }

    /// Broken assignment operator.
    void operator=(const HyprePreconditioner&)
    {
      BrokenCopy::broken_assign("HyprePreconditioner");
    }

    /// \short Static double that accumulates the preconditioner
    /// solve time of all instantiations of this class. Reset
    /// it manually, e.g. after every Newton solve, using
    /// reset_cumulative_solve_times().
    static double Cumulative_preconditioner_solve_time;

    /// \short Static double that accumulates the preconditioner
    /// solve time of all instantiations of this class, labeled by
    /// context string. Reset
    /// it manually, e.g. after every Newton solve, using
    /// reset_cumulative_solve_times().
    static std::map<std::string, double> Context_based_cumulative_solve_time;

<<<<<<< HEAD
=======

>>>>>>> fb5f6804
    /// \short Static unsigned that accumulates the number of preconditioner
    /// solves of all instantiations of this class. Reset
    /// it manually, e.g. after every Newton solve, using
    /// reset_cumulative_solve_times().
    static unsigned Cumulative_npreconditioner_solve;

    /// \short Static unsigned that accumulates the number of preconditioner
    /// solves of all instantiations of this class, labeled by
    /// context string. Reset
    /// it manually, e.g. after every Newton solve, using
    /// reset_cumulative_solve_times().
    static std::map<std::string, unsigned>
      Context_based_cumulative_npreconditioner_solve;

    /// \short Static unsigned that stores nrow for the most recent
    /// instantiations of this class, labeled by
    /// context string. Reset
    /// it manually, e.g. after every Newton solve, using
    /// reset_cumulative_solve_times().
    static std::map<std::string, unsigned> Context_based_nrow;

    /// \short Report cumulative solve times of all instantiations of this
    /// class
    static void report_cumulative_solve_times();

    /// \short Reset cumulative solve times
    static void reset_cumulative_solve_times();

    /// \short Enable reporting of cumulative solve time in destructor
    void enable_report_my_cumulative_preconditioner_solve_time()
    {
      Report_my_cumulative_preconditioner_solve_time = true;
    }

    /// \short Disable reporting of cumulative solve time in destructor
    void disable_report_my_cumulative_preconditioner_solve_time()
    {
      Report_my_cumulative_preconditioner_solve_time = false;
    }

    /// Enable documentation of preconditioner timings
    void enable_doc_time()
    {
      Doc_time = true;
    }

    /// Disable documentation of preconditioner timings
    void disable_doc_time()
    {
      Doc_time = false;
    }

    /// Access function to Hypre_method flag -- specified via enumeration.
    unsigned& hypre_method()
    {
      return Hypre_method;
    }

    /// \short Access function to Internal_preconditioner flag -- specified
    /// via enumeration.
    unsigned& internal_preconditioner()
    {
      return Internal_preconditioner;
    }

    /// Function to select BoomerAMG as the preconditioner
    void use_BoomerAMG()
    {
      Hypre_method = BoomerAMG;
    }

    /// Function to set the number of times to apply BoomerAMG
    void set_amg_iterations(const unsigned& amg_iterations)
    {
      Max_iter = amg_iterations;
    }

    /// Return function for Max_iter
    unsigned& amg_iterations()
    {
      return Max_iter;
    }

    /// \short Function to select use of 'simple' AMG smoothers as controlled
    /// by the flag AMG_simple_smoother
    void amg_using_simple_smoothing()
    {
      AMG_using_simple_smoothing = true;
    }

    /// Access function to AMG_simple_smoother flag
    unsigned& amg_simple_smoother()
    {
      return AMG_simple_smoother;
    }

    /// \short Function to select use of 'complex' AMG smoothers as controlled
    /// by the flag AMG_complex_smoother
    void amg_using_complex_smoothing()
    {
      AMG_using_simple_smoothing = false;
    }

    /// Access function to AMG_complex_smoother flag
    unsigned& amg_complex_smoother()
    {
      return AMG_complex_smoother;
    }

    /// \short Return function for the AMG_using_simple_smoothing_flag
    bool& amg_using_simple_smoothing_flag()
    {
      return AMG_using_simple_smoothing;
    }

    /// Access function to AMG_print_level
    unsigned& amg_print_level()
    {
      return AMG_print_level;
    }

    /// Access function to AMG_smoother_iterations
    unsigned& amg_smoother_iterations()
    {
      return AMG_smoother_iterations;
    }

    /// Access function to AMG_coarsening flag
    unsigned& amg_coarsening()
    {
      return AMG_coarsening;
    }

    /// Access function to AMG_max_levels
    unsigned& amg_max_levels()
    {
      return AMG_max_levels;
    }

    /// Access function to AMG_damping parameter
    double& amg_damping()
    {
      return AMG_damping;
    }

    /// Access function to AMG_strength
    double& amg_strength()
    {
      return AMG_strength;
    }

    /// Access function to AMG_max_row_sum
    double& amg_max_row_sum()
    {
      return AMG_max_row_sum;
    }

    /// Access function to AMG_truncation
    double& amg_truncation()
    {
      return AMG_truncation;
    }

    /// Function to select ParaSails as the preconditioner
    void use_ParaSails()
    {
      Hypre_method = ParaSails;
    }

    /// Access function to ParaSails symmetry flag
    int& parasails_symmetry()
    {
      return ParaSails_symmetry;
    }
<<<<<<< HEAD

    /// Access function to ParaSails nlevel parameter
    int& parasails_nlevel()
    {
      return ParaSails_nlevel;
    }

    /// Access function to ParaSails thresh parameter
    double& parasails_thresh()
    {
      return ParaSails_thresh;
    }

    /// Access function to ParaSails filter parameter
    double& parasails_filter()
    {
      return ParaSails_filter;
    }

=======

    /// Access function to ParaSails nlevel parameter
    int& parasails_nlevel()
    {
      return ParaSails_nlevel;
    }

    /// Access function to ParaSails thresh parameter
    double& parasails_thresh()
    {
      return ParaSails_thresh;
    }

    /// Access function to ParaSails filter parameter
    double& parasails_filter()
    {
      return ParaSails_filter;
    }

>>>>>>> fb5f6804
    /// Function to select use Euclid as the preconditioner
    void use_Euclid()
    {
      Hypre_method = Euclid;
    }

    /// Access function to Euclid drop tolerance parameter
    double& euclid_droptol()
    {
      return Euclid_droptol;
    }

    /// Access function to Euclid level parameter for ILU(k) factorization
    int& euclid_level()
    {
      return Euclid_level;
    }

    /// Enable euclid rowScaling
    void enable_euclid_rowScale()
    {
      Euclid_rowScale = true;
    }
<<<<<<< HEAD

    /// Disable euclid row scaling
    void disable_euclid_rowScale()
    {
      Euclid_rowScale = false;
    }

=======

    /// Disable euclid row scaling
    void disable_euclid_rowScale()
    {
      Euclid_rowScale = false;
    }

>>>>>>> fb5f6804
    /// \short Enable use of Block Jacobi
    /// as opposed to PILU
    void enable_euclid_using_BJ()
    {
      Euclid_using_BJ = true;
    }

    /// \short Disable use of Block Jacobi,
    /// so PILU will be used
    void disable_euclid_using_BJ()
    {
      Euclid_using_BJ = false;
    }

    /// \short Function to switch on ILU(k) factorization for Euclid
    /// (default is ILU(k) factorization)
    void euclid_using_ILUK()
    {
      Euclid_using_ILUT = false;
    }

    /// \short Function to switch on ILUT factorization for Euclid
    /// (default is ILU(k) factorization)
    void euclid_using_ILUT()
    {
      Euclid_using_ILUT = true;
    }

    /// \short Function to set the level of printing from Euclid
    /// when the Euclid destructor is called
    /// 0: no printing (default)
    /// 1: prints summary of runtime settings and timings
    /// 2: as 1 plus prints memory usage
    unsigned& euclid_print_level()
    {
      return Euclid_print_level;
    }
<<<<<<< HEAD
=======

    /// \short Hypre copies matrix data from oomph-lib's CRDoubleMatrix
    /// or DistributedCRDoubleMatrix into its own data structures,
    /// doubling the memory requirements for the matrix.
    /// As far as the Hypre solvers are concerned the oomph-lib matrix
    /// is no longer required and could be deleted to save memory.
    /// However, this will not be the expected behaviour and therefore
    /// needs to be requested explicitly by the user by calling this function
    /// which changes the
    /// flag from false (its default) to true.
    void enable_delete_matrix()
    {
      Delete_matrix = true;
    }
>>>>>>> fb5f6804

    /// \short Hypre copies matrix data from oomph-lib's CRDoubleMatrix
    /// or DistributedCRDoubleMatrix into its own data structures,
    /// doubling the memory requirements for the matrix.
<<<<<<< HEAD
    /// As far as the Hypre solvers are concerned the oomph-lib matrix
    /// is no longer required and could be deleted to save memory.
    /// However, this will not be the expected behaviour and therefore
    /// needs to be requested explicitly by the user by calling this function
    /// which changes the
    /// flag from false (its default) to true.
    void enable_delete_matrix()
    {
      Delete_matrix = true;
    }

    /// \short Hypre copies matrix data from oomph-lib's CRDoubleMatrix
    /// or DistributedCRDoubleMatrix into its own data structures,
    /// doubling the memory requirements for the matrix.
    /// Calling this function ensures that the matrix is not deleted.
    void disable_delete_matrix()
    {
      Delete_matrix = false;
    }
=======
    /// Calling this function ensures that the matrix is not deleted.
    void disable_delete_matrix()
    {
      Delete_matrix = false;
    }

    /// \short Function to set up a preconditioner for the linear
    /// system defined by matrix_pt. This function is required when
    /// preconditioning and must be called before using the
    /// preconditioner_solve(...) function. This interface allows
    /// HyprePreconditioner to be used as a Preconditioner object
    /// for oomph-lib's own IterativeLinearSolver class.
    /// \b Note: matrix_pt must point to an object of type
    /// CRDoubleMatrix or DistributedCRDoubleMatrix.
    /// \b Note: Hypre copies matrix data from oomph-lib's CRDoubleMatrix
    /// and DistributedCRDoubleMatrix into its own data structures,
    /// doubling the memory requirements for the matrix.
    /// As far as the Hypre solvers are concerned, the oomph-lib matrix
    /// is no longer required and could be deleted to save memory.
    /// However, this will not be the expected behaviour and therefore
    /// needs to be requested explicitly by the user by calling the
    /// enable_delete_matrix() function.
    void setup();

    /// \short Function applies solver to vector r for preconditioning.
    /// This requires a call to setup(...) first.
    /// \b Note: Hypre copies matrix data from oomph-lib's CRDoubleMatrix
    /// or DistributedCRDoubleMatrix into its own data structures,
    /// doubling the memory requirements for the matrix.
    /// As far as the Hypre solvers are concerned, the oomph-lib matrix
    /// is no longer required and could be deleted to save memory.
    /// However, this will not be the expected behaviour and therefore
    /// needs to be requested explicitly by the user with the
    /// delete_matrix() function.
    void preconditioner_solve(const DoubleVector& r, DoubleVector& z);

    /// Function deletes all solver data.
    void clean_up_memory();

  private:
    /// \short Hypre copies matrix data from oomph-lib's CRDoubleMatrix
    /// or DistributedCRDoubleMatrix into its own data structures,
    /// doubling the memory requirements for the matrix.
    /// As far as the Hypre solvers are concerned the oomph-lib matrix
    /// is no longer required and could be deleted to save memory.
    /// However, this will not be the expected behaviour and therefore
    /// needs to be requested explicitly by the user by changing this
    /// flag from false (its default) to true.
    bool Delete_matrix;

    // Flag is true to output results of timings
    bool Doc_time;

    /// \short Private double that accumulates the preconditioner
    /// solve time of thi instantiation of this class. Is reported
    /// in destructor if Report_my_cumulative_preconditioner_solve_time
    /// is set to true
    double My_cumulative_preconditioner_solve_time;

    /// \short Bool to request report of My_cumulative_preconditioner_solve_time
    /// in destructor
    bool Report_my_cumulative_preconditioner_solve_time;

    /// String can be used to provide context for annotation
    std::string Context_string;
  };
>>>>>>> fb5f6804

    /// \short Function to set up a preconditioner for the linear
    /// system defined by matrix_pt. This function is required when
    /// preconditioning and must be called before using the
    /// preconditioner_solve(...) function. This interface allows
    /// HyprePreconditioner to be used as a Preconditioner object
    /// for oomph-lib's own IterativeLinearSolver class.
    /// \b Note: matrix_pt must point to an object of type
    /// CRDoubleMatrix or DistributedCRDoubleMatrix.
    /// \b Note: Hypre copies matrix data from oomph-lib's CRDoubleMatrix
    /// and DistributedCRDoubleMatrix into its own data structures,
    /// doubling the memory requirements for the matrix.
    /// As far as the Hypre solvers are concerned, the oomph-lib matrix
    /// is no longer required and could be deleted to save memory.
    /// However, this will not be the expected behaviour and therefore
    /// needs to be requested explicitly by the user by calling the
    /// enable_delete_matrix() function.
    void setup();

    /// \short Function applies solver to vector r for preconditioning.
    /// This requires a call to setup(...) first.
    /// \b Note: Hypre copies matrix data from oomph-lib's CRDoubleMatrix
    /// or DistributedCRDoubleMatrix into its own data structures,
    /// doubling the memory requirements for the matrix.
    /// As far as the Hypre solvers are concerned, the oomph-lib matrix
    /// is no longer required and could be deleted to save memory.
    /// However, this will not be the expected behaviour and therefore
    /// needs to be requested explicitly by the user with the
    /// delete_matrix() function.
    void preconditioner_solve(const DoubleVector& r, DoubleVector& z);

    /// Function deletes all solver data.
    void clean_up_memory();

  private:
    /// \short Hypre copies matrix data from oomph-lib's CRDoubleMatrix
    /// or DistributedCRDoubleMatrix into its own data structures,
    /// doubling the memory requirements for the matrix.
    /// As far as the Hypre solvers are concerned the oomph-lib matrix
    /// is no longer required and could be deleted to save memory.
    /// However, this will not be the expected behaviour and therefore
    /// needs to be requested explicitly by the user by changing this
    /// flag from false (its default) to true.
    bool Delete_matrix;

    // Flag is true to output results of timings
    bool Doc_time;

    /// \short Private double that accumulates the preconditioner
    /// solve time of thi instantiation of this class. Is reported
    /// in destructor if Report_my_cumulative_preconditioner_solve_time
    /// is set to true
    double My_cumulative_preconditioner_solve_time;

    /// \short Bool to request report of My_cumulative_preconditioner_solve_time
    /// in destructor
    bool Report_my_cumulative_preconditioner_solve_time;

    /// String can be used to provide context for annotation
    std::string Context_string;
  };

  ////////////////////////////////////////////////////////////////////////
  ////////////////////////////////////////////////////////////////////////
  ////////////////////////////////////////////////////////////////////////

  //==================================================================
  /// Default settings for various uses of the Hypre solver
  //==================================================================
  namespace Hypre_default_settings
  {
    /// \short Set default parameters for use as preconditioner in
    /// for momentum block in Navier-Stokes problem
    extern void set_defaults_for_navier_stokes_momentum_block(
      HyprePreconditioner* hypre_preconditioner_pt);

    /// \short Set default parameters for use as preconditioner in
    /// 2D Poisson-type problem.
    extern void set_defaults_for_2D_poisson_problem(
      HyprePreconditioner* hypre_preconditioner_pt);

    /// \short Set default parameters for use as preconditioner in
    /// 3D Poisson-type problem.
    extern void set_defaults_for_3D_poisson_problem(
      HyprePreconditioner* hypre_preconditioner_pt);

  } // namespace Hypre_default_settings
} // namespace oomph

#endif<|MERGE_RESOLUTION|>--- conflicted
+++ resolved
@@ -42,10 +42,7 @@
 // hypre's global error flag
 extern int hypre__global_error;
 
-<<<<<<< HEAD
-=======
-
->>>>>>> fb5f6804
+
 namespace oomph
 {
   //==================================================================
@@ -119,10 +116,7 @@
 
   } // namespace HypreHelpers
 
-<<<<<<< HEAD
-=======
-
->>>>>>> fb5f6804
+
   //=====================================================================
   /// An interface class to the suite of Hypre solvers and preconditioners
   /// to allow use of:
@@ -465,8 +459,6 @@
     /// be returned is distributed or not
     bool Returning_distributed_solution;
 #endif
-<<<<<<< HEAD
-=======
 
   private:
     /// \short Hypre copies matrix data from oomph-lib's CRDoubleMatrix
@@ -503,43 +495,7 @@
     /// the distribution for this helpers-
     LinearAlgebraDistribution* Hypre_distribution_pt;
   };
->>>>>>> fb5f6804
-
-  private:
-    /// \short Hypre copies matrix data from oomph-lib's CRDoubleMatrix
-    /// into its own data structures, doubling the memory requirements.
-    /// As far as the Hypre solvers are concerned the oomph-lib matrix
-    /// is no longer required and could be deleted to save memory.
-    /// However, this will not be the expected behaviour and therefore
-    /// needs to be requested explicitly by the user by changing this
-    /// flag from false (its default) to true.
-    bool Delete_matrix;
-
-    /// \short The Hypre_IJMatrix version of the matrix used in solve(...),
-    /// resolve(...) or preconditioner_solve(...).
-    HYPRE_IJMatrix Matrix_ij;
-
-    /// \short The Hypre_ParCSRMatrix version of the matrix used in solve(...),
-    /// resolve(...) or preconditioner_solve(...).
-    HYPRE_ParCSRMatrix Matrix_par;
-
-    /// \short The Hypre solver used in solve(...), resolve(...) or
-    /// preconditioner_solve(...). [This is a C structure!]
-    HYPRE_Solver Solver;
-
-    /// \short The internal Hypre preconditioner used in conjunction with
-    /// Solver. [This is a C structure!]
-    HYPRE_Solver Preconditioner;
-
-    /// Used to keep track of which solver (if any) is currently stored.
-    unsigned Existing_solver;
-
-    /// Used to keep track of which preconditioner (if any) is currently stored.
-    unsigned Existing_preconditioner;
-
-    /// the distribution for this helpers-
-    LinearAlgebraDistribution* Hypre_distribution_pt;
-  };
+
 
   ////////////////////////////////////////////////////////////////////////
   ////////////////////////////////////////////////////////////////////////
@@ -764,21 +720,6 @@
     {
       Euclid_using_BJ = false;
     }
-<<<<<<< HEAD
-
-    /// \short Function to switch on ILU(k) factorization for Euclid
-    /// (default is ILU(k) factorization)
-    void euclid_using_ILUK()
-    {
-      Euclid_using_ILUT = false;
-    }
-
-    /// \short Function to switch on ILUT factorization for Euclid
-    /// (default is ILU(k) factorization)
-    void euclid_using_ILUT()
-    {
-      Euclid_using_ILUT = true;
-=======
 
     /// \short Function to switch on ILU(k) factorization for Euclid
     /// (default is ILU(k) factorization)
@@ -831,51 +772,9 @@
     void disable_delete_matrix()
     {
       Delete_matrix = false;
->>>>>>> fb5f6804
-    }
-
-    /// \short Function to set the level of printing from Euclid
-    /// when the Euclid destructor is called
-    /// 0: no printing (default)
-    /// 1: prints summary of runtime settings and timings
-    /// 2: as 1 plus prints memory usage
-    unsigned& euclid_print_level()
-    {
-      return Euclid_print_level;
-    }
-
-<<<<<<< HEAD
-    /// Access function to Krylov_print_level
-    unsigned& krylov_print_level()
-    {
-      return Krylov_print_level;
-    }
-
-    /// \short Hypre copies matrix data from oomph-lib's CRDoubleMatrix
-    /// or DistributedCRDoubleMatrix into its own data structures,
-    /// doubling the memory requirements for the matrix.
-    /// As far as the Hypre solvers are concerned the oomph-lib matrix
-    /// is no longer required and could be deleted to save memory.
-    /// However, this will not be the expected behaviour and therefore
-    /// needs to be requested explicitly by the user by calling this function
-    /// which changes the
-    /// flag from false (its default) to true.
-    void enable_delete_matrix()
-    {
-      Delete_matrix = true;
-    }
-
-    /// \short Hypre copies matrix data from oomph-lib's CRDoubleMatrix
-    /// or DistributedCRDoubleMatrix into its own data structures,
-    /// doubling the memory requirements for the matrix.
-    /// Calling this function ensures that the matrix is not deleted.
-    void disable_delete_matrix()
-    {
-      Delete_matrix = false;
-    }
-
-=======
->>>>>>> fb5f6804
+    }
+
+
     /// \short Function which uses problem_pt's get_jacobian(...) function to
     /// generate a linear system which is then solved. This function deletes
     /// any existing internal data and then generates a new Hypre solver.
@@ -919,10 +818,7 @@
     bool Delete_matrix;
   };
 
-<<<<<<< HEAD
-=======
-
->>>>>>> fb5f6804
+
   ////////////////////////////////////////////////////////////////////////
   ////////////////////////////////////////////////////////////////////////
   ////////////////////////////////////////////////////////////////////////
@@ -1010,10 +906,7 @@
     /// reset_cumulative_solve_times().
     static std::map<std::string, double> Context_based_cumulative_solve_time;
 
-<<<<<<< HEAD
-=======
-
->>>>>>> fb5f6804
+
     /// \short Static unsigned that accumulates the number of preconditioner
     /// solves of all instantiations of this class. Reset
     /// it manually, e.g. after every Newton solve, using
@@ -1188,7 +1081,6 @@
     {
       return ParaSails_symmetry;
     }
-<<<<<<< HEAD
 
     /// Access function to ParaSails nlevel parameter
     int& parasails_nlevel()
@@ -1208,27 +1100,6 @@
       return ParaSails_filter;
     }
 
-=======
-
-    /// Access function to ParaSails nlevel parameter
-    int& parasails_nlevel()
-    {
-      return ParaSails_nlevel;
-    }
-
-    /// Access function to ParaSails thresh parameter
-    double& parasails_thresh()
-    {
-      return ParaSails_thresh;
-    }
-
-    /// Access function to ParaSails filter parameter
-    double& parasails_filter()
-    {
-      return ParaSails_filter;
-    }
-
->>>>>>> fb5f6804
     /// Function to select use Euclid as the preconditioner
     void use_Euclid()
     {
@@ -1252,7 +1123,6 @@
     {
       Euclid_rowScale = true;
     }
-<<<<<<< HEAD
 
     /// Disable euclid row scaling
     void disable_euclid_rowScale()
@@ -1260,15 +1130,6 @@
       Euclid_rowScale = false;
     }
 
-=======
-
-    /// Disable euclid row scaling
-    void disable_euclid_rowScale()
-    {
-      Euclid_rowScale = false;
-    }
-
->>>>>>> fb5f6804
     /// \short Enable use of Block Jacobi
     /// as opposed to PILU
     void enable_euclid_using_BJ()
@@ -1306,8 +1167,6 @@
     {
       return Euclid_print_level;
     }
-<<<<<<< HEAD
-=======
 
     /// \short Hypre copies matrix data from oomph-lib's CRDoubleMatrix
     /// or DistributedCRDoubleMatrix into its own data structures,
@@ -1322,32 +1181,10 @@
     {
       Delete_matrix = true;
     }
->>>>>>> fb5f6804
 
     /// \short Hypre copies matrix data from oomph-lib's CRDoubleMatrix
     /// or DistributedCRDoubleMatrix into its own data structures,
     /// doubling the memory requirements for the matrix.
-<<<<<<< HEAD
-    /// As far as the Hypre solvers are concerned the oomph-lib matrix
-    /// is no longer required and could be deleted to save memory.
-    /// However, this will not be the expected behaviour and therefore
-    /// needs to be requested explicitly by the user by calling this function
-    /// which changes the
-    /// flag from false (its default) to true.
-    void enable_delete_matrix()
-    {
-      Delete_matrix = true;
-    }
-
-    /// \short Hypre copies matrix data from oomph-lib's CRDoubleMatrix
-    /// or DistributedCRDoubleMatrix into its own data structures,
-    /// doubling the memory requirements for the matrix.
-    /// Calling this function ensures that the matrix is not deleted.
-    void disable_delete_matrix()
-    {
-      Delete_matrix = false;
-    }
-=======
     /// Calling this function ensures that the matrix is not deleted.
     void disable_delete_matrix()
     {
@@ -1414,68 +1251,7 @@
     /// String can be used to provide context for annotation
     std::string Context_string;
   };
->>>>>>> fb5f6804
-
-    /// \short Function to set up a preconditioner for the linear
-    /// system defined by matrix_pt. This function is required when
-    /// preconditioning and must be called before using the
-    /// preconditioner_solve(...) function. This interface allows
-    /// HyprePreconditioner to be used as a Preconditioner object
-    /// for oomph-lib's own IterativeLinearSolver class.
-    /// \b Note: matrix_pt must point to an object of type
-    /// CRDoubleMatrix or DistributedCRDoubleMatrix.
-    /// \b Note: Hypre copies matrix data from oomph-lib's CRDoubleMatrix
-    /// and DistributedCRDoubleMatrix into its own data structures,
-    /// doubling the memory requirements for the matrix.
-    /// As far as the Hypre solvers are concerned, the oomph-lib matrix
-    /// is no longer required and could be deleted to save memory.
-    /// However, this will not be the expected behaviour and therefore
-    /// needs to be requested explicitly by the user by calling the
-    /// enable_delete_matrix() function.
-    void setup();
-
-    /// \short Function applies solver to vector r for preconditioning.
-    /// This requires a call to setup(...) first.
-    /// \b Note: Hypre copies matrix data from oomph-lib's CRDoubleMatrix
-    /// or DistributedCRDoubleMatrix into its own data structures,
-    /// doubling the memory requirements for the matrix.
-    /// As far as the Hypre solvers are concerned, the oomph-lib matrix
-    /// is no longer required and could be deleted to save memory.
-    /// However, this will not be the expected behaviour and therefore
-    /// needs to be requested explicitly by the user with the
-    /// delete_matrix() function.
-    void preconditioner_solve(const DoubleVector& r, DoubleVector& z);
-
-    /// Function deletes all solver data.
-    void clean_up_memory();
-
-  private:
-    /// \short Hypre copies matrix data from oomph-lib's CRDoubleMatrix
-    /// or DistributedCRDoubleMatrix into its own data structures,
-    /// doubling the memory requirements for the matrix.
-    /// As far as the Hypre solvers are concerned the oomph-lib matrix
-    /// is no longer required and could be deleted to save memory.
-    /// However, this will not be the expected behaviour and therefore
-    /// needs to be requested explicitly by the user by changing this
-    /// flag from false (its default) to true.
-    bool Delete_matrix;
-
-    // Flag is true to output results of timings
-    bool Doc_time;
-
-    /// \short Private double that accumulates the preconditioner
-    /// solve time of thi instantiation of this class. Is reported
-    /// in destructor if Report_my_cumulative_preconditioner_solve_time
-    /// is set to true
-    double My_cumulative_preconditioner_solve_time;
-
-    /// \short Bool to request report of My_cumulative_preconditioner_solve_time
-    /// in destructor
-    bool Report_my_cumulative_preconditioner_solve_time;
-
-    /// String can be used to provide context for annotation
-    std::string Context_string;
-  };
+
 
   ////////////////////////////////////////////////////////////////////////
   ////////////////////////////////////////////////////////////////////////
