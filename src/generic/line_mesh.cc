// LIC// ====================================================================
// LIC// This file forms part of oomph-lib, the object-oriented,
// LIC// multi-physics finite-element library, available
// LIC// at http://www.oomph-lib.org.
// LIC//
// LIC// Copyright (C) 2006-2021 Matthias Heil and Andrew Hazel
// LIC//
// LIC// This library is free software; you can redistribute it and/or
// LIC// modify it under the terms of the GNU Lesser General Public
// LIC// License as published by the Free Software Foundation; either
// LIC// version 2.1 of the License, or (at your option) any later version.
// LIC//
// LIC// This library is distributed in the hope that it will be useful,
// LIC// but WITHOUT ANY WARRANTY; without even the implied warranty of
// LIC// MERCHANTABILITY or FITNESS FOR A PARTICULAR PURPOSE.  See the GNU
// LIC// Lesser General Public License for more details.
// LIC//
// LIC// You should have received a copy of the GNU Lesser General Public
// LIC// License along with this library; if not, write to the Free Software
// LIC// Foundation, Inc., 51 Franklin Street, Fifth Floor, Boston, MA
// LIC// 02110-1301  USA.
// LIC//
// LIC// The authors may be contacted at oomph-lib@maths.man.ac.uk.
// LIC//
// LIC//====================================================================
// oomph-lib headers
#include "map_matrix.h"
#include "line_mesh.h"

namespace oomph
{
  //=======================================================================
  /// Set up lookup schemes which establish which elements are located
  /// next to which boundaries (doc to outfile if it's open)
  //=======================================================================
  void LineMeshBase::setup_boundary_element_info(std::ostream& outfile)
  {
    // Initialise documentation flag
    bool doc = false;

    // Set this to true if an open file has been passed to the function
    if (outfile)
    {
      doc = true;
    }

    // Determine number of boundaries in mesh
    const unsigned n_bound = nboundary();

    // Wipe/allocate storage for arrays
    Boundary_element_pt.clear();
    Face_index_at_boundary.clear();
    Boundary_element_pt.resize(n_bound);
    Face_index_at_boundary.resize(n_bound);

    // Matrix map for working out the fixed local coord for elements on boundary
    MapMatrixMixed<unsigned, FiniteElement*, Vector<int>*> boundary_identifier;

    // Determine number of elements in the mesh
    const unsigned n_element = nelement();

    // Loop over elements
    for (unsigned e = 0; e < n_element; e++)
    {
      // Get pointer to element
      FiniteElement* fe_pt = finite_element_pt(e);

      // Output information to output file
      if (doc)
      {
        outfile << "Element: " << e << " " << fe_pt << std::endl;
      }

      // Only include 1D elements! Some meshes contain interface elements too.
      if (fe_pt->dim() == 1)
      {
        // Loop over the element's nodes and find out which boundaries they're
        // on
        // ----------------------------------------------------------------------

        // Determine number of nodes in the element
        const unsigned n_node = fe_pt->nnode_1d();

        // Loop over nodes in order
        for (unsigned n = 0; n < n_node; n++)
        {
          // Allocate storage for pointer to set of boundaries that node lives
          // on
          std::set<unsigned>* boundaries_pt = 0;

          // Get pointer to vector of boundaries that this node lives on
          fe_pt->node_pt(n)->get_boundaries_pt(boundaries_pt);

          // If the node lives on some boundaries....
          if (boundaries_pt != 0)
          {
            // Determine number of boundaries which node lives on
            const unsigned n_bound_node_lives_on = (*boundaries_pt).size();

            // Throw an error if the node lives on more than one boundary
            if (n_bound_node_lives_on > 1)
            {
              std::string error_message =
                "In a 1D mesh a node shouldn't be able to live on more than\n";
              error_message += "one boundary, yet this node claims to.";

              throw OomphLibError(error_message,
                                  OOMPH_CURRENT_FUNCTION,
                                  OOMPH_EXCEPTION_LOCATION);
            }
            // If the node lives on just one boundary
            else if (n_bound_node_lives_on == 1)
            {
              // Determine which boundary the node lives on
              const std::set<unsigned>::iterator boundary =
                boundaries_pt->begin();

              // In 1D if an element has any nodes on a boundary then it must
              // be a boundary element. This means that (unlike in the 2D and
              // 3D cases) we can immediately add this element to permanent
              // storage.
              Boundary_element_pt[*boundary].push_back(fe_pt);

              // Record information required for FaceElements.
              // `Face_index_at_boundary' = -/+1 for nodes on the left/right
              // boundary. This allows us to decide which edge of the element
              // coincides with the boundary since the line element must have
              // precisely one vertex node on the boundary.

              // Are we at the left-hand vertex node? (left face)
              if (n == 0)
              {
                Face_index_at_boundary[*boundary].push_back(-1);
              }

              // Are we at the right-hand vertex node? (right face)
              else if (n == n_node - 1)
              {
                Face_index_at_boundary[*boundary].push_back(1);
              }
            }
          } // End of if node lives on some boundaries

        } // End of loop over nodes
      }
    } // End of loop over elements

#ifdef PARANOID

    // Check each boundary only has precisely one element next to it
    // -------------------------------------------------------------
    // Only if not distributed
#ifdef OOMPH_HAS_MPI
    if (Comm_pt == 0)
#endif
    {
      // Loop over boundaries
      for (unsigned b = 0; b < n_bound; b++)
      {
        // Evaluate number of elements adjacent to boundary b
        const unsigned n_element = Boundary_element_pt[b].size();

        switch (n_element)
        {
            // Boundary b has no adjacent elements
          case 0:
          {
            std::ostringstream error_stream;
            error_stream << "Boundary " << b
                         << " has no element adjacent to it\n";
            throw OomphLibError(error_stream.str(),
                                OOMPH_CURRENT_FUNCTION,
                                OOMPH_EXCEPTION_LOCATION);
            break;
          }
          // Boundary b has one adjacent element (this is good!)
          case 1:
            break;

            // Boundary b has more than one adjacent element
          default:
          {
            std::ostringstream error_stream;
            error_stream << "Boundary " << b << " has " << n_element
                         << " elements adjacent to it.\n"
                         << "This shouldn't occur in a 1D mesh.\n";
            throw OomphLibError(error_stream.str(),
                                OOMPH_CURRENT_FUNCTION,
                                OOMPH_EXCEPTION_LOCATION);
            break;
          }
        } // End of switch

        // Because each boundary should only have one element adjacent to it,
        // each `Face_index_at_boundary[b]' should be of size one.

        const unsigned face_index_at_boundary_size =
          Face_index_at_boundary[b].size();

        if (face_index_at_boundary_size != 1)
        {
          std::ostringstream error_stream;
          error_stream
            << "Face_index_at_boundary[" << b << "] has size"
            << face_index_at_boundary_size << " which does not make sense.\n"
            << "In a 1D mesh its size should always be one since only\n"
            << "one element can be adjacent to any particular boundary";
          throw OomphLibError(error_stream.str(),
                              OOMPH_CURRENT_FUNCTION,
                              OOMPH_EXCEPTION_LOCATION);
        }
      } // End of loop over boundaries
    }
#endif

    // Doc?
    // ----
    if (doc)
    {
      // Loop over boundaries
      for (unsigned b = 0; b < n_bound; b++)
      {
        const unsigned n_element = Boundary_element_pt[b].size();
        outfile << "Boundary: " << b << " is adjacent to " << n_element
                << " elements" << std::endl;

        // Loop over elements on given boundary
        for (unsigned e = 0; e < n_element; e++)
        {
          FiniteElement* fe_pt = Boundary_element_pt[b][e];
          outfile << "Boundary element:" << fe_pt
                  << " Face index on boundary is "
                  << Face_index_at_boundary[b][e] << std::endl;
        }
      }
    } // End of if(doc)

<<<<<<< HEAD
=======

>>>>>>> fb5f6804
    // Lookup scheme has now been set up
    Lookup_for_elements_next_boundary_is_setup = true;

  } // End of setup_boundary_element_info()

} // namespace oomph<|MERGE_RESOLUTION|>--- conflicted
+++ resolved
@@ -235,10 +235,7 @@
       }
     } // End of if(doc)
 
-<<<<<<< HEAD
-=======
-
->>>>>>> fb5f6804
+
     // Lookup scheme has now been set up
     Lookup_for_elements_next_boundary_is_setup = true;
 
