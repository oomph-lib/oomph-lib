// LIC// ====================================================================
// LIC// This file forms part of oomph-lib, the object-oriented,
// LIC// multi-physics finite-element library, available
// LIC// at http://www.oomph-lib.org.
// LIC//
// LIC// Copyright (C) 2006-2021 Matthias Heil and Andrew Hazel
// LIC//
// LIC// This library is free software; you can redistribute it and/or
// LIC// modify it under the terms of the GNU Lesser General Public
// LIC// License as published by the Free Software Foundation; either
// LIC// version 2.1 of the License, or (at your option) any later version.
// LIC//
// LIC// This library is distributed in the hope that it will be useful,
// LIC// but WITHOUT ANY WARRANTY; without even the implied warranty of
// LIC// MERCHANTABILITY or FITNESS FOR A PARTICULAR PURPOSE.  See the GNU
// LIC// Lesser General Public License for more details.
// LIC//
// LIC// You should have received a copy of the GNU Lesser General Public
// LIC// License along with this library; if not, write to the Free Software
// LIC// Foundation, Inc., 51 Franklin Street, Fifth Floor, Boston, MA
// LIC// 02110-1301  USA.
// LIC//
// LIC// The authors may be contacted at oomph-lib@maths.man.ac.uk.
// LIC//
// LIC//====================================================================
// Functions for the ElementWithExternalElement class

#include "element_with_external_element.h"

namespace oomph
{
  //======================================================================
  /// \short Destructor, clean up any memory allocated for the equation
  /// numbering schemes and storage for the external elements
  //======================================================================
  ElementWithExternalElement::~ElementWithExternalElement()
  {
    // If storage has been allocated for external geometric data,
    // delete it
    if (External_interaction_geometric_data_local_eqn)
    {
      delete[] External_interaction_geometric_data_local_eqn;
    }
    if (External_interaction_geometric_data_index)
    {
      delete[] External_interaction_geometric_data_index;
    }
    if (External_interaction_geometric_data_pt)
    {
      delete[] External_interaction_geometric_data_pt;
    }

    // If storage has been allocated for external field data,
    // delete it
    if (External_interaction_field_data_local_eqn)
    {
      delete[] External_interaction_field_data_local_eqn;
    }
    if (External_interaction_field_data_index)
    {
      delete[] External_interaction_field_data_index;
    }
    if (External_interaction_field_data_pt)
    {
      delete[] External_interaction_field_data_pt;
    }

    // Flush the storage associated with the external elements
    this->flush_all_external_element_storage();
  }

  //========================================================================
  /// \short Initialise storage for source elements and their
  /// associated local coordinates for the specified number of interactions
  //========================================================================
  void ElementWithExternalElement::initialise_external_element_storage()
  {
    // Find the number of interactions
    const unsigned n_interaction = this->Ninteraction;
    // Find the number of integration points
    const unsigned n_intpt = this->integral_pt()->nweight();

    // Work out the required storage
    const unsigned n_external_element_storage = n_interaction * n_intpt;

    // If we have not allocated the correct amount of memory,
    // then do so
    if (Nexternal_element_storage != n_external_element_storage)
    {
      // Allocate storage for the pointers to the elements
      // Delete old storage, if needed
      if (External_element_pt)
      {
        delete[] External_element_pt;
      }
      // Allocate new memory
      External_element_pt = new FiniteElement*[n_external_element_storage];

      // Initialise all new pointers to zero
      for (unsigned i = 0; i < n_external_element_storage; i++)
      {
        External_element_pt[i] = 0;
      }

      // Alloacte storage for local coordinates
      // Delete old storage, if needed
      if (External_element_local_coord)
      {
        delete[] External_element_local_coord;
      }
      // Allocate the new memory
      External_element_local_coord =
        new Vector<double>[n_external_element_storage];

      // Finally record how much memory we have allocated
      Nexternal_element_storage = n_external_element_storage;
      Nintpt = n_intpt;
    }
  }

  //========================================================================
  /// \short Clear the storage for pointers to external  elements and their
  /// associated local coordinates.
  //========================================================================
  void ElementWithExternalElement::flush_all_external_element_storage()
  {
    // Delete the memory if it has been allocated
    if (External_element_pt)
    {
      delete[] External_element_pt;
      External_element_pt = 0;
    }

    if (External_element_local_coord)
    {
      delete[] External_element_local_coord;
      External_element_local_coord = 0;
    }

    // Reset the number of stored values to zero
    Nexternal_element_storage = 0;
  }

<<<<<<< HEAD
=======

>>>>>>> fb5f6804
  //================================================================
  /// \short Function that must return all the data involved
  /// in the desired interactions from the external element
  /// Default is to call the identify_field_data_for_interaction()
  /// for each element.
  //================================================================
  void ElementWithExternalElement::
    identify_all_field_data_for_external_interaction(
      Vector<std::set<FiniteElement*>> const& external_elements_pt,
      std::set<std::pair<Data*, unsigned>>& paired_interaction_data)
  {
    // Loop over each interaction
    const unsigned n_interaction = this->ninteraction();
    for (unsigned i = 0; i < n_interaction; i++)
    {
      // Loop over each element in the set
      for (std::set<FiniteElement*>::const_iterator it =
             external_elements_pt[i].begin();
           it != external_elements_pt[i].end();
           it++)
      {
        (*it)->identify_field_data_for_interactions(paired_interaction_data);
      }
    } // End of loop over interactions
  }

  //=======================================================================
  /// \short Function that must return all geometric data involved
  /// in the desired interactions from the external element
  /// Default is to add all geometric data for each element for each
  /// interaction
  //=======================================================================
  void ElementWithExternalElement::
    identify_all_geometric_data_for_external_interaction(
      Vector<std::set<FiniteElement*>> const& external_elements_pt,
      std::set<Data*>& external_geometric_data_pt)
  {
    // Loop over each interaction
    const unsigned n_interaction = this->ninteraction();
    for (unsigned i = 0; i < n_interaction; i++)
    {
      // Loop over each element in the set
      for (std::set<FiniteElement*>::const_iterator it =
             external_elements_pt[i].begin();
           it != external_elements_pt[i].end();
           it++)
      {
        (*it)->identify_geometric_data(external_geometric_data_pt);
      }
    } // End of loop over interactions
  }

  /// \short Function to describe the local dofs of the element. The ostream
  /// specifies the output stream to which the description
  /// is written; the string stores the currently
  /// assembled output that is ultimately written to the
  /// output stream by Data::describe_dofs(...); it is typically
  /// built up incrementally as we descend through the
  /// call hierarchy of this function when called from
  /// Problem::describe_dofs(...)
  void ElementWithExternalElement::describe_local_dofs(
    std::ostream& out, const std::string& current_string) const
  {
    // Find the number of external field data
    const unsigned n_external_field_data = nexternal_interaction_field_data();
    // Now loop over the field data again to assign local equation numbers
    for (unsigned i = 0; i < n_external_field_data; i++)
    {
      std::stringstream conversion;
      conversion << " of External Interaction Field Data " << i
                 << current_string;
      std::string in(conversion.str());
      External_interaction_field_data_pt[i]->describe_dofs(out, in);
    }

    // Find the number of external geometric data
    unsigned n_external_geom_data = nexternal_interaction_geometric_data();

    // Now loop over the field data again assign local equation numbers
    for (unsigned i = 0; i < n_external_geom_data; i++)
    {
      std::stringstream conversion;
      conversion << " of External Interaction Geometric Data " << i
                 << current_string;
      std::string in(conversion.str());
      External_interaction_geometric_data_pt[i]->describe_dofs(out, in);
    }
    GeneralisedElement::describe_local_dofs(out, current_string);
  }

  //==========================================================================
  /// This function determines the all Data in external elemetns that
  /// affects the residuals of the element
  /// and adds their global equation numbers to the
  /// local-to-global look-up scheme. Note that we only include
  /// Data items into the element's External_interaction_data
  /// if they are not already
  /// included in the element's nodal positional Data, its internal
  /// or external Data.
  //==========================================================================
  void ElementWithExternalElement::
    assign_external_interaction_data_local_eqn_numbers(
      const bool& store_local_dof_pt)
  {
    // Reset number of stored field data to zero
    Nexternal_interaction_field_data = 0;
    // Clear all the internal field data storage, if it's been allocated
    if (External_interaction_field_data_pt)
    {
      delete[] External_interaction_field_data_pt;
      External_interaction_field_data_pt = 0;
    }
    if (External_interaction_field_data_index)
    {
      delete[] External_interaction_field_data_index;
      External_interaction_field_data_index = 0;
    }
    if (External_interaction_field_data_local_eqn)
    {
      delete[] External_interaction_field_data_local_eqn;
      External_interaction_field_data_local_eqn = 0;
    }

    // Reset number of stored geometric data to zero
    Nexternal_interaction_geometric_data = 0;
    // Clear all internal external data storage, if it's been allocated
    if (External_interaction_geometric_data_pt)
    {
      delete[] External_interaction_geometric_data_pt;
      External_interaction_geometric_data_pt = 0;
    }
    if (External_interaction_geometric_data_index)
    {
      delete[] External_interaction_geometric_data_index;
      External_interaction_geometric_data_index = 0;
    }
    if (External_interaction_geometric_data_local_eqn)
    {
      delete[] External_interaction_geometric_data_local_eqn;
      External_interaction_geometric_data_local_eqn = 0;
    }

    // Only bother with non-halo elements
#ifdef OOMPH_HAS_MPI
    if (!this->is_halo())
#endif
    {
      // If desired, determine the Data that affects the interactions but is not
      // already included in elements other generic Data.
      // The conditional test is done here, so that the vectors are cleared
      // and not re-filled if Add_external_interaction_data is false
      if (Add_external_interaction_data)
      {
        // Number of interactions
        const unsigned n_interaction = this->ninteraction();
        // Number of integration points
        const unsigned n_intpt = integral_pt()->nweight();

        // Sets of all (external) FiniteElements that affect the interactions
        // One set per interaction
        Vector<std::set<FiniteElement*>> external_interaction_elements_pt(
          n_interaction);

        // Loop over the interactions
        for (unsigned i = 0; i < n_interaction; i++)
        {
          // Loop over the integration points and the adjacent element at
          // each integration point to the set
          for (unsigned ipt = 0; ipt < n_intpt; ipt++)
          {
            // Add the element adjacent to the element into the set
            external_interaction_elements_pt[i].insert(
              external_element_pt(i, ipt));
          }
          // For safety erase any null pointers
          external_interaction_elements_pt[i].erase(0);
        }

        // Storage for a pairs of interaction data (pointer to Data and the
        // index of the value within this Data object) affecting the element.
        std::set<std::pair<Data*, unsigned>> paired_field_data;

        // Determine the field data that affects the external interactions
        // for all sets of external elements
        identify_all_field_data_for_external_interaction(
          external_interaction_elements_pt, paired_field_data);

        // It's just possible that some of the field data could be internal
        // or nodal data, so we should remove it if that's the case
        // Loop over all internal data
        const unsigned n_internal = this->ninternal_data();
        for (unsigned n = 0; n < n_internal; n++)
        {
          // Cache the data pointer
          Data* const dat_pt = this->internal_data_pt(n);
          // Find the number of data values stored in the data object
          const unsigned n_value = dat_pt->nvalue();
          // Add the index of each data value and the pointer to the set
          // of pairs
          for (unsigned i = 0; i < n_value; i++)
          {
            paired_field_data.erase(std::make_pair(dat_pt, i));
          }
        }

        // Loop over all the nodes
        const unsigned n_node = this->nnode();
        for (unsigned n = 0; n < n_node; n++)
        {
          // Find the node point
          Node* const nod_pt = this->node_pt(n);
          // Find the number of values stored at the node
          const unsigned n_value = nod_pt->nvalue();
          // Loop over values and erase all pairs from the set
          for (unsigned i = 0; i < n_value; i++)
          {
            paired_field_data.erase(std::make_pair(nod_pt, i));
          }
          SolidNode* solid_nod_pt = dynamic_cast<SolidNode*>(nod_pt);
          if (solid_nod_pt != 0)
          {
            Data* pos_data_pt = solid_nod_pt->variable_position_pt();
            // Find the number of positional values stored at the node
            const unsigned n_value = pos_data_pt->nvalue();
            // Loop over values and erase all pairs from the set
            for (unsigned i = 0; i < n_value; i++)
            {
              paired_field_data.erase(std::make_pair(pos_data_pt, i));
            }
          }
        }

        // Now allocate storage for the external field data
        // associated indices and local equation numbers
        const unsigned n_external_interaction_field_data =
          paired_field_data.size();
        Nexternal_interaction_field_data = n_external_interaction_field_data;
        External_interaction_field_data_pt =
          new Data*[n_external_interaction_field_data];
        External_interaction_field_data_index =
          new unsigned[n_external_interaction_field_data];

        // Add the pairs of data to the field data vectors
        {
          unsigned count = 0;
          for (std::set<std::pair<Data*, unsigned>>::iterator it =
                 paired_field_data.begin();
               it != paired_field_data.end();
               it++)
          {
            External_interaction_field_data_pt[count] = it->first;
            External_interaction_field_data_index[count] = it->second;
            ++count;
          }
        }

<<<<<<< HEAD
=======

>>>>>>> fb5f6804
        // Only bother to add geometric data if we're told to
        if (Add_external_geometric_data)
        {
          // Storage for a set of external geometric Data affecting the element
          std::set<Data*> external_geometric_data_pt;

          // Determine the geometric data that affects the external interactions
          // for all sets of external elements
          identify_all_geometric_data_for_external_interaction(
            external_interaction_elements_pt, external_geometric_data_pt);

          // Now loop over any geometric data of the Element itself
          // and erase them from the external_geometric_data_pt
          // because these data are actually intrinsic
          // data of this element and are counted and numbered elsewhere
          unsigned n_geom_data = ngeom_data();
          for (unsigned j = 0; j < n_geom_data; j++)
          {
            external_geometric_data_pt.erase(geom_data_pt(j));
          }

          // It is possible that the geometric data may have already been added
          // as external data. We should erase any common entries from the
          // External_interaction_data
          // but not touch the external data that has been set up by a
          //"knowledgeable" user
          unsigned n_external = nexternal_data();
          for (unsigned j = 0; j < n_external; j++)
          {
            external_geometric_data_pt.erase(external_data_pt(j));
          }

          // Loop over all the nodes of present element to avoid double counting
          const unsigned n_node = this->nnode();
          for (unsigned n = 0; n < n_node; n++)
          {
            Node* const nod_pt = this->node_pt(n);
            external_geometric_data_pt.erase(nod_pt);

            SolidNode* solid_nod_pt = dynamic_cast<SolidNode*>(nod_pt);
            if (solid_nod_pt != 0)
            {
              Data* pos_data_pt = solid_nod_pt->variable_position_pt();
              //          std::ostringstream junk;
              //          junk << "Erasing ";
              //          unsigned nval=pos_data_pt->nvalue();
              //          for (unsigned i=0;i<nval;i++)
              //           {
              //            junk << pos_data_pt->eqn_number(i) << " ";
              //           }
              //          oomph_info << junk.str() << std::endl;
              external_geometric_data_pt.erase(pos_data_pt);
            }
          }

<<<<<<< HEAD
=======

>>>>>>> fb5f6804
          // Next allocate storage for the geometric field data
          // Find out how many individual data we have
          unsigned n_external_interaction_geometric_data = 0;
          for (std::set<Data*>::iterator it =
                 external_geometric_data_pt.begin();
               it != external_geometric_data_pt.end();
               it++)
          {
            // Add the number of values stored in each geometric datum
            n_external_interaction_geometric_data += (*it)->nvalue();
          }

          // Now allocate storage
          Nexternal_interaction_geometric_data =
            n_external_interaction_geometric_data;
          External_interaction_geometric_data_pt =
            new Data*[n_external_interaction_geometric_data];
          External_interaction_geometric_data_index =
            new unsigned[n_external_interaction_geometric_data];

          // Now we can add all the geometric data to the geometric data vectors
          {
            unsigned count = 0;
            for (std::set<Data*>::iterator it =
                   external_geometric_data_pt.begin();
                 it != external_geometric_data_pt.end();
                 it++)
            {
              // Find the number of values stored in the geometric data
              unsigned n_value = (*it)->nvalue();
              // Loop over the values
              for (unsigned j = 0; j < n_value; j++)
              {
                // Add data to the external geometric data
                External_interaction_geometric_data_pt[count] = *it;
                External_interaction_geometric_data_index[count] = j;
                ++count;
              }
            }
          }
        }
      }

      // All external interaction data has now been specified

      // Find the number of external field data
      const unsigned n_external_field_data = nexternal_interaction_field_data();

      // If there are interaction data fill in the internal storage
      if (n_external_field_data > 0)
      {
        // Allocate storage for the local equation numbers associated with
        // external field data
        External_interaction_field_data_local_eqn =
          new int[n_external_field_data];
<<<<<<< HEAD

        // Find the number of local equations assigned so far
        unsigned local_eqn_number = ndof();

        // A local queue to store the global equation numbers
        std::deque<unsigned long> global_eqn_number_queue;

        // Now loop over the field data again to assign local equation numbers
        for (unsigned i = 0; i < n_external_field_data; i++)
        {
          // Get the GLOBAL equation number
          long eqn_number = External_interaction_field_data_pt[i]->eqn_number(
            External_interaction_field_data_index[i]);

          // If the GLOBAL equation number is positive (i.e. not pinned)
          if (eqn_number >= 0)
          {
            //        std::ostringstream junk;
            //        junk << "Adding global eqn " << eqn_number << " (";
            //        if (!(External_interaction_field_data_pt[i]->is_halo()))
            //         {
            //          junk << "not";
            //         }
            //        oomph_info << junk.str() << " halo" << std::endl;

            // Add the GLOBAL equation number to the local queue
            global_eqn_number_queue.push_back(eqn_number);
            // Add pointer to the dof to the queue if required
            if (store_local_dof_pt)
            {
              GeneralisedElement::Dof_pt_deque.push_back(
                External_interaction_field_data_pt[i]->value_pt(
                  External_interaction_field_data_index[i]));
            }

            // Add the local equation number to the local scheme
            External_interaction_field_data_local_eqn[i] = local_eqn_number;
            // Increase the local number
            local_eqn_number++;
          }
          else
          {
            // Set the local scheme to be pinned
            External_interaction_field_data_local_eqn[i] = Data::Is_pinned;
          }
        }
        // Now add our global equations numbers to the internal element storage
        add_global_eqn_numbers(global_eqn_number_queue,
                               GeneralisedElement::Dof_pt_deque);
        // Clear the memory used in the deque
        if (store_local_dof_pt)
        {
=======

        // Find the number of local equations assigned so far
        unsigned local_eqn_number = ndof();

        // A local queue to store the global equation numbers
        std::deque<unsigned long> global_eqn_number_queue;

        // Now loop over the field data again to assign local equation numbers
        for (unsigned i = 0; i < n_external_field_data; i++)
        {
          // Get the GLOBAL equation number
          long eqn_number = External_interaction_field_data_pt[i]->eqn_number(
            External_interaction_field_data_index[i]);

          // If the GLOBAL equation number is positive (i.e. not pinned)
          if (eqn_number >= 0)
          {
            //        std::ostringstream junk;
            //        junk << "Adding global eqn " << eqn_number << " (";
            //        if (!(External_interaction_field_data_pt[i]->is_halo()))
            //         {
            //          junk << "not";
            //         }
            //        oomph_info << junk.str() << " halo" << std::endl;

            // Add the GLOBAL equation number to the local queue
            global_eqn_number_queue.push_back(eqn_number);
            // Add pointer to the dof to the queue if required
            if (store_local_dof_pt)
            {
              GeneralisedElement::Dof_pt_deque.push_back(
                External_interaction_field_data_pt[i]->value_pt(
                  External_interaction_field_data_index[i]));
            }

            // Add the local equation number to the local scheme
            External_interaction_field_data_local_eqn[i] = local_eqn_number;
            // Increase the local number
            local_eqn_number++;
          }
          else
          {
            // Set the local scheme to be pinned
            External_interaction_field_data_local_eqn[i] = Data::Is_pinned;
          }
        }
        // Now add our global equations numbers to the internal element storage
        add_global_eqn_numbers(global_eqn_number_queue,
                               GeneralisedElement::Dof_pt_deque);
        // Clear the memory used in the deque
        if (store_local_dof_pt)
        {
>>>>>>> fb5f6804
          std::deque<double*>().swap(GeneralisedElement::Dof_pt_deque);
        }
      }

      // Find the number of external geometric data
      unsigned n_external_geom_data = nexternal_interaction_geometric_data();

      // If there are external geometric data fill in the internal storage
      if (n_external_geom_data > 0)
      {
        // Allocate storage for the local equation numbers associated with
        // external geometric data
        External_interaction_geometric_data_local_eqn =
          new int[n_external_geom_data];

        // Find the number of local equations assigned so far
        unsigned local_eqn_number = ndof();

        // A local queue to store the global equation numbers
        std::deque<unsigned long> global_eqn_number_queue;

        // Now loop over the field data again assign local equation numbers
        for (unsigned i = 0; i < n_external_geom_data; i++)
        {
          // Get the GLOBAL equation number
          long eqn_number =
            External_interaction_geometric_data_pt[i]->eqn_number(
              External_interaction_geometric_data_index[i]);

          // If the GLOBAL equation number is positive (a free variable)
          if (eqn_number >= 0)
          {
            // Add the GLOBAL equation number to the local queue
            global_eqn_number_queue.push_back(eqn_number);
            // Add pointer to the dof to the queue if required
            if (store_local_dof_pt)
            {
              GeneralisedElement::Dof_pt_deque.push_back(
                External_interaction_geometric_data_pt[i]->value_pt(
                  External_interaction_geometric_data_index[i]));
            }

            // Add the local equation number to the local scheme
            External_interaction_geometric_data_local_eqn[i] = local_eqn_number;
            // Increase the local number
            local_eqn_number++;
          }
          else
          {
            // Set the local scheme to be pinned
            External_interaction_geometric_data_local_eqn[i] = Data::Is_pinned;
          }
        }
        // Now add our global equations numbers to the internal element storage
        add_global_eqn_numbers(global_eqn_number_queue,
                               GeneralisedElement::Dof_pt_deque);
        // Clear the memory used in the deque
        if (store_local_dof_pt)
        {
          std::deque<double*>().swap(GeneralisedElement::Dof_pt_deque);
        }
      }
    }
  }

  //============================================================================
  /// This function calculates the entries of Jacobian matrix, used in
  /// the Newton method, associated with the external interaction
  /// degrees of freedom for external fields.
  /// It does this using finite differences,
  /// rather than an analytical formulation, so can be done in total generality.
  //==========================================================================
  void ElementWithExternalElement::
    fill_in_jacobian_from_external_interaction_field_by_fd(
      Vector<double>& residuals, DenseMatrix<double>& jacobian)
  {
    // Locally cache the number of data
    const unsigned n_external_interaction_field_data =
      nexternal_interaction_field_data();

    // If there is no such data return
    if (n_external_interaction_field_data == 0)
    {
      return;
    }

    // Call the update function to ensure that the element is in a
    // consistent state before finite differencing
    update_before_external_interaction_field_fd();

    // Find the number of dofs in the element
    const unsigned n_dof = ndof();

    // Create newres vector
    Vector<double> newres(n_dof);
<<<<<<< HEAD

    // Integer storage for local unknown
    int local_unknown = 0;

=======

    // Integer storage for local unknown
    int local_unknown = 0;

>>>>>>> fb5f6804
    // Use the default finite difference step
    const double fd_step = Default_fd_jacobian_step;

    // Loop over the data
    for (unsigned i = 0; i < n_external_interaction_field_data; i++)
    {
      // Find the value of the local unknown
      local_unknown = External_interaction_field_data_local_eqn[i];
      // If it's not a boundary condition
      if (local_unknown >= 0)
      {
        // Store a pointer to the field value
        double* value_pt = External_interaction_field_data_pt[i]->value_pt(
          External_interaction_field_data_index[i]);

        // Save the old value of the field value
        double old_var = *value_pt;

        // Increment the value
        *value_pt += fd_step;

        // Now update any dependent variables
        update_in_external_interaction_field_fd(i);

        // Calculate the new residuals
        get_residuals(newres);

        // Do forward finite differences
        for (unsigned m = 0; m < n_dof; m++)
        {
          // Stick the entry into the Jacobian matrix
          jacobian(m, local_unknown) = (newres[m] - residuals[m]) / fd_step;
        }

        // Reset the variables
        *value_pt = old_var;

        // Reset any dependent variables
        reset_in_external_interaction_field_fd(i);
      }
    } // End of loop over external interaction data

    // End of finite difference loop
    // Final reset of any dependent data
    reset_after_external_interaction_field_fd();
  }

<<<<<<< HEAD
=======

>>>>>>> fb5f6804
  //============================================================================
  /// This function calculates the entries of Jacobian matrix, used in
  /// the Newton method, associated with the external interaction
  /// degrees of freedom for external geometric data.
  /// It does this using finite differences,
  /// rather than an analytical formulation, so can be done in total generality.
  //==========================================================================
  void ElementWithExternalElement::
    fill_in_jacobian_from_external_interaction_geometric_by_fd(
      Vector<double>& residuals, DenseMatrix<double>& jacobian)
  {
    // Locally cache the number of data
    const unsigned n_external_interaction_geometric_data =
      nexternal_interaction_geometric_data();
    // If there is no such data return
    if (n_external_interaction_geometric_data == 0)
    {
      return;
    }
<<<<<<< HEAD

    // Call the update function to ensure that the element is in a
    // consistent state before finite differencing
    update_before_external_interaction_geometric_fd();

=======

    // Call the update function to ensure that the element is in a
    // consistent state before finite differencing
    update_before_external_interaction_geometric_fd();

>>>>>>> fb5f6804
    // Find the number of dofs in the element
    const unsigned n_dof = ndof();

    // Create newres vector
    Vector<double> newres(n_dof);

    // Integer storage for local unknown
    int local_unknown = 0;

    // Use the default finite difference step
    const double fd_step = Default_fd_jacobian_step;

    // Loop over the data
    for (unsigned i = 0; i < n_external_interaction_geometric_data; i++)
    {
      // Find the value of the local unknown
      local_unknown = External_interaction_geometric_data_local_eqn[i];
      // If it's not a boundary condition
      if (local_unknown >= 0)
      {
        // Store a pointer to the geometric value
        double* value_pt = External_interaction_geometric_data_pt[i]->value_pt(
          External_interaction_geometric_data_index[i]);

        // Save the old value of the geometric value
        double old_var = *value_pt;

        // Increment the value
        *value_pt += fd_step;

        // Now update any dependent variables
        update_in_external_interaction_geometric_fd(i);

        // Calculate the new residuals
        get_residuals(newres);

        // Do forward finite differences
        for (unsigned m = 0; m < n_dof; m++)
        {
          // Stick the entry into the Jacobian matrix
          jacobian(m, local_unknown) = (newres[m] - residuals[m]) / fd_step;
        }

        // Reset the variables
        *value_pt = old_var;

        // Reset any dependent variables
        reset_in_external_interaction_geometric_fd(i);
      }
    } // End of loop over external interaction data

    // End of finite difference loop
    // Final reset of any dependent data
    reset_after_external_interaction_geometric_fd();
  }

<<<<<<< HEAD
=======

>>>>>>> fb5f6804
  //============================================================================
  /// Output by plotting vector from integration point to
  /// corresponding point in external element for specified interaction
  /// index
  //==========================================================================
  void ElementWithExternalElement::output_external_elements(
    std::ostream& outfile, const unsigned& interaction_index)
  {
    // Dimension of element
    unsigned n_dim_el = dim();
    Vector<double> s(n_dim_el);

    // Vectors for coordintes
    unsigned n_dim = node_pt(0)->ndim();
    Vector<double> x(n_dim);
    Vector<double> x_ext(n_dim);

    // Loop over the integration points
    const unsigned n_intpt = this->integral_pt()->nweight();
    outfile << "ZONE I=" << n_intpt << std::endl;
    for (unsigned ipt = 0; ipt < n_intpt; ipt++)
    {
      for (unsigned i = 0; i < n_dim_el; i++)
      {
        s[i] = integral_pt()->knot(ipt, i);
      }

      // Eulerian coordinates of integration point
      interpolated_x(s, x);

      // Get pointer to external element
      FiniteElement* ext_el_pt = external_element_pt(interaction_index, ipt);
      // Get local coordinate in external element
      Vector<double> s_ext(
        external_element_local_coord(interaction_index, ipt));

      // Eulerian coordinates of point in external element
      ext_el_pt->interpolated_x(s_ext, x_ext);

      // Output coords of interation point
      for (unsigned i = 0; i < n_dim; i++)
      {
        outfile << x[i] << " ";
      }
      // Write vector to point in external element
      for (unsigned i = 0; i < n_dim; i++)
      {
        outfile << x_ext[i] - x[i] << " ";
      }
      outfile << std::endl;
    }
  }

<<<<<<< HEAD
=======

>>>>>>> fb5f6804
} // namespace oomph<|MERGE_RESOLUTION|>--- conflicted
+++ resolved
@@ -141,10 +141,7 @@
     Nexternal_element_storage = 0;
   }
 
-<<<<<<< HEAD
-=======
-
->>>>>>> fb5f6804
+
   //================================================================
   /// \short Function that must return all the data involved
   /// in the desired interactions from the external element
@@ -401,10 +398,7 @@
           }
         }
 
-<<<<<<< HEAD
-=======
-
->>>>>>> fb5f6804
+
         // Only bother to add geometric data if we're told to
         if (Add_external_geometric_data)
         {
@@ -460,10 +454,7 @@
             }
           }
 
-<<<<<<< HEAD
-=======
-
->>>>>>> fb5f6804
+
           // Next allocate storage for the geometric field data
           // Find out how many individual data we have
           unsigned n_external_interaction_geometric_data = 0;
@@ -519,7 +510,6 @@
         // external field data
         External_interaction_field_data_local_eqn =
           new int[n_external_field_data];
-<<<<<<< HEAD
 
         // Find the number of local equations assigned so far
         unsigned local_eqn_number = ndof();
@@ -572,60 +562,6 @@
         // Clear the memory used in the deque
         if (store_local_dof_pt)
         {
-=======
-
-        // Find the number of local equations assigned so far
-        unsigned local_eqn_number = ndof();
-
-        // A local queue to store the global equation numbers
-        std::deque<unsigned long> global_eqn_number_queue;
-
-        // Now loop over the field data again to assign local equation numbers
-        for (unsigned i = 0; i < n_external_field_data; i++)
-        {
-          // Get the GLOBAL equation number
-          long eqn_number = External_interaction_field_data_pt[i]->eqn_number(
-            External_interaction_field_data_index[i]);
-
-          // If the GLOBAL equation number is positive (i.e. not pinned)
-          if (eqn_number >= 0)
-          {
-            //        std::ostringstream junk;
-            //        junk << "Adding global eqn " << eqn_number << " (";
-            //        if (!(External_interaction_field_data_pt[i]->is_halo()))
-            //         {
-            //          junk << "not";
-            //         }
-            //        oomph_info << junk.str() << " halo" << std::endl;
-
-            // Add the GLOBAL equation number to the local queue
-            global_eqn_number_queue.push_back(eqn_number);
-            // Add pointer to the dof to the queue if required
-            if (store_local_dof_pt)
-            {
-              GeneralisedElement::Dof_pt_deque.push_back(
-                External_interaction_field_data_pt[i]->value_pt(
-                  External_interaction_field_data_index[i]));
-            }
-
-            // Add the local equation number to the local scheme
-            External_interaction_field_data_local_eqn[i] = local_eqn_number;
-            // Increase the local number
-            local_eqn_number++;
-          }
-          else
-          {
-            // Set the local scheme to be pinned
-            External_interaction_field_data_local_eqn[i] = Data::Is_pinned;
-          }
-        }
-        // Now add our global equations numbers to the internal element storage
-        add_global_eqn_numbers(global_eqn_number_queue,
-                               GeneralisedElement::Dof_pt_deque);
-        // Clear the memory used in the deque
-        if (store_local_dof_pt)
-        {
->>>>>>> fb5f6804
           std::deque<double*>().swap(GeneralisedElement::Dof_pt_deque);
         }
       }
@@ -721,17 +657,10 @@
 
     // Create newres vector
     Vector<double> newres(n_dof);
-<<<<<<< HEAD
 
     // Integer storage for local unknown
     int local_unknown = 0;
 
-=======
-
-    // Integer storage for local unknown
-    int local_unknown = 0;
-
->>>>>>> fb5f6804
     // Use the default finite difference step
     const double fd_step = Default_fd_jacobian_step;
 
@@ -779,10 +708,7 @@
     reset_after_external_interaction_field_fd();
   }
 
-<<<<<<< HEAD
-=======
-
->>>>>>> fb5f6804
+
   //============================================================================
   /// This function calculates the entries of Jacobian matrix, used in
   /// the Newton method, associated with the external interaction
@@ -802,19 +728,11 @@
     {
       return;
     }
-<<<<<<< HEAD
 
     // Call the update function to ensure that the element is in a
     // consistent state before finite differencing
     update_before_external_interaction_geometric_fd();
 
-=======
-
-    // Call the update function to ensure that the element is in a
-    // consistent state before finite differencing
-    update_before_external_interaction_geometric_fd();
-
->>>>>>> fb5f6804
     // Find the number of dofs in the element
     const unsigned n_dof = ndof();
 
@@ -871,10 +789,7 @@
     reset_after_external_interaction_geometric_fd();
   }
 
-<<<<<<< HEAD
-=======
-
->>>>>>> fb5f6804
+
   //============================================================================
   /// Output by plotting vector from integration point to
   /// corresponding point in external element for specified interaction
@@ -928,8 +843,5 @@
     }
   }
 
-<<<<<<< HEAD
-=======
-
->>>>>>> fb5f6804
+
 } // namespace oomph