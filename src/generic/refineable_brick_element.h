--- conflicted
+++ resolved
@@ -63,14 +63,8 @@
   ///
   //=======================================================================
   template<>
-<<<<<<< HEAD
-  class RefineableQElement<3> :
-    public virtual RefineableElement,
-    public virtual BrickElementBase
-=======
   class RefineableQElement<3> : public virtual RefineableElement,
                                 public virtual BrickElementBase
->>>>>>> fb5f6804
   {
   public:
     /// \short Shorthand for pointer to an argument-free void member
@@ -240,27 +234,11 @@
                                 std::ofstream& output_hangfile);
   };
 
-<<<<<<< HEAD
-=======
-
->>>>>>> fb5f6804
+
   //========================================================================
   /// Refineable version of Solid brick elements
   //========================================================================
   template<>
-<<<<<<< HEAD
-  class RefineableSolidQElement<3> :
-    public virtual RefineableQElement<3>,
-    public virtual RefineableSolidElement,
-    public virtual QSolidElementBase
-  {
-  public:
-    /// Constructor, just call the constructor of the RefineableQElement<2>
-    RefineableSolidQElement() :
-      RefineableQElement<3>(), RefineableSolidElement()
-    {
-    }
-=======
   class RefineableSolidQElement<3> : public virtual RefineableQElement<3>,
                                      public virtual RefineableSolidElement,
                                      public virtual QSolidElementBase
@@ -272,7 +250,6 @@
     {
     }
 
->>>>>>> fb5f6804
 
     /// Broken copy constructor
     RefineableSolidQElement(const RefineableSolidQElement<3>& dummy)
@@ -289,15 +266,11 @@
     /// Virtual Destructor
     virtual ~RefineableSolidQElement() {}
 
-<<<<<<< HEAD
-=======
-
->>>>>>> fb5f6804
+
     /// \short Final over-ride: Use version in QSolidElementBase
     void set_macro_elem_pt(MacroElement* macro_elem_pt)
     {
       QSolidElementBase::set_macro_elem_pt(macro_elem_pt);
-<<<<<<< HEAD
     }
 
     /// \short Final over-ride: Use version in QSolidElementBase
@@ -342,8 +315,7 @@
         mesh_pt, new_node_pt, was_already_built, new_nodes_file);
 
       // Are we done?
-      if (was_already_built)
-        return;
+      if (was_already_built) return;
 
       // Now need to loop over the nodes again and set solid variables
 
@@ -355,6 +327,7 @@
       RefineableSolidQElement<3>* father_el_pt =
         dynamic_cast<RefineableSolidQElement<3>*>(
           Tree_pt->father_pt()->object_pt());
+
 
 #ifdef PARANOID
       // Currently we can't handle the case of generalised coordinates
@@ -370,6 +343,7 @@
       }
 #endif
 
+
       // Now get coordinates and stuff
       Vector<int> s_lo(3);
       Vector<int> s_hi(3);
@@ -382,6 +356,7 @@
       // Get the number of 1d nodes
       unsigned n_p = nnode_1d();
 
+
       // Setup vertex coordinates in father element:
       //--------------------------------------------
 
@@ -405,117 +380,6 @@
       // set coordinates in macro element
       if (father_el_pt->Undeformed_macro_elem_pt != 0)
       {
-=======
-    }
-
-    /// \short Final over-ride: Use version in QSolidElementBase
-    void set_macro_elem_pt(MacroElement* macro_elem_pt,
-                           MacroElement* undeformed_macro_elem_pt)
-    {
-      QSolidElementBase::set_macro_elem_pt(macro_elem_pt,
-                                           undeformed_macro_elem_pt);
-    }
-
-    /// \short Use the generic finite difference routine defined in
-    /// RefineableSolidElement to calculate the Jacobian matrix
-    void get_jacobian(Vector<double>& residuals, DenseMatrix<double>& jacobian)
-    {
-      RefineableSolidElement::get_jacobian(residuals, jacobian);
-    }
-
-    /// \short Determine vector of solid (positional) boundary conditions
-    /// along face (R/L/U/D/B/F) [Pressure does not have to be included
-    /// since it can't be subjected to bc at more than one node anyway]
-    void get_face_solid_bcs(const int& edge,
-                            Vector<int>& solid_bound_cons) const;
-
-    /// \short Determine vector of solid (positional) boundary conditions
-    /// along edge (or on vertex) bound (S/W/N/E/SW/SE/NW/NE): For direction i,
-    /// solid_bound_cons[i]=1 if displacement in this coordinate direction
-    /// is pinned and 0 if it's free.
-    void get_solid_bcs(int bound, Vector<int>& solid_bound_cons) const;
-
-    /// \short Build the element, i.e. give it nodal positions, apply BCs, etc.
-    /// Incl. documention into new_nodes_file
-    // NOTE: FOR SOME REASON THIS NEEDS TO LIVE IN *.H TO WORK ON INTEL
-    void build(Mesh*& mesh_pt,
-               Vector<Node*>& new_node_pt,
-               bool& was_already_built,
-               std::ofstream& new_nodes_file)
-    {
-      using namespace OcTreeNames;
-
-      // Call the standard (non-elastic) build function
-      RefineableQElement<3>::build(
-        mesh_pt, new_node_pt, was_already_built, new_nodes_file);
-
-      // Are we done?
-      if (was_already_built) return;
-
-      // Now need to loop over the nodes again and set solid variables
-
-      // What type of son am I? Ask my quadtree representation...
-      int son_type = octree_pt()->son_type();
-
-      // Which element (!) is my father? (We must have a father
-      // since was_already_built is false...)
-      RefineableSolidQElement<3>* father_el_pt =
-        dynamic_cast<RefineableSolidQElement<3>*>(
-          Tree_pt->father_pt()->object_pt());
-
-
-#ifdef PARANOID
-      // Currently we can't handle the case of generalised coordinates
-      // since we haven't established how they should be interpolated
-      // Buffer this case:
-      if (static_cast<SolidNode*>(father_el_pt->node_pt(0))
-            ->nlagrangian_type() != 1)
-      {
-        throw OomphLibError(
-          "We can't handle generalised nodal positions (yet).\n",
-          OOMPH_CURRENT_FUNCTION,
-          OOMPH_EXCEPTION_LOCATION);
-      }
-#endif
-
-
-      // Now get coordinates and stuff
-      Vector<int> s_lo(3);
-      Vector<int> s_hi(3);
-      Vector<double> s(3);
-      Vector<double> xi(3);
-      Vector<double> xi_fe(3);
-      Vector<double> x(3);
-      Vector<double> x_fe(3);
-
-      // Get the number of 1d nodes
-      unsigned n_p = nnode_1d();
-
-
-      // Setup vertex coordinates in father element:
-      //--------------------------------------------
-
-      // find the s_lo coordinates
-      s_lo = octree_pt()->Direction_to_vector[son_type];
-
-      // just scale them, because the Direction_to_vector
-      // doesn't really gives s_lo;
-      for (int i = 0; i < 3; i++)
-      {
-        s_lo[i] = (s_lo[i] + 1) / 2 - 1;
-      }
-
-      // setup s_hi (Actually s_hi[i]=s_lo[i]+1)
-      for (int i = 0; i < 3; i++)
-      {
-        s_hi[i] = s_lo[i] + 1;
-      }
-
-      // Pass Undeformed macro element pointer on to sons and
-      // set coordinates in macro element
-      if (father_el_pt->Undeformed_macro_elem_pt != 0)
-      {
->>>>>>> fb5f6804
         Undeformed_macro_elem_pt = father_el_pt->Undeformed_macro_elem_pt;
         for (unsigned i = 0; i < 3; i++)
         {
@@ -530,20 +394,14 @@
         }
       }
 
-<<<<<<< HEAD
-=======
-
->>>>>>> fb5f6804
+
       unsigned jnod = 0;
       Vector<double> x_small(3);
       Vector<double> x_large(3);
 
       Vector<double> s_fraction(3);
 
-<<<<<<< HEAD
-=======
-
->>>>>>> fb5f6804
+
       // Loop over nodes in element
       for (unsigned i0 = 0; i0 < n_p; i0++)
       {
@@ -635,10 +493,7 @@
     }
   };
 
-<<<<<<< HEAD
-=======
-
->>>>>>> fb5f6804
+
 } // namespace oomph
 
 #endif