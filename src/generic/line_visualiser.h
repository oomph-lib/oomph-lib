// LIC// ====================================================================
// LIC// This file forms part of oomph-lib, the object-oriented,
// LIC// multi-physics finite-element library, available
// LIC// at http://www.oomph-lib.org.
// LIC//
// LIC// Copyright (C) 2006-2021 Matthias Heil and Andrew Hazel
// LIC//
// LIC// This library is free software; you can redistribute it and/or
// LIC// modify it under the terms of the GNU Lesser General Public
// LIC// License as published by the Free Software Foundation; either
// LIC// version 2.1 of the License, or (at your option) any later version.
// LIC//
// LIC// This library is distributed in the hope that it will be useful,
// LIC// but WITHOUT ANY WARRANTY; without even the implied warranty of
// LIC// MERCHANTABILITY or FITNESS FOR A PARTICULAR PURPOSE.  See the GNU
// LIC// Lesser General Public License for more details.
// LIC//
// LIC// You should have received a copy of the GNU Lesser General Public
// LIC// License along with this library; if not, write to the Free Software
// LIC// Foundation, Inc., 51 Franklin Street, Fifth Floor, Boston, MA
// LIC// 02110-1301  USA.
// LIC//
// LIC// The authors may be contacted at oomph-lib@maths.man.ac.uk.
// LIC//
// LIC//====================================================================
// Header file for line visualiser

// Include guard to prevent multiple inclusions of the header
#ifndef OOMPH_LINE_VISUALISER_HEADER
#define OOMPH_LINE_VISUALISER_HEADER

// Config header generated by autoconfig
#ifdef HAVE_CONFIG_H
#include <oomph-lib-config.h>
#endif

#include <fstream>
#include <iostream>
<<<<<<< HEAD
=======

>>>>>>> fb5f6804

namespace oomph
{
  //====================================================================
  /// \short Class to aid visualisation of the values on a set
  /// of points. NOTE: in a distributed problem, output is only done
  /// on processor 0.
  //====================================================================
  class LineVisualiser
  {
  public:
    /// \short Constructor: Pass pointer to mesh and coordinates of
    /// desired plot points: coord_vec[j][i] is the i-th coordinate of
    /// the j-th plot point. Optional final parameter specifies the
    /// maximum search radius in bin when locating the plot points.
    /// Defaults to DBL_MAX and will therefore keep searching through
    /// the entire bin structure if a point cannot be found. It's worth
    /// limiting this to the order of the size of a typical element
    /// in the mesh in parallel computations with fine meshes, otherwise
    /// the setup can take forever.
    LineVisualiser(Mesh* mesh_pt,
                   const Vector<Vector<double>>& coord_vec,
<<<<<<< HEAD
                   const double& max_search_radius = DBL_MAX) :
      Max_search_radius(max_search_radius), Comm_pt(mesh_pt->communicator_pt())
=======
                   const double& max_search_radius = DBL_MAX)
      : Max_search_radius(max_search_radius),
        Comm_pt(mesh_pt->communicator_pt())
>>>>>>> fb5f6804
    {
      // Do the actual work
      setup(mesh_pt, coord_vec);
    }

<<<<<<< HEAD
=======

>>>>>>> fb5f6804
    /// \short Constructor reading centerline file
    /// - Open "file_name" and extract 3 first doubles of each line
    /// - Skip lines which does not begin with a number. Scaling
    /// factor allows points defined in input file to be scaled.
    LineVisualiser(Mesh* mesh_pt,
                   const std::string file_name,
<<<<<<< HEAD
                   const double& scale = 1.0) :
      Max_search_radius(DBL_MAX), Comm_pt(mesh_pt->communicator_pt())
=======
                   const double& scale = 1.0)
      : Max_search_radius(DBL_MAX), Comm_pt(mesh_pt->communicator_pt())
>>>>>>> fb5f6804
    {
      setup_from_file(mesh_pt, file_name, scale);
    }

<<<<<<< HEAD
    /// \short Constructor reading centerline file
    /// - Open "file_name" and extract 3 first doubles of each line
    /// - Skip lines which does not begin with a number. Scaling
    /// factor allows points defined in input file to be scaled.
    /// Second  parameter specifies the
    /// maximum search radius in bin when locating the plot points. It's worth
    /// setting this to the order of the size of a typical element
    /// in the mesh in parallel computations with fine meshes, otherwise
    /// the setup can take forever.
    LineVisualiser(Mesh* mesh_pt,
                   const double& max_search_radius,
                   const std::string file_name,
                   const double& scale = 1.0) :
      Max_search_radius(max_search_radius), Comm_pt(mesh_pt->communicator_pt())
    {
      setup_from_file(mesh_pt, file_name, scale);
    }

    /// \short Output function: output each plot point.
    /// NOTE: in a distributed problem, output is only done
    /// on processor 0.
    void output(std::ostream& outfile)
    {
      // Get data in array
      Vector<Vector<double>> data(Nplot_points);
      get_output_data(data);

=======

    /// \short Constructor reading centerline file
    /// - Open "file_name" and extract 3 first doubles of each line
    /// - Skip lines which does not begin with a number. Scaling
    /// factor allows points defined in input file to be scaled.
    /// Second  parameter specifies the
    /// maximum search radius in bin when locating the plot points. It's worth
    /// setting this to the order of the size of a typical element
    /// in the mesh in parallel computations with fine meshes, otherwise
    /// the setup can take forever.
    LineVisualiser(Mesh* mesh_pt,
                   const double& max_search_radius,
                   const std::string file_name,
                   const double& scale = 1.0)
      : Max_search_radius(max_search_radius),
        Comm_pt(mesh_pt->communicator_pt())
    {
      setup_from_file(mesh_pt, file_name, scale);
    }


    /// \short Output function: output each plot point.
    /// NOTE: in a distributed problem, output is only done
    /// on processor 0.
    void output(std::ostream& outfile)
    {
      // Get data in array
      Vector<Vector<double>> data(Nplot_points);
      get_output_data(data);


>>>>>>> fb5f6804
      // Loop over the points
      for (unsigned i = 0; i < Nplot_points; i++)
      {
        // Get the size of the line
        unsigned n = data[i].size();

        // Loop over the values on the line
        for (unsigned j = 0; j < n; j++)
        {
          outfile << data[i][j] << " ";
        }
        if (n > 0)
        {
          outfile << std::endl;
        }
      }
    }

    /// \short Output data function: store data associated with each
    /// plot point in data array
    void get_output_data(Vector<Vector<double>>& data)
    {
      // Resize output data array
      data.resize(Nplot_points);

      // Check if mesh is distributed and a communication pointer
      // exists.
      if (Comm_pt != 0)
      {
        int nproc = Comm_pt->nproc();

        if (nproc > 1)
        {
#ifdef OOMPH_HAS_MPI

          // Declaration of MPI variables
          MPI_Status stat;
          int tag = 0;
          int my_rank = Comm_pt->my_rank();

<<<<<<< HEAD
=======

>>>>>>> fb5f6804
          // Buffer
          unsigned buff_size;

          // Create array which contains data found in every process
          Vector<Vector<double>> vec(Nplot_points);

          // Loop over the points to fill in vec
          for (unsigned i = 0; i < Nplot_points; i++)
          {
            // Check if the point was found in the mesh
            if (Plot_point[i].first != NULL) // success
            {
              // Check if the point is halo
              if (!((*Plot_point[i].first).is_halo()))
              {
                // Get the line of output data from the element
                // (specified by .first), at its local coordinate
                // (specified by .second)
                Plot_point[i].first->point_output_data(Plot_point[i].second,
                                                       vec[i]);
              }
            }
          }

<<<<<<< HEAD
=======

>>>>>>> fb5f6804
          // Analyse which plot points have been found
          // locally and concatenate the data:

          // This contains the flat-packed doubles to be sent
          // for all located plot points
          Vector<double> local_values;

          // Number of values to be sent for each plot point
          // (almost certainly the same for all plot points, but...)
          // size_values[i] gives the number of doubles to be
          // sent for plot point i.
          Vector<unsigned> size_values;

          // Each processor indicates if it has found a given plot point.
          // Once this is gathered on the root processor we know
          // exactly which data we'll receive from where.
          Vector<unsigned> tmp_proc_point_found_plus_one(Nplot_points, 0);

          // Loop over the plot points
          for (unsigned i = 0; i < Nplot_points; i++)
          {
            unsigned ndata = vec[i].size();
            if (ndata != 0)
            {
              // Store the number of fields
              size_values.push_back(ndata);

              // Update found vector
              tmp_proc_point_found_plus_one[i] = my_rank + 1;

              // Store values
              for (unsigned j = 0; j < ndata; j++)
              {
                local_values.push_back(vec[i][j]);
              }
            }
          }

          // Gather information on root

          // Find out who's found the points
          Vector<unsigned> proc_point_found_plus_one(Nplot_points, 0);
          MPI_Reduce(&tmp_proc_point_found_plus_one[0],
                     &proc_point_found_plus_one[0],
                     Nplot_points,
                     MPI_UNSIGNED,
                     MPI_MAX,
                     0,
                     Comm_pt->mpi_comm());

<<<<<<< HEAD
=======

>>>>>>> fb5f6804
          // Main process write data
          if (my_rank == 0)
          {
            // Collect all the data
            Vector<Vector<double>> received_data(nproc - 1);
            Vector<Vector<unsigned>> received_size(nproc - 1);
            Vector<unsigned> counter_d(nproc - 1, 0);
            Vector<unsigned> counter_s(nproc - 1, 0);

            // Loop over processors that send their points
            for (int i = 1; i < nproc; i++)
            {
              // Receive sizes of data
              MPI_Recv(&buff_size,
                       1,
                       MPI_UNSIGNED,
                       i,
                       tag,
                       Comm_pt->mpi_comm(),
                       &stat);
              received_size[i - 1].resize(std::max(unsigned(1), buff_size));
              MPI_Recv(&received_size[i - 1][0],
                       buff_size,
                       MPI_UNSIGNED,
                       i,
                       tag,
                       Comm_pt->mpi_comm(),
                       &stat);

              // Receive actual data
              MPI_Recv(&buff_size,
                       1,
                       MPI_UNSIGNED,
                       i,
                       tag,
                       Comm_pt->mpi_comm(),
                       &stat);
              received_data[i - 1].resize(std::max(unsigned(1), buff_size));
              MPI_Recv(&received_data[i - 1][0],
                       buff_size,
                       MPI_DOUBLE,
                       i,
                       tag,
                       Comm_pt->mpi_comm(),
                       &stat);
            }

            // Analyse data for each point
            for (unsigned i = 0; i < Nplot_points; i++)
            {
              // Somebody has found it
              if (proc_point_found_plus_one[i] != 0)
              {
                // Root processor has found it
                if (proc_point_found_plus_one[i] == 1)
                {
                  // Copy directly from vec vector
                  data[i] = vec[i];
                }
                // Another (non-root) processor has found it
                else
                {
                  unsigned line_i = proc_point_found_plus_one[i] - 2;

                  // Resize data line
                  data[i].resize(received_size[line_i][counter_s[line_i]]);

                  // Copy values
                  for (unsigned j = 0;
                       j < received_size[line_i][counter_s[line_i]];
                       j++)
                  {
                    data[i][j] = received_data[line_i][counter_d[line_i] + j];
                  }

                  // Increase counter
                  counter_d[line_i] += received_size[line_i][counter_s[line_i]];
                  counter_s[line_i]++;
                }
              } // end somebody has found it -- no output at all if nobody
              // has found the point (e.g. outside mesh)
            }
          }
          // Send data to root
          else
          {
            // Send the number of fields to the main process
            buff_size = size_values.size();
            MPI_Send(&buff_size, 1, MPI_UNSIGNED, 0, tag, Comm_pt->mpi_comm());

            // Send the sizes of fields to the main process
<<<<<<< HEAD
            if (buff_size == 0)
              size_values.resize(1);
=======
            if (buff_size == 0) size_values.resize(1);
>>>>>>> fb5f6804
            MPI_Send(&size_values[0],
                     buff_size,
                     MPI_UNSIGNED,
                     0,
                     tag,
                     Comm_pt->mpi_comm());

            // Send the number of data fields to the main process
            buff_size = local_values.size();
            MPI_Send(&buff_size, 1, MPI_UNSIGNED, 0, tag, Comm_pt->mpi_comm());

            // Send the data to the main process
<<<<<<< HEAD
            if (buff_size == 0)
              local_values.resize(1);
=======
            if (buff_size == 0) local_values.resize(1);
>>>>>>> fb5f6804
            MPI_Send(&local_values[0],
                     buff_size,
                     MPI_DOUBLE,
                     0,
                     tag,
                     Comm_pt->mpi_comm());
          }

#endif // Serial version
        }
      }
      else
      {
        // Loop over the points
        for (unsigned i = 0; i < Nplot_points; i++)
        {
          // Check if the point was found in the mesh
          if (Plot_point[i].first != NULL) // success
          {
            // Copy line into data array
            Plot_point[i].first->point_output_data(Plot_point[i].second,
                                                   data[i]);
          }
          else // not found -- keep empty block there for debugging
          {
            // oomph_info << "Point " << i << " not found\n";
          }
        }
      }
    }

<<<<<<< HEAD
=======

>>>>>>> fb5f6804
    /// \short Update plot points coordinates (in preparation of remesh,
    /// say).
    void update_plot_points_coordinates(Vector<Vector<double>>& coord_vec)
    {
      // Resize coord_vec
      coord_vec.resize(Nplot_points);

      // Check that the communication pointer is initialised and the
      // problem is distributed.
      if (Comm_pt != 0)
      {
        int nproc = Comm_pt->nproc();
        if (nproc > 1)
        {
#ifdef OOMPH_HAS_MPI

          // Declaration of MPI variables
          MPI_Status stat;
          int tag; // cgj: tag should be initialised before use
          int my_rank = Comm_pt->my_rank();

<<<<<<< HEAD
=======

>>>>>>> fb5f6804
          // Buffer
          unsigned buff_size;

          // Create array which contains data found in every process
          Vector<Vector<double>> vec(Nplot_points);

          for (unsigned i = 0; i < Nplot_points; i++)
          {
            if (Plot_point[i].first != NULL)
            {
              if (!((*Plot_point[i].first).is_halo()))
              {
                unsigned dim = Plot_point[i].second.size();

                vec[i].resize(dim);

                for (unsigned j = 0; j < dim; j++)
                {
                  vec[i][j] = Plot_point[i].first->interpolated_x(
                    Plot_point[i].second, j);
                }
              }
            }
          }

<<<<<<< HEAD
=======

>>>>>>> fb5f6804
          // Analyse which plot points have been found
          // locally and concatenate the data:

          // This contains the flat-packed doubles to be sent
          // for all located plot points
          Vector<double> local_values;

          // Number of values to be sent for each plot point
          // (almost certainly the same for all plot points, but...)
          // size_values[i] gives the number of doubles to be
          // sent for plot point i.
          Vector<unsigned> size_values;

          // Each processor indicates if it has found a given plot point.
          // Once this is gathered on the root processor we know
          // exactly which data we'll receive from where.
          Vector<unsigned> tmp_proc_point_found_plus_one(Nplot_points, 0);

          // Loop over the plot points
          for (unsigned i = 0; i < Nplot_points; i++)
          {
            unsigned ndata = vec[i].size();
            if (ndata != 0)
            {
              // Store the number of fields
              size_values.push_back(ndata);

              // Update found vector
              tmp_proc_point_found_plus_one[i] = my_rank + 1;

<<<<<<< HEAD
=======

>>>>>>> fb5f6804
              // Store values
              for (unsigned j = 0; j < ndata; j++)
              {
                local_values.push_back(vec[i][j]);
              }
            }
          }

          // Gather information on root

          // Find out who's found the points
          Vector<unsigned> proc_point_found_plus_one(Nplot_points, 0);
          MPI_Reduce(&tmp_proc_point_found_plus_one[0],
                     &proc_point_found_plus_one[0],
                     Nplot_points,
                     MPI_UNSIGNED,
                     MPI_MAX,
                     0,
                     Comm_pt->mpi_comm());

          // Main process write data
          if (my_rank == 0)
          {
            // Collect all the data
            Vector<Vector<double>> received_data(nproc - 1);
            Vector<Vector<unsigned>> received_size(nproc - 1);
            Vector<unsigned> counter_d(nproc - 1, 0);
            Vector<unsigned> counter_s(nproc - 1, 0);

            // Loop over processors that send their points
            for (int i = 1; i < nproc; i++)
            {
              // Receive sizes of data
              MPI_Recv(&buff_size,
                       1,
                       MPI_UNSIGNED,
                       i,
                       tag,
                       Comm_pt->mpi_comm(),
                       &stat);
              received_size[i - 1].resize(std::max(unsigned(1), buff_size));
              MPI_Recv(&received_size[i - 1][0],
                       buff_size,
                       MPI_UNSIGNED,
                       i,
                       tag,
                       Comm_pt->mpi_comm(),
                       &stat);

              // Receive actual data
              MPI_Recv(&buff_size,
                       1,
                       MPI_UNSIGNED,
                       i,
                       tag,
                       Comm_pt->mpi_comm(),
                       &stat);
              received_data[i - 1].resize(std::max(unsigned(1), buff_size));
              MPI_Recv(&received_data[i - 1][0],
                       buff_size,
                       MPI_DOUBLE,
                       i,
                       tag,
                       Comm_pt->mpi_comm(),
                       &stat);
            }

            // Analyse data for each point
            for (unsigned i = 0; i < Nplot_points; i++)
            {
              // Somebody has found it
              if (proc_point_found_plus_one[i] != 0)
              {
                // Root processor has found it
                if (proc_point_found_plus_one[i] == 1)
                {
                  // Copy directly from vec vector
                  coord_vec[i] = vec[i];
                }
                // Another (non-root) processor has found it
                else
                {
                  unsigned line_i = proc_point_found_plus_one[i] - 2;

                  // Resize data line
                  coord_vec[i].resize(received_size[line_i][counter_s[line_i]]);

                  // Copy values
                  for (unsigned j = 0;
                       j < received_size[line_i][counter_s[line_i]];
                       j++)
                  {
                    coord_vec[i][j] =
                      received_data[line_i][counter_d[line_i] + j];
                  }

                  // Increase counter
                  counter_d[line_i] += received_size[line_i][counter_s[line_i]];
                  counter_s[line_i]++;
                }
              } // end somebody has found it -- no output at all if nobody
              // has found the point (e.g. outside mesh)
            }
          }
          // Send data to root
          else
          {
            // Send the number of fields to the main process
            buff_size = size_values.size();
            MPI_Send(&buff_size, 1, MPI_UNSIGNED, 0, tag, Comm_pt->mpi_comm());

            // Send the sizes of fields to the main process
<<<<<<< HEAD
            if (buff_size == 0)
              size_values.resize(1);
=======
            if (buff_size == 0) size_values.resize(1);
>>>>>>> fb5f6804
            MPI_Send(&size_values[0],
                     buff_size,
                     MPI_UNSIGNED,
                     0,
                     tag,
                     Comm_pt->mpi_comm());

            // Send the number of data fields to the main process
            buff_size = local_values.size();
            MPI_Send(&buff_size, 1, MPI_UNSIGNED, 0, tag, Comm_pt->mpi_comm());

            // Send the data to the main process
<<<<<<< HEAD
            if (buff_size == 0)
              local_values.resize(1);
=======
            if (buff_size == 0) local_values.resize(1);
>>>>>>> fb5f6804
            MPI_Send(&local_values[0],
                     buff_size,
                     MPI_DOUBLE,
                     0,
                     tag,
                     Comm_pt->mpi_comm());
          }

#endif // Serial version
        }
      }
      else
      {
        get_local_plot_points_coordinates(coord_vec);
      }
    }

  private:
    /// \short Max radius beyond which we stop searching the bin. Initialised
    /// to DBL_MAX so keep going until the point is found or until
    /// we've searched every single bin. Overwriting this means we won't search
    /// in bins whose closest vertex is at a distance greater than
    /// Max_search_radius from the point to be located.
    double Max_search_radius;

    /// \short Pointer to communicator -- allows us to collect data on
    /// processor 0 if the mesh is distributed.
    OomphCommunicator* Comm_pt;

    /// Helper function to setup from file
    void setup_from_file(Mesh* mesh_pt,
                         const std::string file_name,
                         const double& scale)
    {
      // Open file use ifstream
      std::ifstream file_input(file_name.c_str(), std::ios_base::in);
      if (!file_input)
      {
        std::ostringstream error_message;
        error_message << "Cannot open file " << file_name << "\n";
        throw OomphLibError(error_message.str(),
                            OOMPH_CURRENT_FUNCTION,
                            OOMPH_EXCEPTION_LOCATION);
<<<<<<< HEAD
      }
      if (!file_input.is_open())
      {
        std::ostringstream error_message;
        error_message << "Cannot open file " << file_name << "\n";
        throw OomphLibError(error_message.str(),
                            OOMPH_CURRENT_FUNCTION,
                            OOMPH_EXCEPTION_LOCATION);
      }
=======
      }
      if (!file_input.is_open())
      {
        std::ostringstream error_message;
        error_message << "Cannot open file " << file_name << "\n";
        throw OomphLibError(error_message.str(),
                            OOMPH_CURRENT_FUNCTION,
                            OOMPH_EXCEPTION_LOCATION);
      }

      // Declaration of variables
      std::string line;
      Vector<Vector<double>> coord_vec_tmp; // Coord array

      // Loop over the lines of the input file
      while (getline(file_input, line) /* != 0*/)
      {
        // Test if the first char of the line is a number
        // using ascii enumeration of chars
        if (isdigit(line[0]))
        {
          Vector<double> tmp(3);

          // Read the 3 first doubles of the line
          // Return 3 if success and less if error
          int n =
            sscanf(line.c_str(), "%lf %lf %lf", &tmp[0], &tmp[1], &tmp[2]);

          if (n == 3) // success
          {
            // Rescaling
            for (unsigned i = 0; i < 3; i++)
            {
              tmp[i] *= scale;
            }

            // Add the new point to the list
            coord_vec_tmp.push_back(tmp);
          }
          else // error
          {
            oomph_info << "Line ignored \n";
          }
        }
      }

      // Call to the helper function
      setup(mesh_pt, coord_vec_tmp);
    }
>>>>>>> fb5f6804

      // Declaration of variables
      std::string line;
      Vector<Vector<double>> coord_vec_tmp; // Coord array

<<<<<<< HEAD
      // Loop over the lines of the input file
      while (getline(file_input, line) /* != 0*/)
      {
        // Test if the first char of the line is a number
        // using ascii enumeration of chars
        if (isdigit(line[0]))
        {
          Vector<double> tmp(3);

          // Read the 3 first doubles of the line
          // Return 3 if success and less if error
          int n =
            sscanf(line.c_str(), "%lf %lf %lf", &tmp[0], &tmp[1], &tmp[2]);

          if (n == 3) // success
          {
            // Rescaling
            for (unsigned i = 0; i < 3; i++)
            {
              tmp[i] *= scale;
            }

            // Add the new point to the list
            coord_vec_tmp.push_back(tmp);
          }
          else // error
          {
            oomph_info << "Line ignored \n";
          }
        }
      }

      // Call to the helper function
      setup(mesh_pt, coord_vec_tmp);
    }

    /// \short Helper function to setup the output structures
    void setup(Mesh* mesh_pt, const Vector<Vector<double>>& coord_vec)
    {
      // Read out number of plot points
      Nplot_points = coord_vec.size();

      if (Nplot_points == 0)
        return;
=======
    /// \short Helper function to setup the output structures
    void setup(Mesh* mesh_pt, const Vector<Vector<double>>& coord_vec)
    {
      // Read out number of plot points
      Nplot_points = coord_vec.size();

      if (Nplot_points == 0) return;
>>>>>>> fb5f6804

      // Keep track of unlocated plot points
      unsigned count_not_found_local = 0;

      // Dimension
      unsigned dim = coord_vec[0].size();

      // Make space
      Plot_point.resize(Nplot_points);

      // Transform mesh into a geometric object
      MeshAsGeomObject mesh_geom_tmp(mesh_pt);

      // Limit the search radius
      mesh_geom_tmp.sample_point_container_pt()->max_search_radius() =
        Max_search_radius;

      // Loop over input points
      double tt_start = TimingHelpers::timer();
      for (unsigned i = 0; i < Nplot_points; i++)
      {
        // Local coordinate of the plot point with its element
        Vector<double> s(dim, 0.0);

        // Pointer to GeomObject that contains the plot point
        GeomObject* geom_pt = 0;

        // Locate zeta
        mesh_geom_tmp.locate_zeta(coord_vec[i], geom_pt, s);

        // Upcast GeomElement as a FiniteElement
        FiniteElement* fe_pt = dynamic_cast<FiniteElement*>(geom_pt);

        // Another one not found locally...
        if (fe_pt == 0)
        {
          count_not_found_local++;
          /* oomph_info << "NOT Found the one at "  */
          /*            << coord_vec[i][0] << " " */
          /*            << coord_vec[i][1] << "\n"; */
        }
        else
        {
          /* oomph_info << "Found the one at "  */
          /*            << coord_vec[i][0] << " " */
          /*            << coord_vec[i][1] << "\n"; */
        }

        // Save result in a pair
        Plot_point[i] = std::pair<FiniteElement*, Vector<double>>(fe_pt, s);
      }

<<<<<<< HEAD
=======

>>>>>>> fb5f6804
      oomph_info << "Number of points not found locally: "
                 << count_not_found_local << std::endl;

      // Global equivalent (is overwritten below if mpi)
      unsigned count_not_found = count_not_found_local;

      // Check communication pointer exists and problem is
      // distributed.
      if (Comm_pt != 0)
      {
        int nproc = Comm_pt->nproc();
        if (nproc > 1)
        {
#ifdef OOMPH_HAS_MPI

          // Declaration of MPI variables
          int my_rank = Comm_pt->my_rank();

          // Each processor indicates if it has found a given plot point.
          // Once this is gathered on the root processor we know
          // exactly which data we'll receive from where.
          Vector<unsigned> tmp_proc_point_found_plus_one(Nplot_points, 0);

          // Loop over the plot points
          for (unsigned i = 0; i < Nplot_points; i++)
          {
            // Found locally?
            if (Plot_point[i].first != 0)
            {
              tmp_proc_point_found_plus_one[i] = my_rank + 1;
            }
          }

          // Gather information on root

          // Find out who's found the points
          Vector<unsigned> proc_point_found_plus_one(Nplot_points, 0);
          MPI_Reduce(&tmp_proc_point_found_plus_one[0],
                     &proc_point_found_plus_one[0],
                     Nplot_points,
                     MPI_UNSIGNED,
                     MPI_MAX,
                     0,
                     Comm_pt->mpi_comm());

<<<<<<< HEAD
=======

>>>>>>> fb5f6804
          // Main process analyses data
          if (my_rank == 0)
          {
            // Analyse data for each point
            count_not_found = 0;
            for (unsigned i = 0; i < Nplot_points; i++)
            {
              // Nobody has found it
              if (proc_point_found_plus_one[i] == 0)
              {
                count_not_found++;
              }
            }
          }

          // Now tell everybody about it
          MPI_Bcast(&count_not_found, 1, MPI_UNSIGNED, 0, Comm_pt->mpi_comm());

#endif
        }
      }
      oomph_info << "Number of plot points not found (with max search radius="
                 << Max_search_radius << ")]: " << count_not_found
                 << "\nTotal time for LineVisualiser setup [sec]: "
                 << TimingHelpers::timer() - tt_start << std::endl;
    }

    // Get coordinates of found points
    void get_local_plot_points_coordinates(Vector<Vector<double>>& data)
    {
      data.resize(Nplot_points);
      for (unsigned i = 0; i < Nplot_points; i++)
      {
        if (Plot_point[i].first != NULL)
        {
          unsigned dim = Plot_point[i].second.size();

          data[i].resize(dim);

          for (unsigned j = 0; j < dim; j++)
          {
            data[i][j] =
              Plot_point[i].first->interpolated_x(Plot_point[i].second, j);
          }
        }
      }
    }

<<<<<<< HEAD
=======

>>>>>>> fb5f6804
    /// \short Vector of pairs containing points to finite elements and
    /// local coordinates
    Vector<std::pair<FiniteElement*, Vector<double>>> Plot_point;

    /// Number of plot points
    unsigned Nplot_points;

  }; // end of class

} // namespace oomph

#endif<|MERGE_RESOLUTION|>--- conflicted
+++ resolved
@@ -36,10 +36,7 @@
 
 #include <fstream>
 #include <iostream>
-<<<<<<< HEAD
-=======
-
->>>>>>> fb5f6804
+
 
 namespace oomph
 {
@@ -62,69 +59,27 @@
     /// the setup can take forever.
     LineVisualiser(Mesh* mesh_pt,
                    const Vector<Vector<double>>& coord_vec,
-<<<<<<< HEAD
-                   const double& max_search_radius = DBL_MAX) :
-      Max_search_radius(max_search_radius), Comm_pt(mesh_pt->communicator_pt())
-=======
                    const double& max_search_radius = DBL_MAX)
       : Max_search_radius(max_search_radius),
         Comm_pt(mesh_pt->communicator_pt())
->>>>>>> fb5f6804
     {
       // Do the actual work
       setup(mesh_pt, coord_vec);
     }
 
-<<<<<<< HEAD
-=======
-
->>>>>>> fb5f6804
+
     /// \short Constructor reading centerline file
     /// - Open "file_name" and extract 3 first doubles of each line
     /// - Skip lines which does not begin with a number. Scaling
     /// factor allows points defined in input file to be scaled.
     LineVisualiser(Mesh* mesh_pt,
                    const std::string file_name,
-<<<<<<< HEAD
-                   const double& scale = 1.0) :
-      Max_search_radius(DBL_MAX), Comm_pt(mesh_pt->communicator_pt())
-=======
                    const double& scale = 1.0)
       : Max_search_radius(DBL_MAX), Comm_pt(mesh_pt->communicator_pt())
->>>>>>> fb5f6804
     {
       setup_from_file(mesh_pt, file_name, scale);
     }
 
-<<<<<<< HEAD
-    /// \short Constructor reading centerline file
-    /// - Open "file_name" and extract 3 first doubles of each line
-    /// - Skip lines which does not begin with a number. Scaling
-    /// factor allows points defined in input file to be scaled.
-    /// Second  parameter specifies the
-    /// maximum search radius in bin when locating the plot points. It's worth
-    /// setting this to the order of the size of a typical element
-    /// in the mesh in parallel computations with fine meshes, otherwise
-    /// the setup can take forever.
-    LineVisualiser(Mesh* mesh_pt,
-                   const double& max_search_radius,
-                   const std::string file_name,
-                   const double& scale = 1.0) :
-      Max_search_radius(max_search_radius), Comm_pt(mesh_pt->communicator_pt())
-    {
-      setup_from_file(mesh_pt, file_name, scale);
-    }
-
-    /// \short Output function: output each plot point.
-    /// NOTE: in a distributed problem, output is only done
-    /// on processor 0.
-    void output(std::ostream& outfile)
-    {
-      // Get data in array
-      Vector<Vector<double>> data(Nplot_points);
-      get_output_data(data);
-
-=======
 
     /// \short Constructor reading centerline file
     /// - Open "file_name" and extract 3 first doubles of each line
@@ -156,7 +111,6 @@
       get_output_data(data);
 
 
->>>>>>> fb5f6804
       // Loop over the points
       for (unsigned i = 0; i < Nplot_points; i++)
       {
@@ -197,10 +151,7 @@
           int tag = 0;
           int my_rank = Comm_pt->my_rank();
 
-<<<<<<< HEAD
-=======
-
->>>>>>> fb5f6804
+
           // Buffer
           unsigned buff_size;
 
@@ -225,10 +176,7 @@
             }
           }
 
-<<<<<<< HEAD
-=======
-
->>>>>>> fb5f6804
+
           // Analyse which plot points have been found
           // locally and concatenate the data:
 
@@ -279,10 +227,7 @@
                      0,
                      Comm_pt->mpi_comm());
 
-<<<<<<< HEAD
-=======
-
->>>>>>> fb5f6804
+
           // Main process write data
           if (my_rank == 0)
           {
@@ -374,12 +319,7 @@
             MPI_Send(&buff_size, 1, MPI_UNSIGNED, 0, tag, Comm_pt->mpi_comm());
 
             // Send the sizes of fields to the main process
-<<<<<<< HEAD
-            if (buff_size == 0)
-              size_values.resize(1);
-=======
             if (buff_size == 0) size_values.resize(1);
->>>>>>> fb5f6804
             MPI_Send(&size_values[0],
                      buff_size,
                      MPI_UNSIGNED,
@@ -392,12 +332,7 @@
             MPI_Send(&buff_size, 1, MPI_UNSIGNED, 0, tag, Comm_pt->mpi_comm());
 
             // Send the data to the main process
-<<<<<<< HEAD
-            if (buff_size == 0)
-              local_values.resize(1);
-=======
             if (buff_size == 0) local_values.resize(1);
->>>>>>> fb5f6804
             MPI_Send(&local_values[0],
                      buff_size,
                      MPI_DOUBLE,
@@ -429,10 +364,7 @@
       }
     }
 
-<<<<<<< HEAD
-=======
-
->>>>>>> fb5f6804
+
     /// \short Update plot points coordinates (in preparation of remesh,
     /// say).
     void update_plot_points_coordinates(Vector<Vector<double>>& coord_vec)
@@ -454,10 +386,7 @@
           int tag; // cgj: tag should be initialised before use
           int my_rank = Comm_pt->my_rank();
 
-<<<<<<< HEAD
-=======
-
->>>>>>> fb5f6804
+
           // Buffer
           unsigned buff_size;
 
@@ -483,10 +412,7 @@
             }
           }
 
-<<<<<<< HEAD
-=======
-
->>>>>>> fb5f6804
+
           // Analyse which plot points have been found
           // locally and concatenate the data:
 
@@ -517,10 +443,7 @@
               // Update found vector
               tmp_proc_point_found_plus_one[i] = my_rank + 1;
 
-<<<<<<< HEAD
-=======
-
->>>>>>> fb5f6804
+
               // Store values
               for (unsigned j = 0; j < ndata; j++)
               {
@@ -633,12 +556,7 @@
             MPI_Send(&buff_size, 1, MPI_UNSIGNED, 0, tag, Comm_pt->mpi_comm());
 
             // Send the sizes of fields to the main process
-<<<<<<< HEAD
-            if (buff_size == 0)
-              size_values.resize(1);
-=======
             if (buff_size == 0) size_values.resize(1);
->>>>>>> fb5f6804
             MPI_Send(&size_values[0],
                      buff_size,
                      MPI_UNSIGNED,
@@ -651,12 +569,7 @@
             MPI_Send(&buff_size, 1, MPI_UNSIGNED, 0, tag, Comm_pt->mpi_comm());
 
             // Send the data to the main process
-<<<<<<< HEAD
-            if (buff_size == 0)
-              local_values.resize(1);
-=======
             if (buff_size == 0) local_values.resize(1);
->>>>>>> fb5f6804
             MPI_Send(&local_values[0],
                      buff_size,
                      MPI_DOUBLE,
@@ -700,7 +613,6 @@
         throw OomphLibError(error_message.str(),
                             OOMPH_CURRENT_FUNCTION,
                             OOMPH_EXCEPTION_LOCATION);
-<<<<<<< HEAD
       }
       if (!file_input.is_open())
       {
@@ -710,16 +622,6 @@
                             OOMPH_CURRENT_FUNCTION,
                             OOMPH_EXCEPTION_LOCATION);
       }
-=======
-      }
-      if (!file_input.is_open())
-      {
-        std::ostringstream error_message;
-        error_message << "Cannot open file " << file_name << "\n";
-        throw OomphLibError(error_message.str(),
-                            OOMPH_CURRENT_FUNCTION,
-                            OOMPH_EXCEPTION_LOCATION);
-      }
 
       // Declaration of variables
       std::string line;
@@ -760,48 +662,7 @@
       // Call to the helper function
       setup(mesh_pt, coord_vec_tmp);
     }
->>>>>>> fb5f6804
-
-      // Declaration of variables
-      std::string line;
-      Vector<Vector<double>> coord_vec_tmp; // Coord array
-
-<<<<<<< HEAD
-      // Loop over the lines of the input file
-      while (getline(file_input, line) /* != 0*/)
-      {
-        // Test if the first char of the line is a number
-        // using ascii enumeration of chars
-        if (isdigit(line[0]))
-        {
-          Vector<double> tmp(3);
-
-          // Read the 3 first doubles of the line
-          // Return 3 if success and less if error
-          int n =
-            sscanf(line.c_str(), "%lf %lf %lf", &tmp[0], &tmp[1], &tmp[2]);
-
-          if (n == 3) // success
-          {
-            // Rescaling
-            for (unsigned i = 0; i < 3; i++)
-            {
-              tmp[i] *= scale;
-            }
-
-            // Add the new point to the list
-            coord_vec_tmp.push_back(tmp);
-          }
-          else // error
-          {
-            oomph_info << "Line ignored \n";
-          }
-        }
-      }
-
-      // Call to the helper function
-      setup(mesh_pt, coord_vec_tmp);
-    }
+
 
     /// \short Helper function to setup the output structures
     void setup(Mesh* mesh_pt, const Vector<Vector<double>>& coord_vec)
@@ -809,17 +670,7 @@
       // Read out number of plot points
       Nplot_points = coord_vec.size();
 
-      if (Nplot_points == 0)
-        return;
-=======
-    /// \short Helper function to setup the output structures
-    void setup(Mesh* mesh_pt, const Vector<Vector<double>>& coord_vec)
-    {
-      // Read out number of plot points
-      Nplot_points = coord_vec.size();
-
       if (Nplot_points == 0) return;
->>>>>>> fb5f6804
 
       // Keep track of unlocated plot points
       unsigned count_not_found_local = 0;
@@ -872,10 +723,7 @@
         Plot_point[i] = std::pair<FiniteElement*, Vector<double>>(fe_pt, s);
       }
 
-<<<<<<< HEAD
-=======
-
->>>>>>> fb5f6804
+
       oomph_info << "Number of points not found locally: "
                  << count_not_found_local << std::endl;
 
@@ -921,10 +769,7 @@
                      0,
                      Comm_pt->mpi_comm());
 
-<<<<<<< HEAD
-=======
-
->>>>>>> fb5f6804
+
           // Main process analyses data
           if (my_rank == 0)
           {
@@ -973,10 +818,7 @@
       }
     }
 
-<<<<<<< HEAD
-=======
-
->>>>>>> fb5f6804
+
     /// \short Vector of pairs containing points to finite elements and
     /// local coordinates
     Vector<std::pair<FiniteElement*, Vector<double>>> Plot_point;
