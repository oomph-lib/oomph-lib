// LIC// ====================================================================
// LIC// This file forms part of oomph-lib, the object-oriented,
// LIC// multi-physics finite-element library, available
// LIC// at http://www.oomph-lib.org.
// LIC//
// LIC// Copyright (C) 2006-2021 Matthias Heil and Andrew Hazel
// LIC//
// LIC// This library is free software; you can redistribute it and/or
// LIC// modify it under the terms of the GNU Lesser General Public
// LIC// License as published by the Free Software Foundation; either
// LIC// version 2.1 of the License, or (at your option) any later version.
// LIC//
// LIC// This library is distributed in the hope that it will be useful,
// LIC// but WITHOUT ANY WARRANTY; without even the implied warranty of
// LIC// MERCHANTABILITY or FITNESS FOR A PARTICULAR PURPOSE.  See the GNU
// LIC// Lesser General Public License for more details.
// LIC//
// LIC// You should have received a copy of the GNU Lesser General Public
// LIC// License along with this library; if not, write to the Free Software
// LIC// Foundation, Inc., 51 Franklin Street, Fifth Floor, Boston, MA
// LIC// 02110-1301  USA.
// LIC//
// LIC// The authors may be contacted at oomph-lib@maths.man.ac.uk.
// LIC//
// LIC//====================================================================
// Non-inline functions for FoepplvonKarman displacement elements

#include "displacement_based_foeppl_von_karman_elements.h"

#include <iostream>

namespace oomph
{
  // Foeppl von Karman displacement equations static data

  /// Default value for Poisson's ratio
  double DisplacementBasedFoepplvonKarmanEquations::Default_Nu_Value = 0.5;

  /// Default value physical constants
  double
    DisplacementBasedFoepplvonKarmanEquations::Default_Physical_Constant_Value =
      0.0;

  //======================================================================
  /// Self-test:  Return 0 for OK
  //======================================================================
  unsigned DisplacementBasedFoepplvonKarmanEquations::self_test()
  {
    bool passed = true;

<<<<<<< HEAD
=======
  //======================================================================
  /// Self-test:  Return 0 for OK
  //======================================================================
  unsigned DisplacementBasedFoepplvonKarmanEquations::self_test()
  {
    bool passed = true;

>>>>>>> fb5f6804
    // Check lower-level stuff
    if (FiniteElement::self_test() != 0)
    {
      passed = false;
    }

    // Return verdict
    if (passed)
    {
      return 0;
    }
    else
    {
      return 1;
    }
  }

  //======================================================================
  /// Output function:
  ///
  ///   x,y,w
  ///
  /// nplot points in each coordinate direction
  //======================================================================
  void DisplacementBasedFoepplvonKarmanEquations::output(std::ostream& outfile,
                                                         const unsigned& nplot)
  {
    // Vector of local coordinates
    Vector<double> s(2);
    // Vector of Eulerian coordinates
    Vector<double> x(2);

    // Sigma_{\alpha \beta}
    DenseMatrix<double> sigma(2, 2);

    // E_{\alpha \beta}
    DenseMatrix<double> strain(2, 2);

    // Tecplot header info
    outfile << tecplot_zone_string(nplot);

    // Loop over plot points
    unsigned num_plot_points = nplot_points(nplot);
    for (unsigned iplot = 0; iplot < num_plot_points; iplot++)
    {
      // Get local coordinates of plot point
      get_s_plot(iplot, nplot, s);

      // Get the Eulerian coordinates
      for (unsigned i = 0; i < 2; i++)
      {
        x[i] = interpolated_x(s, i);
        outfile << x[i] << " ";
      }

      outfile << interpolated_w_fvk(s, 0) << " "; // w
      outfile << interpolated_w_fvk(s, 1) << " "; // Laplacian W
      outfile << interpolated_w_fvk(s, 2) << " "; // Ux
      outfile << interpolated_w_fvk(s, 3) << " "; // Uy
      //      outfile << std::endl; // New line

      // Get the stresses at local coordinate s
      this->get_stress_and_strain_for_output(s, sigma, strain);

      // Output stress
      outfile << sigma(0, 0) << " "; // sigma_xx
      outfile << sigma(0, 1) << " "; // sigma_xy
      outfile << sigma(1, 1) << " "; // sigma_yy

      // Output strain
      outfile << strain(0, 0) << " "; // E_xx
      outfile << strain(0, 1) << " "; // E_xy
      outfile << strain(1, 1) << " "; // E_yy
      outfile << std::endl;
    }

    // Write tecplot footer (e.g. FE connectivity lists)
    write_tecplot_zone_footer(outfile, nplot);
  }

<<<<<<< HEAD
=======

>>>>>>> fb5f6804
  //======================================================================
  /// C-style output function:
  ///
  ///   x,y,w
  ///
  /// nplot points in each coordinate direction
  //======================================================================
  void DisplacementBasedFoepplvonKarmanEquations::output(FILE* file_pt,
                                                         const unsigned& nplot)
  {
    // Vector of local coordinates
    Vector<double> s(2);
<<<<<<< HEAD

    // Tecplot header info
    fprintf(file_pt, "%s", tecplot_zone_string(nplot).c_str());

    // Loop over plot points
    unsigned num_plot_points = nplot_points(nplot);
    for (unsigned iplot = 0; iplot < num_plot_points; iplot++)
    {
      // Get local coordinates of plot point
      get_s_plot(iplot, nplot, s);

=======

    // Tecplot header info
    fprintf(file_pt, "%s", tecplot_zone_string(nplot).c_str());

    // Loop over plot points
    unsigned num_plot_points = nplot_points(nplot);
    for (unsigned iplot = 0; iplot < num_plot_points; iplot++)
    {
      // Get local coordinates of plot point
      get_s_plot(iplot, nplot, s);

>>>>>>> fb5f6804
      for (unsigned i = 0; i < 2; i++)
      {
        fprintf(file_pt, "%g ", interpolated_x(s, i));
      }
      fprintf(file_pt, "%g \n", interpolated_w_fvk(s));
    }

    // Write tecplot footer (e.g. FE connectivity lists)
    write_tecplot_zone_footer(file_pt, nplot);
  }

<<<<<<< HEAD
=======

>>>>>>> fb5f6804
  //======================================================================
  /// Output exact solution
  ///
  /// Solution is provided via function pointer.
  /// Plot at a given number of plot points.
  ///
  ///   x,y,w_exact
  //======================================================================
  void DisplacementBasedFoepplvonKarmanEquations::output_fct(
    std::ostream& outfile,
    const unsigned& nplot,
    FiniteElement::SteadyExactSolutionFctPt exact_soln_pt)
  {
    // Vector of local coordinates
    Vector<double> s(2);

    // Vector for coordintes
    Vector<double> x(2);

    // Tecplot header info
    outfile << tecplot_zone_string(nplot);

    // Exact solution Vector (here a scalar)
    // Vector<double> exact_soln(1);
    Vector<double> exact_soln(3);

    // Loop over plot points
    unsigned num_plot_points = nplot_points(nplot);
    for (unsigned iplot = 0; iplot < num_plot_points; iplot++)
    {
      // Get local coordinates of plot point
      get_s_plot(iplot, nplot, s);

      // Get x position as Vector
      interpolated_x(s, x);

      // Get exact solution at this point
      (*exact_soln_pt)(x, exact_soln);

      // Output x,y,w_exact
      for (unsigned i = 0; i < 2; i++)
      {
        outfile << x[i] << " ";
      }
      outfile << exact_soln[0] << " ";
      outfile << exact_soln[1] << " ";
      outfile << exact_soln[2] << std::endl;
    }

    // Write tecplot footer (e.g. FE connectivity lists)
    write_tecplot_zone_footer(outfile, nplot);
  }

<<<<<<< HEAD
=======

>>>>>>> fb5f6804
  //======================================================================
  /// Validate against exact solution
  ///
  /// Solution is provided via function pointer.
  /// Plot error at a given number of plot points.
  ///
  //======================================================================
  void DisplacementBasedFoepplvonKarmanEquations::compute_error(
    std::ostream& outfile,
    FiniteElement::SteadyExactSolutionFctPt exact_soln_pt,
    double& error,
    double& norm)
  {
    // Initialise
    error = 0.0;
    norm = 0.0;

    // Vector of local coordinates
    Vector<double> s(2);

    // Vector for coordintes
    Vector<double> x(2);

    // Find out how many nodes there are in the element
    unsigned n_node = nnode();

    Shape psi(n_node);

    // Set the value of n_intpt
    unsigned n_intpt = integral_pt()->nweight();

    // Tecplot
    outfile << "ZONE" << std::endl;

    // Exact solution vector
    Vector<double> exact_soln(3);

    // Loop over the integration points
    for (unsigned ipt = 0; ipt < n_intpt; ipt++)
    {
      // Assign values of s
      for (unsigned i = 0; i < 2; i++)
      {
        s[i] = integral_pt()->knot(ipt, i);
      }

      // Get the integral weight
      double w = integral_pt()->weight(ipt);

      // Get jacobian of mapping
      double J = J_eulerian(s);

      // Premultiply the weights and the Jacobian
      double W = w * J;

      // Get x position as Vector
      interpolated_x(s, x);

      // Get FE function value
      double w_fe = interpolated_w_fvk(s);

      // Get exact solution at this point
      (*exact_soln_pt)(x, exact_soln);

      // Output x,y,error
      for (unsigned i = 0; i < 2; i++)
      {
        outfile << x[i] << " ";
      }
      outfile << exact_soln[0] << " " << exact_soln[0] - w_fe << std::endl;

      // Add to error and norm
      norm += exact_soln[0] * exact_soln[0] * W;
      error += (exact_soln[0] - w_fe) * (exact_soln[0] - w_fe) * W;
    }
  }

} // namespace oomph<|MERGE_RESOLUTION|>--- conflicted
+++ resolved
@@ -41,6 +41,7 @@
     DisplacementBasedFoepplvonKarmanEquations::Default_Physical_Constant_Value =
       0.0;
 
+
   //======================================================================
   /// Self-test:  Return 0 for OK
   //======================================================================
@@ -48,16 +49,6 @@
   {
     bool passed = true;
 
-<<<<<<< HEAD
-=======
-  //======================================================================
-  /// Self-test:  Return 0 for OK
-  //======================================================================
-  unsigned DisplacementBasedFoepplvonKarmanEquations::self_test()
-  {
-    bool passed = true;
-
->>>>>>> fb5f6804
     // Check lower-level stuff
     if (FiniteElement::self_test() != 0)
     {
@@ -138,10 +129,7 @@
     write_tecplot_zone_footer(outfile, nplot);
   }
 
-<<<<<<< HEAD
-=======
-
->>>>>>> fb5f6804
+
   //======================================================================
   /// C-style output function:
   ///
@@ -154,7 +142,6 @@
   {
     // Vector of local coordinates
     Vector<double> s(2);
-<<<<<<< HEAD
 
     // Tecplot header info
     fprintf(file_pt, "%s", tecplot_zone_string(nplot).c_str());
@@ -166,19 +153,6 @@
       // Get local coordinates of plot point
       get_s_plot(iplot, nplot, s);
 
-=======
-
-    // Tecplot header info
-    fprintf(file_pt, "%s", tecplot_zone_string(nplot).c_str());
-
-    // Loop over plot points
-    unsigned num_plot_points = nplot_points(nplot);
-    for (unsigned iplot = 0; iplot < num_plot_points; iplot++)
-    {
-      // Get local coordinates of plot point
-      get_s_plot(iplot, nplot, s);
-
->>>>>>> fb5f6804
       for (unsigned i = 0; i < 2; i++)
       {
         fprintf(file_pt, "%g ", interpolated_x(s, i));
@@ -190,10 +164,7 @@
     write_tecplot_zone_footer(file_pt, nplot);
   }
 
-<<<<<<< HEAD
-=======
-
->>>>>>> fb5f6804
+
   //======================================================================
   /// Output exact solution
   ///
@@ -247,10 +218,7 @@
     write_tecplot_zone_footer(outfile, nplot);
   }
 
-<<<<<<< HEAD
-=======
-
->>>>>>> fb5f6804
+
   //======================================================================
   /// Validate against exact solution
   ///
