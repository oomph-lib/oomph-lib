--- conflicted
+++ resolved
@@ -24,6 +24,7 @@
 // LIC//
 // LIC//====================================================================
 #include "refineable_linear_wave_elements.h"
+
 
 namespace oomph
 {
@@ -56,7 +57,6 @@
 
     // Set the Vector to hold local coordinates
     Vector<double> s(DIM);
-<<<<<<< HEAD
 
     // Integers used to store the local equation number and local unknown
     // indices for the residuals and jacobians
@@ -85,36 +85,6 @@
       double ddudt = 0.0;
       double interpolated_u = 0.0;
 
-=======
-
-    // Integers used to store the local equation number and local unknown
-    // indices for the residuals and jacobians
-    int local_eqn = 0, local_unknown = 0;
-
-    // Local storage for pointers to hang_info objects
-    HangInfo *hang_info_pt = 0, *hang_info2_pt = 0;
-
-    // Loop over the integration points
-    for (unsigned ipt = 0; ipt < n_intpt; ipt++)
-    {
-      // Assign values of s
-      for (unsigned i = 0; i < DIM; i++) s[i] = integral_pt()->knot(ipt, i);
-
-      // Get the integral weight
-      double w = integral_pt()->weight(ipt);
-
-      // Call the derivatives of the shape and test functions
-      double J = this->dshape_and_dtest_eulerian_at_knot_lin_wave(
-        ipt, psi, dpsidx, test, dtestdx);
-
-      // Premultiply the weights and the Jacobian
-      double W = w * J;
-
-      // Calculate local values of the function
-      double ddudt = 0.0;
-      double interpolated_u = 0.0;
-
->>>>>>> fb5f6804
       // This needs to be a Vector to be ANSI C++, initialise to zero
       Vector<double> interpolated_x(DIM, 0.0);
       Vector<double> interpolated_dudx(DIM, 0.0);
@@ -141,10 +111,7 @@
       double source;
       this->get_source_lin_wave(time, ipt, interpolated_x, source);
 
-<<<<<<< HEAD
-=======
-
->>>>>>> fb5f6804
+
       // Assemble residuals and Jacobian
       //================================
 
@@ -159,10 +126,7 @@
         // Local bool (is the node hanging)
         bool is_node_hanging = this->node_pt(l)->is_hanging();
 
-<<<<<<< HEAD
-=======
-
->>>>>>> fb5f6804
+
         // If the node is hanging, get the number of master nodes
         if (is_node_hanging)
         {
