// LIC// ====================================================================
// LIC// This file forms part of oomph-lib, the object-oriented,
// LIC// multi-physics finite-element library, available
// LIC// at http://www.oomph-lib.org.
// LIC//
// LIC// Copyright (C) 2006-2021 Matthias Heil and Andrew Hazel
// LIC//
// LIC// This library is free software; you can redistribute it and/or
// LIC// modify it under the terms of the GNU Lesser General Public
// LIC// License as published by the Free Software Foundation; either
// LIC// version 2.1 of the License, or (at your option) any later version.
// LIC//
// LIC// This library is distributed in the hope that it will be useful,
// LIC// but WITHOUT ANY WARRANTY; without even the implied warranty of
// LIC// MERCHANTABILITY or FITNESS FOR A PARTICULAR PURPOSE.  See the GNU
// LIC// Lesser General Public License for more details.
// LIC//
// LIC// You should have received a copy of the GNU Lesser General Public
// LIC// License along with this library; if not, write to the Free Software
// LIC// Foundation, Inc., 51 Franklin Street, Fifth Floor, Boston, MA
// LIC// 02110-1301  USA.
// LIC//
// LIC// The authors may be contacted at oomph-lib@maths.man.ac.uk.
// LIC//
// LIC//====================================================================
// Non-inline functions for Helmholtz elements
#include "helmholtz_elements.h"

namespace oomph
{
  //======================================================================
  /// Set the data for the number of Variables at each node, always two
  /// (real and imag part) in every case
  //======================================================================
  template<unsigned DIM, unsigned NNODE_1D>
  const unsigned QHelmholtzElement<DIM, NNODE_1D>::Initial_Nvalue = 2;

<<<<<<< HEAD
=======

>>>>>>> fb5f6804
  //======================================================================
  /// Compute element residual Vector and/or element Jacobian matrix
  ///
  /// flag=1: compute both
  /// flag=0: compute only residual Vector
  ///
  /// Pure version without hanging nodes
  //======================================================================
  template<unsigned DIM>
  void HelmholtzEquations<DIM>::fill_in_generic_residual_contribution_helmholtz(
    Vector<double>& residuals,
    DenseMatrix<double>& jacobian,
    const unsigned& flag)
  {
    // Find out how many nodes there are
    const unsigned n_node = nnode();

    // Set up memory for the shape and test functions
    Shape psi(n_node), test(n_node);
    DShape dpsidx(n_node, DIM), dtestdx(n_node, DIM);

    // Set the value of n_intpt
    const unsigned n_intpt = integral_pt()->nweight();

    // Integers to store the local equation and unknown numbers
    int local_eqn_real = 0, local_unknown_real = 0;
    int local_eqn_imag = 0, local_unknown_imag = 0;

    // Loop over the integration points
    for (unsigned ipt = 0; ipt < n_intpt; ipt++)
    {
      // Get the integral weight
      double w = integral_pt()->weight(ipt);

      // Call the derivatives of the shape and test functions
      double J = dshape_and_dtest_eulerian_at_knot_helmholtz(
        ipt, psi, dpsidx, test, dtestdx);

      // Premultiply the weights and the Jacobian
      double W = w * J;

      // Calculate local values of unknown
      // Allocate and initialise to zero
      std::complex<double> interpolated_u(0.0, 0.0);
      Vector<double> interpolated_x(DIM, 0.0);
      Vector<std::complex<double>> interpolated_dudx(DIM);

      // Calculate function value and derivatives:
      //-----------------------------------------
      // Loop over nodes
      for (unsigned l = 0; l < n_node; l++)
      {
        // Loop over directions
        for (unsigned j = 0; j < DIM; j++)
        {
          interpolated_x[j] += raw_nodal_position(l, j) * psi(l);
        }

        // Get the nodal value of the helmholtz unknown
        const std::complex<double> u_value(
          raw_nodal_value(l, u_index_helmholtz().real()),
          raw_nodal_value(l, u_index_helmholtz().imag()));

        // Add to the interpolated value
        interpolated_u += u_value * psi(l);

        // Loop over directions
        for (unsigned j = 0; j < DIM; j++)
        {
          interpolated_dudx[j] += u_value * dpsidx(l, j);
        }
      }

      // Get source function
      //-------------------
      std::complex<double> source(0.0, 0.0);
      get_source_helmholtz(ipt, interpolated_x, source);

      // Assemble residuals and Jacobian
      //--------------------------------

      // Loop over the test functions
      for (unsigned l = 0; l < n_node; l++)
      {
        // first, compute the real part contribution
        //-------------------------------------------

        // Get the local equation
        local_eqn_real = nodal_local_eqn(l, u_index_helmholtz().real());

        /*IF it's not a boundary condition*/
        if (local_eqn_real >= 0)
        {
          // Add body force/source term and Helmholtz bit
          residuals[local_eqn_real] +=
            (source.real() - k_squared() * interpolated_u.real()) * test(l) * W;

          // The Helmholtz bit itself
          for (unsigned k = 0; k < DIM; k++)
          {
            residuals[local_eqn_real] +=
              interpolated_dudx[k].real() * dtestdx(l, k) * W;
          }

          // Calculate the jacobian
          //-----------------------
          if (flag)
          {
            // Loop over the velocity shape functions again
            for (unsigned l2 = 0; l2 < n_node; l2++)
            {
              local_unknown_real =
                nodal_local_eqn(l2, u_index_helmholtz().real());
              // If at a non-zero degree of freedom add in the entry
              if (local_unknown_real >= 0)
              {
                // Add contribution to Elemental Matrix
                for (unsigned i = 0; i < DIM; i++)
                {
                  jacobian(local_eqn_real, local_unknown_real) +=
                    dpsidx(l2, i) * dtestdx(l, i) * W;
                }
                // Add the helmholtz contribution
                jacobian(local_eqn_real, local_unknown_real) -=
                  k_squared() * psi(l2) * test(l) * W;
              } // end of local_unknown
            }
          }
        }

        // Second, compute the imaginary part contribution
        //------------------------------------------------

        // Get the local equation
        local_eqn_imag = nodal_local_eqn(l, u_index_helmholtz().imag());

        /*IF it's not a boundary condition*/
        if (local_eqn_imag >= 0)
        {
          // Add body force/source term and Helmholtz bit
          residuals[local_eqn_imag] +=
            (source.imag() - k_squared() * interpolated_u.imag()) * test(l) * W;

          // The Helmholtz bit itself
          for (unsigned k = 0; k < DIM; k++)
          {
            residuals[local_eqn_imag] +=
              interpolated_dudx[k].imag() * dtestdx(l, k) * W;
          }

          // Calculate the jacobian
          //-----------------------
          if (flag)
          {
            // Loop over the velocity shape functions again
            for (unsigned l2 = 0; l2 < n_node; l2++)
            {
              local_unknown_imag =
                nodal_local_eqn(l2, u_index_helmholtz().imag());
              // If at a non-zero degree of freedom add in the entry
              if (local_unknown_imag >= 0)
              {
                // Add contribution to Elemental Matrix
                for (unsigned i = 0; i < DIM; i++)
                {
                  jacobian(local_eqn_imag, local_unknown_imag) +=
                    dpsidx(l2, i) * dtestdx(l, i) * W;
                }
                // Add the helmholtz contribution
                jacobian(local_eqn_imag, local_unknown_imag) -=
                  k_squared() * psi(l2) * test(l) * W;
              }
            }
          }
        }
      }
    } // End of loop over integration points
  }
<<<<<<< HEAD

  //======================================================================
  /// Self-test:  Return 0 for OK
  //======================================================================
  template<unsigned DIM>
  unsigned HelmholtzEquations<DIM>::self_test()
  {
    bool passed = true;
=======


  //======================================================================
  /// Self-test:  Return 0 for OK
  //======================================================================
  template<unsigned DIM>
  unsigned HelmholtzEquations<DIM>::self_test()
  {
    bool passed = true;

    // Check lower-level stuff
    if (FiniteElement::self_test() != 0)
    {
      passed = false;
    }

    // Return verdict
    if (passed)
    {
      return 0;
    }
    else
    {
      return 1;
    }
  }
>>>>>>> fb5f6804

    // Check lower-level stuff
    if (FiniteElement::self_test() != 0)
    {
      passed = false;
    }

<<<<<<< HEAD
    // Return verdict
    if (passed)
    {
      return 0;
    }
    else
    {
      return 1;
    }
  }

  //======================================================================
  /// Output function:
  ///
  ///   x,y,u_re,u_imag   or    x,y,z,u_re,u_imag
  ///
  /// nplot points in each coordinate direction
  //======================================================================
  template<unsigned DIM>
  void HelmholtzEquations<DIM>::output(std::ostream& outfile,
                                       const unsigned& nplot)
=======
  //======================================================================
  /// Output function:
  ///
  ///   x,y,u_re,u_imag   or    x,y,z,u_re,u_imag
  ///
  /// nplot points in each coordinate direction
  //======================================================================
  template<unsigned DIM>
  void HelmholtzEquations<DIM>::output(std::ostream& outfile,
                                       const unsigned& nplot)
  {
    // Vector of local coordinates
    Vector<double> s(DIM);

    // Tecplot header info
    outfile << tecplot_zone_string(nplot);

    // Loop over plot points
    unsigned num_plot_points = nplot_points(nplot);
    for (unsigned iplot = 0; iplot < num_plot_points; iplot++)
    {
      // Get local coordinates of plot point
      get_s_plot(iplot, nplot, s);
      std::complex<double> u(interpolated_u_helmholtz(s));
      for (unsigned i = 0; i < DIM; i++)
      {
        outfile << interpolated_x(s, i) << " ";
      }
      outfile << u.real() << " " << u.imag() << std::endl;
    }

    // Write tecplot footer (e.g. FE connectivity lists)
    write_tecplot_zone_footer(outfile, nplot);
  }


  //======================================================================
  /// Output function for real part of full time-dependent solution
  ///
  ///  u = Re( (u_r +i u_i) exp(-i omega t)
  ///
  /// at phase angle omega t = phi.
  ///
  ///   x,y,u   or    x,y,z,u
  ///
  /// Output at nplot points in each coordinate direction
  //======================================================================
  template<unsigned DIM>
  void HelmholtzEquations<DIM>::output_real(std::ostream& outfile,
                                            const double& phi,
                                            const unsigned& nplot)
>>>>>>> fb5f6804
  {
    // Vector of local coordinates
    Vector<double> s(DIM);

    // Tecplot header info
    outfile << tecplot_zone_string(nplot);

    // Loop over plot points
    unsigned num_plot_points = nplot_points(nplot);
    for (unsigned iplot = 0; iplot < num_plot_points; iplot++)
    {
      // Get local coordinates of plot point
      get_s_plot(iplot, nplot, s);
      std::complex<double> u(interpolated_u_helmholtz(s));
      for (unsigned i = 0; i < DIM; i++)
      {
        outfile << interpolated_x(s, i) << " ";
      }
<<<<<<< HEAD
      outfile << u.real() << " " << u.imag() << std::endl;
=======
      outfile << u.real() * cos(phi) + u.imag() * sin(phi) << std::endl;
>>>>>>> fb5f6804
    }

    // Write tecplot footer (e.g. FE connectivity lists)
    write_tecplot_zone_footer(outfile, nplot);
  }

<<<<<<< HEAD
  //======================================================================
  /// Output function for real part of full time-dependent solution
  ///
  ///  u = Re( (u_r +i u_i) exp(-i omega t)
  ///
  /// at phase angle omega t = phi.
  ///
  ///   x,y,u   or    x,y,z,u
  ///
  /// Output at nplot points in each coordinate direction
  //======================================================================
  template<unsigned DIM>
  void HelmholtzEquations<DIM>::output_real(std::ostream& outfile,
                                            const double& phi,
                                            const unsigned& nplot)
  {
    // Vector of local coordinates
    Vector<double> s(DIM);

    // Tecplot header info
    outfile << tecplot_zone_string(nplot);

    // Loop over plot points
    unsigned num_plot_points = nplot_points(nplot);
    for (unsigned iplot = 0; iplot < num_plot_points; iplot++)
    {
      // Get local coordinates of plot point
      get_s_plot(iplot, nplot, s);
      std::complex<double> u(interpolated_u_helmholtz(s));
      for (unsigned i = 0; i < DIM; i++)
      {
        outfile << interpolated_x(s, i) << " ";
      }
      outfile << u.real() * cos(phi) + u.imag() * sin(phi) << std::endl;
    }

    // Write tecplot footer (e.g. FE connectivity lists)
    write_tecplot_zone_footer(outfile, nplot);
  }

  //======================================================================
  /// C-style output function:
  ///
  ///   x,y,u   or    x,y,z,u
  ///
  /// nplot points in each coordinate direction
  //======================================================================
  template<unsigned DIM>
  void HelmholtzEquations<DIM>::output(FILE* file_pt, const unsigned& nplot)
  {
    // Vector of local coordinates
    Vector<double> s(DIM);

    // Tecplot header info
    fprintf(file_pt, "%s", tecplot_zone_string(nplot).c_str());

=======

  //======================================================================
  /// C-style output function:
  ///
  ///   x,y,u   or    x,y,z,u
  ///
  /// nplot points in each coordinate direction
  //======================================================================
  template<unsigned DIM>
  void HelmholtzEquations<DIM>::output(FILE* file_pt, const unsigned& nplot)
  {
    // Vector of local coordinates
    Vector<double> s(DIM);

    // Tecplot header info
    fprintf(file_pt, "%s", tecplot_zone_string(nplot).c_str());

>>>>>>> fb5f6804
    // Loop over plot points
    unsigned num_plot_points = nplot_points(nplot);
    for (unsigned iplot = 0; iplot < num_plot_points; iplot++)
    {
      // Get local coordinates of plot point
      get_s_plot(iplot, nplot, s);
      std::complex<double> u(interpolated_u_helmholtz(s));

      for (unsigned i = 0; i < DIM; i++)
      {
        fprintf(file_pt, "%g ", interpolated_x(s, i));
      }

      for (unsigned i = 0; i < DIM; i++)
      {
        fprintf(file_pt, "%g ", interpolated_x(s, i));
      }
      fprintf(file_pt, "%g ", u.real());
      fprintf(file_pt, "%g \n", u.imag());
    }

    // Write tecplot footer (e.g. FE connectivity lists)
    write_tecplot_zone_footer(file_pt, nplot);
  }

<<<<<<< HEAD
  //======================================================================
  /// Output exact solution
  ///
  /// Solution is provided via function pointer.
  /// Plot at a given number of plot points.
  ///
  ///   x,y,u_exact    or    x,y,z,u_exact
  //======================================================================
  template<unsigned DIM>
  void HelmholtzEquations<DIM>::output_fct(
    std::ostream& outfile,
    const unsigned& nplot,
    FiniteElement::SteadyExactSolutionFctPt exact_soln_pt)
  {
    // Vector of local coordinates
    Vector<double> s(DIM);

    // Vector for coordintes
    Vector<double> x(DIM);

    // Tecplot header info
    outfile << tecplot_zone_string(nplot);

=======

  //======================================================================
  /// Output exact solution
  ///
  /// Solution is provided via function pointer.
  /// Plot at a given number of plot points.
  ///
  ///   x,y,u_exact    or    x,y,z,u_exact
  //======================================================================
  template<unsigned DIM>
  void HelmholtzEquations<DIM>::output_fct(
    std::ostream& outfile,
    const unsigned& nplot,
    FiniteElement::SteadyExactSolutionFctPt exact_soln_pt)
  {
    // Vector of local coordinates
    Vector<double> s(DIM);

    // Vector for coordintes
    Vector<double> x(DIM);

    // Tecplot header info
    outfile << tecplot_zone_string(nplot);

>>>>>>> fb5f6804
    // Exact solution Vector
    Vector<double> exact_soln(2);

    // Loop over plot points
    unsigned num_plot_points = nplot_points(nplot);
    for (unsigned iplot = 0; iplot < num_plot_points; iplot++)
    {
      // Get local coordinates of plot point
      get_s_plot(iplot, nplot, s);

      // Get x position as Vector
      interpolated_x(s, x);

      // Get exact solution at this point
      (*exact_soln_pt)(x, exact_soln);

      // Output x,y,...,u_exact
      for (unsigned i = 0; i < DIM; i++)
      {
        outfile << x[i] << " ";
      }
      outfile << exact_soln[0] << " " << exact_soln[1] << std::endl;
    }

    // Write tecplot footer (e.g. FE connectivity lists)
    write_tecplot_zone_footer(outfile, nplot);
  }

<<<<<<< HEAD
=======

>>>>>>> fb5f6804
  //======================================================================
  /// Output function for real part of full time-dependent fct
  ///
  ///  u = Re( (u_r +i u_i) exp(-i omega t)
  ///
  /// at phase angle omega t = phi.
  ///
  ///   x,y,u   or    x,y,z,u
  ///
  /// Output at nplot points in each coordinate direction
  //======================================================================
  template<unsigned DIM>
  void HelmholtzEquations<DIM>::output_real_fct(
    std::ostream& outfile,
    const double& phi,
    const unsigned& nplot,
    FiniteElement::SteadyExactSolutionFctPt exact_soln_pt)
  {
    // Vector of local coordinates
    Vector<double> s(DIM);

    // Vector for coordintes
    Vector<double> x(DIM);

    // Tecplot header info
    outfile << tecplot_zone_string(nplot);

    // Exact solution Vector
    Vector<double> exact_soln(2);

    // Loop over plot points
    unsigned num_plot_points = nplot_points(nplot);
    for (unsigned iplot = 0; iplot < num_plot_points; iplot++)
    {
      // Get local coordinates of plot point
      get_s_plot(iplot, nplot, s);

      // Get x position as Vector
      interpolated_x(s, x);

      // Get exact solution at this point
      (*exact_soln_pt)(x, exact_soln);

      // Output x,y,...,u_exact
      for (unsigned i = 0; i < DIM; i++)
      {
        outfile << x[i] << " ";
      }
      outfile << exact_soln[0] * cos(phi) + exact_soln[1] * sin(phi)
              << std::endl;
    }

    // Write tecplot footer (e.g. FE connectivity lists)
    write_tecplot_zone_footer(outfile, nplot);
  }

<<<<<<< HEAD
=======

>>>>>>> fb5f6804
  //======================================================================
  /// Validate against exact solution
  ///
  /// Solution is provided via function pointer.
  /// Plot error at a given number of plot points.
  ///
  //======================================================================
  template<unsigned DIM>
  void HelmholtzEquations<DIM>::compute_error(
    std::ostream& outfile,
    FiniteElement::SteadyExactSolutionFctPt exact_soln_pt,
    double& error,
    double& norm)
  {
    // Initialise
    error = 0.0;
    norm = 0.0;

    // Vector of local coordinates
    Vector<double> s(DIM);

    // Vector for coordintes
    Vector<double> x(DIM);

    // Find out how many nodes there are in the element
    unsigned n_node = nnode();

    Shape psi(n_node);

    // Set the value of n_intpt
    unsigned n_intpt = integral_pt()->nweight();

    // Tecplot
    outfile << "ZONE" << std::endl;

    // Exact solution Vector
    Vector<double> exact_soln(2);

    // Loop over the integration points
    for (unsigned ipt = 0; ipt < n_intpt; ipt++)
    {
      // Assign values of s
      for (unsigned i = 0; i < DIM; i++)
      {
        s[i] = integral_pt()->knot(ipt, i);
      }
<<<<<<< HEAD

      // Get the integral weight
      double w = integral_pt()->weight(ipt);

      // Get jacobian of mapping
      double J = J_eulerian(s);

      // Premultiply the weights and the Jacobian
      double W = w * J;
=======

      // Get the integral weight
      double w = integral_pt()->weight(ipt);

      // Get jacobian of mapping
      double J = J_eulerian(s);

      // Premultiply the weights and the Jacobian
      double W = w * J;

      // Get x position as Vector
      interpolated_x(s, x);

      // Get FE function value
      std::complex<double> u_fe = interpolated_u_helmholtz(s);

      // Get exact solution at this point
      (*exact_soln_pt)(x, exact_soln);

      // Output x,y,...,error
      for (unsigned i = 0; i < DIM; i++)
      {
        outfile << x[i] << " ";
      }
      outfile << exact_soln[0] << " " << exact_soln[1] << " "
              << exact_soln[0] - u_fe.real() << " "
              << exact_soln[1] - u_fe.imag() << std::endl;

      // Add to error and norm
      norm +=
        (exact_soln[0] * exact_soln[0] + exact_soln[1] * exact_soln[1]) * W;
      error += ((exact_soln[0] - u_fe.real()) * (exact_soln[0] - u_fe.real()) +
                (exact_soln[1] - u_fe.imag()) * (exact_soln[1] - u_fe.imag())) *
               W;
    }
  }
>>>>>>> fb5f6804

      // Get x position as Vector
      interpolated_x(s, x);

      // Get FE function value
      std::complex<double> u_fe = interpolated_u_helmholtz(s);

      // Get exact solution at this point
      (*exact_soln_pt)(x, exact_soln);

      // Output x,y,...,error
      for (unsigned i = 0; i < DIM; i++)
      {
        outfile << x[i] << " ";
      }
      outfile << exact_soln[0] << " " << exact_soln[1] << " "
              << exact_soln[0] - u_fe.real() << " "
              << exact_soln[1] - u_fe.imag() << std::endl;

      // Add to error and norm
      norm +=
        (exact_soln[0] * exact_soln[0] + exact_soln[1] * exact_soln[1]) * W;
      error += ((exact_soln[0] - u_fe.real()) * (exact_soln[0] - u_fe.real()) +
                (exact_soln[1] - u_fe.imag()) * (exact_soln[1] - u_fe.imag())) *
               W;
    }
  }

  //====================================================================
  // Force build of templates
  //====================================================================
  template class HelmholtzEquations<1>;
  template class HelmholtzEquations<2>;
  template class HelmholtzEquations<3>;

  template class QHelmholtzElement<1, 2>;
  template class QHelmholtzElement<1, 3>;
  template class QHelmholtzElement<1, 4>;

  template class QHelmholtzElement<2, 2>;
  template class QHelmholtzElement<2, 3>;
  template class QHelmholtzElement<2, 4>;

  template class QHelmholtzElement<3, 2>;
  template class QHelmholtzElement<3, 3>;
  template class QHelmholtzElement<3, 4>;

} // namespace oomph<|MERGE_RESOLUTION|>--- conflicted
+++ resolved
@@ -26,6 +26,7 @@
 // Non-inline functions for Helmholtz elements
 #include "helmholtz_elements.h"
 
+
 namespace oomph
 {
   //======================================================================
@@ -35,10 +36,7 @@
   template<unsigned DIM, unsigned NNODE_1D>
   const unsigned QHelmholtzElement<DIM, NNODE_1D>::Initial_Nvalue = 2;
 
-<<<<<<< HEAD
-=======
-
->>>>>>> fb5f6804
+
   //======================================================================
   /// Compute element residual Vector and/or element Jacobian matrix
   ///
@@ -217,16 +215,6 @@
       }
     } // End of loop over integration points
   }
-<<<<<<< HEAD
-
-  //======================================================================
-  /// Self-test:  Return 0 for OK
-  //======================================================================
-  template<unsigned DIM>
-  unsigned HelmholtzEquations<DIM>::self_test()
-  {
-    bool passed = true;
-=======
 
 
   //======================================================================
@@ -253,37 +241,8 @@
       return 1;
     }
   }
->>>>>>> fb5f6804
-
-    // Check lower-level stuff
-    if (FiniteElement::self_test() != 0)
-    {
-      passed = false;
-    }
-
-<<<<<<< HEAD
-    // Return verdict
-    if (passed)
-    {
-      return 0;
-    }
-    else
-    {
-      return 1;
-    }
-  }
-
-  //======================================================================
-  /// Output function:
-  ///
-  ///   x,y,u_re,u_imag   or    x,y,z,u_re,u_imag
-  ///
-  /// nplot points in each coordinate direction
-  //======================================================================
-  template<unsigned DIM>
-  void HelmholtzEquations<DIM>::output(std::ostream& outfile,
-                                       const unsigned& nplot)
-=======
+
+
   //======================================================================
   /// Output function:
   ///
@@ -335,7 +294,6 @@
   void HelmholtzEquations<DIM>::output_real(std::ostream& outfile,
                                             const double& phi,
                                             const unsigned& nplot)
->>>>>>> fb5f6804
   {
     // Vector of local coordinates
     Vector<double> s(DIM);
@@ -354,39 +312,29 @@
       {
         outfile << interpolated_x(s, i) << " ";
       }
-<<<<<<< HEAD
-      outfile << u.real() << " " << u.imag() << std::endl;
-=======
       outfile << u.real() * cos(phi) + u.imag() * sin(phi) << std::endl;
->>>>>>> fb5f6804
     }
 
     // Write tecplot footer (e.g. FE connectivity lists)
     write_tecplot_zone_footer(outfile, nplot);
   }
 
-<<<<<<< HEAD
-  //======================================================================
-  /// Output function for real part of full time-dependent solution
-  ///
-  ///  u = Re( (u_r +i u_i) exp(-i omega t)
-  ///
-  /// at phase angle omega t = phi.
+
+  //======================================================================
+  /// C-style output function:
   ///
   ///   x,y,u   or    x,y,z,u
   ///
-  /// Output at nplot points in each coordinate direction
-  //======================================================================
-  template<unsigned DIM>
-  void HelmholtzEquations<DIM>::output_real(std::ostream& outfile,
-                                            const double& phi,
-                                            const unsigned& nplot)
+  /// nplot points in each coordinate direction
+  //======================================================================
+  template<unsigned DIM>
+  void HelmholtzEquations<DIM>::output(FILE* file_pt, const unsigned& nplot)
   {
     // Vector of local coordinates
     Vector<double> s(DIM);
 
     // Tecplot header info
-    outfile << tecplot_zone_string(nplot);
+    fprintf(file_pt, "%s", tecplot_zone_string(nplot).c_str());
 
     // Loop over plot points
     unsigned num_plot_points = nplot_points(nplot);
@@ -395,59 +343,6 @@
       // Get local coordinates of plot point
       get_s_plot(iplot, nplot, s);
       std::complex<double> u(interpolated_u_helmholtz(s));
-      for (unsigned i = 0; i < DIM; i++)
-      {
-        outfile << interpolated_x(s, i) << " ";
-      }
-      outfile << u.real() * cos(phi) + u.imag() * sin(phi) << std::endl;
-    }
-
-    // Write tecplot footer (e.g. FE connectivity lists)
-    write_tecplot_zone_footer(outfile, nplot);
-  }
-
-  //======================================================================
-  /// C-style output function:
-  ///
-  ///   x,y,u   or    x,y,z,u
-  ///
-  /// nplot points in each coordinate direction
-  //======================================================================
-  template<unsigned DIM>
-  void HelmholtzEquations<DIM>::output(FILE* file_pt, const unsigned& nplot)
-  {
-    // Vector of local coordinates
-    Vector<double> s(DIM);
-
-    // Tecplot header info
-    fprintf(file_pt, "%s", tecplot_zone_string(nplot).c_str());
-
-=======
-
-  //======================================================================
-  /// C-style output function:
-  ///
-  ///   x,y,u   or    x,y,z,u
-  ///
-  /// nplot points in each coordinate direction
-  //======================================================================
-  template<unsigned DIM>
-  void HelmholtzEquations<DIM>::output(FILE* file_pt, const unsigned& nplot)
-  {
-    // Vector of local coordinates
-    Vector<double> s(DIM);
-
-    // Tecplot header info
-    fprintf(file_pt, "%s", tecplot_zone_string(nplot).c_str());
-
->>>>>>> fb5f6804
-    // Loop over plot points
-    unsigned num_plot_points = nplot_points(nplot);
-    for (unsigned iplot = 0; iplot < num_plot_points; iplot++)
-    {
-      // Get local coordinates of plot point
-      get_s_plot(iplot, nplot, s);
-      std::complex<double> u(interpolated_u_helmholtz(s));
 
       for (unsigned i = 0; i < DIM; i++)
       {
@@ -466,7 +361,7 @@
     write_tecplot_zone_footer(file_pt, nplot);
   }
 
-<<<<<<< HEAD
+
   //======================================================================
   /// Output exact solution
   ///
@@ -490,32 +385,6 @@
     // Tecplot header info
     outfile << tecplot_zone_string(nplot);
 
-=======
-
-  //======================================================================
-  /// Output exact solution
-  ///
-  /// Solution is provided via function pointer.
-  /// Plot at a given number of plot points.
-  ///
-  ///   x,y,u_exact    or    x,y,z,u_exact
-  //======================================================================
-  template<unsigned DIM>
-  void HelmholtzEquations<DIM>::output_fct(
-    std::ostream& outfile,
-    const unsigned& nplot,
-    FiniteElement::SteadyExactSolutionFctPt exact_soln_pt)
-  {
-    // Vector of local coordinates
-    Vector<double> s(DIM);
-
-    // Vector for coordintes
-    Vector<double> x(DIM);
-
-    // Tecplot header info
-    outfile << tecplot_zone_string(nplot);
-
->>>>>>> fb5f6804
     // Exact solution Vector
     Vector<double> exact_soln(2);
 
@@ -544,10 +413,7 @@
     write_tecplot_zone_footer(outfile, nplot);
   }
 
-<<<<<<< HEAD
-=======
-
->>>>>>> fb5f6804
+
   //======================================================================
   /// Output function for real part of full time-dependent fct
   ///
@@ -604,10 +470,7 @@
     write_tecplot_zone_footer(outfile, nplot);
   }
 
-<<<<<<< HEAD
-=======
-
->>>>>>> fb5f6804
+
   //======================================================================
   /// Validate against exact solution
   ///
@@ -654,17 +517,6 @@
       {
         s[i] = integral_pt()->knot(ipt, i);
       }
-<<<<<<< HEAD
-
-      // Get the integral weight
-      double w = integral_pt()->weight(ipt);
-
-      // Get jacobian of mapping
-      double J = J_eulerian(s);
-
-      // Premultiply the weights and the Jacobian
-      double W = w * J;
-=======
 
       // Get the integral weight
       double w = integral_pt()->weight(ipt);
@@ -701,34 +553,7 @@
                W;
     }
   }
->>>>>>> fb5f6804
-
-      // Get x position as Vector
-      interpolated_x(s, x);
-
-      // Get FE function value
-      std::complex<double> u_fe = interpolated_u_helmholtz(s);
-
-      // Get exact solution at this point
-      (*exact_soln_pt)(x, exact_soln);
-
-      // Output x,y,...,error
-      for (unsigned i = 0; i < DIM; i++)
-      {
-        outfile << x[i] << " ";
-      }
-      outfile << exact_soln[0] << " " << exact_soln[1] << " "
-              << exact_soln[0] - u_fe.real() << " "
-              << exact_soln[1] - u_fe.imag() << std::endl;
-
-      // Add to error and norm
-      norm +=
-        (exact_soln[0] * exact_soln[0] + exact_soln[1] * exact_soln[1]) * W;
-      error += ((exact_soln[0] - u_fe.real()) * (exact_soln[0] - u_fe.real()) +
-                (exact_soln[1] - u_fe.imag()) * (exact_soln[1] - u_fe.imag())) *
-               W;
-    }
-  }
+
 
   //====================================================================
   // Force build of templates
