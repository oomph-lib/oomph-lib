--- conflicted
+++ resolved
@@ -30,10 +30,7 @@
 {
   /// 2D GeneralisedAdvection Diffusion elements
 
-<<<<<<< HEAD
-=======
-
->>>>>>> fb5f6804
+
   /// Default value for Peclet number
   double GeneralisedAxisymAdvectionDiffusionEquations::Default_peclet_number =
     0.0;
@@ -68,17 +65,10 @@
 
     // Set the Vector to hold local coordinates
     Vector<double> s(2);
-<<<<<<< HEAD
 
     // Get Peclet number
     const double peclet = pe();
 
-=======
-
-    // Get Peclet number
-    const double peclet = pe();
-
->>>>>>> fb5f6804
     // Get the Peclet*Strouhal number
     const double peclet_st = pe_st();
 
@@ -110,10 +100,7 @@
       Vector<double> interpolated_dudx(2, 0.0);
       Vector<double> mesh_velocity(2, 0.0);
 
-<<<<<<< HEAD
-=======
-
->>>>>>> fb5f6804
+
       // Calculate function value and derivatives:
       //-----------------------------------------
       // Loop over nodes
@@ -142,17 +129,14 @@
           }
         }
       }
-<<<<<<< HEAD
-=======
-
->>>>>>> fb5f6804
+
 
       // Get source function
       //-------------------
       double source;
       get_source_cons_axisym_adv_diff(ipt, interpolated_x, source);
 
-<<<<<<< HEAD
+
       // Get wind (three components because this could come from a NS
       // computation)
       //--------
@@ -171,27 +155,6 @@
       // r is the first position component
       double r = interpolated_x[0];
 
-=======
-
-      // Get wind (three components because this could come from a NS
-      // computation)
-      //--------
-      Vector<double> wind(3);
-      get_wind_cons_axisym_adv_diff(ipt, s, interpolated_x, wind);
-
-      // Get the conserved wind (non-divergence free)
-      Vector<double> conserved_wind(3);
-      get_conserved_wind_cons_axisym_adv_diff(
-        ipt, s, interpolated_x, conserved_wind);
-
-      // Get diffusivity tensor
-      DenseMatrix<double> D(3, 3);
-      get_diff_cons_axisym_adv_diff(ipt, s, interpolated_x, D);
-
-      // r is the first position component
-      double r = interpolated_x[0];
-
->>>>>>> fb5f6804
       // Assemble residuals and Jacobian
       //--------------------------------
 
@@ -254,7 +217,6 @@
 
                 // Add the mass matrix term
                 if (flag == 2)
-<<<<<<< HEAD
                 {
                   mass_matrix(local_eqn, local_unknown) +=
                     peclet_st * test(l) * psi(l2) * r * W;
@@ -263,16 +225,6 @@
                 // Add contribution to Elemental Matrix
                 for (unsigned k = 0; k < 2; k++)
                 {
-=======
-                {
-                  mass_matrix(local_eqn, local_unknown) +=
-                    peclet_st * test(l) * psi(l2) * r * W;
-                }
-
-                // Add contribution to Elemental Matrix
-                for (unsigned k = 0; k < 2; k++)
-                {
->>>>>>> fb5f6804
                   // Temporary term used in assembly
                   double tmp = -peclet * wind[k];
                   if (!ALE_is_disabled)
@@ -298,10 +250,11 @@
         }
       }
 
-<<<<<<< HEAD
+
     } // End of loop over integration points
   }
 
+
   //======================================================================
   /// Self-test:  Return 0 for OK
   //======================================================================
@@ -309,20 +262,6 @@
   {
     bool passed = true;
 
-=======
-
-    } // End of loop over integration points
-  }
-
-
-  //======================================================================
-  /// Self-test:  Return 0 for OK
-  //======================================================================
-  unsigned GeneralisedAxisymAdvectionDiffusionEquations::self_test()
-  {
-    bool passed = true;
-
->>>>>>> fb5f6804
     // Check lower-level stuff
     if (FiniteElement::self_test() != 0)
     {
@@ -340,7 +279,7 @@
     }
   }
 
-<<<<<<< HEAD
+
   //======================================================================
   /// \short Output function:
   ///
@@ -361,29 +300,6 @@
     Shape psi(n_node);
     DShape dpsidx(n_node, 2);
 
-=======
-
-  //======================================================================
-  /// \short Output function:
-  ///
-  ///   r,z,u,w_r,w_z
-  ///
-  /// nplot points in each coordinate direction
-  //======================================================================
-  void GeneralisedAxisymAdvectionDiffusionEquations::output(
-    std::ostream& outfile, const unsigned& nplot)
-  {
-    // Vector of local coordinates
-    Vector<double> s(2);
-
-    // Tecplot header info
-    outfile << tecplot_zone_string(nplot);
-
-    const unsigned n_node = this->nnode();
-    Shape psi(n_node);
-    DShape dpsidx(n_node, 2);
-
->>>>>>> fb5f6804
     // Loop over plot points
     unsigned num_plot_points = nplot_points(nplot);
     for (unsigned iplot = 0; iplot < num_plot_points; iplot++)
@@ -434,7 +350,7 @@
     write_tecplot_zone_footer(outfile, nplot);
   }
 
-<<<<<<< HEAD
+
   //======================================================================
   /// C-style output function:
   ///
@@ -448,22 +364,6 @@
     // Vector of local coordinates
     Vector<double> s(2);
 
-=======
-
-  //======================================================================
-  /// C-style output function:
-  ///
-  ///   r,z,u
-  ///
-  /// nplot points in each coordinate direction
-  //======================================================================
-  void GeneralisedAxisymAdvectionDiffusionEquations::output(
-    FILE* file_pt, const unsigned& nplot)
-  {
-    // Vector of local coordinates
-    Vector<double> s(2);
-
->>>>>>> fb5f6804
     // Tecplot header info
     fprintf(file_pt, "%s", tecplot_zone_string(nplot).c_str());
 
@@ -473,8 +373,6 @@
     {
       // Get local coordinates of plot point
       get_s_plot(iplot, nplot, s);
-<<<<<<< HEAD
-=======
 
       for (unsigned i = 0; i < 2; i++)
       {
@@ -486,18 +384,7 @@
     // Write tecplot footer (e.g. FE connectivity lists)
     write_tecplot_zone_footer(file_pt, nplot);
   }
->>>>>>> fb5f6804
-
-      for (unsigned i = 0; i < 2; i++)
-      {
-        fprintf(file_pt, "%g ", interpolated_x(s, i));
-      }
-      fprintf(file_pt, "%g \n", interpolated_u_cons_axisym_adv_diff(s));
-    }
-
-    // Write tecplot footer (e.g. FE connectivity lists)
-    write_tecplot_zone_footer(file_pt, nplot);
-  }
+
 
   //======================================================================
   /// \short  Output exact solution
@@ -548,6 +435,7 @@
     // Write tecplot footer (e.g. FE connectivity lists)
     write_tecplot_zone_footer(outfile, nplot);
   }
+
 
   //======================================================================
   /// \short Validate against exact solution
@@ -566,38 +454,12 @@
     error = 0.0;
     norm = 0.0;
 
-<<<<<<< HEAD
     // Vector of local coordinates
     Vector<double> s(2);
 
     // Vector for coordintes
     Vector<double> x(2);
 
-=======
-  //======================================================================
-  /// \short Validate against exact solution
-  ///
-  /// Solution is provided via function pointer.
-  /// Plot error at a given number of plot points.
-  ///
-  //======================================================================
-  void GeneralisedAxisymAdvectionDiffusionEquations::compute_error(
-    std::ostream& outfile,
-    FiniteElement::SteadyExactSolutionFctPt exact_soln_pt,
-    double& error,
-    double& norm)
-  {
-    // Initialise
-    error = 0.0;
-    norm = 0.0;
-
-    // Vector of local coordinates
-    Vector<double> s(2);
-
-    // Vector for coordintes
-    Vector<double> x(2);
-
->>>>>>> fb5f6804
     // Find out how many nodes there are in the element
     unsigned n_node = nnode();
 
@@ -707,10 +569,7 @@
     return sum;
   }
 
-<<<<<<< HEAD
-=======
-
->>>>>>> fb5f6804
+
   //======================================================================
   // Set the data for the number of Variables at each node
   //======================================================================
