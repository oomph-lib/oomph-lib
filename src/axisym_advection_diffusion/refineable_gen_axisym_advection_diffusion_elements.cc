// LIC// ====================================================================
// LIC// This file forms part of oomph-lib, the object-oriented,
// LIC// multi-physics finite-element library, available
// LIC// at http://www.oomph-lib.org.
// LIC//
// LIC// Copyright (C) 2006-2021 Matthias Heil and Andrew Hazel
// LIC//
// LIC// This library is free software; you can redistribute it and/or
// LIC// modify it under the terms of the GNU Lesser General Public
// LIC// License as published by the Free Software Foundation; either
// LIC// version 2.1 of the License, or (at your option) any later version.
// LIC//
// LIC// This library is distributed in the hope that it will be useful,
// LIC// but WITHOUT ANY WARRANTY; without even the implied warranty of
// LIC// MERCHANTABILITY or FITNESS FOR A PARTICULAR PURPOSE.  See the GNU
// LIC// Lesser General Public License for more details.
// LIC//
// LIC// You should have received a copy of the GNU Lesser General Public
// LIC// License along with this library; if not, write to the Free Software
// LIC// Foundation, Inc., 51 Franklin Street, Fifth Floor, Boston, MA
// LIC// 02110-1301  USA.
// LIC//
// LIC// The authors may be contacted at oomph-lib@maths.man.ac.uk.
// LIC//
// LIC//====================================================================
#include "refineable_gen_axisym_advection_diffusion_elements.h"

namespace oomph
{
  //==========================================================================
  /// Add  the element's contribution to the elemental residual vector
  /// and/or elemental jacobian matrix.
  /// This function overloads the standard version so that the possible
  /// presence of hanging nodes is taken into account.
  //=========================================================================
  void RefineableGeneralisedAxisymAdvectionDiffusionEquations::
    fill_in_generic_residual_contribution_cons_axisym_adv_diff(
      Vector<double>& residuals,
      DenseMatrix<double>& jacobian,
      DenseMatrix<double>& mass_matrix,
      unsigned flag)
  {
    // Find out how many nodes there are in the element
    unsigned n_node = nnode();

    // Get the nodal index at which the unknown is stored
    unsigned u_nodal_index = this->u_index_cons_axisym_adv_diff();

    // Set up memory for the shape and test functions
    Shape psi(n_node), test(n_node);
    DShape dpsidx(n_node, 2), dtestdx(n_node, 2);

    // Set the value of n_intpt
    unsigned n_intpt = integral_pt()->nweight();

    // Set the Vector to hold local coordinates
    Vector<double> s(2);

    // Get Peclet number
    double peclet = this->pe();

    // Get the Peclet multiplied by the Strouhal number
    double peclet_st = this->pe_st();

    // Integers used to store the local equation number and local unknown
    // indices for the residuals and jacobians
    int local_eqn = 0, local_unknown = 0;

    // Local storage for pointers to hang_info objects
    HangInfo *hang_info_pt = 0, *hang_info2_pt = 0;

    // Local variable to determine the ALE stuff
    bool ALE_is_disabled_flag = this->ALE_is_disabled;

    // Loop over the integration points
    for (unsigned ipt = 0; ipt < n_intpt; ipt++)
    {
      // Assign values of s
      for (unsigned i = 0; i < 2; i++) s[i] = integral_pt()->knot(ipt, i);

      // Get the integral weight
      double w = integral_pt()->weight(ipt);

      // Call the derivatives of the shape and test functions
      double J = this->dshape_and_dtest_eulerian_at_knot_cons_axisym_adv_diff(
        ipt, psi, dpsidx, test, dtestdx);

      // Premultiply the weights and the Jacobian
      double W = w * J;

      // Calculate local values of the function, initialise to zero
      double dudt = 0.0;
      double interpolated_u = 0.0;

      // These need to be a Vector to be ANSI C++, initialise to zero
      Vector<double> interpolated_x(2, 0.0);
      Vector<double> interpolated_dudx(2, 0.0);
      Vector<double> mesh_velocity(2, 0.0);

      // Calculate function value and derivatives:
      //-----------------------------------------

      // Loop over nodes
      for (unsigned l = 0; l < n_node; l++)
      {
        // Get the value at the node
        double u_value = this->nodal_value(l, u_nodal_index);
        interpolated_u += u_value * psi(l);
        dudt += this->du_dt_cons_axisym_adv_diff(l) * psi(l);
        // Loop over directions
        for (unsigned j = 0; j < 2; j++)
        {
          interpolated_x[j] += nodal_position(l, j) * psi(l);
          interpolated_dudx[j] += u_value * dpsidx(l, j);
        }
      }

      // Get the mesh velocity, if required
      if (!ALE_is_disabled_flag)
      {
        for (unsigned l = 0; l < n_node; l++)
        {
          // Loop over directions
          for (unsigned j = 0; j < 2; j++)
          {
            mesh_velocity[j] += dnodal_position_dt(l, j) * psi(l);
          }
        }
      }

<<<<<<< HEAD
=======

>>>>>>> fb5f6804
      // Get body force
      double source;
      this->get_source_cons_axisym_adv_diff(ipt, interpolated_x, source);

<<<<<<< HEAD
=======

>>>>>>> fb5f6804
      // Get wind
      //--------
      Vector<double> wind(3);
      this->get_wind_cons_axisym_adv_diff(ipt, s, interpolated_x, wind);

      // Get the conserved wind (non-divergence free)
      Vector<double> conserved_wind(3);
      this->get_conserved_wind_cons_axisym_adv_diff(
        ipt, s, interpolated_x, conserved_wind);

      // Get diffusivity tensor
      DenseMatrix<double> D(3, 3);
      this->get_diff_cons_axisym_adv_diff(ipt, s, interpolated_x, D);

      // r is the first component of position
      double r = interpolated_x[0];

      // Assemble residuals and Jacobian
      //================================

      // Loop over the nodes for the test functions
      for (unsigned l = 0; l < n_node; l++)
      {
        // Local variables to store the number of master nodes and
        // the weight associated with the shape function if the node is hanging
        unsigned n_master = 1;
        double hang_weight = 1.0;
        // Local bool (is the node hanging)
        bool is_node_hanging = this->node_pt(l)->is_hanging();

        // If the node is hanging, get the number of master nodes
        if (is_node_hanging)
<<<<<<< HEAD
        {
          hang_info_pt = this->node_pt(l)->hanging_pt();
          n_master = hang_info_pt->nmaster();
        }
        // Otherwise there is just one master node, the node itself
        else
        {
=======
        {
          hang_info_pt = this->node_pt(l)->hanging_pt();
          n_master = hang_info_pt->nmaster();
        }
        // Otherwise there is just one master node, the node itself
        else
        {
>>>>>>> fb5f6804
          n_master = 1;
        }

        // Loop over the number of master nodes
        for (unsigned m = 0; m < n_master; m++)
        {
          // Get the local equation number and hang_weight
          // If the node is hanging
          if (is_node_hanging)
          {
            // Read out the local equation from the master node
            local_eqn = this->local_hang_eqn(hang_info_pt->master_node_pt(m),
                                             u_nodal_index);
            // Read out the weight from the master node
            hang_weight = hang_info_pt->master_weight(m);
          }
          // If the node is not hanging
          else
          {
            // The local equation number comes from the node itself
            local_eqn = this->nodal_local_eqn(l, u_nodal_index);
            // The hang weight is one
            hang_weight = 1.0;
          }

          // If the nodal equation is not a boundary conditino
          if (local_eqn >= 0)
          {
            // Add du/dt and body force/source term here
            residuals[local_eqn] -=
              (peclet_st * dudt + source) * test(l) * r * W * hang_weight;

            // The Mesh velocity and GeneralisedAxisymAdvection--Diffusion bit
            for (unsigned k = 0; k < 2; k++)
            {
              // Terms that multiply the test function
              double tmp = peclet * wind[k];
              // If the mesh is moving need to subtract the mesh velocity
              if (!ALE_is_disabled_flag)
              {
                tmp -= peclet_st * mesh_velocity[k];
              }
              tmp *= interpolated_dudx[k];

              // Terms that multiply the derivative of the test function
              // Advective term
              double tmp2 = -conserved_wind[k] * interpolated_u;
              // Now the diffusive term
              for (unsigned j = 0; j < 2; j++)
              {
                tmp2 += D(k, j) * interpolated_dudx[j];
              }
              // Now construct the contribution to the residuals
              residuals[local_eqn] -=
                (tmp * test(l) + tmp2 * dtestdx(l, k)) * r * W * hang_weight;
            }

            // Calculate the Jacobian
            if (flag)
            {
              // Local variables to store the number of master nodes
              // and the weights associated with each hanging node
              unsigned n_master2 = 1;
              double hang_weight2 = 1.0;
              // Loop over the nodes for the variables
              for (unsigned l2 = 0; l2 < n_node; l2++)
              {
                // Local bool (is the node hanging)
                bool is_node2_hanging = this->node_pt(l2)->is_hanging();
                // If the node is hanging, get the number of master nodes
                if (is_node2_hanging)
                {
                  hang_info2_pt = this->node_pt(l2)->hanging_pt();
                  n_master2 = hang_info2_pt->nmaster();
                }
                // Otherwise there is one master node, the node itself
                else
                {
                  n_master2 = 1;
                }

                // Loop over the master nodes
                for (unsigned m2 = 0; m2 < n_master2; m2++)
                {
                  // Get the local unknown and weight
                  // If the node is hanging
                  if (is_node2_hanging)
                  {
                    // Read out the local unknown from the master node
                    local_unknown = this->local_hang_eqn(
                      hang_info2_pt->master_node_pt(m2), u_nodal_index);
                    // Read out the hanging weight from the master node
                    hang_weight2 = hang_info2_pt->master_weight(m2);
                  }
                  // If the node is not hanging
                  else
                  {
                    // The local unknown number comes from the node
                    local_unknown = this->nodal_local_eqn(l2, u_nodal_index);
                    // The hang weight is one
                    hang_weight2 = 1.0;
                  }

                  // If the unknown is not pinned
                  if (local_unknown >= 0)
                  {
                    // Add contribution to Elemental Matrix
                    // Mass matrix du/dt term
                    jacobian(local_eqn, local_unknown) -=
                      peclet_st * test(l) * psi(l2) *
                      this->node_pt(l2)->time_stepper_pt()->weight(1, 0) * r *
                      W * hang_weight * hang_weight2;

                    // Add contribution to mass matrix
                    if (flag == 2)
                    {
                      mass_matrix(local_eqn, local_unknown) +=
                        peclet_st * test(l) * psi(l2) * r * W * hang_weight *
                        hang_weight2;
                    }

                    // Add contribution to Elemental Matrix
                    for (unsigned k = 0; k < 2; k++)
                    {
                      // Temporary term used in assembly
                      double tmp = peclet * wind[k];
                      if (!ALE_is_disabled_flag)
                      {
                        tmp -= peclet_st * mesh_velocity[k];
                      }
                      tmp *= dpsidx(l2, k);

                      double tmp2 = -conserved_wind[k] * psi(l2);
                      // Now the diffusive term
                      for (unsigned j = 0; j < 2; j++)
                      {
                        tmp2 += D(k, j) * dpsidx(l2, j);
                      }

                      // Now assemble Jacobian term
                      jacobian(local_eqn, local_unknown) -=
                        (tmp * test(l) + tmp2 * dtestdx(l, k)) * W * r *
                        hang_weight * hang_weight2;
                    }
                  }
                } // End of loop over master nodes
              } // End of loop over nodes
            } // End of Jacobian calculation

          } // End of non-zero equation

        } // End of loop over the master nodes for residual
      } // End of loop over nodes

    } // End of loop over integration points
  }

<<<<<<< HEAD
=======

>>>>>>> fb5f6804
  //====================================================================
  // Force build of templates
  //====================================================================
  template class RefineableQGeneralisedAxisymAdvectionDiffusionElement<2>;
  template class RefineableQGeneralisedAxisymAdvectionDiffusionElement<3>;
  template class RefineableQGeneralisedAxisymAdvectionDiffusionElement<4>;

} // namespace oomph<|MERGE_RESOLUTION|>--- conflicted
+++ resolved
@@ -128,18 +128,12 @@
         }
       }
 
-<<<<<<< HEAD
-=======
-
->>>>>>> fb5f6804
+
       // Get body force
       double source;
       this->get_source_cons_axisym_adv_diff(ipt, interpolated_x, source);
 
-<<<<<<< HEAD
-=======
-
->>>>>>> fb5f6804
+
       // Get wind
       //--------
       Vector<double> wind(3);
@@ -172,7 +166,6 @@
 
         // If the node is hanging, get the number of master nodes
         if (is_node_hanging)
-<<<<<<< HEAD
         {
           hang_info_pt = this->node_pt(l)->hanging_pt();
           n_master = hang_info_pt->nmaster();
@@ -180,15 +173,6 @@
         // Otherwise there is just one master node, the node itself
         else
         {
-=======
-        {
-          hang_info_pt = this->node_pt(l)->hanging_pt();
-          n_master = hang_info_pt->nmaster();
-        }
-        // Otherwise there is just one master node, the node itself
-        else
-        {
->>>>>>> fb5f6804
           n_master = 1;
         }
 
@@ -346,10 +330,7 @@
     } // End of loop over integration points
   }
 
-<<<<<<< HEAD
-=======
-
->>>>>>> fb5f6804
+
   //====================================================================
   // Force build of templates
   //====================================================================
