// LIC// ====================================================================
// LIC// This file forms part of oomph-lib, the object-oriented,
// LIC// multi-physics finite-element library, available
// LIC// at http://www.oomph-lib.org.
// LIC//
// LIC// Copyright (C) 2006-2021 Matthias Heil and Andrew Hazel
// LIC//
// LIC// This library is free software; you can redistribute it and/or
// LIC// modify it under the terms of the GNU Lesser General Public
// LIC// License as published by the Free Software Foundation; either
// LIC// version 2.1 of the License, or (at your option) any later version.
// LIC//
// LIC// This library is distributed in the hope that it will be useful,
// LIC// but WITHOUT ANY WARRANTY; without even the implied warranty of
// LIC// MERCHANTABILITY or FITNESS FOR A PARTICULAR PURPOSE.  See the GNU
// LIC// Lesser General Public License for more details.
// LIC//
// LIC// You should have received a copy of the GNU Lesser General Public
// LIC// License along with this library; if not, write to the Free Software
// LIC// Foundation, Inc., 51 Franklin Street, Fifth Floor, Boston, MA
// LIC// 02110-1301  USA.
// LIC//
// LIC// The authors may be contacted at oomph-lib@maths.man.ac.uk.
// LIC//
// LIC//====================================================================
#include "refineable_pml_helmholtz_elements.h"

namespace oomph
{
  //======================================================================
  /// Compute element residual Vector and/or element Jacobian matrix
  ///
  /// flag=1: compute both
  /// flag=0: compute only residual Vector
  ///
  /// Pure version without hanging nodes
  //======================================================================
  template<unsigned DIM>
  void RefineablePMLHelmholtzEquations<DIM>::
    fill_in_generic_residual_contribution_helmholtz(
      Vector<double>& residuals,
      DenseMatrix<double>& jacobian,
      const unsigned& flag)
  {
    // Find out how many nodes there are
    const unsigned n_node = nnode();

    // Set up memory for the shape and test functions
    Shape psi(n_node), test(n_node);
    DShape dpsidx(n_node, DIM), dtestdx(n_node, DIM);

    // Local storage for pointers to hang_info objects
    HangInfo *hang_info_pt = 0, *hang_info2_pt = 0;

    // Set the value of n_intpt
    const unsigned n_intpt = integral_pt()->nweight();
<<<<<<< HEAD

    // Integers to store the local equation and unknown numbers
    int local_eqn_real = 0, local_unknown_real = 0;
    int local_eqn_imag = 0, local_unknown_imag = 0;

    // Loop over the integration points
    for (unsigned ipt = 0; ipt < n_intpt; ipt++)
    {
      // Get the integral weight
      double w = integral_pt()->weight(ipt);

      // Call the derivatives of the shape and test functions
      double J = this->dshape_and_dtest_eulerian_at_knot_helmholtz(
        ipt, psi, dpsidx, test, dtestdx);

      // Premultiply the weights and the Jacobian
      double W = w * J;

      // Calculate local values of unknown
      // Allocate and initialise to zero
      std::complex<double> interpolated_u(0.0, 0.0);
      Vector<double> interpolated_x(DIM, 0.0);
      Vector<std::complex<double>> interpolated_dudx(DIM);

=======

    // Integers to store the local equation and unknown numbers
    int local_eqn_real = 0, local_unknown_real = 0;
    int local_eqn_imag = 0, local_unknown_imag = 0;

    // Loop over the integration points
    for (unsigned ipt = 0; ipt < n_intpt; ipt++)
    {
      // Get the integral weight
      double w = integral_pt()->weight(ipt);

      // Call the derivatives of the shape and test functions
      double J = this->dshape_and_dtest_eulerian_at_knot_helmholtz(
        ipt, psi, dpsidx, test, dtestdx);

      // Premultiply the weights and the Jacobian
      double W = w * J;

      // Calculate local values of unknown
      // Allocate and initialise to zero
      std::complex<double> interpolated_u(0.0, 0.0);
      Vector<double> interpolated_x(DIM, 0.0);
      Vector<std::complex<double>> interpolated_dudx(DIM);

>>>>>>> fb5f6804
      // Calculate function value and derivatives:
      //-----------------------------------------
      // Loop over nodes
      for (unsigned l = 0; l < n_node; l++)
      {
        // Loop over directions
        for (unsigned j = 0; j < DIM; j++)
        {
          interpolated_x[j] += nodal_position(l, j) * psi(l);
        }

        // Get the nodal value of the helmholtz unknown
        const std::complex<double> u_value(
          this->nodal_value(l, this->u_index_helmholtz().real()),
          this->nodal_value(l, this->u_index_helmholtz().imag()));

        // Add to the interpolated value
        interpolated_u += u_value * psi(l);

        // Loop over directions
        for (unsigned j = 0; j < DIM; j++)
        {
          interpolated_dudx[j] += u_value * dpsidx(l, j);
        }
      }

      // Get source function
      //-------------------
      std::complex<double> source(0.0, 0.0);
      this->get_source_helmholtz(ipt, interpolated_x, source);

<<<<<<< HEAD
=======

>>>>>>> fb5f6804
      // Declare a vector of complex numbers for pml weights on the Laplace bit
      Vector<std::complex<double>> pml_laplace_factor(DIM);
      // Declare a complex number for pml weights on the mass matrix bit
      std::complex<double> pml_k_squared_factor =
        std::complex<double>(1.0, 0.0);

      // All the PML weights that participate in the assemby process
      // are computed here. pml_laplace_factor will contain the entries
      // for the Laplace bit, while pml_k_squared_factor contains the
      // contributions to the Helmholtz bit. Both default to 1.0, should the PML
      // not be enabled via enable_pml.
      this->compute_pml_coefficients(
        ipt, interpolated_x, pml_laplace_factor, pml_k_squared_factor);

      // Alpha adjusts the pml factors, the imaginary part produces cross terms
      std::complex<double> alpha_pml_k_squared_factor =
        std::complex<double>(pml_k_squared_factor.real() -
                               this->alpha() * pml_k_squared_factor.imag(),
                             this->alpha() * pml_k_squared_factor.real() +
                               pml_k_squared_factor.imag());

<<<<<<< HEAD
=======

>>>>>>> fb5f6804
      //  std::complex<double> alpha_pml_k_squared_factor
      //  if(alpha_pt() == 0)
      //  {
      //  std::complex<double> alpha_pml_k_squared_factor =
      //  std::complex<double>(
      //    pml_k_squared_factor.real() -  alpha() *
      //    pml_k_squared_factor.imag(), alpha() * pml_k_squared_factor.real() +
      //    pml_k_squared_factor.imag()
      //  );
      //  }
      // Assemble residuals and Jacobian
      //--------------------------------
      // Loop over the test functions
      for (unsigned l = 0; l < n_node; l++)
      {
        // Local variables used to store the number of master nodes and the
        // weight associated with the shape function if the node is hanging
        unsigned n_master = 1;
        double hang_weight = 1.0;

        // Local bool (is the node hanging)
        bool is_node_hanging = this->node_pt(l)->is_hanging();

        // If the node is hanging, get the number of master nodes
        if (is_node_hanging)
        {
          hang_info_pt = this->node_pt(l)->hanging_pt();
          n_master = hang_info_pt->nmaster();
        }
        // Otherwise there is just one master node, the node itself
        else
        {
          n_master = 1;
        }

        // Loop over the master nodes
        for (unsigned m = 0; m < n_master; m++)
        {
          // Get the local equation number and hang_weight
          // If the node is hanging
          if (is_node_hanging)
          {
            // Read out the local equation number from the m-th master node
            local_eqn_real =
              this->local_hang_eqn(hang_info_pt->master_node_pt(m),
                                   this->u_index_helmholtz().real());

            local_eqn_imag =
              this->local_hang_eqn(hang_info_pt->master_node_pt(m),
                                   this->u_index_helmholtz().imag());

            // Read out the weight from the master node
            hang_weight = hang_info_pt->master_weight(m);
          }
          // If the node is not hanging
          else
          {
            // The local equation number comes from the node itself
            local_eqn_real =
              this->nodal_local_eqn(l, this->u_index_helmholtz().real());
            local_eqn_imag =
              this->nodal_local_eqn(l, this->u_index_helmholtz().imag());

            // The hang weight is one
            hang_weight = 1.0;
          }

          // first, compute the real part contribution
          //-------------------------------------------

          /*IF it's not a boundary condition*/
          if (local_eqn_real >= 0)
          {
            // Add body force/source term and Helmholtz bit
            residuals[local_eqn_real] +=
              (source.real() - (alpha_pml_k_squared_factor.real() *
                                  this->k_squared() * interpolated_u.real() -
                                alpha_pml_k_squared_factor.imag() *
                                  this->k_squared() * interpolated_u.imag())) *
              test(l) * W * hang_weight;

            // The Laplace bit
            for (unsigned k = 0; k < DIM; k++)
            {
              residuals[local_eqn_real] +=
                (pml_laplace_factor[k].real() * interpolated_dudx[k].real() -
                 pml_laplace_factor[k].imag() * interpolated_dudx[k].imag()) *
                dtestdx(l, k) * W * hang_weight;
            }

            // Calculate the jacobian
            //-----------------------
            if (flag)
            {
              // Local variables to store the number of master nodes
              // and the weights associated with each hanging node
              unsigned n_master2 = 1;
              double hang_weight2 = 1.0;

              // Loop over the nodes for the variables
              for (unsigned l2 = 0; l2 < n_node; l2++)
              {
                // Local bool (is the node hanging)
                bool is_node2_hanging = this->node_pt(l2)->is_hanging();

                // If the node is hanging, get the number of master nodes
                if (is_node2_hanging)
                {
                  hang_info2_pt = this->node_pt(l2)->hanging_pt();
                  n_master2 = hang_info2_pt->nmaster();
                }
                // Otherwise there is one master node, the node itself
                else
                {
                  n_master2 = 1;
                }

                // Loop over the master nodes
                for (unsigned m2 = 0; m2 < n_master2; m2++)
                {
                  // Get the local unknown and weight
                  // If the node is hanging
                  if (is_node2_hanging)
                  {
                    // Read out the local unknown from the master node
                    local_unknown_real =
                      this->local_hang_eqn(hang_info2_pt->master_node_pt(m2),
                                           this->u_index_helmholtz().real());
                    local_unknown_imag =
                      this->local_hang_eqn(hang_info2_pt->master_node_pt(m2),
                                           this->u_index_helmholtz().imag());

                    // Read out the hanging weight from the master node
                    hang_weight2 = hang_info2_pt->master_weight(m2);
                  }
                  // If the node is not hanging
                  else
<<<<<<< HEAD
                  {
                    // The local unknown number comes from the node
                    local_unknown_real = this->nodal_local_eqn(
                      l2, this->u_index_helmholtz().real());

                    local_unknown_imag = this->nodal_local_eqn(
                      l2, this->u_index_helmholtz().imag());

                    // The hang weight is one
                    hang_weight2 = 1.0;
                  }

                  // If at a non-zero degree of freedom add in the entry
                  if (local_unknown_real >= 0)
                  {
                    // Add contribution to Elemental Matrix
                    for (unsigned i = 0; i < DIM; i++)
                    {
                      jacobian(local_eqn_real, local_unknown_real) +=
                        pml_laplace_factor[i].real() * dpsidx(l2, i) *
                        dtestdx(l, i) * W * hang_weight * hang_weight2;
                    }
                    // Add the helmholtz contribution
                    jacobian(local_eqn_real, local_unknown_real) +=
                      -alpha_pml_k_squared_factor.real() * this->k_squared() *
                      psi(l2) * test(l) * W * hang_weight * hang_weight2;
                  }
                  // If at a non-zero degree of freedom add in the entry
                  if (local_unknown_imag >= 0)
                  {
=======
                  {
                    // The local unknown number comes from the node
                    local_unknown_real = this->nodal_local_eqn(
                      l2, this->u_index_helmholtz().real());

                    local_unknown_imag = this->nodal_local_eqn(
                      l2, this->u_index_helmholtz().imag());

                    // The hang weight is one
                    hang_weight2 = 1.0;
                  }


                  // If at a non-zero degree of freedom add in the entry
                  if (local_unknown_real >= 0)
                  {
                    // Add contribution to Elemental Matrix
                    for (unsigned i = 0; i < DIM; i++)
                    {
                      jacobian(local_eqn_real, local_unknown_real) +=
                        pml_laplace_factor[i].real() * dpsidx(l2, i) *
                        dtestdx(l, i) * W * hang_weight * hang_weight2;
                    }
                    // Add the helmholtz contribution
                    jacobian(local_eqn_real, local_unknown_real) +=
                      -alpha_pml_k_squared_factor.real() * this->k_squared() *
                      psi(l2) * test(l) * W * hang_weight * hang_weight2;
                  }
                  // If at a non-zero degree of freedom add in the entry
                  if (local_unknown_imag >= 0)
                  {
>>>>>>> fb5f6804
                    // Add contribution to Elemental Matrix
                    for (unsigned i = 0; i < DIM; i++)
                    {
                      jacobian(local_eqn_real, local_unknown_imag) -=
                        pml_laplace_factor[i].imag() * dpsidx(l2, i) *
                        dtestdx(l, i) * W * hang_weight * hang_weight2;
                    }
                    // Add the helmholtz contribution
                    jacobian(local_eqn_real, local_unknown_imag) +=
                      alpha_pml_k_squared_factor.imag() * this->k_squared() *
                      psi(l2) * test(l) * W * hang_weight * hang_weight2;
                  }
                }
              }
            }
          }

          // Second, compute the imaginary part contribution
          //------------------------------------------------

          /*IF it's not a boundary condition*/
          if (local_eqn_imag >= 0)
          {
            // Add body force/source term and Helmholtz bit
            residuals[local_eqn_imag] +=
              (source.imag() - (alpha_pml_k_squared_factor.imag() *
                                  this->k_squared() * interpolated_u.real() +
                                alpha_pml_k_squared_factor.real() *
                                  this->k_squared() * interpolated_u.imag())) *
              test(l) * W * hang_weight;

            // The Laplace bit
            for (unsigned k = 0; k < DIM; k++)
            {
              residuals[local_eqn_imag] +=
                (pml_laplace_factor[k].imag() * interpolated_dudx[k].real() +
                 pml_laplace_factor[k].real() * interpolated_dudx[k].imag()) *
                dtestdx(l, k) * W * hang_weight;
            }

            // Calculate the jacobian
            //-----------------------
            if (flag)
            {
              // Local variables to store the number of master nodes
              // and the weights associated with each hanging node
              unsigned n_master2 = 1;
              double hang_weight2 = 1.0;

              // Loop over the nodes for the variables
              for (unsigned l2 = 0; l2 < n_node; l2++)
              {
                // Local bool (is the node hanging)
                bool is_node2_hanging = this->node_pt(l2)->is_hanging();

                // If the node is hanging, get the number of master nodes
                if (is_node2_hanging)
                {
                  hang_info2_pt = this->node_pt(l2)->hanging_pt();
                  n_master2 = hang_info2_pt->nmaster();
                }
                // Otherwise there is one master node, the node itself
                else
                {
                  n_master2 = 1;
                }

                // Loop over the master nodes
                for (unsigned m2 = 0; m2 < n_master2; m2++)
                {
                  // Get the local unknown and weight
                  // If the node is hanging
                  if (is_node2_hanging)
                  {
                    // Read out the local unknown from the master node
                    local_unknown_real =
                      this->local_hang_eqn(hang_info2_pt->master_node_pt(m2),
                                           this->u_index_helmholtz().real());
                    local_unknown_imag =
                      this->local_hang_eqn(hang_info2_pt->master_node_pt(m2),
                                           this->u_index_helmholtz().imag());

                    // Read out the hanging weight from the master node
                    hang_weight2 = hang_info2_pt->master_weight(m2);
                  }
                  // If the node is not hanging
                  else
                  {
                    // The local unknown number comes from the node
                    local_unknown_real = this->nodal_local_eqn(
                      l2, this->u_index_helmholtz().real());

                    local_unknown_imag = this->nodal_local_eqn(
                      l2, this->u_index_helmholtz().imag());

                    // The hang weight is one
                    hang_weight2 = 1.0;
                  }

                  // If at a non-zero degree of freedom add in the entry
                  if (local_unknown_imag >= 0)
                  {
                    // Add contribution to Elemental Matrix
                    for (unsigned i = 0; i < DIM; i++)
                    {
                      jacobian(local_eqn_imag, local_unknown_imag) +=
                        pml_laplace_factor[i].real() * dpsidx(l2, i) *
                        dtestdx(l, i) * W * hang_weight * hang_weight2;
                    }
                    // Add the helmholtz contribution
                    jacobian(local_eqn_imag, local_unknown_imag) +=
                      -alpha_pml_k_squared_factor.real() * this->k_squared() *
                      psi(l2) * test(l) * W * hang_weight * hang_weight2;
                  }
                  if (local_unknown_real >= 0)
                  {
                    // Add contribution to Elemental Matrix
                    for (unsigned i = 0; i < DIM; i++)
                    {
                      jacobian(local_eqn_imag, local_unknown_real) +=
                        pml_laplace_factor[i].imag() * dpsidx(l2, i) *
                        dtestdx(l, i) * W * hang_weight * hang_weight2;
                    }
                    // Add the helmholtz contribution
                    jacobian(local_eqn_imag, local_unknown_real) +=
                      -alpha_pml_k_squared_factor.imag() * this->k_squared() *
                      psi(l2) * test(l) * W * hang_weight * hang_weight2;
                  }
                }
              }
            }
          }
        }
      }
<<<<<<< HEAD
=======

    } // End of loop over integration points
  }
>>>>>>> fb5f6804

    } // End of loop over integration points
  }

  //====================================================================
  // Force build of templates
  //====================================================================
  template class RefineableQPMLHelmholtzElement<1, 2>;
  template class RefineableQPMLHelmholtzElement<1, 3>;
  template class RefineableQPMLHelmholtzElement<1, 4>;

  template class RefineableQPMLHelmholtzElement<2, 2>;
  template class RefineableQPMLHelmholtzElement<2, 3>;
  template class RefineableQPMLHelmholtzElement<2, 4>;

  template class RefineableQPMLHelmholtzElement<3, 2>;
  template class RefineableQPMLHelmholtzElement<3, 3>;
  template class RefineableQPMLHelmholtzElement<3, 4>;

} // namespace oomph<|MERGE_RESOLUTION|>--- conflicted
+++ resolved
@@ -24,6 +24,7 @@
 // LIC//
 // LIC//====================================================================
 #include "refineable_pml_helmholtz_elements.h"
+
 
 namespace oomph
 {
@@ -54,7 +55,6 @@
 
     // Set the value of n_intpt
     const unsigned n_intpt = integral_pt()->nweight();
-<<<<<<< HEAD
 
     // Integers to store the local equation and unknown numbers
     int local_eqn_real = 0, local_unknown_real = 0;
@@ -79,32 +79,6 @@
       Vector<double> interpolated_x(DIM, 0.0);
       Vector<std::complex<double>> interpolated_dudx(DIM);
 
-=======
-
-    // Integers to store the local equation and unknown numbers
-    int local_eqn_real = 0, local_unknown_real = 0;
-    int local_eqn_imag = 0, local_unknown_imag = 0;
-
-    // Loop over the integration points
-    for (unsigned ipt = 0; ipt < n_intpt; ipt++)
-    {
-      // Get the integral weight
-      double w = integral_pt()->weight(ipt);
-
-      // Call the derivatives of the shape and test functions
-      double J = this->dshape_and_dtest_eulerian_at_knot_helmholtz(
-        ipt, psi, dpsidx, test, dtestdx);
-
-      // Premultiply the weights and the Jacobian
-      double W = w * J;
-
-      // Calculate local values of unknown
-      // Allocate and initialise to zero
-      std::complex<double> interpolated_u(0.0, 0.0);
-      Vector<double> interpolated_x(DIM, 0.0);
-      Vector<std::complex<double>> interpolated_dudx(DIM);
-
->>>>>>> fb5f6804
       // Calculate function value and derivatives:
       //-----------------------------------------
       // Loop over nodes
@@ -136,10 +110,7 @@
       std::complex<double> source(0.0, 0.0);
       this->get_source_helmholtz(ipt, interpolated_x, source);
 
-<<<<<<< HEAD
-=======
-
->>>>>>> fb5f6804
+
       // Declare a vector of complex numbers for pml weights on the Laplace bit
       Vector<std::complex<double>> pml_laplace_factor(DIM);
       // Declare a complex number for pml weights on the mass matrix bit
@@ -161,10 +132,7 @@
                              this->alpha() * pml_k_squared_factor.real() +
                                pml_k_squared_factor.imag());
 
-<<<<<<< HEAD
-=======
-
->>>>>>> fb5f6804
+
       //  std::complex<double> alpha_pml_k_squared_factor
       //  if(alpha_pt() == 0)
       //  {
@@ -302,7 +270,6 @@
                   }
                   // If the node is not hanging
                   else
-<<<<<<< HEAD
                   {
                     // The local unknown number comes from the node
                     local_unknown_real = this->nodal_local_eqn(
@@ -314,6 +281,7 @@
                     // The hang weight is one
                     hang_weight2 = 1.0;
                   }
+
 
                   // If at a non-zero degree of freedom add in the entry
                   if (local_unknown_real >= 0)
@@ -333,39 +301,6 @@
                   // If at a non-zero degree of freedom add in the entry
                   if (local_unknown_imag >= 0)
                   {
-=======
-                  {
-                    // The local unknown number comes from the node
-                    local_unknown_real = this->nodal_local_eqn(
-                      l2, this->u_index_helmholtz().real());
-
-                    local_unknown_imag = this->nodal_local_eqn(
-                      l2, this->u_index_helmholtz().imag());
-
-                    // The hang weight is one
-                    hang_weight2 = 1.0;
-                  }
-
-
-                  // If at a non-zero degree of freedom add in the entry
-                  if (local_unknown_real >= 0)
-                  {
-                    // Add contribution to Elemental Matrix
-                    for (unsigned i = 0; i < DIM; i++)
-                    {
-                      jacobian(local_eqn_real, local_unknown_real) +=
-                        pml_laplace_factor[i].real() * dpsidx(l2, i) *
-                        dtestdx(l, i) * W * hang_weight * hang_weight2;
-                    }
-                    // Add the helmholtz contribution
-                    jacobian(local_eqn_real, local_unknown_real) +=
-                      -alpha_pml_k_squared_factor.real() * this->k_squared() *
-                      psi(l2) * test(l) * W * hang_weight * hang_weight2;
-                  }
-                  // If at a non-zero degree of freedom add in the entry
-                  if (local_unknown_imag >= 0)
-                  {
->>>>>>> fb5f6804
                     // Add contribution to Elemental Matrix
                     for (unsigned i = 0; i < DIM; i++)
                     {
@@ -500,15 +435,10 @@
           }
         }
       }
-<<<<<<< HEAD
-=======
 
     } // End of loop over integration points
   }
->>>>>>> fb5f6804
-
-    } // End of loop over integration points
-  }
+
 
   //====================================================================
   // Force build of templates
