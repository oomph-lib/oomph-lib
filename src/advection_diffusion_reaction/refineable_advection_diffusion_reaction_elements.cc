--- conflicted
+++ resolved
@@ -101,10 +101,7 @@
       DenseMatrix<double> interpolated_dcdx(NREAGENT, DIM, 0.0);
       Vector<double> mesh_velocity(DIM, 0.0);
 
-<<<<<<< HEAD
-=======
-
->>>>>>> fb5f6804
+
       // Calculate function value and derivatives:
       // Loop over nodes
       for (unsigned l = 0; l < n_node; l++)
@@ -149,10 +146,7 @@
       Vector<double> source(NREAGENT);
       this->get_source_adv_diff_react(ipt, interpolated_x, source);
 
-<<<<<<< HEAD
-=======
-
->>>>>>> fb5f6804
+
       // Get wind
       Vector<double> wind(DIM);
       this->get_wind_adv_diff_react(ipt, s, interpolated_x, wind);
@@ -348,10 +342,7 @@
     } // End of loop over integration points
   }
 
-<<<<<<< HEAD
-=======
-
->>>>>>> fb5f6804
+
   //====================================================================
   // Force build of templates
   //====================================================================
