// LIC// ====================================================================
// LIC// This file forms part of oomph-lib, the object-oriented,
// LIC// multi-physics finite-element library, available
// LIC// at http://www.oomph-lib.org.
// LIC//
// LIC// Copyright (C) 2006-2021 Matthias Heil and Andrew Hazel
// LIC//
// LIC// This library is free software; you can redistribute it and/or
// LIC// modify it under the terms of the GNU Lesser General Public
// LIC// License as published by the Free Software Foundation; either
// LIC// version 2.1 of the License, or (at your option) any later version.
// LIC//
// LIC// This library is distributed in the hope that it will be useful,
// LIC// but WITHOUT ANY WARRANTY; without even the implied warranty of
// LIC// MERCHANTABILITY or FITNESS FOR A PARTICULAR PURPOSE.  See the GNU
// LIC// Lesser General Public License for more details.
// LIC//
// LIC// You should have received a copy of the GNU Lesser General Public
// LIC// License along with this library; if not, write to the Free Software
// LIC// Foundation, Inc., 51 Franklin Street, Fifth Floor, Boston, MA
// LIC// 02110-1301  USA.
// LIC//
// LIC// The authors may be contacted at oomph-lib@maths.man.ac.uk.
// LIC//
// LIC//====================================================================
// Non-inline functions for Poisson elements
#include "Tadvection_diffusion_reaction_elements.h"

namespace oomph
{
  /////////////////////////////////////////////////////////////////////////
  // TAdvectionDiffusionReactionElement
  /////////////////////////////////////////////////////////////////////////

  //====================================================================
  // Force build of templates
  //====================================================================
  template class TAdvectionDiffusionReactionElement<1, 1, 2>;
  template class TAdvectionDiffusionReactionElement<1, 1, 3>;
  template class TAdvectionDiffusionReactionElement<1, 1, 4>;

  template class TAdvectionDiffusionReactionElement<1, 2, 2>;
  template class TAdvectionDiffusionReactionElement<1, 2, 3>;
  template class TAdvectionDiffusionReactionElement<1, 2, 4>;

  template class TAdvectionDiffusionReactionElement<1, 3, 2>;
  template class TAdvectionDiffusionReactionElement<1, 3, 3>;
<<<<<<< HEAD

  template class TAdvectionDiffusionReactionElement<2, 1, 2>;
  template class TAdvectionDiffusionReactionElement<2, 1, 3>;
  template class TAdvectionDiffusionReactionElement<2, 1, 4>;

  template class TAdvectionDiffusionReactionElement<2, 2, 2>;
  template class TAdvectionDiffusionReactionElement<2, 2, 3>;
  template class TAdvectionDiffusionReactionElement<2, 2, 4>;

  template class TAdvectionDiffusionReactionElement<2, 3, 2>;
  template class TAdvectionDiffusionReactionElement<2, 3, 3>;

=======

  template class TAdvectionDiffusionReactionElement<2, 1, 2>;
  template class TAdvectionDiffusionReactionElement<2, 1, 3>;
  template class TAdvectionDiffusionReactionElement<2, 1, 4>;

  template class TAdvectionDiffusionReactionElement<2, 2, 2>;
  template class TAdvectionDiffusionReactionElement<2, 2, 3>;
  template class TAdvectionDiffusionReactionElement<2, 2, 4>;

  template class TAdvectionDiffusionReactionElement<2, 3, 2>;
  template class TAdvectionDiffusionReactionElement<2, 3, 3>;

>>>>>>> fb5f6804
} // namespace oomph<|MERGE_RESOLUTION|>--- conflicted
+++ resolved
@@ -26,6 +26,7 @@
 // Non-inline functions for Poisson elements
 #include "Tadvection_diffusion_reaction_elements.h"
 
+
 namespace oomph
 {
   /////////////////////////////////////////////////////////////////////////
@@ -45,7 +46,6 @@
 
   template class TAdvectionDiffusionReactionElement<1, 3, 2>;
   template class TAdvectionDiffusionReactionElement<1, 3, 3>;
-<<<<<<< HEAD
 
   template class TAdvectionDiffusionReactionElement<2, 1, 2>;
   template class TAdvectionDiffusionReactionElement<2, 1, 3>;
@@ -58,18 +58,4 @@
   template class TAdvectionDiffusionReactionElement<2, 3, 2>;
   template class TAdvectionDiffusionReactionElement<2, 3, 3>;
 
-=======
-
-  template class TAdvectionDiffusionReactionElement<2, 1, 2>;
-  template class TAdvectionDiffusionReactionElement<2, 1, 3>;
-  template class TAdvectionDiffusionReactionElement<2, 1, 4>;
-
-  template class TAdvectionDiffusionReactionElement<2, 2, 2>;
-  template class TAdvectionDiffusionReactionElement<2, 2, 3>;
-  template class TAdvectionDiffusionReactionElement<2, 2, 4>;
-
-  template class TAdvectionDiffusionReactionElement<2, 3, 2>;
-  template class TAdvectionDiffusionReactionElement<2, 3, 3>;
-
->>>>>>> fb5f6804
 } // namespace oomph