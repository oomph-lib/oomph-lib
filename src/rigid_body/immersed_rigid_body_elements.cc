// LIC// ====================================================================
// LIC// This file forms part of oomph-lib, the object-oriented,
// LIC// multi-physics finite-element library, available
// LIC// at http://www.oomph-lib.org.
// LIC//
// LIC// Copyright (C) 2006-2021 Matthias Heil and Andrew Hazel
// LIC//
// LIC// This library is free software; you can redistribute it and/or
// LIC// modify it under the terms of the GNU Lesser General Public
// LIC// License as published by the Free Software Foundation; either
// LIC// version 2.1 of the License, or (at your option) any later version.
// LIC//
// LIC// This library is distributed in the hope that it will be useful,
// LIC// but WITHOUT ANY WARRANTY; without even the implied warranty of
// LIC// MERCHANTABILITY or FITNESS FOR A PARTICULAR PURPOSE.  See the GNU
// LIC// Lesser General Public License for more details.
// LIC//
// LIC// You should have received a copy of the GNU Lesser General Public
// LIC// License along with this library; if not, write to the Free Software
// LIC// Foundation, Inc., 51 Franklin Street, Fifth Floor, Boston, MA
// LIC// 02110-1301  USA.
// LIC//
// LIC// The authors may be contacted at oomph-lib@maths.man.ac.uk.
// LIC//
// LIC//====================================================================
// Non-inline functions for Rigid Body Elements
#include "immersed_rigid_body_elements.h"

namespace oomph
{
  /// \short Static default value for physical constants
  /// Zero gives instantaneous force and torque balances --- no solid intertia
  double ImmersedRigidBodyElement::Default_Physical_Constant_Value = 0.0;

  /// \short Static default value for physical ratio
  double ImmersedRigidBodyElement::Default_Physical_Ratio_Value = 1.0;

  /// \short Static default gravity direction vector
  Vector<double> ImmersedRigidBodyElement::Default_Gravity_vector(2, 0.0);

  //=======================================================================
  /// Work out the position derivative taking into account the movement
  /// relative to the original centre of mass
  //======================================================================
  void ImmersedRigidBodyElement::dposition_dt(const Vector<double>& zeta,
                                              const unsigned& j,
                                              Vector<double>& drdt)
  {
    // Switch on time level
    switch (j)
    {
        // Current time, just return the position
      case 0:
        return position(zeta, drdt);
        break;

        // Time derivative
      case 1:
      {
        // Get the initial position of the underlying geometric object
        Vector<double> initial_x(2);
        Geom_object_pt->position(zeta, initial_x);
        // Scale relative to the centre of mass
        double X = initial_x[0] - Initial_centre_of_mass[0];
        double Y = initial_x[1] - Initial_centre_of_mass[1];

        // Now calculate the original angle and radius
        double phi_orig = atan2(Y, X);
        double r_orig = sqrt(X * X + Y * Y);

        // Get first time derivatives of all displacement data
        Vector<double> veloc(3);
        // Get the velocity of the data
        this->Centre_displacement_data_pt->time_stepper_pt()->time_derivative(
          1, this->Centre_displacement_data_pt, veloc);

        // Now use the chain rule to specify the boundary velocities
        drdt[0] = veloc[0];
        drdt[1] = veloc[1];

        if (Include_geometric_rotation)
        {
          drdt[0] +=
            -r_orig *
            sin(phi_orig + this->Centre_displacement_data_pt->value(2)) *
            veloc[2];
          drdt[1] +=
            r_orig *
            cos(phi_orig + this->Centre_displacement_data_pt->value(2)) *
            veloc[2];
        }
      }
        // Done
        return;
        break;

      default:
        std::ostringstream warning_stream;
        warning_stream
          << "Using default (static) assignment " << j
          << "-th time derivative in GeomObject::dposition_dt(...) is zero\n"
          << "Overload for your specific geometric object if this is not \n"
          << "appropriate. \n";
        OomphLibWarning(warning_stream.str(),
                        "GeomObject::dposition_dt()",
                        OOMPH_EXCEPTION_LOCATION);

        unsigned n = drdt.size();
        for (unsigned i = 0; i < n; i++)
        {
          drdt[i] = 0.0;
        }
        break;
    }
  }

  //=======================================================================
  /// Output the position of the centre of gravity including velocities
  /// and accelerations
  //======================================================================
  void ImmersedRigidBodyElement::output_centre_of_gravity(std::ostream& outfile)
  {
    // Get timestepper
    TimeStepper* time_stepper_pt =
      this->Centre_displacement_data_pt->time_stepper_pt();

    // Get first time derivatives of all displacement data
    Vector<double> veloc(3);
    time_stepper_pt->time_derivative(
      1, this->Centre_displacement_data_pt, veloc);

    // Get second time derivatives of all displacement data
    Vector<double> accel(3);
    time_stepper_pt->time_derivative(
      2, this->Centre_displacement_data_pt, accel);

    outfile << time_stepper_pt->time() << " "
            << Initial_centre_of_mass[0] +
                 this->Centre_displacement_data_pt->value(0)
            << " "
            << Initial_centre_of_mass[1] +
                 this->Centre_displacement_data_pt->value(1)
            << " " << Initial_Phi + this->Centre_displacement_data_pt->value(2)
            << " " << veloc[0] << " " << veloc[1] << " " << veloc[2] << " "
            << accel[0] << " " << accel[1] << " " << accel[2] << std::endl;
  }

<<<<<<< HEAD
=======

>>>>>>> fb5f6804
  //======================================================================
  /// Obtain the external force and torque on the body from specified
  /// function pointers and also from a drag mesh, if there is one
  //=====================================================================
  void ImmersedRigidBodyElement::get_force_and_torque(const double& time,
                                                      Vector<double>& force,
                                                      double& torque)
  {
    // Get external force
    if (External_force_fct_pt == 0)
    {
      force[0] = 0.0;
      force[1] = 0.0;
    }
    else
    {
      External_force_fct_pt(time, force);
    }

    // Get external torque
    if (External_torque_fct_pt == 0)
    {
      torque = 0.0;
    }
    else
    {
      External_torque_fct_pt(time, torque);
    }

    // Add drag from any (fluid) mesh attached to surface of body
    Vector<double> element_drag_force(2);
    Vector<double> element_drag_torque(1);
    if (Drag_mesh_pt == 0)
    {
      return;
    }
    else
    {
      unsigned nel = Drag_mesh_pt->nelement();

      for (unsigned e = 0; e < nel; e++)
      {
        dynamic_cast<ElementWithDragFunction*>(Drag_mesh_pt->element_pt(e))
          ->get_drag_and_torque(element_drag_force, element_drag_torque);
        force[0] += element_drag_force[0];
        force[1] += element_drag_force[1];
        torque += element_drag_torque[0];
      }
    }
  }

  //=======================================================================
  /// Set the external drag mesh, which should consist of
  /// NavierStokesSurfaceDragTorqueElements and then read out the
  /// appropriate load and geometric data from those elements and set
  /// as external data for this element.
  //=======================================================================
  void ImmersedRigidBodyElement::set_drag_mesh(Mesh* const& drag_mesh_pt)
  {
    // Delete the external hijacked data
    this->delete_external_hijacked_data();
    // Flush any existing external data
    this->flush_external_data();
    // Set the pointer
    Drag_mesh_pt = drag_mesh_pt;

    // Allocate storage for all geometric data in the mesh
    std::set<Data*> bulk_geometric_data_pt;
    // Allocate storage for all load data in the mesh
    std::set<std::pair<Data*, unsigned>> bulk_load_data_pt;

    // Loop over all elements in the drag mesh
    const unsigned n_element = drag_mesh_pt->nelement();
    for (unsigned e = 0; e < n_element; ++e)
    {
      // Cast the bulk element associated with each FaceElement to
      // an FSIFluidElement
      FSIFluidElement* bulk_elem_pt = dynamic_cast<FSIFluidElement*>(
        dynamic_cast<FaceElement*>(drag_mesh_pt->element_pt(e))
          ->bulk_element_pt());
      // Check that the cast worked
      if (bulk_elem_pt == 0)
      {
        throw OomphLibError("Drag mesh must consist of FSIFluidElements\n",
                            OOMPH_CURRENT_FUNCTION,
                            OOMPH_EXCEPTION_LOCATION);
      }

      // Add the geometric and load data from the bulk element to the
      // set allocated above
      bulk_elem_pt->identify_geometric_data(bulk_geometric_data_pt);
      bulk_elem_pt->identify_load_data(bulk_load_data_pt);
    }

    // Need to add all these data as external data to this (Rigid Body) object
    for (std::set<Data*>::iterator it = bulk_geometric_data_pt.begin();
         it != bulk_geometric_data_pt.end();
         ++it)
    {
      this->add_external_data(*it);
    }

    // Now do the same but make custom data for the load data
    for (std::set<std::pair<Data*, unsigned>>::iterator it =
           bulk_load_data_pt.begin();
         it != bulk_load_data_pt.end();
         ++it)
    {
      Data* temp_data_pt = new HijackedData(it->second, it->first);
      List_of_external_hijacked_data.push_back(
        this->add_external_data(temp_data_pt));
    }
  }

  //======================================================================
  /// Initialise the internal data
  //=====================================================================
  void ImmersedRigidBodyElement::initialise(TimeStepper* const& time_stepper_pt)
  {
    // This could be calculated by an integral around the boundary
    Initial_centre_of_mass.resize(2, 0.0);

    // Temporary hack
    if (time_stepper_pt == 0)
    {
      return;
    }

    // Provide Data for centre-of-mass displacement internally
    if (Centre_displacement_data_pt == 0)
<<<<<<< HEAD
    {
      Centre_displacement_data_pt = new Data(time_stepper_pt, 3);

      // I've created it so I have to tidy up too!
      Displacement_data_is_internal = true;

      // Centre displacement is internal Data for this element
      Index_for_centre_displacement =
        add_internal_data(Centre_displacement_data_pt);
    }
    // Data created externally, so somebody else will clean up
    else
    {
=======
    {
      Centre_displacement_data_pt = new Data(time_stepper_pt, 3);

      // I've created it so I have to tidy up too!
      Displacement_data_is_internal = true;

      // Centre displacement is internal Data for this element
      Index_for_centre_displacement =
        add_internal_data(Centre_displacement_data_pt);
    }
    // Data created externally, so somebody else will clean up
    else
    {
>>>>>>> fb5f6804
      Displacement_data_is_internal = false;

      // Centre displacement is external Data for this element
      Index_for_centre_displacement =
        add_external_data(Centre_displacement_data_pt);
    }
  }

<<<<<<< HEAD
=======

>>>>>>> fb5f6804
  //=======================================================================
  /// Calculate the contributions to the residuals and the jacobian
  //======================================================================
  void ImmersedRigidBodyElement::get_residuals_rigid_body_generic(
    Vector<double>& residuals, DenseMatrix<double>& jacobian, const bool& flag)
<<<<<<< HEAD
  {
    // Get timestepper and time
    TimeStepper* timestepper_pt =
      this->Centre_displacement_data_pt->time_stepper_pt();
    double time = timestepper_pt->time();

    // Get second time derivatives of all displacement data
    Vector<double> accel(3);
    timestepper_pt->time_derivative(
      2, this->Centre_displacement_data_pt, accel);

    // Get force and torque
    Vector<double> external_force(2);
    double external_torque;
    get_force_and_torque(time, external_force, external_torque);

    // Get the timescale ratio product of Reynolds number
    // and Strouhal number squared
    const double Lambda_sq =
      this->re() * this->st() * this->st() * this->density_ratio();

    // Get the effective ReInvFr which must be multiplied by the
    // density ratio to compute the gravitational load on the rigid body
    const double scaled_re_inv_fr = this->re_invfr() * this->density_ratio();
    // Get the gravitational load
    Vector<double> G = g();

    // Newton's law
    int local_eqn = 0;
    local_eqn = this->centre_displacement_local_eqn(0);
    if (local_eqn >= 0)
    {
      residuals[local_eqn] = Lambda_sq * Mass * accel[0] - external_force[0] -
                             Mass * scaled_re_inv_fr * G[0];

      // Get Jacobian too?
      if (flag)
      {
        jacobian(local_eqn, local_eqn) =
          Lambda_sq * Mass * timestepper_pt->weight(2, 0);
      }
    }

    local_eqn = this->centre_displacement_local_eqn(1);
    if (local_eqn >= 0)
    {
      residuals[local_eqn] = Lambda_sq * Mass * accel[1] - external_force[1] -
                             Mass * scaled_re_inv_fr * G[1];
      // Get Jacobian too?
      if (flag)
      {
        jacobian(local_eqn, local_eqn) =
          Lambda_sq * Mass * timestepper_pt->weight(2, 0);
      }
    }

    local_eqn = this->centre_displacement_local_eqn(2);
    if (local_eqn >= 0)
    {
      residuals[local_eqn] =
        Lambda_sq * Moment_of_inertia * accel[2] - external_torque;
      // Get Jacobian too?
      if (flag)
      {
        jacobian(local_eqn, local_eqn) =
          Lambda_sq * Moment_of_inertia * timestepper_pt->weight(2, 0);
=======
  {
    // Get timestepper and time
    TimeStepper* timestepper_pt =
      this->Centre_displacement_data_pt->time_stepper_pt();
    double time = timestepper_pt->time();

    // Get second time derivatives of all displacement data
    Vector<double> accel(3);
    timestepper_pt->time_derivative(
      2, this->Centre_displacement_data_pt, accel);

    // Get force and torque
    Vector<double> external_force(2);
    double external_torque;
    get_force_and_torque(time, external_force, external_torque);

    // Get the timescale ratio product of Reynolds number
    // and Strouhal number squared
    const double Lambda_sq =
      this->re() * this->st() * this->st() * this->density_ratio();

    // Get the effective ReInvFr which must be multiplied by the
    // density ratio to compute the gravitational load on the rigid body
    const double scaled_re_inv_fr = this->re_invfr() * this->density_ratio();
    // Get the gravitational load
    Vector<double> G = g();

    // Newton's law
    int local_eqn = 0;
    local_eqn = this->centre_displacement_local_eqn(0);
    if (local_eqn >= 0)
    {
      residuals[local_eqn] = Lambda_sq * Mass * accel[0] - external_force[0] -
                             Mass * scaled_re_inv_fr * G[0];

      // Get Jacobian too?
      if (flag)
      {
        jacobian(local_eqn, local_eqn) =
          Lambda_sq * Mass * timestepper_pt->weight(2, 0);
      }
    }

    local_eqn = this->centre_displacement_local_eqn(1);
    if (local_eqn >= 0)
    {
      residuals[local_eqn] = Lambda_sq * Mass * accel[1] - external_force[1] -
                             Mass * scaled_re_inv_fr * G[1];
      // Get Jacobian too?
      if (flag)
      {
        jacobian(local_eqn, local_eqn) =
          Lambda_sq * Mass * timestepper_pt->weight(2, 0);
      }
    }

    local_eqn = this->centre_displacement_local_eqn(2);
    if (local_eqn >= 0)
    {
      residuals[local_eqn] =
        Lambda_sq * Moment_of_inertia * accel[2] - external_torque;
      // Get Jacobian too?
      if (flag)
      {
        jacobian(local_eqn, local_eqn) =
          Lambda_sq * Moment_of_inertia * timestepper_pt->weight(2, 0);
      }
    }
  }


  //=======================================================================
  /// \short Constructor: Specify coordinates of a point inside the hole
  /// and a vector of pointers to TriangleMeshPolyLines
  /// that define the boundary segments of the polygon.
  /// Each TriangleMeshPolyLine has its own boundary ID and can contain
  /// multiple (straight-line) segments. The optional final argument
  /// is a pointer to a Data object whose three values represent
  /// the two displacements of and the rotation angle about the polygon's
  /// centre of mass.
  //=======================================================================
  ImmersedRigidBodyTriangleMeshPolygon::ImmersedRigidBodyTriangleMeshPolygon(
    const Vector<double>& hole_center,
    const Vector<TriangleMeshCurveSection*>& boundary_polyline_pt,
    TimeStepper* const& time_stepper_pt,
    Data* const& centre_displacement_data_pt)
    : TriangleMeshCurve(boundary_polyline_pt),
      TriangleMeshClosedCurve(boundary_polyline_pt, hole_center),
      TriangleMeshPolygon(boundary_polyline_pt, hole_center),
      ImmersedRigidBodyElement(time_stepper_pt, centre_displacement_data_pt)
  {
    // The underlying geometric object can be used to update the configuration
    // internally before a remesh
    this->Can_update_configuration = true;

    // Original rotation angle is zero
    Initial_Phi = 0.0;

    // Compute coordinates of centre of gravity etc
    Vector<double> r_left(2);
    Vector<double> r_right(2);
    Mass = 0.0;
    Initial_centre_of_mass[0] = 0.0;
    Initial_centre_of_mass[1] = 0.0;
    double inertia_x = 0.0;
    double inertia_y = 0.0;

    // Loop over polylines
    unsigned nboundary = boundary_polyline_pt.size();
    for (unsigned i = 0; i < nboundary; i++)
    {
      // Loop over the segments to get the vertex coordinates
      unsigned nseg = boundary_polyline_pt[i]->nsegment();
      for (unsigned j = 0; j < nseg; j++)
      {
        // Get the vertex coordinates
        r_left = this->polyline_pt(i)->vertex_coordinate(j);
        r_right = this->polyline_pt(i)->vertex_coordinate(j + 1);

        // Mass (area)
        Mass += 0.5 * (r_left[0] * r_right[1] - r_right[0] * r_left[1]);

        // Centroid
        Initial_centre_of_mass[0] +=
          (r_left[0] + r_right[0]) *
          (r_left[0] * r_right[1] - r_right[0] * r_left[1]);
        Initial_centre_of_mass[1] +=
          (r_left[1] + r_right[1]) *
          (r_left[0] * r_right[1] - r_right[0] * r_left[1]);
      }
      if (nboundary == 1)
      {
        // Get the vertex coordinates
        r_left = this->polyline_pt(0)->vertex_coordinate(nseg);
        r_right = this->polyline_pt(0)->vertex_coordinate(0);

        // Mass (area)
        Mass += 0.5 * (r_left[0] * r_right[1] - r_right[0] * r_left[1]);

        // Centroid
        Initial_centre_of_mass[0] +=
          (r_left[0] + r_right[0]) *
          (r_left[0] * r_right[1] - r_right[0] * r_left[1]);
        Initial_centre_of_mass[1] +=
          (r_left[1] + r_right[1]) *
          (r_left[0] * r_right[1] - r_right[0] * r_left[1]);
      }
    }

    // Normalise
    Initial_centre_of_mass[0] /= (6.0 * Mass);
    Initial_centre_of_mass[1] /= (6.0 * Mass);

    // Another loop over polylines for moment of inertia
    for (unsigned i = 0; i < nboundary; i++)
    {
      // Loop over the segments to get the vertex coordinates
      unsigned nseg = boundary_polyline_pt[i]->nsegment();
      for (unsigned j = 0; j < nseg; j++)
      {
        // Get the vertex coordinates
        r_left = this->polyline_pt(i)->vertex_coordinate(j);
        r_right = this->polyline_pt(i)->vertex_coordinate(j + 1);

        // Get moment about centroid
        r_left[0] -= Initial_centre_of_mass[0];
        r_left[1] -= Initial_centre_of_mass[1];
        r_right[0] -= Initial_centre_of_mass[0];
        r_right[1] -= Initial_centre_of_mass[1];

        // Moment of inertia
        inertia_x += 1.0 / 12.0 *
                     (r_left[1] * r_left[1] + r_left[1] * r_right[1] +
                      r_right[1] * r_right[1]) *
                     (r_left[0] * r_right[1] - r_right[0] * r_left[1]);

        inertia_y += 1.0 / 12.0 *
                     (r_left[0] * r_left[0] + r_left[0] * r_right[0] +
                      r_right[0] * r_right[0]) *
                     (r_left[0] * r_right[1] - r_right[0] * r_left[1]);
      }

      if (nboundary == 1)
      {
        // Get the vertex coordinates
        r_left = this->polyline_pt(0)->vertex_coordinate(nseg);
        r_right = this->polyline_pt(0)->vertex_coordinate(0);

        // Get moment about centroid
        r_left[0] -= Initial_centre_of_mass[0];
        r_left[1] -= Initial_centre_of_mass[1];
        r_right[0] -= Initial_centre_of_mass[0];
        r_right[1] -= Initial_centre_of_mass[1];

        // Moment of inertia
        inertia_x += 1.0 / 12.0 *
                     (r_left[1] * r_left[1] + r_left[1] * r_right[1] +
                      r_right[1] * r_right[1]) *
                     (r_left[0] * r_right[1] - r_right[0] * r_left[1]);

        inertia_y += 1.0 / 12.0 *
                     (r_left[0] * r_left[0] + r_left[0] * r_right[0] +
                      r_right[0] * r_right[0]) *
                     (r_left[0] * r_right[1] - r_right[0] * r_left[1]);
>>>>>>> fb5f6804
      }
    }

    // Polar moment of inertia is sum of two orthogonal planar moments
    Moment_of_inertia = inertia_x + inertia_y;

    //    // Tested for circular and elliptical cross section
    //    cout << "Mass             : " << Mass << std::endl;
    //    cout << "Moment of inertia: " << Moment_of_inertia << std::endl;
    //    cout << "X_c              : " << Initial_centre_of_mass[0] <<
    //    std::endl; cout << "Y_c              : " << Initial_centre_of_mass[1]
    //    << std::endl; pause("done");


    // Assign the intrinsic coordinate
    this->assign_zeta();

    //  {
    //   unsigned n_poly = this->npolyline();
    //   for(unsigned p=0;p<n_poly;++p)
    //    {
    //     std::cout << "Polyline " << p << "\n";
    //     std::cout << "-----------------------\n";
    //     unsigned n_vertex = Zeta_vertex[p].size();
    //     for(unsigned v=0;v<n_vertex;v++)
    //      {
    //       std::cout << v << " " << Zeta_vertex[p][v] << "\n";
    //      }
    //    }
    // }
  }

<<<<<<< HEAD
  //=======================================================================
  /// \short Constructor: Specify coordinates of a point inside the hole
  /// and a vector of pointers to TriangleMeshPolyLines
  /// that define the boundary segments of the polygon.
  /// Each TriangleMeshPolyLine has its own boundary ID and can contain
  /// multiple (straight-line) segments. The optional final argument
  /// is a pointer to a Data object whose three values represent
  /// the two displacements of and the rotation angle about the polygon's
  /// centre of mass.
  //=======================================================================
  ImmersedRigidBodyTriangleMeshPolygon::ImmersedRigidBodyTriangleMeshPolygon(
    const Vector<double>& hole_center,
    const Vector<TriangleMeshCurveSection*>& boundary_polyline_pt,
    TimeStepper* const& time_stepper_pt,
    Data* const& centre_displacement_data_pt) :
    TriangleMeshCurve(boundary_polyline_pt),
    TriangleMeshClosedCurve(boundary_polyline_pt, hole_center),
    TriangleMeshPolygon(boundary_polyline_pt, hole_center),
    ImmersedRigidBodyElement(time_stepper_pt, centre_displacement_data_pt)
  {
    // The underlying geometric object can be used to update the configuration
    // internally before a remesh
    this->Can_update_configuration = true;

    // Original rotation angle is zero
    Initial_Phi = 0.0;

    // Compute coordinates of centre of gravity etc
    Vector<double> r_left(2);
    Vector<double> r_right(2);
    Mass = 0.0;
    Initial_centre_of_mass[0] = 0.0;
    Initial_centre_of_mass[1] = 0.0;
    double inertia_x = 0.0;
    double inertia_y = 0.0;

    // Loop over polylines
    unsigned nboundary = boundary_polyline_pt.size();
    for (unsigned i = 0; i < nboundary; i++)
    {
      // Loop over the segments to get the vertex coordinates
      unsigned nseg = boundary_polyline_pt[i]->nsegment();
      for (unsigned j = 0; j < nseg; j++)
      {
        // Get the vertex coordinates
        r_left = this->polyline_pt(i)->vertex_coordinate(j);
        r_right = this->polyline_pt(i)->vertex_coordinate(j + 1);

        // Mass (area)
        Mass += 0.5 * (r_left[0] * r_right[1] - r_right[0] * r_left[1]);

        // Centroid
        Initial_centre_of_mass[0] +=
          (r_left[0] + r_right[0]) *
          (r_left[0] * r_right[1] - r_right[0] * r_left[1]);
        Initial_centre_of_mass[1] +=
          (r_left[1] + r_right[1]) *
          (r_left[0] * r_right[1] - r_right[0] * r_left[1]);
      }
      if (nboundary == 1)
      {
        // Get the vertex coordinates
        r_left = this->polyline_pt(0)->vertex_coordinate(nseg);
        r_right = this->polyline_pt(0)->vertex_coordinate(0);

        // Mass (area)
        Mass += 0.5 * (r_left[0] * r_right[1] - r_right[0] * r_left[1]);

        // Centroid
        Initial_centre_of_mass[0] +=
          (r_left[0] + r_right[0]) *
          (r_left[0] * r_right[1] - r_right[0] * r_left[1]);
        Initial_centre_of_mass[1] +=
          (r_left[1] + r_right[1]) *
          (r_left[0] * r_right[1] - r_right[0] * r_left[1]);
      }
    }

    // Normalise
    Initial_centre_of_mass[0] /= (6.0 * Mass);
    Initial_centre_of_mass[1] /= (6.0 * Mass);

    // Another loop over polylines for moment of inertia
    for (unsigned i = 0; i < nboundary; i++)
    {
      // Loop over the segments to get the vertex coordinates
      unsigned nseg = boundary_polyline_pt[i]->nsegment();
      for (unsigned j = 0; j < nseg; j++)
      {
        // Get the vertex coordinates
        r_left = this->polyline_pt(i)->vertex_coordinate(j);
        r_right = this->polyline_pt(i)->vertex_coordinate(j + 1);

        // Get moment about centroid
        r_left[0] -= Initial_centre_of_mass[0];
        r_left[1] -= Initial_centre_of_mass[1];
        r_right[0] -= Initial_centre_of_mass[0];
        r_right[1] -= Initial_centre_of_mass[1];

        // Moment of inertia
        inertia_x += 1.0 / 12.0 *
                     (r_left[1] * r_left[1] + r_left[1] * r_right[1] +
                      r_right[1] * r_right[1]) *
                     (r_left[0] * r_right[1] - r_right[0] * r_left[1]);

        inertia_y += 1.0 / 12.0 *
                     (r_left[0] * r_left[0] + r_left[0] * r_right[0] +
                      r_right[0] * r_right[0]) *
                     (r_left[0] * r_right[1] - r_right[0] * r_left[1]);
      }

      if (nboundary == 1)
      {
        // Get the vertex coordinates
        r_left = this->polyline_pt(0)->vertex_coordinate(nseg);
        r_right = this->polyline_pt(0)->vertex_coordinate(0);

        // Get moment about centroid
        r_left[0] -= Initial_centre_of_mass[0];
        r_left[1] -= Initial_centre_of_mass[1];
        r_right[0] -= Initial_centre_of_mass[0];
        r_right[1] -= Initial_centre_of_mass[1];

        // Moment of inertia
        inertia_x += 1.0 / 12.0 *
                     (r_left[1] * r_left[1] + r_left[1] * r_right[1] +
                      r_right[1] * r_right[1]) *
                     (r_left[0] * r_right[1] - r_right[0] * r_left[1]);

        inertia_y += 1.0 / 12.0 *
                     (r_left[0] * r_left[0] + r_left[0] * r_right[0] +
                      r_right[0] * r_right[0]) *
                     (r_left[0] * r_right[1] - r_right[0] * r_left[1]);
      }
    }

    // Polar moment of inertia is sum of two orthogonal planar moments
    Moment_of_inertia = inertia_x + inertia_y;

    //    // Tested for circular and elliptical cross section
    //    cout << "Mass             : " << Mass << std::endl;
    //    cout << "Moment of inertia: " << Moment_of_inertia << std::endl;
    //    cout << "X_c              : " << Initial_centre_of_mass[0] <<
    //    std::endl; cout << "Y_c              : " << Initial_centre_of_mass[1]
    //    << std::endl; pause("done");

    // Assign the intrinsic coordinate
    this->assign_zeta();

    //  {
    //   unsigned n_poly = this->npolyline();
    //   for(unsigned p=0;p<n_poly;++p)
    //    {
    //     std::cout << "Polyline " << p << "\n";
    //     std::cout << "-----------------------\n";
    //     unsigned n_vertex = Zeta_vertex[p].size();
    //     for(unsigned v=0;v<n_vertex;v++)
    //      {
    //       std::cout << v << " " << Zeta_vertex[p][v] << "\n";
    //      }
    //    }
    // }
  }

  //===============================================================
  /// \short Update the reference configuration by re-setting the original
  /// position of the vertices to their current ones, re-set the
  /// original position of the centre of mass, and the displacements
  /// and rotations relative to it
  //===============================================================
  void ImmersedRigidBodyTriangleMeshPolygon::reset_reference_configuration()
  {
    Vector<double> x_orig(2);
    Vector<double> r(2);

    // Loop over the polylines and update their vertex positions
    unsigned npoly = this->ncurve_section();
    for (unsigned i = 0; i < npoly; i++)
    {
      TriangleMeshPolyLine* poly_line_pt = this->polyline_pt(i);
      unsigned nvertex = poly_line_pt->nvertex();
      for (unsigned j = 0; j < nvertex; j++)
      {
        x_orig = poly_line_pt->vertex_coordinate(j);
        this->apply_rigid_body_motion(0, x_orig, r);
        poly_line_pt->vertex_coordinate(j) = r;
      }
    }

    // Update coordinates of hole
    Vector<double> orig_hole_coord(this->internal_point());
    this->apply_rigid_body_motion(0, orig_hole_coord, this->internal_point());

=======

  //===============================================================
  /// \short Update the reference configuration by re-setting the original
  /// position of the vertices to their current ones, re-set the
  /// original position of the centre of mass, and the displacements
  /// and rotations relative to it
  //===============================================================
  void ImmersedRigidBodyTriangleMeshPolygon::reset_reference_configuration()
  {
    Vector<double> x_orig(2);
    Vector<double> r(2);

    // Loop over the polylines and update their vertex positions
    unsigned npoly = this->ncurve_section();
    for (unsigned i = 0; i < npoly; i++)
    {
      TriangleMeshPolyLine* poly_line_pt = this->polyline_pt(i);
      unsigned nvertex = poly_line_pt->nvertex();
      for (unsigned j = 0; j < nvertex; j++)
      {
        x_orig = poly_line_pt->vertex_coordinate(j);
        this->apply_rigid_body_motion(0, x_orig, r);
        poly_line_pt->vertex_coordinate(j) = r;
      }
    }

    // Update coordinates of hole
    Vector<double> orig_hole_coord(this->internal_point());
    this->apply_rigid_body_motion(0, orig_hole_coord, this->internal_point());

>>>>>>> fb5f6804
    // Update centre of gravity
    double x_displ = Centre_displacement_data_pt->value(0);
    double y_displ = Centre_displacement_data_pt->value(1);
    double phi_displ = Centre_displacement_data_pt->value(2);
    Initial_centre_of_mass[0] += x_displ;
    Initial_centre_of_mass[1] += y_displ;
    Initial_Phi += phi_displ;

    // Reset displacement and rotation ("non-previous-value"
    // history values stay)
    TimeStepper* timestepper_pt =
      Centre_displacement_data_pt->time_stepper_pt();
    unsigned nprev = timestepper_pt->nprev_values();
    for (unsigned t = 0; t < nprev; t++)
    {
      Centre_displacement_data_pt->set_value(
        t, 0, Centre_displacement_data_pt->value(t, 0) - x_displ);

      Centre_displacement_data_pt->set_value(
        t, 1, Centre_displacement_data_pt->value(t, 1) - y_displ);

      Centre_displacement_data_pt->set_value(
        t, 2, Centre_displacement_data_pt->value(t, 2) - phi_displ);
    }
  }

} // namespace oomph<|MERGE_RESOLUTION|>--- conflicted
+++ resolved
@@ -145,10 +145,7 @@
             << accel[0] << " " << accel[1] << " " << accel[2] << std::endl;
   }
 
-<<<<<<< HEAD
-=======
-
->>>>>>> fb5f6804
+
   //======================================================================
   /// Obtain the external force and torque on the body from specified
   /// function pointers and also from a drag mesh, if there is one
@@ -279,7 +276,6 @@
 
     // Provide Data for centre-of-mass displacement internally
     if (Centre_displacement_data_pt == 0)
-<<<<<<< HEAD
     {
       Centre_displacement_data_pt = new Data(time_stepper_pt, 3);
 
@@ -293,21 +289,6 @@
     // Data created externally, so somebody else will clean up
     else
     {
-=======
-    {
-      Centre_displacement_data_pt = new Data(time_stepper_pt, 3);
-
-      // I've created it so I have to tidy up too!
-      Displacement_data_is_internal = true;
-
-      // Centre displacement is internal Data for this element
-      Index_for_centre_displacement =
-        add_internal_data(Centre_displacement_data_pt);
-    }
-    // Data created externally, so somebody else will clean up
-    else
-    {
->>>>>>> fb5f6804
       Displacement_data_is_internal = false;
 
       // Centre displacement is external Data for this element
@@ -316,83 +297,12 @@
     }
   }
 
-<<<<<<< HEAD
-=======
-
->>>>>>> fb5f6804
+
   //=======================================================================
   /// Calculate the contributions to the residuals and the jacobian
   //======================================================================
   void ImmersedRigidBodyElement::get_residuals_rigid_body_generic(
     Vector<double>& residuals, DenseMatrix<double>& jacobian, const bool& flag)
-<<<<<<< HEAD
-  {
-    // Get timestepper and time
-    TimeStepper* timestepper_pt =
-      this->Centre_displacement_data_pt->time_stepper_pt();
-    double time = timestepper_pt->time();
-
-    // Get second time derivatives of all displacement data
-    Vector<double> accel(3);
-    timestepper_pt->time_derivative(
-      2, this->Centre_displacement_data_pt, accel);
-
-    // Get force and torque
-    Vector<double> external_force(2);
-    double external_torque;
-    get_force_and_torque(time, external_force, external_torque);
-
-    // Get the timescale ratio product of Reynolds number
-    // and Strouhal number squared
-    const double Lambda_sq =
-      this->re() * this->st() * this->st() * this->density_ratio();
-
-    // Get the effective ReInvFr which must be multiplied by the
-    // density ratio to compute the gravitational load on the rigid body
-    const double scaled_re_inv_fr = this->re_invfr() * this->density_ratio();
-    // Get the gravitational load
-    Vector<double> G = g();
-
-    // Newton's law
-    int local_eqn = 0;
-    local_eqn = this->centre_displacement_local_eqn(0);
-    if (local_eqn >= 0)
-    {
-      residuals[local_eqn] = Lambda_sq * Mass * accel[0] - external_force[0] -
-                             Mass * scaled_re_inv_fr * G[0];
-
-      // Get Jacobian too?
-      if (flag)
-      {
-        jacobian(local_eqn, local_eqn) =
-          Lambda_sq * Mass * timestepper_pt->weight(2, 0);
-      }
-    }
-
-    local_eqn = this->centre_displacement_local_eqn(1);
-    if (local_eqn >= 0)
-    {
-      residuals[local_eqn] = Lambda_sq * Mass * accel[1] - external_force[1] -
-                             Mass * scaled_re_inv_fr * G[1];
-      // Get Jacobian too?
-      if (flag)
-      {
-        jacobian(local_eqn, local_eqn) =
-          Lambda_sq * Mass * timestepper_pt->weight(2, 0);
-      }
-    }
-
-    local_eqn = this->centre_displacement_local_eqn(2);
-    if (local_eqn >= 0)
-    {
-      residuals[local_eqn] =
-        Lambda_sq * Moment_of_inertia * accel[2] - external_torque;
-      // Get Jacobian too?
-      if (flag)
-      {
-        jacobian(local_eqn, local_eqn) =
-          Lambda_sq * Moment_of_inertia * timestepper_pt->weight(2, 0);
-=======
   {
     // Get timestepper and time
     TimeStepper* timestepper_pt =
@@ -597,7 +507,6 @@
                      (r_left[0] * r_left[0] + r_left[0] * r_right[0] +
                       r_right[0] * r_right[0]) *
                      (r_left[0] * r_right[1] - r_right[0] * r_left[1]);
->>>>>>> fb5f6804
       }
     }
 
@@ -630,170 +539,6 @@
     // }
   }
 
-<<<<<<< HEAD
-  //=======================================================================
-  /// \short Constructor: Specify coordinates of a point inside the hole
-  /// and a vector of pointers to TriangleMeshPolyLines
-  /// that define the boundary segments of the polygon.
-  /// Each TriangleMeshPolyLine has its own boundary ID and can contain
-  /// multiple (straight-line) segments. The optional final argument
-  /// is a pointer to a Data object whose three values represent
-  /// the two displacements of and the rotation angle about the polygon's
-  /// centre of mass.
-  //=======================================================================
-  ImmersedRigidBodyTriangleMeshPolygon::ImmersedRigidBodyTriangleMeshPolygon(
-    const Vector<double>& hole_center,
-    const Vector<TriangleMeshCurveSection*>& boundary_polyline_pt,
-    TimeStepper* const& time_stepper_pt,
-    Data* const& centre_displacement_data_pt) :
-    TriangleMeshCurve(boundary_polyline_pt),
-    TriangleMeshClosedCurve(boundary_polyline_pt, hole_center),
-    TriangleMeshPolygon(boundary_polyline_pt, hole_center),
-    ImmersedRigidBodyElement(time_stepper_pt, centre_displacement_data_pt)
-  {
-    // The underlying geometric object can be used to update the configuration
-    // internally before a remesh
-    this->Can_update_configuration = true;
-
-    // Original rotation angle is zero
-    Initial_Phi = 0.0;
-
-    // Compute coordinates of centre of gravity etc
-    Vector<double> r_left(2);
-    Vector<double> r_right(2);
-    Mass = 0.0;
-    Initial_centre_of_mass[0] = 0.0;
-    Initial_centre_of_mass[1] = 0.0;
-    double inertia_x = 0.0;
-    double inertia_y = 0.0;
-
-    // Loop over polylines
-    unsigned nboundary = boundary_polyline_pt.size();
-    for (unsigned i = 0; i < nboundary; i++)
-    {
-      // Loop over the segments to get the vertex coordinates
-      unsigned nseg = boundary_polyline_pt[i]->nsegment();
-      for (unsigned j = 0; j < nseg; j++)
-      {
-        // Get the vertex coordinates
-        r_left = this->polyline_pt(i)->vertex_coordinate(j);
-        r_right = this->polyline_pt(i)->vertex_coordinate(j + 1);
-
-        // Mass (area)
-        Mass += 0.5 * (r_left[0] * r_right[1] - r_right[0] * r_left[1]);
-
-        // Centroid
-        Initial_centre_of_mass[0] +=
-          (r_left[0] + r_right[0]) *
-          (r_left[0] * r_right[1] - r_right[0] * r_left[1]);
-        Initial_centre_of_mass[1] +=
-          (r_left[1] + r_right[1]) *
-          (r_left[0] * r_right[1] - r_right[0] * r_left[1]);
-      }
-      if (nboundary == 1)
-      {
-        // Get the vertex coordinates
-        r_left = this->polyline_pt(0)->vertex_coordinate(nseg);
-        r_right = this->polyline_pt(0)->vertex_coordinate(0);
-
-        // Mass (area)
-        Mass += 0.5 * (r_left[0] * r_right[1] - r_right[0] * r_left[1]);
-
-        // Centroid
-        Initial_centre_of_mass[0] +=
-          (r_left[0] + r_right[0]) *
-          (r_left[0] * r_right[1] - r_right[0] * r_left[1]);
-        Initial_centre_of_mass[1] +=
-          (r_left[1] + r_right[1]) *
-          (r_left[0] * r_right[1] - r_right[0] * r_left[1]);
-      }
-    }
-
-    // Normalise
-    Initial_centre_of_mass[0] /= (6.0 * Mass);
-    Initial_centre_of_mass[1] /= (6.0 * Mass);
-
-    // Another loop over polylines for moment of inertia
-    for (unsigned i = 0; i < nboundary; i++)
-    {
-      // Loop over the segments to get the vertex coordinates
-      unsigned nseg = boundary_polyline_pt[i]->nsegment();
-      for (unsigned j = 0; j < nseg; j++)
-      {
-        // Get the vertex coordinates
-        r_left = this->polyline_pt(i)->vertex_coordinate(j);
-        r_right = this->polyline_pt(i)->vertex_coordinate(j + 1);
-
-        // Get moment about centroid
-        r_left[0] -= Initial_centre_of_mass[0];
-        r_left[1] -= Initial_centre_of_mass[1];
-        r_right[0] -= Initial_centre_of_mass[0];
-        r_right[1] -= Initial_centre_of_mass[1];
-
-        // Moment of inertia
-        inertia_x += 1.0 / 12.0 *
-                     (r_left[1] * r_left[1] + r_left[1] * r_right[1] +
-                      r_right[1] * r_right[1]) *
-                     (r_left[0] * r_right[1] - r_right[0] * r_left[1]);
-
-        inertia_y += 1.0 / 12.0 *
-                     (r_left[0] * r_left[0] + r_left[0] * r_right[0] +
-                      r_right[0] * r_right[0]) *
-                     (r_left[0] * r_right[1] - r_right[0] * r_left[1]);
-      }
-
-      if (nboundary == 1)
-      {
-        // Get the vertex coordinates
-        r_left = this->polyline_pt(0)->vertex_coordinate(nseg);
-        r_right = this->polyline_pt(0)->vertex_coordinate(0);
-
-        // Get moment about centroid
-        r_left[0] -= Initial_centre_of_mass[0];
-        r_left[1] -= Initial_centre_of_mass[1];
-        r_right[0] -= Initial_centre_of_mass[0];
-        r_right[1] -= Initial_centre_of_mass[1];
-
-        // Moment of inertia
-        inertia_x += 1.0 / 12.0 *
-                     (r_left[1] * r_left[1] + r_left[1] * r_right[1] +
-                      r_right[1] * r_right[1]) *
-                     (r_left[0] * r_right[1] - r_right[0] * r_left[1]);
-
-        inertia_y += 1.0 / 12.0 *
-                     (r_left[0] * r_left[0] + r_left[0] * r_right[0] +
-                      r_right[0] * r_right[0]) *
-                     (r_left[0] * r_right[1] - r_right[0] * r_left[1]);
-      }
-    }
-
-    // Polar moment of inertia is sum of two orthogonal planar moments
-    Moment_of_inertia = inertia_x + inertia_y;
-
-    //    // Tested for circular and elliptical cross section
-    //    cout << "Mass             : " << Mass << std::endl;
-    //    cout << "Moment of inertia: " << Moment_of_inertia << std::endl;
-    //    cout << "X_c              : " << Initial_centre_of_mass[0] <<
-    //    std::endl; cout << "Y_c              : " << Initial_centre_of_mass[1]
-    //    << std::endl; pause("done");
-
-    // Assign the intrinsic coordinate
-    this->assign_zeta();
-
-    //  {
-    //   unsigned n_poly = this->npolyline();
-    //   for(unsigned p=0;p<n_poly;++p)
-    //    {
-    //     std::cout << "Polyline " << p << "\n";
-    //     std::cout << "-----------------------\n";
-    //     unsigned n_vertex = Zeta_vertex[p].size();
-    //     for(unsigned v=0;v<n_vertex;v++)
-    //      {
-    //       std::cout << v << " " << Zeta_vertex[p][v] << "\n";
-    //      }
-    //    }
-    // }
-  }
 
   //===============================================================
   /// \short Update the reference configuration by re-setting the original
@@ -824,38 +569,6 @@
     Vector<double> orig_hole_coord(this->internal_point());
     this->apply_rigid_body_motion(0, orig_hole_coord, this->internal_point());
 
-=======
-
-  //===============================================================
-  /// \short Update the reference configuration by re-setting the original
-  /// position of the vertices to their current ones, re-set the
-  /// original position of the centre of mass, and the displacements
-  /// and rotations relative to it
-  //===============================================================
-  void ImmersedRigidBodyTriangleMeshPolygon::reset_reference_configuration()
-  {
-    Vector<double> x_orig(2);
-    Vector<double> r(2);
-
-    // Loop over the polylines and update their vertex positions
-    unsigned npoly = this->ncurve_section();
-    for (unsigned i = 0; i < npoly; i++)
-    {
-      TriangleMeshPolyLine* poly_line_pt = this->polyline_pt(i);
-      unsigned nvertex = poly_line_pt->nvertex();
-      for (unsigned j = 0; j < nvertex; j++)
-      {
-        x_orig = poly_line_pt->vertex_coordinate(j);
-        this->apply_rigid_body_motion(0, x_orig, r);
-        poly_line_pt->vertex_coordinate(j) = r;
-      }
-    }
-
-    // Update coordinates of hole
-    Vector<double> orig_hole_coord(this->internal_point());
-    this->apply_rigid_body_motion(0, orig_hole_coord, this->internal_point());
-
->>>>>>> fb5f6804
     // Update centre of gravity
     double x_displ = Centre_displacement_data_pt->value(0);
     double y_displ = Centre_displacement_data_pt->value(1);
