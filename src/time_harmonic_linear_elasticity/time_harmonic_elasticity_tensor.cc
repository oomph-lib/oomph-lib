// LIC// ====================================================================
// LIC// This file forms part of oomph-lib, the object-oriented,
// LIC// multi-physics finite-element library, available
// LIC// at http://www.oomph-lib.org.
// LIC//
// LIC// Copyright (C) 2006-2021 Matthias Heil and Andrew Hazel
// LIC//
// LIC// This library is free software; you can redistribute it and/or
// LIC// modify it under the terms of the GNU Lesser General Public
// LIC// License as published by the Free Software Foundation; either
// LIC// version 2.1 of the License, or (at your option) any later version.
// LIC//
// LIC// This library is distributed in the hope that it will be useful,
// LIC// but WITHOUT ANY WARRANTY; without even the implied warranty of
// LIC// MERCHANTABILITY or FITNESS FOR A PARTICULAR PURPOSE.  See the GNU
// LIC// Lesser General Public License for more details.
// LIC//
// LIC// You should have received a copy of the GNU Lesser General Public
// LIC// License along with this library; if not, write to the Free Software
// LIC// Foundation, Inc., 51 Franklin Street, Fifth Floor, Boston, MA
// LIC// 02110-1301  USA.
// LIC//
// LIC// The authors may be contacted at oomph-lib@maths.man.ac.uk.
// LIC//
// LIC//====================================================================
// Non-inline function for the Elasticity Tensor
#include "time_harmonic_elasticity_tensor.h"

namespace oomph
{
  ///\short Translation scheme that takes account of the symmetries of the
  /// tensor. The independent coefficients are related to the coefficients of
  /// the elasticity tensor as follows:
  /**\f[\begin{array}{cc}    0 & E_{1111} \\
                             1 & E_{1112} \\
                             2 & E_{1122} \\
                             3 & E_{1212} \\
                             4 & E_{1222} \\
                             5 & E_{2222} \\
                             6 & E_{1113} \\
                             7 & E_{1123} \\
                             8 & E_{1133} \\
                             9 & E_{1213} \\
                             10 & E_{1223} \\
                             11 & E_{1233} \\
                             12 & E_{1313} \\
                             13 & E_{1322} \\
                             14 & E_{1323} \\
                             15 & E_{1333} \\
                             16 & E_{2223} \\
                             17 & E_{2233} \\
                             18 & E_{2323} \\
                             19 & E_{2333} \\
                             20 & E_{3333}
                             \end{array}\f] **/
  const unsigned TimeHarmonicElasticityTensor::Index[3][3][3][3] = {
    {{{0, 1, 6}, {1, 2, 7}, {6, 7, 8}},
     {{1, 3, 9}, {3, 4, 10}, {9, 10, 11}},
     {{6, 9, 12}, {9, 13, 14}, {12, 14, 15}}},

    {{{1, 3, 9}, {3, 4, 10}, {9, 10, 11}},
     {{2, 4, 13}, {4, 5, 16}, {13, 16, 17}},
     {{7, 10, 14}, {10, 16, 18}, {14, 18, 19}}},

    {{{6, 9, 12}, {9, 13, 14}, {12, 14, 15}},
     {{7, 10, 14}, {10, 16, 18}, {14, 18, 19}},
     {{8, 11, 15}, {11, 17, 19}, {15, 19, 20}}}};

<<<<<<< HEAD
=======

>>>>>>> fb5f6804
  ///\short Translation scheme for the isotropic elasticity tensor
  const unsigned TimeHarmonicIsotropicElasticityTensor::StaticIndex[21] = {
    1, 0, 2, 3, 0, 1, 0, 0, 2, 0, 0, 0, 3, 0, 0, 0, 0, 2, 3, 0, 1};

} // namespace oomph<|MERGE_RESOLUTION|>--- conflicted
+++ resolved
@@ -66,10 +66,7 @@
      {{7, 10, 14}, {10, 16, 18}, {14, 18, 19}},
      {{8, 11, 15}, {11, 17, 19}, {15, 19, 20}}}};
 
-<<<<<<< HEAD
-=======
 
->>>>>>> fb5f6804
   ///\short Translation scheme for the isotropic elasticity tensor
   const unsigned TimeHarmonicIsotropicElasticityTensor::StaticIndex[21] = {
     1, 0, 2, 3, 0, 1, 0, 0, 2, 0, 0, 0, 3, 0, 0, 0, 0, 2, 3, 0, 1};
