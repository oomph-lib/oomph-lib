--- conflicted
+++ resolved
@@ -104,10 +104,7 @@
       }
     }
 
-<<<<<<< HEAD
-=======
-
->>>>>>> fb5f6804
+
     // Number of integration points
     unsigned n_intpt = integral_pt()->nweight();
 
@@ -128,16 +125,10 @@
       {
         s[i] = integral_pt()->knot(ipt, i);
       }
-<<<<<<< HEAD
 
       // Premultiply weights and Jacobian
       double W = w * J;
-=======
-
-      // Premultiply weights and Jacobian
-      double W = w * J;
-
->>>>>>> fb5f6804
+
 
       // Do we want the velocity one?
       if ((which_one == 0) || (which_one == 2))
@@ -145,7 +136,7 @@
         // Get the velocity shape functions
         shape_at_knot(ipt, psi);
 
-<<<<<<< HEAD
+
         // Number of master nodes and storage for the weight of the shape
         // function
         unsigned n_master = 1;
@@ -158,21 +149,6 @@
           // Local boolean to indicate whether the node is hanging
           bool is_node_hanging = node_pt(l)->is_hanging();
 
-=======
-
-        // Number of master nodes and storage for the weight of the shape
-        // function
-        unsigned n_master = 1;
-        double hang_weight = 1.0;
-
-        // Loop over the nodes for the test functions/equations
-        //----------------------------------------------------
-        for (unsigned l = 0; l < n_node; l++)
-        {
-          // Local boolean to indicate whether the node is hanging
-          bool is_node_hanging = node_pt(l)->is_hanging();
-
->>>>>>> fb5f6804
           // If the node is hanging
           if (is_node_hanging)
           {
@@ -196,7 +172,6 @@
               // Get the equation number
               // If the node is hanging
               if (is_node_hanging)
-<<<<<<< HEAD
               {
                 // Get the equation number from the master node
                 local_eqn = this->local_hang_eqn(
@@ -228,40 +203,7 @@
                 //           //If not a boundary condition
                 //           if(local_eqn >= 0)
                 //            {
-=======
-              {
-                // Get the equation number from the master node
-                local_eqn = this->local_hang_eqn(
-                  hang_info_pt->master_node_pt(m), u_nodal_index[i]);
-                // Get the hang weight from the master node
-                hang_weight = hang_info_pt->master_weight(m);
-              }
-              // If the node is not hanging
-              else
-              {
-                // Local equation number
-                local_eqn = this->nodal_local_eqn(l, u_nodal_index[i]);
-
-                // Node contributes with full weight
-                hang_weight = 1.0;
-              }
-
-              // If it's not a boundary condition...
-              if (local_eqn >= 0)
-              {
-                //       //Loop over the veclocity shape functions
-                //       for(unsigned l=0; l<n_node; l++)
-                //        {
-                //         //Loop over the velocity components
-                //         for(unsigned i=0; i<DIM; i++)
-                //          {
-                //           local_eqn = nodal_local_eqn(l,u_nodal_index[i]);
-
-                //           //If not a boundary condition
-                //           if(local_eqn >= 0)
-                //            {
-
->>>>>>> fb5f6804
+
 
                 // Add the contribution
                 veloc_mass_diag[local_eqn] += pow(psi[l] * hang_weight, 2) * W;
@@ -328,10 +270,7 @@
               //         if(local_eqn >= 0)
               //          {
 
-<<<<<<< HEAD
-=======
-
->>>>>>> fb5f6804
+
               // Add the contribution
               press_mass_diag[local_eqn] += pow(psi_p[l] * hang_weight, 2) * W;
             }
@@ -340,10 +279,7 @@
       }
     }
   }
-<<<<<<< HEAD
-=======
-
->>>>>>> fb5f6804
+
 
   //========================================================================
   /// Add element's contribution to the elemental
@@ -403,16 +339,10 @@
     Shape psif(n_node), testf(n_node);
     DShape dpsifdx(n_node, DIM), dtestfdx(n_node, DIM);
 
-<<<<<<< HEAD
+
     // Set up memory for pressure shape and test functions
     Shape psip(n_pres), testp(n_pres);
 
-=======
-
-    // Set up memory for pressure shape and test functions
-    Shape psip(n_pres), testp(n_pres);
-
->>>>>>> fb5f6804
     // Set the value of n_intpt
     unsigned n_intpt = integral_pt()->nweight();
 
@@ -473,14 +403,9 @@
         interpolated_p += this->p_nst(l) * psip[l];
       }
 
-<<<<<<< HEAD
+
       // Calculate velocities and derivatives
 
-=======
-
-      // Calculate velocities and derivatives
-
->>>>>>> fb5f6804
       // Loop over nodes
       for (unsigned l = 0; l < n_node; l++)
       {
@@ -648,10 +573,7 @@
         }
       }
 
-<<<<<<< HEAD
-=======
-
->>>>>>> fb5f6804
+
       // MOMENTUM EQUATIONS
       //==================
 
@@ -689,7 +611,6 @@
             // Get the equation number
             // If the node is hanging
             if (is_node_hanging)
-<<<<<<< HEAD
             {
               // Get the equation number from the master node
               local_eqn = this->local_hang_eqn(hang_info_pt->master_node_pt(m),
@@ -700,18 +621,6 @@
             // If the node is not hanging
             else
             {
-=======
-            {
-              // Get the equation number from the master node
-              local_eqn = this->local_hang_eqn(hang_info_pt->master_node_pt(m),
-                                               u_nodal_index[i]);
-              // Get the hang weight from the master node
-              hang_weight = hang_info_pt->master_weight(m);
-            }
-            // If the node is not hanging
-            else
-            {
->>>>>>> fb5f6804
               // Local equation number
               local_eqn = this->nodal_local_eqn(l, u_nodal_index[i]);
 
@@ -808,7 +717,6 @@
                       // Get the number of the unknown
                       // If the node is hanging
                       if (is_node2_hanging)
-<<<<<<< HEAD
                       {
                         // Get the equation number from the master node
                         local_unknown = this->local_hang_eqn(
@@ -826,25 +734,6 @@
                       // If the unknown is non-zero
                       if (local_unknown >= 0)
                       {
-=======
-                      {
-                        // Get the equation number from the master node
-                        local_unknown = this->local_hang_eqn(
-                          hang_info2_pt->master_node_pt(m2), u_nodal_index[i2]);
-                        // Get the hang weights
-                        hang_weight2 = hang_info2_pt->master_weight(m2);
-                      }
-                      else
-                      {
-                        local_unknown =
-                          this->nodal_local_eqn(l2, u_nodal_index[i2]);
-                        hang_weight2 = 1.0;
-                      }
-
-                      // If the unknown is non-zero
-                      if (local_unknown >= 0)
-                      {
->>>>>>> fb5f6804
                         // Add contribution to Elemental Matrix
                         jacobian(local_eqn, local_unknown) -=
                           visc_ratio * viscosity * this->Gamma[i] *
@@ -859,7 +748,6 @@
                         if (
                           !this
                              ->Use_extrapolated_strainrate_to_compute_second_invariant)
-<<<<<<< HEAD
                         {
                           for (unsigned k = 0; k < DIM; k++)
                           {
@@ -874,22 +762,6 @@
                         // Extra diagonal components if i2=i
                         if (i2 == i)
                         {
-=======
-                        {
-                          for (unsigned k = 0; k < DIM; k++)
-                          {
-                            jacobian(local_eqn, local_unknown) -=
-                              visc_ratio * dviscosity_dunknown(i2, l2) *
-                              (interpolated_dudx(i, k) +
-                               this->Gamma[i] * interpolated_dudx(k, i)) *
-                              dtestfdx(l, k) * W * hang_weight * hang_weight2;
-                          }
-                        }
-
-                        // Extra diagonal components if i2=i
-                        if (i2 == i)
-                        {
->>>>>>> fb5f6804
                           // Mass matrix entries
                           // Again note the positive sign because the mass
                           // matrix is taken on the other side of the equation
@@ -945,7 +817,6 @@
                     // Pressure dof is hanging so it must be nodal-based
                     // Get the number of master nodes from the pressure node
                     n_master2 = hang_info2_pt->nmaster();
-<<<<<<< HEAD
                   }
                   // Otherwise the node is its own master
                   else
@@ -991,53 +862,6 @@
                   }
                 }
 
-=======
-                  }
-                  // Otherwise the node is its own master
-                  else
-                  {
-                    n_master2 = 1;
-                  }
-
-                  // Loop over the master nodes
-                  for (unsigned m2 = 0; m2 < n_master2; m2++)
-                  {
-                    // Get the number of the unknown
-                    // If the pressure dof is hanging
-                    if (pressure_dof_is_hanging[l2])
-                    {
-                      // Get the unknown from the master node
-                      local_unknown = this->local_hang_eqn(
-                        hang_info2_pt->master_node_pt(m2), p_index);
-                      // Get the weight from the hanging object
-                      hang_weight2 = hang_info2_pt->master_weight(m2);
-                    }
-                    else
-                    {
-                      local_unknown = this->p_local_eqn(l2);
-                      hang_weight2 = 1.0;
-                    }
-
-                    // If the unknown is not pinned
-                    if (local_unknown >= 0)
-                    {
-                      if (this->Pre_multiply_by_viscosity_ratio)
-                      {
-                        jacobian(local_eqn, local_unknown) +=
-                          visc_ratio * viscosity * psip[l2] * dtestfdx(l, i) *
-                          W * hang_weight * hang_weight2;
-                      }
-                      else
-                      {
-                        jacobian(local_eqn, local_unknown) +=
-                          psip[l2] * dtestfdx(l, i) * W * hang_weight *
-                          hang_weight2;
-                      }
-                    }
-                  }
-                }
-
->>>>>>> fb5f6804
               } // End of Jacobian calculation
 
             } // End of if not boundary condition statement
@@ -1048,10 +872,7 @@
 
       } // End of loop over nodes for equations
 
-<<<<<<< HEAD
-=======
-
->>>>>>> fb5f6804
+
       // CONTINUITY EQUATION
       //===================
 
@@ -1086,21 +907,12 @@
               this->local_hang_eqn(hang_info_pt->master_node_pt(m), p_index);
             // Get the weight for the node
             hang_weight = hang_info_pt->master_weight(m);
-<<<<<<< HEAD
           }
           else
           {
             local_eqn = this->p_local_eqn(l);
             hang_weight = 1.0;
           }
-=======
-          }
-          else
-          {
-            local_eqn = this->p_local_eqn(l);
-            hang_weight = 1.0;
-          }
->>>>>>> fb5f6804
 
           // If the equation is not pinned
           if (local_eqn >= 0)
@@ -1201,10 +1013,7 @@
     } // End of loop over integration points
   }
 
-<<<<<<< HEAD
-=======
-
->>>>>>> fb5f6804
+
   //======================================================================
   /// Compute derivatives of elemental residual vector with respect
   /// to nodal coordinates.
@@ -1234,7 +1043,6 @@
     // Find the indices at which the local velocities are stored
     unsigned u_nodal_index[DIM];
     for (unsigned i = 0; i < DIM; i++)
-<<<<<<< HEAD
     {
       u_nodal_index[i] = this->u_index_nst(i);
     }
@@ -1250,23 +1058,6 @@
     // If the pressure is stored at a node
     if (p_index >= 0)
     {
-=======
-    {
-      u_nodal_index[i] = this->u_index_nst(i);
-    }
-
-    // Which nodal value represents the pressure? (Negative if pressure
-    // is not based on nodal interpolation).
-    const int p_index = this->p_nodal_index_nst();
-
-    // Local array of booleans that are true if the l-th pressure value is
-    // hanging (avoid repeated virtual function calls)
-    bool pressure_dof_is_hanging[n_pres];
-
-    // If the pressure is stored at a node
-    if (p_index >= 0)
-    {
->>>>>>> fb5f6804
       // Read out whether the pressure is hanging
       for (unsigned l = 0; l < n_pres; ++l)
       {
@@ -1513,10 +1304,7 @@
       Vector<double> source_gradient(DIM, 0.0);
       this->get_source_gradient_nst(time, ipt, interpolated_x, source_gradient);
 
-<<<<<<< HEAD
-=======
-
->>>>>>> fb5f6804
+
       // Assemble shape derivatives
       //---------------------------
 
@@ -1671,10 +1459,7 @@
                 } // End of loop over shape controlling nodes q
               } // End of loop over coordinate directions p
 
-<<<<<<< HEAD
-=======
-
->>>>>>> fb5f6804
+
               // Derivs w.r.t. to nodal velocities
               // ---------------------------------
               if (element_has_node_with_aux_node_update_fct)
@@ -1752,19 +1537,13 @@
                 } // End of loop over local nodes
               } // End of if(element_has_node_with_aux_node_update_fct)
 
-<<<<<<< HEAD
-=======
-
->>>>>>> fb5f6804
+
             } // local_eqn>=0
           }
         }
       } // End of loop over test functions
 
-<<<<<<< HEAD
-=======
-
->>>>>>> fb5f6804
+
       // CONTINUITY EQUATION
       // -------------------
 
@@ -1831,10 +1610,7 @@
                 dresidual_dnodal_coordinates(local_eqn, p, q) +=
                   aux * dJ_dX(p, q) * testp[l] * w * hang_weight;
 
-<<<<<<< HEAD
-=======
-
->>>>>>> fb5f6804
+
                 // Derivative of residual x Jacobian
                 // ---------------------------------
 
@@ -1850,10 +1626,7 @@
               }
             }
 
-<<<<<<< HEAD
-=======
-
->>>>>>> fb5f6804
+
             // Derivs w.r.t. to nodal velocities
             // ---------------------------------
             if (element_has_node_with_aux_node_update_fct)
@@ -2081,10 +1854,7 @@
 
         Vector<double> s_father(3);
 
-<<<<<<< HEAD
-=======
-
->>>>>>> fb5f6804
+
         // Son midpoint is located at the following coordinates in father
         // element:
         for (unsigned i = 0; i < 3; i++)
@@ -2121,10 +1891,7 @@
     }
   }
 
-<<<<<<< HEAD
-=======
-
->>>>>>> fb5f6804
+
   //====================================================================
   //// Force build of templates
   //====================================================================
