--- conflicted
+++ resolved
@@ -54,10 +54,7 @@
   //===================================================================
   double AxisymmetricPoroelasticityEquations::Default_permeability_value = 1.0;
 
-<<<<<<< HEAD
-=======
-
->>>>>>> fb5f6804
+
   //===================================================================
   /// \short Static default value for ratio of the material's actual
   /// permeability to the permeability used in the non-dimensionalisastion
@@ -140,10 +137,7 @@
     return det;
   }
 
-<<<<<<< HEAD
-=======
-
->>>>>>> fb5f6804
+
   //========================================================================
   /// \short Output FE representation of soln:
   /// x,y,u1,u2,q1,q2,div_q,p at Nplot^2 plot points
@@ -188,17 +182,10 @@
 
       // Output FE representation of div u at s
       outfile << interpolated_div_q(s) << " "; // soln 4
-<<<<<<< HEAD
 
       // Output FE representation of p at s
       outfile << interpolated_p(s) << " "; // soln 5
 
-=======
-
-      // Output FE representation of p at s
-      outfile << interpolated_p(s) << " "; // soln 5
-
->>>>>>> fb5f6804
       // Skeleton velocity
       interpolated_du_dt(s, du_dt);
       outfile << du_dt[0] << " "; // soln 6
@@ -610,7 +597,6 @@
     {
       // Find the local coordinates at the integration point
       for (unsigned i = 0; i < 2; i++)
-<<<<<<< HEAD
       {
         s[i] = integral_pt()->knot(ipt, i);
       }
@@ -649,46 +635,6 @@
       // loop over geometric basis functions to find interpolated x
       for (unsigned l = 0; l < n_node; l++)
       {
-=======
-      {
-        s[i] = integral_pt()->knot(ipt, i);
-      }
-
-      // Get the weight of the intetgration point
-      double w = integral_pt()->weight(ipt);
-
-      // Call the basis functions and test functions and get the
-      // (geometric) jacobian of the current element
-      double J = shape_basis_test_local_at_knot(ipt,
-                                                psi,
-                                                dpsidx,
-                                                u_basis,
-                                                u_test,
-                                                du_basis_dx,
-                                                du_test_dx,
-                                                q_basis,
-                                                q_test,
-                                                p_basis,
-                                                p_test,
-                                                div_q_basis_ds,
-                                                div_q_test_ds);
-
-      // Storage for interpolated values
-      Vector<double> interpolated_x(2, 0.0);
-      Vector<double> interpolated_u(2, 0.0);
-      DenseMatrix<double> interpolated_du_dx(2, 2, 0.0);
-      double interpolated_div_du_dt_dx = 0.0;
-      double interpolated_du_r_dt = 0.0;
-      Vector<double> interpolated_d2u_dt2(2, 0.0);
-      Vector<double> interpolated_q(2, 0.0);
-      double interpolated_div_q_ds = 0.0;
-      Vector<double> interpolated_dq_dt(2, 0.0);
-      double interpolated_p = 0.0;
-
-      // loop over geometric basis functions to find interpolated x
-      for (unsigned l = 0; l < n_node; l++)
-      {
->>>>>>> fb5f6804
         // Loop over the geometric basis functions
         for (unsigned i = 0; i < 2; i++)
         {
@@ -927,15 +873,10 @@
         } // End of loop over dimensions
       } // End of loop over u test functions
 
+
       // Darcy:
       //-------
 
-<<<<<<< HEAD
-=======
-      // Darcy:
-      //-------
-
->>>>>>> fb5f6804
       // Loop over the test functions
       for (unsigned l = 0; l < n_q_basis; l++)
       {
@@ -1111,8 +1052,5 @@
     } // End of loop over integration points
   }
 
-<<<<<<< HEAD
-=======
-
->>>>>>> fb5f6804
+
 } // namespace oomph