// LIC// ====================================================================
// LIC// This file forms part of oomph-lib, the object-oriented,
// LIC// multi-physics finite-element library, available
// LIC// at http://www.oomph-lib.org.
// LIC//
// LIC// Copyright (C) 2006-2021 Matthias Heil and Andrew Hazel
// LIC//
// LIC// This library is free software; you can redistribute it and/or
// LIC// modify it under the terms of the GNU Lesser General Public
// LIC// License as published by the Free Software Foundation; either
// LIC// version 2.1 of the License, or (at your option) any later version.
// LIC//
// LIC// This library is distributed in the hope that it will be useful,
// LIC// but WITHOUT ANY WARRANTY; without even the implied warranty of
// LIC// MERCHANTABILITY or FITNESS FOR A PARTICULAR PURPOSE.  See the GNU
// LIC// Lesser General Public License for more details.
// LIC//
// LIC// You should have received a copy of the GNU Lesser General Public
// LIC// License along with this library; if not, write to the Free Software
// LIC// Foundation, Inc., 51 Franklin Street, Fifth Floor, Boston, MA
// LIC// 02110-1301  USA.
// LIC//
// LIC// The authors may be contacted at oomph-lib@maths.man.ac.uk.
// LIC//
// LIC//====================================================================
// Header for an element that couples a linearised axisymmetric
// Navier-Stokes element to a non-linear axisymmetric Navier-Stokes
// element via a multi domain approach

// oomph-lib headers
#include "generic.h"
#include "axisym_navier_stokes.h"
#include "linearised_axisym_navier_stokes_elements.h"
#include "refineable_linearised_axisym_navier_stokes_elements.h"

// Use the oomph namespace
using namespace oomph;

<<<<<<< HEAD
/////////////////////////////////////////////////////////////////////////
/////////////////////////////////////////////////////////////////////////
/////////////////////////////////////////////////////////////////////////

=======

/////////////////////////////////////////////////////////////////////////
/////////////////////////////////////////////////////////////////////////
/////////////////////////////////////////////////////////////////////////


>>>>>>> fb5f6804
//======================================================================
/// Build a LinearisedAxisymmetricQTaylorHood element that inherits from
/// ElementWithExternalElement so that it can "communicate" with an
/// axisymmetric Navier-Stokes element that provides the base flow
/// velocities and their derivatives w.r.t. global coordinates (r and z)
//======================================================================
<<<<<<< HEAD
class LinearisedAxisymmetricQTaylorHoodMultiDomainElement :
  public virtual LinearisedAxisymmetricQTaylorHoodElement,
  public virtual ElementWithExternalElement
{
public:
  /// Constructor: call the underlying constructors
  LinearisedAxisymmetricQTaylorHoodMultiDomainElement() :
    LinearisedAxisymmetricQTaylorHoodElement(), ElementWithExternalElement()
=======
class LinearisedAxisymmetricQTaylorHoodMultiDomainElement
  : public virtual LinearisedAxisymmetricQTaylorHoodElement,
    public virtual ElementWithExternalElement
{
public:
  /// Constructor: call the underlying constructors
  LinearisedAxisymmetricQTaylorHoodMultiDomainElement()
    : LinearisedAxisymmetricQTaylorHoodElement(), ElementWithExternalElement()
>>>>>>> fb5f6804
  {
    // There are two interactions: the base flow velocities and their
    // derivatives w.r.t. global coordinates
    this->set_ninteraction(2);

    // Do not include any external interaction data when computing
    // the element's Jacobian
    ElementWithExternalElement::ignore_external_interaction_data();

    /// Do not include any external geometric data when computing
    /// the element's Jacobian.
    ElementWithExternalElement::ignore_external_geometric_data();
  }

  /// \short Overload get_base_flow_u(...) to return the external
  /// element's velocity components at the integration point
  virtual void get_base_flow_u(const double& time,
                               const unsigned& ipt,
                               const Vector<double>& x,
                               Vector<double>& result) const
  {
    // Set interaction index to 0
    const unsigned interaction = 0;

    // Get a pointer to the external element that computes the base flow.
    // We know that it's an axisymmetric Navier-Stokes element.
    const AxisymmetricQTaylorHoodElement* base_flow_el_pt =
      dynamic_cast<AxisymmetricQTaylorHoodElement*>(
        external_element_pt(interaction, ipt));

    // Provide storage for local coordinates in the external element
    // which correspond to the integration point ipt
    Vector<double> s_external(2);

    // Determine local coordinates in the external element which correspond
    // to the integration point ipt
    s_external = external_element_local_coord(interaction, ipt);

    // Get the three velocity components interpolated from the external element
    for (unsigned i = 0; i < 3; i++)
    {
      result[i] = base_flow_el_pt->interpolated_u_axi_nst(s_external, i);
    }

  } // End of overloaded get_base_flow_u function

  /// \short Overload get_base_flow_dudx(...) to return the derivatives of
  /// the external element's velocity components w.r.t. global coordinates
  /// at the integration point
  virtual void get_base_flow_dudx(const double& time,
                                  const unsigned& ipt,
                                  const Vector<double>& x,
                                  DenseMatrix<double>& result) const
  {
    // Set interaction index to 1
    const unsigned interaction = 1;

    // Get a pointer to the external element that computes the base flow.
    // We know that it's an axisymmetric Navier-Stokes element.
    const AxisymmetricQTaylorHoodElement* base_flow_el_pt =
      dynamic_cast<AxisymmetricQTaylorHoodElement*>(
        external_element_pt(interaction, ipt));

    // Provide storage for local coordinates in the external element
    // which correspond to the integration point ipt
    Vector<double> s_external(2);

    // Determine local coordinates in the external element which correspond
    // to the integration point ipt
    s_external = external_element_local_coord(interaction, ipt);

    // Loop over velocity components
    for (unsigned i = 0; i < 3; i++)
    {
      // Loop over coordinate directions and get derivatives of velocity
      // components from the external element
      for (unsigned j = 0; j < 2; j++)
      {
        result(i, j) =
          base_flow_el_pt->interpolated_dudx_axi_nst(s_external, i, j);
      }
    }

  } // End of overloaded get_base_flow_dudx function

<<<<<<< HEAD
=======

>>>>>>> fb5f6804
  /// \short Compute the element's residual vector and the Jacobian matrix
  void fill_in_contribution_to_jacobian(Vector<double>& residuals,
                                        DenseMatrix<double>& jacobian)
  {
    // Get the analytical contribution from the basic linearised element
    LinearisedAxisymmetricQTaylorHoodElement::fill_in_contribution_to_jacobian(
      residuals, jacobian);

    // Get the off-diagonal terms by finite differencing
    this->fill_in_jacobian_from_external_interaction_by_fd(residuals, jacobian);
  }
};

<<<<<<< HEAD
/////////////////////////////////////////////////////////////////////////
/////////////////////////////////////////////////////////////////////////
/////////////////////////////////////////////////////////////////////////

=======

/////////////////////////////////////////////////////////////////////////
/////////////////////////////////////////////////////////////////////////
/////////////////////////////////////////////////////////////////////////


>>>>>>> fb5f6804
//======================================================================
/// Build a LinearisedAxisymmetricQCrouzeixRaviart element that inherits
/// from ElementWithExternalElement so that it can "communicate" with an
/// axisymmetric Navier-Stokes element that provides the base flow
/// velocities and their derivatives w.r.t. global coordinates (r and z)
//======================================================================
<<<<<<< HEAD
class LinearisedAxisymmetricQCrouzeixRaviartMultiDomainElement :
  public virtual LinearisedAxisymmetricQCrouzeixRaviartElement,
  public virtual ElementWithExternalElement
{
public:
  /// Constructor: call the underlying constructors
  LinearisedAxisymmetricQCrouzeixRaviartMultiDomainElement() :
    LinearisedAxisymmetricQCrouzeixRaviartElement(),
    ElementWithExternalElement()
=======
class LinearisedAxisymmetricQCrouzeixRaviartMultiDomainElement
  : public virtual LinearisedAxisymmetricQCrouzeixRaviartElement,
    public virtual ElementWithExternalElement
{
public:
  /// Constructor: call the underlying constructors
  LinearisedAxisymmetricQCrouzeixRaviartMultiDomainElement()
    : LinearisedAxisymmetricQCrouzeixRaviartElement(),
      ElementWithExternalElement()
>>>>>>> fb5f6804
  {
    // There are two interactions: the base flow velocities and their
    // derivatives w.r.t. global coordinates
    this->set_ninteraction(2);

    // Do not include any external interaction data when computing
    // the element's Jacobian
    ElementWithExternalElement::ignore_external_interaction_data();

    /// Do not include any external geometric data when computing
    /// the element's Jacobian.
    ElementWithExternalElement::ignore_external_geometric_data();
  }

  /// \short Overload get_base_flow_u(...) to return the external
  /// element's velocity components at the integration point
  virtual void get_base_flow_u(const double& time,
                               const unsigned& ipt,
                               const Vector<double>& x,
                               Vector<double>& result) const
  {
    // Set interaction index to 0
    const unsigned interaction = 0;

    // Get a pointer to the external element that computes the base flow.
    // We know that it's an axisymmetric Navier-Stokes element.
    const AxisymmetricQCrouzeixRaviartElement* base_flow_el_pt =
      dynamic_cast<AxisymmetricQCrouzeixRaviartElement*>(
        external_element_pt(interaction, ipt));

    // Provide storage for local coordinates in the external element
    // which correspond to the integration point ipt
    Vector<double> s_external(2);

    // Determine local coordinates in the external element which correspond
    // to the integration point ipt
    s_external = external_element_local_coord(interaction, ipt);

    // Get the three velocity components interpolated from the external element
    for (unsigned i = 0; i < 3; i++)
    {
      result[i] = base_flow_el_pt->interpolated_u_axi_nst(s_external, i);
    }

  } // End of overloaded get_base_flow_u function

  /// \short Overload get_base_flow_dudx(...) to return the derivatives of
  /// the external element's velocity components w.r.t. global coordinates
  /// at the integration point
  virtual void get_base_flow_dudx(const double& time,
                                  const unsigned& ipt,
                                  const Vector<double>& x,
                                  DenseMatrix<double>& result) const
  {
    // Set interaction index to 1
    const unsigned interaction = 1;

    // Get a pointer to the external element that computes the base flow.
    // We know that it's an axisymmetric Navier-Stokes element.
    const AxisymmetricQCrouzeixRaviartElement* base_flow_el_pt =
      dynamic_cast<AxisymmetricQCrouzeixRaviartElement*>(
        external_element_pt(interaction, ipt));

    // Provide storage for local coordinates in the external element
    // which correspond to the integration point ipt
    Vector<double> s_external(2);

    // Determine local coordinates in the external element which correspond
    // to the integration point ipt
    s_external = external_element_local_coord(interaction, ipt);

    // Loop over velocity components
    for (unsigned i = 0; i < 3; i++)
    {
      // Loop over coordinate directions and get derivatives of velocity
      // components from the external element
      for (unsigned j = 0; j < 2; j++)
      {
        result(i, j) =
          base_flow_el_pt->interpolated_dudx_axi_nst(s_external, i, j);
      }
    }

  } // End of overloaded get_base_flow_dudx function

<<<<<<< HEAD
=======

>>>>>>> fb5f6804
  /// \short Compute the element's residual vector and the Jacobian matrix
  void fill_in_contribution_to_jacobian(Vector<double>& residuals,
                                        DenseMatrix<double>& jacobian)
  {
    // Get the analytical contribution from the basic linearised element
    LinearisedAxisymmetricQCrouzeixRaviartElement::
      fill_in_contribution_to_jacobian(residuals, jacobian);

    // Get the off-diagonal terms by finite differencing
    this->fill_in_jacobian_from_external_interaction_by_fd(residuals, jacobian);
  }
};

<<<<<<< HEAD
/////////////////////////////////////////////////////////////////////////
/////////////////////////////////////////////////////////////////////////
/////////////////////////////////////////////////////////////////////////

=======

/////////////////////////////////////////////////////////////////////////
/////////////////////////////////////////////////////////////////////////
/////////////////////////////////////////////////////////////////////////


>>>>>>> fb5f6804
//======================================================================
/// \short Build a RefineableLinearisedAxisymmetricQTaylorHood element
/// that inherits from ElementWithExternalElement so that it can
/// "communicate" with an axisymmetric Navier-Stokes element that
/// provides the base flow velocities and their derivatives w.r.t.
/// global coordinates (r and z)
//======================================================================
<<<<<<< HEAD
class RefineableLinearisedAxisymmetricQTaylorHoodMultiDomainElement :
  public virtual RefineableLinearisedAxisymmetricQTaylorHoodElement,
  public virtual ElementWithExternalElement
{
public:
  /// Constructor: call the underlying constructors
  RefineableLinearisedAxisymmetricQTaylorHoodMultiDomainElement() :
    RefineableLinearisedAxisymmetricQTaylorHoodElement(),
    ElementWithExternalElement()
=======
class RefineableLinearisedAxisymmetricQTaylorHoodMultiDomainElement
  : public virtual RefineableLinearisedAxisymmetricQTaylorHoodElement,
    public virtual ElementWithExternalElement
{
public:
  /// Constructor: call the underlying constructors
  RefineableLinearisedAxisymmetricQTaylorHoodMultiDomainElement()
    : RefineableLinearisedAxisymmetricQTaylorHoodElement(),
      ElementWithExternalElement()
>>>>>>> fb5f6804
  {
    // There are two interactions: the base flow velocities and their
    // derivatives w.r.t. global coordinates
    this->set_ninteraction(2);

    // Do not include any external interaction data when computing
    // the element's Jacobian
    ElementWithExternalElement::ignore_external_interaction_data();

    /// Do not include any external geometric data when computing
    /// the element's Jacobian.
    ElementWithExternalElement::ignore_external_geometric_data();
  }

  /// \short Overload get_base_flow_u(...) to return the external
  /// element's velocity components at the integration point
  virtual void get_base_flow_u(const double& time,
                               const unsigned& ipt,
                               const Vector<double>& x,
                               Vector<double>& result) const
  {
    // Set interaction index to 0
    const unsigned interaction = 0;

    // Get a pointer to the external element that computes the base flow.
    // We know that it's an axisymmetric Navier-Stokes element.
    const AxisymmetricQTaylorHoodElement* base_flow_el_pt =
      dynamic_cast<AxisymmetricQTaylorHoodElement*>(
        external_element_pt(interaction, ipt));

    // Provide storage for local coordinates in the external element
    // which correspond to the integration point ipt
    Vector<double> s_external(2);

    // Determine local coordinates in the external element which correspond
    // to the integration point ipt
    s_external = external_element_local_coord(interaction, ipt);

    // Get the three velocity components interpolated from the external element
    for (unsigned i = 0; i < 3; i++)
    {
      result[i] = base_flow_el_pt->interpolated_u_axi_nst(s_external, i);
    }

  } // End of overloaded get_base_flow_u function

  /// \short Overload get_base_flow_dudx(...) to return the derivatives of
  /// the external element's velocity components w.r.t. global coordinates
  /// at the integration point
  virtual void get_base_flow_dudx(const double& time,
                                  const unsigned& ipt,
                                  const Vector<double>& x,
                                  DenseMatrix<double>& result) const
  {
    // Set interaction index to 1
    const unsigned interaction = 1;

    // Get a pointer to the external element that computes the base flow.
    // We know that it's an axisymmetric Navier-Stokes element.
    const AxisymmetricQTaylorHoodElement* base_flow_el_pt =
      dynamic_cast<AxisymmetricQTaylorHoodElement*>(
        external_element_pt(interaction, ipt));

    // Provide storage for local coordinates in the external element
    // which correspond to the integration point ipt
    Vector<double> s_external(2);

    // Determine local coordinates in the external element which correspond
    // to the integration point ipt
    s_external = external_element_local_coord(interaction, ipt);

    // Loop over velocity components
    for (unsigned i = 0; i < 3; i++)
    {
      // Loop over coordinate directions and get derivatives of velocity
      // components from the external element
      for (unsigned j = 0; j < 2; j++)
      {
        result(i, j) =
          base_flow_el_pt->interpolated_dudx_axi_nst(s_external, i, j);
      }
    }

  } // End of overloaded get_base_flow_dudx function

<<<<<<< HEAD
=======

>>>>>>> fb5f6804
  /// \short Compute the element's residual vector and the Jacobian matrix
  void fill_in_contribution_to_jacobian(Vector<double>& residuals,
                                        DenseMatrix<double>& jacobian)
  {
    // Get the analytical contribution from the basic patricklinearised element
    RefineableLinearisedAxisymmetricQTaylorHoodElement::
      fill_in_contribution_to_jacobian(residuals, jacobian);

    // Get the off-diagonal terms by finite differencing
    this->fill_in_jacobian_from_external_interaction_by_fd(residuals, jacobian);
  }
};

<<<<<<< HEAD
/////////////////////////////////////////////////////////////////////////
/////////////////////////////////////////////////////////////////////////
/////////////////////////////////////////////////////////////////////////

=======

/////////////////////////////////////////////////////////////////////////
/////////////////////////////////////////////////////////////////////////
/////////////////////////////////////////////////////////////////////////


>>>>>>> fb5f6804
//======================================================================
/// \short Build a RefineableLinearisedAxisymmetricQCrouzeixRaviart element
/// that inherits from ElementWithExternalElement so that it can
/// "communicate" with an axisymmetric Navier-Stokes element that
/// provides the base flow velocities and their derivatives w.r.t.
/// global coordinates (r and z)
//======================================================================
<<<<<<< HEAD
class RefineableLinearisedAxisymmetricQCrouzeixRaviartMultiDomainElement :
  public virtual RefineableLinearisedAxisymmetricQCrouzeixRaviartElement,
  public virtual ElementWithExternalElement
{
public:
  /// Constructor: call the underlying constructors
  RefineableLinearisedAxisymmetricQCrouzeixRaviartMultiDomainElement() :
    RefineableLinearisedAxisymmetricQCrouzeixRaviartElement(),
    ElementWithExternalElement()
=======
class RefineableLinearisedAxisymmetricQCrouzeixRaviartMultiDomainElement
  : public virtual RefineableLinearisedAxisymmetricQCrouzeixRaviartElement,
    public virtual ElementWithExternalElement
{
public:
  /// Constructor: call the underlying constructors
  RefineableLinearisedAxisymmetricQCrouzeixRaviartMultiDomainElement()
    : RefineableLinearisedAxisymmetricQCrouzeixRaviartElement(),
      ElementWithExternalElement()
>>>>>>> fb5f6804
  {
    // There are two interactions: the base flow velocities and their
    // derivatives w.r.t. global coordinates
    this->set_ninteraction(2);

    // Do not include any external interaction data when computing
    // the element's Jacobian
    ElementWithExternalElement::ignore_external_interaction_data();

    /// Do not include any external geometric data when computing
    /// the element's Jacobian.
    ElementWithExternalElement::ignore_external_geometric_data();
  }

  /// \short Overload get_base_flow_u(...) to return the external
  /// element's velocity components at the integration point
  virtual void get_base_flow_u(const double& time,
                               const unsigned& ipt,
                               const Vector<double>& x,
                               Vector<double>& result) const
  {
    // Set interaction index to 0
    const unsigned interaction = 0;

    // Get a pointer to the external element that computes the base flow.
    // We know that it's an axisymmetric Navier-Stokes element.
    const AxisymmetricQCrouzeixRaviartElement* base_flow_el_pt =
      dynamic_cast<AxisymmetricQCrouzeixRaviartElement*>(
        external_element_pt(interaction, ipt));

    // Provide storage for local coordinates in the external element
    // which correspond to the integration point ipt
    Vector<double> s_external(2);

    // Determine local coordinates in the external element which correspond
    // to the integration point ipt
    s_external = external_element_local_coord(interaction, ipt);

    // Get the three velocity components interpolated from the external element
    for (unsigned i = 0; i < 3; i++)
    {
      result[i] = base_flow_el_pt->interpolated_u_axi_nst(s_external, i);
    }

  } // End of overloaded get_base_flow_u function

  /// \short Overload get_base_flow_dudx(...) to return the derivatives of
  /// the external element's velocity components w.r.t. global coordinates
  /// at the integration point
  virtual void get_base_flow_dudx(const double& time,
                                  const unsigned& ipt,
                                  const Vector<double>& x,
                                  DenseMatrix<double>& result) const
  {
    // Set interaction index to 1
    const unsigned interaction = 1;

    // Get a pointer to the external element that computes the base flow.
    // We know that it's an axisymmetric Navier-Stokes element.
    const AxisymmetricQCrouzeixRaviartElement* base_flow_el_pt =
      dynamic_cast<AxisymmetricQCrouzeixRaviartElement*>(
        external_element_pt(interaction, ipt));

    // Provide storage for local coordinates in the external element
    // which correspond to the integration point ipt
    Vector<double> s_external(2);

    // Determine local coordinates in the external element which correspond
    // to the integration point ipt
    s_external = external_element_local_coord(interaction, ipt);

    // Loop over velocity components
    for (unsigned i = 0; i < 3; i++)
    {
      // Loop over coordinate directions and get derivatives of velocity
      // components from the external element
      for (unsigned j = 0; j < 2; j++)
      {
        result(i, j) =
          base_flow_el_pt->interpolated_dudx_axi_nst(s_external, i, j);
      }
    }

  } // End of overloaded get_base_flow_dudx function

<<<<<<< HEAD
=======

>>>>>>> fb5f6804
  /// \short Compute the element's residual vector and the Jacobian matrix
  void fill_in_contribution_to_jacobian(Vector<double>& residuals,
                                        DenseMatrix<double>& jacobian)
  {
    // Get the analytical contribution from the basic patricklinearised element
    RefineableLinearisedAxisymmetricQCrouzeixRaviartElement::
      fill_in_contribution_to_jacobian(residuals, jacobian);

    // Get the off-diagonal terms by finite differencing
    this->fill_in_jacobian_from_external_interaction_by_fd(residuals, jacobian);
  }
};<|MERGE_RESOLUTION|>--- conflicted
+++ resolved
@@ -36,35 +36,18 @@
 // Use the oomph namespace
 using namespace oomph;
 
-<<<<<<< HEAD
-/////////////////////////////////////////////////////////////////////////
-/////////////////////////////////////////////////////////////////////////
-/////////////////////////////////////////////////////////////////////////
-
-=======
-
-/////////////////////////////////////////////////////////////////////////
-/////////////////////////////////////////////////////////////////////////
-/////////////////////////////////////////////////////////////////////////
-
-
->>>>>>> fb5f6804
+
+/////////////////////////////////////////////////////////////////////////
+/////////////////////////////////////////////////////////////////////////
+/////////////////////////////////////////////////////////////////////////
+
+
 //======================================================================
 /// Build a LinearisedAxisymmetricQTaylorHood element that inherits from
 /// ElementWithExternalElement so that it can "communicate" with an
 /// axisymmetric Navier-Stokes element that provides the base flow
 /// velocities and their derivatives w.r.t. global coordinates (r and z)
 //======================================================================
-<<<<<<< HEAD
-class LinearisedAxisymmetricQTaylorHoodMultiDomainElement :
-  public virtual LinearisedAxisymmetricQTaylorHoodElement,
-  public virtual ElementWithExternalElement
-{
-public:
-  /// Constructor: call the underlying constructors
-  LinearisedAxisymmetricQTaylorHoodMultiDomainElement() :
-    LinearisedAxisymmetricQTaylorHoodElement(), ElementWithExternalElement()
-=======
 class LinearisedAxisymmetricQTaylorHoodMultiDomainElement
   : public virtual LinearisedAxisymmetricQTaylorHoodElement,
     public virtual ElementWithExternalElement
@@ -73,7 +56,6 @@
   /// Constructor: call the underlying constructors
   LinearisedAxisymmetricQTaylorHoodMultiDomainElement()
     : LinearisedAxisymmetricQTaylorHoodElement(), ElementWithExternalElement()
->>>>>>> fb5f6804
   {
     // There are two interactions: the base flow velocities and their
     // derivatives w.r.t. global coordinates
@@ -159,10 +141,7 @@
 
   } // End of overloaded get_base_flow_dudx function
 
-<<<<<<< HEAD
-=======
-
->>>>>>> fb5f6804
+
   /// \short Compute the element's residual vector and the Jacobian matrix
   void fill_in_contribution_to_jacobian(Vector<double>& residuals,
                                         DenseMatrix<double>& jacobian)
@@ -176,36 +155,18 @@
   }
 };
 
-<<<<<<< HEAD
-/////////////////////////////////////////////////////////////////////////
-/////////////////////////////////////////////////////////////////////////
-/////////////////////////////////////////////////////////////////////////
-
-=======
-
-/////////////////////////////////////////////////////////////////////////
-/////////////////////////////////////////////////////////////////////////
-/////////////////////////////////////////////////////////////////////////
-
-
->>>>>>> fb5f6804
+
+/////////////////////////////////////////////////////////////////////////
+/////////////////////////////////////////////////////////////////////////
+/////////////////////////////////////////////////////////////////////////
+
+
 //======================================================================
 /// Build a LinearisedAxisymmetricQCrouzeixRaviart element that inherits
 /// from ElementWithExternalElement so that it can "communicate" with an
 /// axisymmetric Navier-Stokes element that provides the base flow
 /// velocities and their derivatives w.r.t. global coordinates (r and z)
 //======================================================================
-<<<<<<< HEAD
-class LinearisedAxisymmetricQCrouzeixRaviartMultiDomainElement :
-  public virtual LinearisedAxisymmetricQCrouzeixRaviartElement,
-  public virtual ElementWithExternalElement
-{
-public:
-  /// Constructor: call the underlying constructors
-  LinearisedAxisymmetricQCrouzeixRaviartMultiDomainElement() :
-    LinearisedAxisymmetricQCrouzeixRaviartElement(),
-    ElementWithExternalElement()
-=======
 class LinearisedAxisymmetricQCrouzeixRaviartMultiDomainElement
   : public virtual LinearisedAxisymmetricQCrouzeixRaviartElement,
     public virtual ElementWithExternalElement
@@ -215,7 +176,6 @@
   LinearisedAxisymmetricQCrouzeixRaviartMultiDomainElement()
     : LinearisedAxisymmetricQCrouzeixRaviartElement(),
       ElementWithExternalElement()
->>>>>>> fb5f6804
   {
     // There are two interactions: the base flow velocities and their
     // derivatives w.r.t. global coordinates
@@ -301,10 +261,7 @@
 
   } // End of overloaded get_base_flow_dudx function
 
-<<<<<<< HEAD
-=======
-
->>>>>>> fb5f6804
+
   /// \short Compute the element's residual vector and the Jacobian matrix
   void fill_in_contribution_to_jacobian(Vector<double>& residuals,
                                         DenseMatrix<double>& jacobian)
@@ -318,19 +275,12 @@
   }
 };
 
-<<<<<<< HEAD
-/////////////////////////////////////////////////////////////////////////
-/////////////////////////////////////////////////////////////////////////
-/////////////////////////////////////////////////////////////////////////
-
-=======
-
-/////////////////////////////////////////////////////////////////////////
-/////////////////////////////////////////////////////////////////////////
-/////////////////////////////////////////////////////////////////////////
-
-
->>>>>>> fb5f6804
+
+/////////////////////////////////////////////////////////////////////////
+/////////////////////////////////////////////////////////////////////////
+/////////////////////////////////////////////////////////////////////////
+
+
 //======================================================================
 /// \short Build a RefineableLinearisedAxisymmetricQTaylorHood element
 /// that inherits from ElementWithExternalElement so that it can
@@ -338,17 +288,6 @@
 /// provides the base flow velocities and their derivatives w.r.t.
 /// global coordinates (r and z)
 //======================================================================
-<<<<<<< HEAD
-class RefineableLinearisedAxisymmetricQTaylorHoodMultiDomainElement :
-  public virtual RefineableLinearisedAxisymmetricQTaylorHoodElement,
-  public virtual ElementWithExternalElement
-{
-public:
-  /// Constructor: call the underlying constructors
-  RefineableLinearisedAxisymmetricQTaylorHoodMultiDomainElement() :
-    RefineableLinearisedAxisymmetricQTaylorHoodElement(),
-    ElementWithExternalElement()
-=======
 class RefineableLinearisedAxisymmetricQTaylorHoodMultiDomainElement
   : public virtual RefineableLinearisedAxisymmetricQTaylorHoodElement,
     public virtual ElementWithExternalElement
@@ -358,7 +297,6 @@
   RefineableLinearisedAxisymmetricQTaylorHoodMultiDomainElement()
     : RefineableLinearisedAxisymmetricQTaylorHoodElement(),
       ElementWithExternalElement()
->>>>>>> fb5f6804
   {
     // There are two interactions: the base flow velocities and their
     // derivatives w.r.t. global coordinates
@@ -444,10 +382,7 @@
 
   } // End of overloaded get_base_flow_dudx function
 
-<<<<<<< HEAD
-=======
-
->>>>>>> fb5f6804
+
   /// \short Compute the element's residual vector and the Jacobian matrix
   void fill_in_contribution_to_jacobian(Vector<double>& residuals,
                                         DenseMatrix<double>& jacobian)
@@ -461,19 +396,12 @@
   }
 };
 
-<<<<<<< HEAD
-/////////////////////////////////////////////////////////////////////////
-/////////////////////////////////////////////////////////////////////////
-/////////////////////////////////////////////////////////////////////////
-
-=======
-
-/////////////////////////////////////////////////////////////////////////
-/////////////////////////////////////////////////////////////////////////
-/////////////////////////////////////////////////////////////////////////
-
-
->>>>>>> fb5f6804
+
+/////////////////////////////////////////////////////////////////////////
+/////////////////////////////////////////////////////////////////////////
+/////////////////////////////////////////////////////////////////////////
+
+
 //======================================================================
 /// \short Build a RefineableLinearisedAxisymmetricQCrouzeixRaviart element
 /// that inherits from ElementWithExternalElement so that it can
@@ -481,17 +409,6 @@
 /// provides the base flow velocities and their derivatives w.r.t.
 /// global coordinates (r and z)
 //======================================================================
-<<<<<<< HEAD
-class RefineableLinearisedAxisymmetricQCrouzeixRaviartMultiDomainElement :
-  public virtual RefineableLinearisedAxisymmetricQCrouzeixRaviartElement,
-  public virtual ElementWithExternalElement
-{
-public:
-  /// Constructor: call the underlying constructors
-  RefineableLinearisedAxisymmetricQCrouzeixRaviartMultiDomainElement() :
-    RefineableLinearisedAxisymmetricQCrouzeixRaviartElement(),
-    ElementWithExternalElement()
-=======
 class RefineableLinearisedAxisymmetricQCrouzeixRaviartMultiDomainElement
   : public virtual RefineableLinearisedAxisymmetricQCrouzeixRaviartElement,
     public virtual ElementWithExternalElement
@@ -501,7 +418,6 @@
   RefineableLinearisedAxisymmetricQCrouzeixRaviartMultiDomainElement()
     : RefineableLinearisedAxisymmetricQCrouzeixRaviartElement(),
       ElementWithExternalElement()
->>>>>>> fb5f6804
   {
     // There are two interactions: the base flow velocities and their
     // derivatives w.r.t. global coordinates
@@ -587,10 +503,7 @@
 
   } // End of overloaded get_base_flow_dudx function
 
-<<<<<<< HEAD
-=======
-
->>>>>>> fb5f6804
+
   /// \short Compute the element's residual vector and the Jacobian matrix
   void fill_in_contribution_to_jacobian(Vector<double>& residuals,
                                         DenseMatrix<double>& jacobian)
