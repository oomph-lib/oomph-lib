// LIC// ====================================================================
// LIC// This file forms part of oomph-lib, the object-oriented,
// LIC// multi-physics finite-element library, available
// LIC// at http://www.oomph-lib.org.
// LIC//
// LIC// Copyright (C) 2006-2021 Matthias Heil and Andrew Hazel
// LIC//
// LIC// This library is free software; you can redistribute it and/or
// LIC// modify it under the terms of the GNU Lesser General Public
// LIC// License as published by the Free Software Foundation; either
// LIC// version 2.1 of the License, or (at your option) any later version.
// LIC//
// LIC// This library is distributed in the hope that it will be useful,
// LIC// but WITHOUT ANY WARRANTY; without even the implied warranty of
// LIC// MERCHANTABILITY or FITNESS FOR A PARTICULAR PURPOSE.  See the GNU
// LIC// Lesser General Public License for more details.
// LIC//
// LIC// You should have received a copy of the GNU Lesser General Public
// LIC// License along with this library; if not, write to the Free Software
// LIC// Foundation, Inc., 51 Franklin Street, Fifth Floor, Boston, MA
// LIC// 02110-1301  USA.
// LIC//
// LIC// The authors may be contacted at oomph-lib@maths.man.ac.uk.
// LIC//
// LIC//====================================================================
// Non-inline functions for the refineable linearised axisymmetric
// Navier-Stokes elements

// oomph-lib includes
#include "refineable_linearised_axisym_navier_stokes_elements.h"

namespace oomph
{
  //=======================================================================
  /// Compute the residuals for the refineable linearised axisymmetric
  /// Navier--Stokes equations; flag=1(or 0): do (or don't) compute the
  /// Jacobian as well.
  //=======================================================================
  void RefineableLinearisedAxisymmetricNavierStokesEquations::
    fill_in_generic_residual_contribution_linearised_axi_nst(
      Vector<double>& residuals,
      DenseMatrix<double>& jacobian,
      DenseMatrix<double>& mass_matrix,
      unsigned flag)
  {
    // Get the time from the first node in the element
    const double time = this->node_pt(0)->time_stepper_pt()->time();

    // Determine number of nodes in the element
    const unsigned n_node = nnode();

    // Determine how many pressure values there are associated with
    // a single pressure component
    const unsigned n_pres = npres_linearised_axi_nst();

    // Get the nodal indices at which the velocity is stored
    unsigned u_nodal_index[6];
    for (unsigned i = 0; i < 6; ++i)
    {
      u_nodal_index[i] = u_index_linearised_axi_nst(i);
    }

    // Which nodal values represent the two pressure components?
    // (Negative if pressure is not based on nodal interpolation).
    Vector<int> p_index(2);
    for (unsigned i = 0; i < 2; i++)
    {
      p_index[i] = this->p_index_linearised_axi_nst(i);
    }

    // Local array of booleans that are true if the l-th pressure value is
    // hanging (avoid repeated virtual function calls)
    bool pressure_dof_is_hanging[n_pres];

    // If the pressure is stored at a node
    if (p_index[0] >= 0)
    {
      // Read out whether the pressure is hanging
      for (unsigned l = 0; l < n_pres; ++l)
      {
        pressure_dof_is_hanging[l] =
          pressure_node_pt(l)->is_hanging(p_index[0]);
      }
    }
    // Otherwise the pressure is not stored at a node and so cannot hang
    else
    {
      for (unsigned l = 0; l < n_pres; ++l)
      {
        pressure_dof_is_hanging[l] = false;
      }
    }

    // Set up memory for the fluid shape and test functions
    // Note that there are two dimensions, r and z, in this problem
    Shape psif(n_node), testf(n_node);
    DShape dpsifdx(n_node, 2), dtestfdx(n_node, 2);

    // Set up memory for the pressure shape and test functions
    Shape psip(n_pres), testp(n_pres);

    // Determine number of integration points
    const unsigned n_intpt = integral_pt()->nweight();

    // Set up memory for the vector to hold local coordinates (two dimensions)
    Vector<double> s(2);

    // Get physical variables from the element
    // (Reynolds number must be multiplied by the density ratio)
    const double scaled_re = re() * density_ratio();
    const double scaled_re_st = re_st() * density_ratio();
    const double visc_ratio = viscosity_ratio();
    const int k = azimuthal_mode_number();

    // Integers used to store the local equation and unknown numbers
    int local_eqn = 0, local_unknown = 0;

    // Local storage for pointers to hang info objects
    HangInfo *hang_info_pt = 0, *hang_info2_pt = 0;

    // Loop over the integration points
    for (unsigned ipt = 0; ipt < n_intpt; ipt++)
    {
      // Assign values of the local coordinates s
      for (unsigned i = 0; i < 2; i++)
      {
        s[i] = integral_pt()->knot(ipt, i);
      }

      // Get the integral weight
      const double w = integral_pt()->weight(ipt);

      // Calculate the fluid shape and test functions, and their derivatives
      // w.r.t. the global coordinates
      const double J = dshape_and_dtest_eulerian_at_knot_linearised_axi_nst(
        ipt, psif, dpsifdx, testf, dtestfdx);

      // Calculate the pressure shape and test functions
      pshape_linearised_axi_nst(s, psip, testp);

      // Premultiply the weights and the Jacobian of the mapping between
      // local and global coordinates
      const double W = w * J;

      // Allocate storage for the position and the derivative of the
      // mesh positions w.r.t. time
      Vector<double> interpolated_x(2, 0.0);
      Vector<double> mesh_velocity(2, 0.0);

      // Allocate storage for the velocity components (six of these)
      // and their derivatives w.r.t. time
      Vector<double> interpolated_u(6, 0.0);
      Vector<double> dudt(6, 0.0);

      // Allocate storage for the pressure components (two of these)
      Vector<double> interpolated_p(2, 0.0);

      // Allocate storage for the derivatives of the velocity components
      // w.r.t. global coordinates (r and z)
      DenseMatrix<double> interpolated_dudx(6, 2, 0.0);

      // Calculate pressure at the integration point
      // -------------------------------------------

      // Loop over pressure degrees of freedom (associated with a single
      // pressure component) in the element
      for (unsigned l = 0; l < n_pres; l++)
      {
        // Cache the shape function
        const double psip_ = psip(l);

        // Loop over the two pressure components
        for (unsigned i = 0; i < 2; i++)
        {
          // Get the value
          const double p_value = this->p_linearised_axi_nst(l, i);

          // Add contribution
          interpolated_p[i] += p_value * psip_;
        }
      } // End of loop over the pressure degrees of freedom in the element

      // Calculate velocities and their derivatives at the integration point
      // -------------------------------------------------------------------

      // Loop over the element's nodes
      for (unsigned l = 0; l < n_node; l++)
      {
        // Cache the shape function
        const double psif_ = psif(l);

        // Loop over the two coordinate directions
        for (unsigned i = 0; i < 2; i++)
        {
          interpolated_x[i] += this->nodal_position(l, i) * psif_;
        }

        // Loop over the six velocity components
        for (unsigned i = 0; i < 6; i++)
        {
          // Get the value
          const double u_value = this->nodal_value(l, u_nodal_index[i]);

          // Add contribution
          interpolated_u[i] += u_value * psif_;

          // Add contribution to dudt
          dudt[i] += du_dt_linearised_axi_nst(l, i) * psif_;

          // Loop over two coordinate directions (for derivatives)
          for (unsigned j = 0; j < 2; j++)
          {
            interpolated_dudx(i, j) += u_value * dpsifdx(l, j);
          }
        }
      } // End of loop over the element's nodes

      // Get the mesh velocity if ALE is enabled
      if (!ALE_is_disabled)
      {
        // Loop over the element's nodes
        for (unsigned l = 0; l < n_node; l++)
        {
          // Loop over the two coordinate directions
          for (unsigned i = 0; i < 2; i++)
          {
            mesh_velocity[i] += this->dnodal_position_dt(l, i) * psif(l);
          }
        }
      }

      // Get velocities and their derivatives from base flow problem
      // -----------------------------------------------------------

      // Allocate storage for the velocity components of the base state
      // solution (initialise to zero)
      Vector<double> base_flow_u(3, 0.0);

      // Get the user-defined base state solution velocity components
      get_base_flow_u(time, ipt, interpolated_x, base_flow_u);

      // Allocate storage for the derivatives of the base state solution's
      // velocity components w.r.t. global coordinate (r and z)
      // N.B. the derivatives of the base flow components w.r.t. the
      // azimuthal coordinate direction (theta) are always zero since the
      // base flow is axisymmetric
      DenseMatrix<double> base_flow_dudx(3, 2, 0.0);

      // Get the derivatives of the user-defined base state solution
      // velocity components w.r.t. global coordinates
      get_base_flow_dudx(time, ipt, interpolated_x, base_flow_dudx);

      // Cache base flow velocities and their derivatives
      const double interpolated_ur = base_flow_u[0];
      const double interpolated_uz = base_flow_u[1];
      const double interpolated_utheta = base_flow_u[2];
      const double interpolated_durdr = base_flow_dudx(0, 0);
      const double interpolated_durdz = base_flow_dudx(0, 1);
      const double interpolated_duzdr = base_flow_dudx(1, 0);
      const double interpolated_duzdz = base_flow_dudx(1, 1);
      const double interpolated_duthetadr = base_flow_dudx(2, 0);
      const double interpolated_duthetadz = base_flow_dudx(2, 1);

      // Cache r-component of position
      const double r = interpolated_x[0];

      // Cache unknowns
      const double interpolated_UC = interpolated_u[0];
      const double interpolated_US = interpolated_u[1];
      const double interpolated_WC = interpolated_u[2];
      const double interpolated_WS = interpolated_u[3];
      const double interpolated_VC = interpolated_u[4];
      const double interpolated_VS = interpolated_u[5];
      const double interpolated_PC = interpolated_p[0];
      const double interpolated_PS = interpolated_p[1];

      // Cache derivatives of the unknowns
      const double interpolated_dUCdr = interpolated_dudx(0, 0);
      const double interpolated_dUCdz = interpolated_dudx(0, 1);
      const double interpolated_dUSdr = interpolated_dudx(1, 0);
      const double interpolated_dUSdz = interpolated_dudx(1, 1);
      const double interpolated_dWCdr = interpolated_dudx(2, 0);
      const double interpolated_dWCdz = interpolated_dudx(2, 1);
      const double interpolated_dWSdr = interpolated_dudx(3, 0);
      const double interpolated_dWSdz = interpolated_dudx(3, 1);
      const double interpolated_dVCdr = interpolated_dudx(4, 0);
      const double interpolated_dVCdz = interpolated_dudx(4, 1);
      const double interpolated_dVSdr = interpolated_dudx(5, 0);
      const double interpolated_dVSdz = interpolated_dudx(5, 1);

      // ==================
      // MOMENTUM EQUATIONS
      // ==================

      // Number of master nodes
      unsigned n_master = 1;

      // Storage for the weight of the shape function
      double hang_weight = 1.0;

      // Loop over the nodes for the test functions/equations
      for (unsigned l = 0; l < n_node; l++)
      {
        // Cache test functions and their derivatives
        const double testf_ = testf(l);
        const double dtestfdr = dtestfdx(l, 0);
        const double dtestfdz = dtestfdx(l, 1);

        // Local boolean that indicates the hanging status of the node
        bool is_node_hanging = node_pt(l)->is_hanging();

        // If the node is hanging
        if (is_node_hanging)
        {
          // Get the hanging pointer
          hang_info_pt = node_pt(l)->hanging_pt();

          // Read out number of master nodes from hanging data
          n_master = hang_info_pt->nmaster();
        }
        // Otherwise the node is its own master
        else
        {
          n_master = 1;
        }

        // Loop over the master nodes
        for (unsigned m = 0; m < n_master; m++)
        {
          // Loop over velocity components for equations
          for (unsigned i = 0; i < 6; i++)
          {
            // Get the equation number
            // -----------------------

            // If the node is hanging
            if (is_node_hanging)
            {
              // Get the equation number from the master node
              local_eqn = this->local_hang_eqn(hang_info_pt->master_node_pt(m),
                                               u_nodal_index[i]);

              // Get the hang weight from the master node
              hang_weight = hang_info_pt->master_weight(m);
            }
            // If the node is not hanging
            else
            {
              // Local equation number
              local_eqn = this->nodal_local_eqn(l, u_nodal_index[i]);

              // Node contributes with full weight
              hang_weight = 1.0;
            }

            // If it's not a boundary condition...
            if (local_eqn >= 0)
            {
              // initialise for residual calculation
              double sum = 0.0;

              switch (i)
              {
                  // ---------------------------------------------
                  // FIRST (RADIAL) MOMENTUM EQUATION: COSINE PART
                  // ---------------------------------------------

                case 0:

                  // Pressure gradient term
                  sum +=
                    interpolated_PC * (testf_ + r * dtestfdr) * W * hang_weight;

                  // Stress tensor terms
                  sum -= visc_ratio * r * (1.0 + Gamma[0]) *
                         interpolated_dUCdr * dtestfdr * W * hang_weight;

                  sum -= visc_ratio * r *
                         (interpolated_dUCdz + Gamma[0] * interpolated_dWCdr) *
                         dtestfdz * W * hang_weight;

                  sum += visc_ratio *
                         ((k * Gamma[0] * interpolated_dVSdr) -
                          (k * (2.0 + Gamma[0]) * interpolated_VS / r) -
                          ((1.0 + Gamma[0] + (k * k)) * interpolated_UC / r)) *
                         testf_ * W * hang_weight;

                  // Inertial terms (du/dt)
                  sum -= scaled_re_st * r * dudt[0] * testf_ * W * hang_weight;

                  // Inertial terms (convective)
                  sum -= scaled_re *
                         (r * interpolated_ur * interpolated_dUCdr +
                          r * interpolated_durdr * interpolated_UC +
                          k * interpolated_utheta * interpolated_US -
                          2 * interpolated_utheta * interpolated_VC +
                          r * interpolated_uz * interpolated_dUCdz +
                          r * interpolated_durdz * interpolated_WC) *
                         testf_ * W * hang_weight;

                  // Mesh velocity terms
                  if (!ALE_is_disabled)
                  {
                    for (unsigned j = 0; j < 2; j++)
                    {
                      sum += scaled_re_st * r * mesh_velocity[j] *
                             interpolated_dudx(0, j) * testf_ * W * hang_weight;
                    }
                  }

                  break;

                  // --------------------------------------------
                  // SECOND (RADIAL) MOMENTUM EQUATION: SINE PART
                  // --------------------------------------------

                case 1:

                  // Pressure gradient term
                  sum +=
                    interpolated_PS * (testf_ + r * dtestfdr) * W * hang_weight;

                  // Stress tensor terms
                  sum -= visc_ratio * r * (1.0 + Gamma[0]) *
                         interpolated_dUSdr * dtestfdr * W * hang_weight;

                  sum -= visc_ratio * r *
                         (interpolated_dUSdz + Gamma[0] * interpolated_dWSdr) *
                         dtestfdz * W * hang_weight;

                  sum -= visc_ratio *
                         ((k * Gamma[0] * interpolated_dVCdr) -
                          (k * (2.0 + Gamma[0]) * interpolated_VC / r) +
                          ((1.0 + Gamma[0] + (k * k)) * interpolated_US / r)) *
                         testf_ * W * hang_weight;

                  // Inertial terms (du/dt)
                  sum -= scaled_re_st * r * dudt[1] * testf_ * W * hang_weight;

                  // Inertial terms (convective)
                  sum -= scaled_re *
                         (r * interpolated_ur * interpolated_dUSdr +
                          r * interpolated_durdr * interpolated_US -
                          k * interpolated_utheta * interpolated_UC -
                          2 * interpolated_utheta * interpolated_VS +
                          r * interpolated_uz * interpolated_dUSdz +
                          r * interpolated_durdz * interpolated_WS) *
                         testf_ * W * hang_weight;

                  // Mesh velocity terms
                  if (!ALE_is_disabled)
                  {
                    for (unsigned j = 0; j < 2; j++)
                    {
                      sum += scaled_re_st * r * mesh_velocity[j] *
                             interpolated_dudx(1, j) * testf_ * W * hang_weight;
                    }
                  }

                  break;

                  // --------------------------------------------
                  // THIRD (AXIAL) MOMENTUM EQUATION: COSINE PART
                  // --------------------------------------------

                case 2:

                  // Pressure gradient term
                  sum += r * interpolated_PC * dtestfdz * W * hang_weight;

                  // Stress tensor terms
                  sum -= visc_ratio * r *
                         (interpolated_dWCdr + Gamma[1] * interpolated_dUCdz) *
                         dtestfdr * W * hang_weight;

                  sum -= visc_ratio * r * (1.0 + Gamma[1]) *
                         interpolated_dWCdz * dtestfdz * W * hang_weight;

                  sum +=
                    visc_ratio * k *
                    (Gamma[1] * interpolated_dVSdz - k * interpolated_WC / r) *
                    testf_ * W * hang_weight;

                  // Inertial terms (du/dt)
                  sum -= scaled_re_st * r * dudt[2] * testf_ * W * hang_weight;

                  // Inertial terms (convective)
                  sum -= scaled_re *
                         (r * interpolated_ur * interpolated_dWCdr +
                          r * interpolated_duzdr * interpolated_UC +
                          k * interpolated_utheta * interpolated_WS +
                          r * interpolated_uz * interpolated_dWCdz +
                          r * interpolated_duzdz * interpolated_WC) *
                         testf_ * W * hang_weight;

                  // Mesh velocity terms
                  if (!ALE_is_disabled)
                  {
                    for (unsigned j = 0; j < 2; j++)
                    {
                      sum += scaled_re_st * r * mesh_velocity[j] *
                             interpolated_dudx(2, j) * testf_ * W * hang_weight;
                    }
                  }

                  break;

                  // -------------------------------------------
                  // FOURTH (AXIAL) MOMENTUM EQUATION: SINE PART
                  // -------------------------------------------

                case 3:

                  // Pressure gradient term
                  sum += r * interpolated_PS * dtestfdz * W * hang_weight;

                  // Stress tensor terms
                  sum -= visc_ratio * r *
                         (interpolated_dWSdr + Gamma[1] * interpolated_dUSdz) *
                         dtestfdr * W * hang_weight;

                  sum -= visc_ratio * r * (1.0 + Gamma[1]) *
                         interpolated_dWSdz * dtestfdz * W * hang_weight;

                  sum -=
                    visc_ratio * k *
                    (Gamma[1] * interpolated_dVCdz + k * interpolated_WS / r) *
                    testf_ * W * hang_weight;

                  // Inertial terms (du/dt)
                  sum -= scaled_re_st * r * dudt[3] * testf_ * W * hang_weight;

                  // Inertial terms (convective)
                  sum -= scaled_re *
                         (r * interpolated_ur * interpolated_dWSdr +
                          r * interpolated_duzdr * interpolated_US -
                          k * interpolated_utheta * interpolated_WC +
                          r * interpolated_uz * interpolated_dWSdz +
                          r * interpolated_duzdz * interpolated_WS) *
                         testf_ * W * hang_weight;

                  // Mesh velocity terms
                  if (!ALE_is_disabled)
                  {
                    for (unsigned j = 0; j < 2; j++)
                    {
                      sum += scaled_re_st * r * mesh_velocity[j] *
                             interpolated_dudx(3, j) * testf_ * W * hang_weight;
                    }
                  }

                  break;

                  // ------------------------------------------------
                  // FIFTH (AZIMUTHAL) MOMENTUM EQUATION: COSINE PART
                  // ------------------------------------------------

                case 4:

                  // Pressure gradient term
                  sum -= k * interpolated_PS * testf_ * W * hang_weight;

                  // Stress tensor terms
                  sum +=
                    visc_ratio *
                    (-r * interpolated_dVCdr - k * Gamma[0] * interpolated_US +
                     Gamma[0] * interpolated_VC) *
                    dtestfdr * W * hang_weight;

                  sum -=
                    visc_ratio *
                    (k * Gamma[0] * interpolated_WS + r * interpolated_dVCdz) *
                    dtestfdz * W * hang_weight;

                  sum += visc_ratio *
                         (Gamma[0] * interpolated_dVCdr +
                          k * (2.0 + Gamma[0]) * interpolated_US / r -
                          (1.0 + (k * k) + (k * k * Gamma[0])) *
                            interpolated_VC / r) *
                         testf_ * W * hang_weight;

                  // Inertial terms (du/dt)
                  sum -= scaled_re_st * r * dudt[4] * testf_ * W * hang_weight;

                  // Inertial terms (convective)
                  sum -= scaled_re *
                         (r * interpolated_ur * interpolated_dVCdr +
                          r * interpolated_duthetadr * interpolated_UC +
                          k * interpolated_utheta * interpolated_VS +
                          interpolated_utheta * interpolated_UC +
                          interpolated_ur * interpolated_VC +
                          r * interpolated_uz * interpolated_dVCdz +
                          r * interpolated_duthetadz * interpolated_WC) *
                         testf_ * W * hang_weight;

                  // Mesh velocity terms
                  if (!ALE_is_disabled)
                  {
                    for (unsigned j = 0; j < 2; j++)
                    {
                      sum += scaled_re_st * r * mesh_velocity[j] *
                             interpolated_dudx(4, j) * testf_ * W * hang_weight;
                    }
                  }

                  break;

                  // ----------------------------------------------
                  // SIXTH (AZIMUTHAL) MOMENTUM EQUATION: SINE PART
                  // ----------------------------------------------

                case 5:

                  // Pressure gradient term
                  sum += k * interpolated_PC * testf_ * W * hang_weight;

                  // Stress tensor terms
                  sum +=
                    visc_ratio *
                    (-r * interpolated_dVSdr + k * Gamma[0] * interpolated_UC +
                     Gamma[0] * interpolated_VS) *
                    dtestfdr * W * hang_weight;

                  sum +=
                    visc_ratio *
                    (k * Gamma[0] * interpolated_WC - r * interpolated_dVSdz) *
                    dtestfdz * W * hang_weight;

                  sum += visc_ratio *
                         (Gamma[0] * interpolated_dVSdr -
                          k * (2.0 + Gamma[0]) * interpolated_UC / r -
                          (1.0 + (k * k) + (k * k * Gamma[0])) *
                            interpolated_VS / r) *
                         testf_ * W * hang_weight;

                  // Inertial terms (du/dt)
                  sum -= scaled_re_st * r * dudt[5] * testf_ * W * hang_weight;

                  // Inertial terms (convective)
                  sum -= scaled_re *
                         (r * interpolated_ur * interpolated_dVSdr +
                          r * interpolated_duthetadr * interpolated_US -
                          k * interpolated_utheta * interpolated_VC +
                          interpolated_utheta * interpolated_US +
                          interpolated_ur * interpolated_VS +
                          r * interpolated_uz * interpolated_dVSdz +
                          r * interpolated_duthetadz * interpolated_WS) *
                         testf_ * W * hang_weight;

                  // Mesh velocity terms
                  if (!ALE_is_disabled)
                  {
                    for (unsigned j = 0; j < 2; j++)
                    {
                      sum += scaled_re_st * r * mesh_velocity[j] *
                             interpolated_dudx(5, j) * testf_ * W * hang_weight;
                    }
                  }

                  break;

              } // End of switch statement for momentum equations

              // Add contribution to elemental residual vector
              residuals[local_eqn] += sum;

              // ======================
              // Calculate the Jacobian
              // ======================
              if (flag)
              {
                // Number of master nodes
                unsigned n_master2 = 1;

                // Storage for the weight of the shape function
                double hang_weight2 = 1.0;

                // Loop over the velocity nodes for columns
                for (unsigned l2 = 0; l2 < n_node; l2++)
                {
                  // Cache velocity shape functions and their derivatives
                  const double psif_ = psif[l2];
                  const double dpsifdr = dpsifdx(l2, 0);
                  const double dpsifdz = dpsifdx(l2, 1);

                  // Local boolean that indicates the hanging status of the node
                  bool is_node2_hanging = node_pt(l2)->is_hanging();

                  // If the node is hanging
                  if (is_node2_hanging)
                  {
                    // Get the hanging pointer
                    hang_info2_pt = node_pt(l2)->hanging_pt();

                    // Read out number of master nodes from hanging data
                    n_master2 = hang_info2_pt->nmaster();
                  }
                  // Otherwise the node is its own master
                  else
                  {
                    n_master2 = 1;
                  }

                  // Loop over the master nodes
                  for (unsigned m2 = 0; m2 < n_master2; m2++)
                  {
                    // Loop over the velocity components
                    for (unsigned i2 = 0; i2 < 6; i2++)
                    {
                      // Get the number of the unknown
                      // -----------------------------

                      // If the node is hanging
                      if (is_node2_hanging)
                      {
                        // Get the equation number from the master node
                        local_unknown = this->local_hang_eqn(
                          hang_info2_pt->master_node_pt(m2), u_nodal_index[i2]);

                        // Get the hang weight from the master node
                        hang_weight2 = hang_info2_pt->master_weight(m2);
                      }
                      // If the node is not hanging
                      else
                      {
                        // Local equation number
                        local_unknown =
                          this->nodal_local_eqn(l2, u_nodal_index[i2]);

                        // Node contributes with full weight
                        hang_weight2 = 1.0;
                      }

                      // If the unknown is not pinned
                      if (local_unknown >= 0)
                      {
                        // Different results for i and i2
                        switch (i)
                        {
                            // ---------------------------------------------
                            // FIRST (RADIAL) MOMENTUM EQUATION: COSINE PART
                            // ---------------------------------------------

                          case 0:

                            switch (i2)
                            {
                                // Radial velocity component (cosine part) U_k^C

                              case 0:

                                // Add the mass matrix entries
                                if (flag == 2)
                                {
                                  mass_matrix(local_eqn, local_unknown) +=
                                    scaled_re_st * r * psif_ * testf_ * W *
                                    hang_weight * hang_weight2 * hang_weight *
                                    hang_weight2;
                                }

                                // Add contributions to the Jacobian matrix

                                // Stress tensor terms
                                jacobian(local_eqn, local_unknown) -=
                                  visc_ratio * r * (1.0 + Gamma[0]) * dpsifdr *
                                  dtestfdr * W * hang_weight * hang_weight2;

                                jacobian(local_eqn, local_unknown) -=
                                  visc_ratio * r * dpsifdz * dtestfdz * W *
                                  hang_weight * hang_weight2;

                                jacobian(local_eqn, local_unknown) -=
                                  visc_ratio * (1.0 + Gamma[0] + (k * k)) *
                                  psif_ * testf_ * W * hang_weight *
                                  hang_weight2 / r;

                                // Inertial terms (du/dt)
                                jacobian(local_eqn, local_unknown) -=
                                  scaled_re_st * r *
                                  node_pt(l2)->time_stepper_pt()->weight(1, 0) *
                                  psif_ * testf_ * W * hang_weight *
                                  hang_weight2;

                                // Inertial terms (convective)
                                jacobian(local_eqn, local_unknown) -=
                                  scaled_re * r *
                                  (psif_ * interpolated_durdr +
                                   interpolated_ur * dpsifdr +
                                   interpolated_uz * dpsifdz) *
                                  testf_ * W * hang_weight * hang_weight2;

                                // Mesh velocity terms
                                if (!ALE_is_disabled)
                                {
                                  for (unsigned j = 0; j < 2; j++)
                                  {
                                    jacobian(local_eqn, local_unknown) +=
                                      scaled_re_st * r * mesh_velocity[j] *
                                      dpsifdx(l2, j) * testf_ * W *
                                      hang_weight * hang_weight2;
                                  }
                                }

                                break;

                                // Radial velocity component (sine part) U_k^S

                              case 1:

                                // Convective term
                                jacobian(local_eqn, local_unknown) -=
                                  scaled_re * k * interpolated_utheta * psif_ *
                                  testf_ * W * hang_weight * hang_weight2;

                                break;

                                // Axial velocity component (cosine part) W_k^C

                              case 2:

                                // Stress tensor term
                                jacobian(local_eqn, local_unknown) -=
                                  visc_ratio * Gamma[0] * r * dpsifdr *
                                  dtestfdz * W * hang_weight * hang_weight2;

                                // Convective term
                                jacobian(local_eqn, local_unknown) -=
                                  scaled_re * r * interpolated_durdz * psif_ *
                                  testf_ * W * hang_weight * hang_weight2;

                                break;

                                // Axial velocity component (sine part) W_k^S
                                // has no contribution

                              case 3:
                                break;

                                // Azimuthal velocity component (cosine part)
                                // V_k^C

                              case 4:

                                // Convective term
                                jacobian(local_eqn, local_unknown) +=
                                  scaled_re * 2 * interpolated_utheta * psif_ *
                                  testf_ * W * hang_weight * hang_weight2;

                                break;

                                // Azimuthal velocity component (sine part)
                                // V_k^S

                              case 5:

                                // Stress tensor term
                                jacobian(local_eqn, local_unknown) +=
                                  visc_ratio *
                                  ((Gamma[0] * k * dpsifdr) -
                                   (k * (2.0 + Gamma[0]) * psif_ / r)) *
                                  testf_ * W * hang_weight * hang_weight2;

                                break;

                            } // End of first (radial) momentum equation
                            break;

                            // --------------------------------------------
                            // SECOND (RADIAL) MOMENTUM EQUATION: SINE PART
                            // --------------------------------------------

                          case 1:

                            switch (i2)
                            {
                                // Radial velocity component (cosine part) U_k^C

                              case 0:

                                // Convective term
                                jacobian(local_eqn, local_unknown) +=
                                  scaled_re * k * interpolated_utheta * psif_ *
                                  testf_ * W * hang_weight * hang_weight2;

                                break;

                                // Radial velocity component (sine part) U_k^S

                              case 1:

                                // Add the mass matrix entries
                                if (flag == 2)
                                {
                                  mass_matrix(local_eqn, local_unknown) +=
                                    scaled_re_st * r * psif_ * testf_ * W *
                                    hang_weight * hang_weight2;
                                }

                                // Add contributions to the Jacobian matrix

                                // Stress tensor terms
                                jacobian(local_eqn, local_unknown) -=
                                  visc_ratio * r * (1.0 + Gamma[0]) * dpsifdr *
                                  dtestfdr * W * hang_weight * hang_weight2;

                                jacobian(local_eqn, local_unknown) -=
                                  visc_ratio * r * dpsifdz * dtestfdz * W *
                                  hang_weight * hang_weight2;

                                jacobian(local_eqn, local_unknown) -=
                                  visc_ratio * (1.0 + Gamma[0] + (k * k)) *
                                  psif_ * testf_ * W * hang_weight *
                                  hang_weight2 / r;

                                // Inertial terms (du/dt)
                                jacobian(local_eqn, local_unknown) -=
                                  scaled_re_st * r *
                                  node_pt(l2)->time_stepper_pt()->weight(1, 0) *
                                  psif_ * testf_ * W * hang_weight *
                                  hang_weight2;

                                // Inertial terms (convective)
                                jacobian(local_eqn, local_unknown) -=
                                  scaled_re * r *
                                  (psif_ * interpolated_durdr +
                                   interpolated_ur * dpsifdr +
                                   interpolated_uz * dpsifdz) *
                                  testf_ * W * hang_weight * hang_weight2;

                                // Mesh velocity terms
                                if (!ALE_is_disabled)
                                {
                                  for (unsigned j = 0; j < 2; j++)
                                  {
                                    jacobian(local_eqn, local_unknown) +=
                                      scaled_re_st * r * mesh_velocity[j] *
                                      dpsifdx(l2, j) * testf_ * W *
                                      hang_weight * hang_weight2;
                                  }
                                }

                                break;

                                // Axial velocity component (cosine part) W_k^C
                                // has no contribution

                              case 2:
                                break;

                                // Axial velocity component (sine part) W_k^S

                              case 3:

                                // Stress tensor term
                                jacobian(local_eqn, local_unknown) -=
                                  visc_ratio * Gamma[0] * r * dpsifdr *
                                  dtestfdz * W * hang_weight * hang_weight2;

                                // Convective term
                                jacobian(local_eqn, local_unknown) -=
                                  scaled_re * r * interpolated_durdz * psif_ *
                                  testf_ * W * hang_weight * hang_weight2;

                                break;

                                // Azimuthal velocity component (cosine part)
                                // V_k^C

                              case 4:

                                // Stress tensor terms
                                jacobian(local_eqn, local_unknown) -=
                                  visc_ratio *
                                  ((Gamma[0] * k * dpsifdr) -
                                   (k * (2.0 + Gamma[0]) * psif_ / r)) *
                                  testf_ * W * hang_weight * hang_weight2;

                                break;

                                // Azimuthal velocity component (sine part)
                                // V_k^S

                              case 5:

                                // Convective term
                                jacobian(local_eqn, local_unknown) +=
                                  scaled_re * 2 * interpolated_utheta * psif_ *
                                  testf_ * W * hang_weight * hang_weight2;

                                break;

                            } // End of second (radial) momentum equation
                            break;

                            // --------------------------------------------
                            // THIRD (AXIAL) MOMENTUM EQUATION: COSINE PART
                            // --------------------------------------------

                          case 2:

                            switch (i2)
                            {
                                // Radial velocity component (cosine part) U_k^C

                              case 0:

                                // Stress tensor term
                                jacobian(local_eqn, local_unknown) -=
                                  visc_ratio * r * Gamma[1] * dpsifdz *
                                  dtestfdr * W * hang_weight * hang_weight2;

                                // Convective term
                                jacobian(local_eqn, local_unknown) -=
                                  scaled_re * r * psif_ * interpolated_duzdr *
                                  testf_ * W * hang_weight * hang_weight2;

                                break;

                                // Radial velocity component (sine part) U_k^S
                                // has no contribution

                              case 1:
                                break;

                                // Axial velocity component (cosine part) W_k^C

                              case 2:

                                // Add the mass matrix entries
                                if (flag == 2)
                                {
                                  mass_matrix(local_eqn, local_unknown) +=
                                    scaled_re_st * r * psif_ * testf_ * W *
                                    hang_weight * hang_weight2;
                                }

                                // Add contributions to the Jacobian matrix

                                // Stress tensor terms
                                jacobian(local_eqn, local_unknown) -=
                                  visc_ratio * r * dpsifdr * dtestfdr * W *
                                  hang_weight * hang_weight2;

                                jacobian(local_eqn, local_unknown) -=
                                  visc_ratio * r * (1.0 + Gamma[1]) * dpsifdz *
                                  dtestfdz * W * hang_weight * hang_weight2;

                                jacobian(local_eqn, local_unknown) -=
                                  visc_ratio * k * k * psif_ * testf_ * W *
                                  hang_weight * hang_weight2 / r;

                                // Inertial terms (du/dt)
                                jacobian(local_eqn, local_unknown) -=
                                  scaled_re_st * r *
                                  node_pt(l2)->time_stepper_pt()->weight(1, 0) *
                                  psif_ * testf_ * W * hang_weight *
                                  hang_weight2;

                                // Inertial terms (convective)
                                jacobian(local_eqn, local_unknown) -=
                                  scaled_re * r *
                                  (interpolated_ur * dpsifdr +
                                   psif_ * interpolated_duzdz +
                                   interpolated_uz * dpsifdz) *
                                  testf_ * W * hang_weight * hang_weight2;

<<<<<<< HEAD
=======

>>>>>>> fb5f6804
                                // Mesh velocity terms
                                if (!ALE_is_disabled)
                                {
                                  for (unsigned j = 0; j < 2; j++)
                                  {
                                    jacobian(local_eqn, local_unknown) +=
                                      scaled_re_st * r * mesh_velocity[j] *
                                      dpsifdx(l2, j) * testf_ * W *
                                      hang_weight * hang_weight2;
                                  }
                                }

                                break;

                                // Axial velocity component (sine part) W_k^S

                              case 3:

                                // Convective term
                                jacobian(local_eqn, local_unknown) -=
                                  scaled_re * k * interpolated_utheta * psif_ *
                                  testf_ * W * hang_weight * hang_weight2;

                                break;

                                // Azimuthal velocity component (cosine part)
                                // V_k^C has no contribution

                              case 4:
                                break;

                                // Azimuthal velocity component (sine part)
                                // V_k^S

                              case 5:

                                // Stress tensor term
                                jacobian(local_eqn, local_unknown) +=
                                  visc_ratio * Gamma[1] * k * dpsifdz * testf_ *
                                  W * hang_weight * hang_weight2;

                                break;

                            } // End of third (axial) momentum equation
                            break;

                            // -------------------------------------------
                            // FOURTH (AXIAL) MOMENTUM EQUATION: SINE PART
                            // -------------------------------------------

                          case 3:

                            switch (i2)
                            {
                                // Radial velocity component (cosine part) U_k^C
                                // has no contribution

                              case 0:
                                break;

                                // Radial velocity component (sine part) U_k^S

                              case 1:

                                // Stress tensor term
                                jacobian(local_eqn, local_unknown) -=
                                  visc_ratio * r * Gamma[1] * dpsifdz *
                                  dtestfdr * W * hang_weight * hang_weight2;

                                // Convective term
                                jacobian(local_eqn, local_unknown) -=
                                  scaled_re * r * psif_ * interpolated_duzdr *
                                  testf_ * W * hang_weight * hang_weight2;

                                break;

                                // Axial velocity component (cosine part) W_k^S

                              case 2:

                                // Convective term
                                jacobian(local_eqn, local_unknown) +=
                                  scaled_re * k * interpolated_utheta * psif_ *
                                  testf_ * W * hang_weight * hang_weight2;

                                break;

                                // Axial velocity component (sine part) W_k^S

                              case 3:

                                // Add the mass matrix entries
                                if (flag == 2)
                                {
                                  mass_matrix(local_eqn, local_unknown) +=
                                    scaled_re_st * r * psif_ * testf_ * W *
                                    hang_weight * hang_weight2;
                                }

                                // Add contributions to the Jacobian matrix

                                // Stress tensor terms
                                jacobian(local_eqn, local_unknown) -=
                                  visc_ratio * r * dpsifdr * dtestfdr * W *
                                  hang_weight * hang_weight2;

                                jacobian(local_eqn, local_unknown) -=
                                  visc_ratio * r * (1.0 + Gamma[1]) * dpsifdz *
                                  dtestfdz * W * hang_weight * hang_weight2;

                                jacobian(local_eqn, local_unknown) -=
                                  visc_ratio * k * k * psif_ * testf_ * W *
                                  hang_weight * hang_weight2 / r;

                                // Inertial terms (du/dt)
                                jacobian(local_eqn, local_unknown) -=
                                  scaled_re_st * r *
                                  node_pt(l2)->time_stepper_pt()->weight(1, 0) *
                                  psif_ * testf_ * W * hang_weight *
                                  hang_weight2;

                                // Inertial terms (convective)
                                jacobian(local_eqn, local_unknown) -=
                                  scaled_re * r *
                                  (interpolated_ur * dpsifdr +
                                   psif_ * interpolated_duzdz +
                                   interpolated_uz * dpsifdz) *
                                  testf_ * W * hang_weight * hang_weight2;

<<<<<<< HEAD
=======

>>>>>>> fb5f6804
                                // Mesh velocity terms
                                if (!ALE_is_disabled)
                                {
                                  for (unsigned j = 0; j < 2; j++)
                                  {
                                    jacobian(local_eqn, local_unknown) +=
                                      scaled_re_st * r * mesh_velocity[j] *
                                      dpsifdx(l2, j) * testf_ * W *
                                      hang_weight * hang_weight2;
                                  }
                                }

                                break;

                                // Azimuthal velocity component (cosine part)
                                // V_k^C

                              case 4:

                                // Stress tensor term
                                jacobian(local_eqn, local_unknown) -=
                                  visc_ratio * Gamma[1] * k * dpsifdz * testf_ *
                                  W * hang_weight * hang_weight2;

                                break;

                                // Azimuthal velocity component (sine part)
                                // V_k^S has no contribution

                              case 5:
                                break;

                            } // End of fourth (axial) momentum equation
                            break;

                            // ------------------------------------------------
                            // FIFTH (AZIMUTHAL) MOMENTUM EQUATION: COSINE PART
                            // ------------------------------------------------

                          case 4:

                            switch (i2)
                            {
                                // Radial velocity component (cosine part) U_k^C

                              case 0:

                                // Convective terms
                                jacobian(local_eqn, local_unknown) -=
                                  scaled_re *
                                  (r * interpolated_duthetadr +
                                   interpolated_utheta) *
                                  psif_ * testf_ * W * hang_weight *
                                  hang_weight2;

                                break;

                                // Radial velocity component (sine part) U_k^S

                              case 1:

                                // Stress tensor terms
                                jacobian(local_eqn, local_unknown) +=
                                  visc_ratio * k * psif_ *
                                  (((2.0 + Gamma[0]) * testf_ / r) -
                                   (Gamma[0] * dtestfdr)) *
                                  W * hang_weight * hang_weight2;

                                break;

                                // Axial velocity component (cosine part) W_k^C

                              case 2:

                                // Convective term
                                jacobian(local_eqn, local_unknown) -=
                                  scaled_re * r * psif_ *
                                  interpolated_duthetadz * testf_ * W *
                                  hang_weight * hang_weight2;

                                break;

                                // Axial velocity component (sine part) W_k^S

                              case 3:

                                // Stress tensor term
                                jacobian(local_eqn, local_unknown) -=
                                  visc_ratio * k * Gamma[0] * psif_ * dtestfdz *
                                  W * hang_weight * hang_weight2;

                                break;

                                // Azimuthal velocity component (cosine part)
                                // V_k^C

                              case 4:

                                // Add the mass matrix entries
                                if (flag == 2)
                                {
                                  mass_matrix(local_eqn, local_unknown) +=
                                    scaled_re_st * r * psif_ * testf_ * W *
                                    hang_weight * hang_weight2;
                                }

                                // Add contributions to the Jacobian matrix

                                // Stress tensor terms
                                jacobian(local_eqn, local_unknown) +=
                                  visc_ratio *
                                  (Gamma[0] * psif_ - r * dpsifdr) * dtestfdr *
                                  W * hang_weight * hang_weight2;

                                jacobian(local_eqn, local_unknown) -=
                                  visc_ratio * r * dpsifdz * dtestfdz * W *
                                  hang_weight * hang_weight2;

                                jacobian(local_eqn, local_unknown) +=
                                  visc_ratio *
                                  (Gamma[0] * dpsifdr -
                                   (1.0 + (k * k) + (k * k * Gamma[0])) *
                                     psif_ / r) *
                                  testf_ * W * hang_weight * hang_weight2;

                                // Inertial terms (du/dt)
                                jacobian(local_eqn, local_unknown) -=
                                  scaled_re_st * r *
                                  node_pt(l2)->time_stepper_pt()->weight(1, 0) *
                                  psif_ * testf_ * W * hang_weight *
                                  hang_weight2;

                                // Inertial terms (convective)
                                jacobian(local_eqn, local_unknown) -=
                                  scaled_re *
                                  (r * interpolated_ur * dpsifdr +
                                   interpolated_ur * psif_ +
                                   r * interpolated_uz * dpsifdz) *
                                  testf_ * W * hang_weight * hang_weight2;

                                // Mesh velocity terms
                                if (!ALE_is_disabled)
                                {
                                  for (unsigned j = 0; j < 2; j++)
                                  {
                                    jacobian(local_eqn, local_unknown) +=
                                      scaled_re_st * r * mesh_velocity[j] *
                                      dpsifdx(l2, j) * testf_ * W *
                                      hang_weight * hang_weight2;
                                  }
                                }

                                break;

                                // Azimuthal velocity component (sine part)
                                // V_k^S

                              case 5:

                                // Convective term
                                jacobian(local_eqn, local_unknown) -=
                                  scaled_re * k * interpolated_utheta * psif_ *
                                  testf_ * W * hang_weight * hang_weight2;

                                break;

                            } // End of fifth (azimuthal) momentum equation
                            break;

                            // ----------------------------------------------
                            // SIXTH (AZIMUTHAL) MOMENTUM EQUATION: SINE PART
                            // ----------------------------------------------

                          case 5:

                            switch (i2)
                            {
                                // Radial velocity component (cosine part) U_k^C

                              case 0:

                                // Stress tensor terms
                                jacobian(local_eqn, local_unknown) +=
                                  visc_ratio * k * psif_ *
                                  ((Gamma[0] * dtestfdr) -
                                   ((2.0 + Gamma[0]) * testf_ / r)) *
                                  W * hang_weight * hang_weight2;

                                break;

                                // Radial velocity component (sine part) U_k^S

                              case 1:

                                // Convective terms
                                jacobian(local_eqn, local_unknown) -=
                                  scaled_re *
                                  (r * interpolated_duthetadr +
                                   interpolated_utheta) *
                                  psif_ * testf_ * W * hang_weight *
                                  hang_weight2;

                                break;

                                // Axial velocity component (cosine part) W_k^C

                              case 2:

                                // Stress tensor term
                                jacobian(local_eqn, local_unknown) +=
                                  visc_ratio * k * Gamma[0] * psif_ * dtestfdz *
                                  W * hang_weight * hang_weight2;

                                break;

                                // Axial velocity component (sine part) W_k^S

                              case 3:

                                // Convective term
                                jacobian(local_eqn, local_unknown) -=
                                  scaled_re * r * psif_ *
                                  interpolated_duthetadz * testf_ * W *
                                  hang_weight * hang_weight2;

                                break;

                                // Azimuthal velocity component (cosine part)
                                // V_k^C

                              case 4:

                                // Convective term
                                jacobian(local_eqn, local_unknown) +=
                                  scaled_re * k * interpolated_utheta * psif_ *
                                  testf_ * W * hang_weight * hang_weight2;

                                break;

                                // Azimuthal velocity component (sine part)
                                // V_k^S

                              case 5:

                                // Add the mass matrix entries
                                if (flag == 2)
                                {
                                  mass_matrix(local_eqn, local_unknown) +=
                                    scaled_re_st * r * psif_ * testf_ * W *
                                    hang_weight * hang_weight2;
                                }

                                // Add contributions to the Jacobian matrix

                                // Stress tensor terms
                                jacobian(local_eqn, local_unknown) +=
                                  visc_ratio *
                                  (Gamma[0] * psif_ - r * dpsifdr) * dtestfdr *
                                  W * hang_weight * hang_weight2;

                                jacobian(local_eqn, local_unknown) -=
                                  visc_ratio * r * dpsifdz * dtestfdz * W *
                                  hang_weight * hang_weight2;

                                jacobian(local_eqn, local_unknown) +=
                                  visc_ratio *
                                  (Gamma[0] * dpsifdr -
                                   (1.0 + (k * k) + (k * k * Gamma[0])) *
                                     psif_ / r) *
                                  testf_ * W * hang_weight * hang_weight2;

                                // Inertial terms (du/dt)
                                jacobian(local_eqn, local_unknown) -=
                                  scaled_re_st * r *
                                  node_pt(l2)->time_stepper_pt()->weight(1, 0) *
                                  psif_ * testf_ * W * hang_weight *
                                  hang_weight2;

                                // Convective terms
                                jacobian(local_eqn, local_unknown) -=
                                  scaled_re *
                                  (r * interpolated_ur * dpsifdr +
                                   interpolated_ur * psif_ +
                                   r * interpolated_uz * dpsifdz) *
                                  testf_ * W * hang_weight * hang_weight2;

                                // Mesh velocity terms
                                if (!ALE_is_disabled)
                                {
                                  for (unsigned j = 0; j < 2; j++)
                                  {
                                    jacobian(local_eqn, local_unknown) +=
                                      scaled_re_st * r * mesh_velocity[j] *
                                      dpsifdx(l2, j) * testf_ * W *
                                      hang_weight * hang_weight2;
                                  }
                                }

                                break;

                            } // End of sixth (azimuthal) momentum equation
                            break;
                        }
                      } // End of if not boundary condition statement
                    } // End of loop over velocity components
                  } // End of loop over master (m2) nodes
                } // End of loop over the velocity nodes (l2)

<<<<<<< HEAD
=======

>>>>>>> fb5f6804
                // Loop over the pressure shape functions
                for (unsigned l2 = 0; l2 < n_pres; l2++)
                {
                  // If the pressure dof is hanging
                  if (pressure_dof_is_hanging[l2])
                  {
                    // Pressure dof is hanging so it must be nodal-based
                    hang_info2_pt =
                      pressure_node_pt(l2)->hanging_pt(p_index[0]);

                    // Get the number of master nodes from the pressure node
                    n_master2 = hang_info2_pt->nmaster();
                  }
                  // Otherwise the node is its own master
                  else
                  {
                    n_master2 = 1;
                  }

                  // Loop over the master nodes
                  for (unsigned m2 = 0; m2 < n_master2; m2++)
                  {
                    // Loop over the two pressure components
                    for (unsigned i2 = 0; i2 < 2; i2++)
                    {
                      // Get the number of the unknown
                      // -----------------------------

                      // If the pressure dof is hanging
                      if (pressure_dof_is_hanging[l2])
                      {
                        // Get the unknown from the node
                        local_unknown = local_hang_eqn(
                          hang_info2_pt->master_node_pt(m2), p_index[i2]);

                        // Get the weight from the hanging object
                        hang_weight2 = hang_info2_pt->master_weight(m2);
                      }
                      else
                      {
                        local_unknown = p_local_eqn(l2, i2);
                        hang_weight2 = 1.0;
                      }

                      // If the unknown is not pinned
                      if (local_unknown >= 0)
                      {
                        // Add in contributions to momentum equations
                        switch (i)
                        {
                            // ---------------------------------------------
                            // FIRST (RADIAL) MOMENTUM EQUATION: COSINE PART
                            // ---------------------------------------------

                          case 0:

                            switch (i2)
                            {
                                // Cosine part P_k^C
                              case 0:

                                jacobian(local_eqn, local_unknown) +=
                                  psip[l2] * (testf_ + r * dtestfdr) * W *
                                  hang_weight * hang_weight2;

                                break;

                                // Sine part P_k^S has no contribution
                              case 1:
                                break;

                            } // End of first (radial) momentum equation
                            break;

                            // --------------------------------------------
                            // SECOND (RADIAL) MOMENTUM EQUATION: SINE PART
                            // --------------------------------------------

                          case 1:

                            switch (i2)
                            {
                                // Cosine part P_k^C has no contribution
                              case 0:
                                break;

                                // Sine part P_k^S
                              case 1:

                                jacobian(local_eqn, local_unknown) +=
                                  psip[l2] * (testf_ + r * dtestfdr) * W *
                                  hang_weight * hang_weight2;

                                break;

                            } // End of second (radial) momentum equation
                            break;

                            // --------------------------------------------
                            // THIRD (AXIAL) MOMENTUM EQUATION: COSINE PART
                            // --------------------------------------------

                          case 2:

                            switch (i2)
                            {
                                // Cosine part P_k^C
                              case 0:

                                jacobian(local_eqn, local_unknown) +=
                                  r * psip[l2] * dtestfdz * W * hang_weight *
                                  hang_weight2;

                                break;

                                // Sine part P_k^S has no contribution
                              case 1:
                                break;

                            } // End of third (axial) momentum equation
                            break;

                            // -------------------------------------------
                            // FOURTH (AXIAL) MOMENTUM EQUATION: SINE PART
                            // -------------------------------------------

                          case 3:

                            switch (i2)
                            {
                                // Cosine part P_k^C has no contribution
                              case 0:
                                break;

                                // Sine part P_k^S
                              case 1:

                                jacobian(local_eqn, local_unknown) +=
                                  r * psip[l2] * dtestfdz * W * hang_weight *
                                  hang_weight2;

                                break;

                            } // End of fourth (axial) momentum equation
                            break;

                            // ------------------------------------------------
                            // FIFTH (AZIMUTHAL) MOMENTUM EQUATION: COSINE PART
                            // ------------------------------------------------

                          case 4:

                            switch (i2)
                            {
                                // Cosine part P_k^C has no contribution
                              case 0:
                                break;

                                // Sine part P_k^S
                              case 1:

                                jacobian(local_eqn, local_unknown) -=
                                  k * psip[l2] * testf_ * W * hang_weight *
                                  hang_weight2;

                                break;

                            } // End of fifth (azimuthal) momentum equation
                            break;

                            // ----------------------------------------------
                            // SIXTH (AZIMUTHAL) MOMENTUM EQUATION: SINE PART
                            // ----------------------------------------------

                          case 5:

                            switch (i2)
                            {
                                // Cosine part P_k^C
                              case 0:

                                jacobian(local_eqn, local_unknown) +=
                                  k * psip[l2] * testf_ * W * hang_weight *
                                  hang_weight2;

                                break;

                                // Sine part P_k^S has no contribution
                              case 1:
                                break;
                            } // End of sixth (azimuthal) momentum equation
                        } // End of add in contributions to different equations
                      } // End of if unknown is not pinned statement
                    } // End of loop over pressure components
                  } // End of loop over master (m2) nodes
                } // End of loop over pressure "nodes"
              } // End of Jacobian calculation
            } // End of if not boundary condition statement
          } // End of loop over velocity components
        } // End of loop over master (m) nodes
      } // End of loop over nodes

      // ====================
      // CONTINUITY EQUATIONS
      // ====================

      // Loop over the pressure shape functions
      for (unsigned l = 0; l < n_pres; l++)
      {
        // Cache test function
        const double testp_ = testp[l];

        // If the pressure dof is hanging
        if (pressure_dof_is_hanging[l])
        {
          // Pressure dof is hanging so it must be nodal-based
          hang_info_pt = pressure_node_pt(l)->hanging_pt(p_index[0]);

          // Get the number of master nodes from the pressure node
          n_master = hang_info_pt->nmaster();
        }
        // Otherwise the node is its own master
        else
        {
          n_master = 1;
        }

        // Loop over the master nodes
        for (unsigned m = 0; m < n_master; m++)
        {
          // Loop over the two pressure components
          for (unsigned i = 0; i < 2; i++)
          {
            // Get the equation number
            // -----------------------

            // If the pressure dof is hanging
            if (pressure_dof_is_hanging[l])
            {
              // Get the equation number from the master node
              local_eqn = this->local_hang_eqn(hang_info_pt->master_node_pt(m),
                                               p_index[i]);

              // Get the hang weight from the master node
              hang_weight = hang_info_pt->master_weight(m);
            }
            else
            {
              // Local equation number
              local_eqn = this->p_local_eqn(l, i);

              // Node contributes with full weight
              hang_weight = 1.0;
            }

            // If it's not a boundary condition...
            if (local_eqn >= 0)
            {
              switch (i)
              {
                  // --------------------------------------
                  // FIRST CONTINUITY EQUATION: COSINE PART
                  // --------------------------------------

                case 0:

                  // Gradient terms
                  residuals[local_eqn] +=
                    (interpolated_UC + r * interpolated_dUCdr +
                     k * interpolated_VS + r * interpolated_dWCdz) *
                    testp_ * W * hang_weight;

                  break;

                  // -------------------------------------
                  // SECOND CONTINUITY EQUATION: SINE PART
                  // -------------------------------------

                case 1:

                  // Gradient terms
                  residuals[local_eqn] +=
                    (interpolated_US + r * interpolated_dUSdr -
                     k * interpolated_VC + r * interpolated_dWSdz) *
                    testp_ * W * hang_weight;

                  break;
              }

              // ======================
              // Calculate the Jacobian
              // ======================
              if (flag)
              {
                // Number of master nodes
                unsigned n_master2 = 1;

                // Storage for the weight of the shape function
                double hang_weight2 = 1.0;

                // Loop over the velocity nodes for columns
                for (unsigned l2 = 0; l2 < n_node; l2++)
                {
                  // Cache velocity shape functions and their derivatives
                  const double psif_ = psif[l2];
                  const double dpsifdr = dpsifdx(l2, 0);
                  const double dpsifdz = dpsifdx(l2, 1);

                  // Local boolean to indicate whether the node is hanging
                  bool is_node2_hanging = node_pt(l2)->is_hanging();

                  // If the node is hanging
                  if (is_node2_hanging)
                  {
                    // Get the hanging pointer
                    hang_info2_pt = node_pt(l2)->hanging_pt();

                    // Read out number of master nodes from hanging data
                    n_master2 = hang_info2_pt->nmaster();
                  }
                  // Otherwise the node is its own master
                  else
                  {
                    n_master2 = 1;
                  }

                  // Loop over the master nodes
                  for (unsigned m2 = 0; m2 < n_master2; m2++)
                  {
                    // Loop over the velocity components
                    for (unsigned i2 = 0; i2 < 6; i2++)
                    {
                      // Get the number of the unknown
                      // -----------------------------

                      // If the node is hanging
                      if (is_node2_hanging)
                      {
                        // Get the equation number from the master node
                        local_unknown = local_hang_eqn(
                          hang_info2_pt->master_node_pt(m2), u_nodal_index[i2]);

                        // Get the hang weight from the master node
                        hang_weight2 = hang_info2_pt->master_weight(m2);
                      }
                      // If the node is not hanging
                      else
                      {
                        // Local equation number
                        local_unknown =
                          this->nodal_local_eqn(l2, u_nodal_index[i2]);

                        // Node contributes with full weight
                        hang_weight2 = 1.0;
                      }

                      // If the unknown is not pinned
                      if (local_unknown >= 0)
                      {
                        // Different results for i and i2
                        switch (i)
                        {
                            // --------------------------------------
                            // FIRST CONTINUITY EQUATION: COSINE PART
                            // --------------------------------------

                          case 0:

                            switch (i2)
                            {
                                // Radial velocity component (cosine part) U_k^C

                              case 0:

                                jacobian(local_eqn, local_unknown) +=
                                  (psif_ + r * dpsifdr) * testp_ * W *
                                  hang_weight * hang_weight2;

                                break;

                                // Radial velocity component (sine part) U_k^S
                                // has no contribution

                              case 1:
                                break;

                                // Axial velocity component (cosine part) W_k^C

                              case 2:

                                jacobian(local_eqn, local_unknown) +=
                                  r * dpsifdz * testp_ * W * hang_weight *
                                  hang_weight2;

                                break;

                                // Axial velocity component (sine part) W_k^S
                                // has no contribution

                              case 3:
                                break;

                                // Azimuthal velocity component (cosine part)
                                // V_k^C has no contribution

                              case 4:
                                break;

                                // Azimuthal velocity component (sine part)
                                // V_k^S

                              case 5:

                                jacobian(local_eqn, local_unknown) +=
                                  k * psif_ * testp_ * W * hang_weight *
                                  hang_weight2;

                                break;

                            } // End of first continuity equation
                            break;

                            // -------------------------------------
                            // SECOND CONTINUITY EQUATION: SINE PART
                            // -------------------------------------

                          case 1:

                            switch (i2)
                            {
                                // Radial velocity component (cosine part) U_k^C
                                // has no contribution

                              case 0:
                                break;

                                // Radial velocity component (sine part) U_k^S

                              case 1:

                                jacobian(local_eqn, local_unknown) +=
                                  (psif_ + r * dpsifdr) * testp_ * W *
                                  hang_weight * hang_weight2;

                                break;

                                // Axial velocity component (cosine part) W_k^C
                                // has no contribution

                              case 2:
                                break;

                                // Axial velocity component (sine part) W_k^S

                              case 3:

                                jacobian(local_eqn, local_unknown) +=
                                  r * dpsifdz * testp_ * W * hang_weight *
                                  hang_weight2;

                                break;

                                // Azimuthal velocity component (cosine part)
                                // V_k^C

                              case 4:

                                jacobian(local_eqn, local_unknown) -=
                                  k * psif_ * testp_ * W * hang_weight *
                                  hang_weight2;

                                break;

                                // Azimuthal velocity component (sine part)
                                // V_k^S has no contribution

                              case 5:
                                break;

                            } // End of second continuity equation
                            break;
                        }
                      } // End of if unknown is not pinned statement
                    } // End of loop over velocity components
                  } // End of loop over master (m2) nodes
                } // End of loop over velocity nodes

                // Real and imaginary pressure components, P_k^C and P_k^S,
                // have no contribution to Jacobian

              } // End of Jacobian calculation
            } // End of if not boundary condition statement
          } // End of loop over the two pressure components
        } // End of loop over master nodes
      } // End of loop over pressure nodes

    } // End of loop over integration points

  } // End of fill_in_generic_residual_contribution_linearised_axi_nst

} // End of namespace oomph<|MERGE_RESOLUTION|>--- conflicted
+++ resolved
@@ -1064,10 +1064,7 @@
                                    interpolated_uz * dpsifdz) *
                                   testf_ * W * hang_weight * hang_weight2;
 
-<<<<<<< HEAD
-=======
-
->>>>>>> fb5f6804
+
                                 // Mesh velocity terms
                                 if (!ALE_is_disabled)
                                 {
@@ -1197,10 +1194,7 @@
                                    interpolated_uz * dpsifdz) *
                                   testf_ * W * hang_weight * hang_weight2;
 
-<<<<<<< HEAD
-=======
-
->>>>>>> fb5f6804
+
                                 // Mesh velocity terms
                                 if (!ALE_is_disabled)
                                 {
@@ -1509,10 +1503,7 @@
                   } // End of loop over master (m2) nodes
                 } // End of loop over the velocity nodes (l2)
 
-<<<<<<< HEAD
-=======
-
->>>>>>> fb5f6804
+
                 // Loop over the pressure shape functions
                 for (unsigned l2 = 0; l2 < n_pres; l2++)
                 {
