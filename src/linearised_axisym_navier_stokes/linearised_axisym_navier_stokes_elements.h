--- conflicted
+++ resolved
@@ -45,13 +45,8 @@
   /// where we have Fourier-decomposed in the azimuthal direction so that
   /// the theta-dependance is replaced by an azimuthal mode number.
   //=======================================================================
-<<<<<<< HEAD
-  class LinearisedAxisymmetricNavierStokesEquations :
-    public virtual FiniteElement
-=======
   class LinearisedAxisymmetricNavierStokesEquations
     : public virtual FiniteElement
->>>>>>> fb5f6804
   {
   private:
     /// Static "magic" number that indicates that the pressure is not
@@ -188,7 +183,6 @@
       {
         (*Base_flow_dudx_fct_pt)(time, x, result);
       }
-<<<<<<< HEAD
     }
 
     /// \short Compute the residuals for the Navier-Stokes equations;
@@ -202,8 +196,8 @@
   public:
     /// \short Constructor: NULL the base flow solution and the
     /// derivatives of the base flow function
-    LinearisedAxisymmetricNavierStokesEquations() :
-      Base_flow_u_fct_pt(0), Base_flow_dudx_fct_pt(0), ALE_is_disabled(false)
+    LinearisedAxisymmetricNavierStokesEquations()
+      : Base_flow_u_fct_pt(0), Base_flow_dudx_fct_pt(0), ALE_is_disabled(false)
     {
       // Set all the physical parameter pointers to the default value of zero
       Re_pt = &Default_Physical_Constant_Value;
@@ -262,81 +256,6 @@
       return Azimuthal_Mode_Number_pt;
     }
 
-=======
-    }
-
-    /// \short Compute the residuals for the Navier-Stokes equations;
-    /// flag=1(or 0): do (or don't) compute the Jacobian as well.
-    virtual void fill_in_generic_residual_contribution_linearised_axi_nst(
-      Vector<double>& residuals,
-      DenseMatrix<double>& jacobian,
-      DenseMatrix<double>& mass_matrix,
-      unsigned flag);
-
-  public:
-    /// \short Constructor: NULL the base flow solution and the
-    /// derivatives of the base flow function
-    LinearisedAxisymmetricNavierStokesEquations()
-      : Base_flow_u_fct_pt(0), Base_flow_dudx_fct_pt(0), ALE_is_disabled(false)
-    {
-      // Set all the physical parameter pointers to the default value of zero
-      Re_pt = &Default_Physical_Constant_Value;
-      ReSt_pt = &Default_Physical_Constant_Value;
-
-      // Set the azimuthal mode number to default (zero)
-      Azimuthal_Mode_Number_pt = &Default_Azimuthal_Mode_Number_Value;
-
-      // Set the physical ratios to the default value of one
-      Viscosity_Ratio_pt = &Default_Physical_Ratio_Value;
-      Density_Ratio_pt = &Default_Physical_Ratio_Value;
-    }
-
-    /// Vector to decide whether the stress-divergence form is used or not.
-    //  N.B. This needs to be public so that the intel compiler gets things
-    // correct. Somehow the access function messes things up when going to
-    // refineable navier--stokes
-    static Vector<double> Gamma;
-
-    // Access functions for the physical constants
-    // -------------------------------------------
-
-    /// Reynolds number
-    const double& re() const
-    {
-      return *Re_pt;
-    }
-
-    /// Product of Reynolds and Strouhal number (=Womersley number)
-    const double& re_st() const
-    {
-      return *ReSt_pt;
-    }
-
-    /// Azimuthal mode number k in e^ik(theta) decomposition
-    const int& azimuthal_mode_number() const
-    {
-      return *Azimuthal_Mode_Number_pt;
-    }
-
-    /// Pointer to Reynolds number
-    double*& re_pt()
-    {
-      return Re_pt;
-    }
-
-    /// Pointer to product of Reynolds and Strouhal number (=Womersley number)
-    double*& re_st_pt()
-    {
-      return ReSt_pt;
-    }
-
-    /// Pointer to azimuthal mode number k in e^ik(theta) decomposition
-    int*& azimuthal_mode_number_pt()
-    {
-      return Azimuthal_Mode_Number_pt;
-    }
-
->>>>>>> fb5f6804
     /// \short Viscosity ratio for element: element's viscosity relative
     /// to the viscosity used in the definition of the Reynolds number
     const double& viscosity_ratio() const
@@ -391,7 +310,6 @@
     /// Note that these equations require that the unknowns are always
     /// stored at the same indices at each node.
     virtual inline unsigned u_index_linearised_axi_nst(const unsigned& i) const
-<<<<<<< HEAD
     {
       return i;
     }
@@ -400,16 +318,6 @@
     /// Uses suitably interpolated value for hanging nodes.
     double du_dt_linearised_axi_nst(const unsigned& n, const unsigned& i) const
     {
-=======
-    {
-      return i;
-    }
-
-    /// \short Return the i-th component of du/dt at local node n.
-    /// Uses suitably interpolated value for hanging nodes.
-    double du_dt_linearised_axi_nst(const unsigned& n, const unsigned& i) const
-    {
->>>>>>> fb5f6804
       // Get the data's timestepper
       TimeStepper* time_stepper_pt = this->node_pt(n)->time_stepper_pt();
 
@@ -596,33 +504,20 @@
 
   }; // End of LinearisedAxisymmetricNavierStokesEquations class definition
 
-<<<<<<< HEAD
+
   //////////////////////////////////////////////////////////////////////////////
   //////////////////////////////////////////////////////////////////////////////
   //////////////////////////////////////////////////////////////////////////////
 
-=======
-
-  //////////////////////////////////////////////////////////////////////////////
-  //////////////////////////////////////////////////////////////////////////////
-  //////////////////////////////////////////////////////////////////////////////
-
-
->>>>>>> fb5f6804
+
   //=======================================================================
   /// Crouzeix-Raviart elements are Navier-Stokes elements with quadratic
   /// interpolation for velocities and positions, but a discontinuous
   /// linear pressure interpolation
   //=======================================================================
-<<<<<<< HEAD
-  class LinearisedAxisymmetricQCrouzeixRaviartElement :
-    public virtual QElement<2, 3>,
-    public virtual LinearisedAxisymmetricNavierStokesEquations
-=======
   class LinearisedAxisymmetricQCrouzeixRaviartElement
     : public virtual QElement<2, 3>,
       public virtual LinearisedAxisymmetricNavierStokesEquations
->>>>>>> fb5f6804
   {
   private:
     /// Static array of ints to hold required number of variables at nodes
@@ -668,17 +563,10 @@
   public:
     /// \short Constructor: there are three internal values for each
     /// of the two pressure components
-<<<<<<< HEAD
-    LinearisedAxisymmetricQCrouzeixRaviartElement() :
-      QElement<2, 3>(),
-      LinearisedAxisymmetricNavierStokesEquations(),
-      P_linearised_axi_nst_internal_index(2)
-=======
     LinearisedAxisymmetricQCrouzeixRaviartElement()
       : QElement<2, 3>(),
         LinearisedAxisymmetricNavierStokesEquations(),
         P_linearised_axi_nst_internal_index(2)
->>>>>>> fb5f6804
     {
       // Loop over the two pressure components
       for (unsigned i = 0; i < 2; i++)
@@ -764,10 +652,7 @@
 
   }; // End of LinearisedAxisymmetricQCrouzeixRaviartElement class definition
 
-<<<<<<< HEAD
-=======
-
->>>>>>> fb5f6804
+
   // Inline functions
   // ----------------
 
@@ -860,32 +745,6 @@
   /// Face geometry of the linearised axisym Crouzeix-Raviart elements
   //=======================================================================
   template<>
-<<<<<<< HEAD
-  class FaceGeometry<LinearisedAxisymmetricQCrouzeixRaviartElement> :
-    public virtual QElement<1, 3>
-  {
-  public:
-    FaceGeometry() : QElement<1, 3>() {}
-  };
-
-  //=======================================================================
-  /// \short Face geometry of face geometry of the linearised axisymmetric
-  /// Crouzeix Raviart elements
-  //=======================================================================
-  template<>
-  class FaceGeometry<
-    FaceGeometry<LinearisedAxisymmetricQCrouzeixRaviartElement>> :
-    public virtual PointElement
-  {
-  public:
-    FaceGeometry() : PointElement() {}
-  };
-
-  //////////////////////////////////////////////////////////////////////////////
-  //////////////////////////////////////////////////////////////////////////////
-  //////////////////////////////////////////////////////////////////////////////
-
-=======
   class FaceGeometry<LinearisedAxisymmetricQCrouzeixRaviartElement>
     : public virtual QElement<1, 3>
   {
@@ -912,21 +771,14 @@
   //////////////////////////////////////////////////////////////////////////////
 
 
->>>>>>> fb5f6804
   //=======================================================================
   /// Taylor--Hood elements are Navier--Stokes elements with quadratic
   /// interpolation for velocities and positions and continuous linear
   /// pressure interpolation
   //=======================================================================
-<<<<<<< HEAD
-  class LinearisedAxisymmetricQTaylorHoodElement :
-    public virtual QElement<2, 3>,
-    public virtual LinearisedAxisymmetricNavierStokesEquations
-=======
   class LinearisedAxisymmetricQTaylorHoodElement
     : public virtual QElement<2, 3>,
       public virtual LinearisedAxisymmetricNavierStokesEquations
->>>>>>> fb5f6804
   {
   private:
     /// Static array of ints to hold number of variables at node
@@ -969,13 +821,8 @@
 
   public:
     /// Constructor, no internal data points
-<<<<<<< HEAD
-    LinearisedAxisymmetricQTaylorHoodElement() :
-      QElement<2, 3>(), LinearisedAxisymmetricNavierStokesEquations()
-=======
     LinearisedAxisymmetricQTaylorHoodElement()
       : QElement<2, 3>(), LinearisedAxisymmetricNavierStokesEquations()
->>>>>>> fb5f6804
     {
     }
 
@@ -1060,10 +907,7 @@
 
   }; // End of LinearisedAxisymmetricQTaylorHoodElement class definition
 
-<<<<<<< HEAD
-=======
-
->>>>>>> fb5f6804
+
   // Inline functions
   // ----------------
 
@@ -1170,13 +1014,8 @@
   /// Face geometry of the linearised axisymmetric Taylor Hood elements
   //=======================================================================
   template<>
-<<<<<<< HEAD
-  class FaceGeometry<LinearisedAxisymmetricQTaylorHoodElement> :
-    public virtual QElement<1, 3>
-=======
   class FaceGeometry<LinearisedAxisymmetricQTaylorHoodElement>
     : public virtual QElement<1, 3>
->>>>>>> fb5f6804
   {
   public:
     FaceGeometry() : QElement<1, 3>() {}
@@ -1187,22 +1026,14 @@
   /// axisymmetric Taylor Hood elements
   //=======================================================================
   template<>
-<<<<<<< HEAD
-  class FaceGeometry<FaceGeometry<LinearisedAxisymmetricQTaylorHoodElement>> :
-    public virtual PointElement
-=======
   class FaceGeometry<FaceGeometry<LinearisedAxisymmetricQTaylorHoodElement>>
     : public virtual PointElement
->>>>>>> fb5f6804
   {
   public:
     FaceGeometry() : PointElement() {}
   };
 
-<<<<<<< HEAD
-=======
-
->>>>>>> fb5f6804
+
 } // namespace oomph
 
 #endif