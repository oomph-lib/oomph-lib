--- conflicted
+++ resolved
@@ -33,14 +33,9 @@
 #include <oomph-lib-config.h>
 #endif
 
-<<<<<<< HEAD
+
 // OOMPH-LIB headers
 #include "generic/Qelements.h"
-=======
-
-// OOMPH-LIB headers
-#include "../generic/Qelements.h"
->>>>>>> fb5f6804
 
 namespace oomph
 {
@@ -52,26 +47,15 @@
   /// argument.
   //======================================================================
   template<class ELEMENT>
-<<<<<<< HEAD
-  class NavierStokesSurfacePowerElement :
-    public virtual FaceGeometry<ELEMENT>,
-    public virtual FaceElement
-=======
   class NavierStokesSurfacePowerElement : public virtual FaceGeometry<ELEMENT>,
                                           public virtual FaceElement
->>>>>>> fb5f6804
   {
   public:
     /// Constructor, which takes a "bulk" element and the value of the index
     /// and its limit
     NavierStokesSurfacePowerElement(FiniteElement* const& element_pt,
-<<<<<<< HEAD
-                                    const int& face_index) :
-      FaceGeometry<ELEMENT>(), FaceElement()
-=======
                                     const int& face_index)
       : FaceGeometry<ELEMENT>(), FaceElement()
->>>>>>> fb5f6804
     {
       // Attach the geometrical information to the element. N.B. This function
       // also assigns nbulk_value from the required_nvalue of the bulk element
@@ -80,7 +64,7 @@
       // Set the dimension from the dimension of the first node
       Dim = node_pt(0)->ndim();
     }
-<<<<<<< HEAD
+
 
     /// \short The "global" intrinsic coordinate of the element when
     /// viewed as part of a geometric object should be given by
@@ -94,23 +78,7 @@
     {
       return FaceElement::zeta_nodal(n, k, i);
     }
-=======
-
-
-    /// \short The "global" intrinsic coordinate of the element when
-    /// viewed as part of a geometric object should be given by
-    /// the FaceElement representation, by default
-    /// This final over-ride is required for cases where the
-    /// FaceElement is a SolidFiniteElement because both SolidFiniteElements
-    /// and FaceElements overload zeta_nodal.
-    double zeta_nodal(const unsigned& n,
-                      const unsigned& k,
-                      const unsigned& i) const
-    {
-      return FaceElement::zeta_nodal(n, k, i);
-    }
-
->>>>>>> fb5f6804
+
 
     /// \short Get drag force (traction acting on fluid)
     Vector<double> drag_force()
@@ -119,7 +87,7 @@
       return drag_force(dummy_file);
     }
 
-<<<<<<< HEAD
+
     /// \short Get  drag force (traction acting on fluid)
     /// Doc in outfile.
     Vector<double> drag_force(std::ofstream& outfile)
@@ -142,38 +110,6 @@
       // Set the value of n_intpt
       unsigned n_intpt = integral_pt()->nweight();
 
-      // Get pointer to assocated bulk element
-      ELEMENT* bulk_el_pt = dynamic_cast<ELEMENT*>(bulk_element_pt());
-
-      // Hacky: This is only appropriate for 3 point integration of
-      // 1D line elements
-      if (outfile.is_open())
-        outfile << "ZONE I=3" << std::endl;
-
-=======
-
-    /// \short Get  drag force (traction acting on fluid)
-    /// Doc in outfile.
-    Vector<double> drag_force(std::ofstream& outfile)
-    {
-      // Spatial dimension of element
-      unsigned ndim = dim();
-
-      // Initialise
-      Vector<double> drag(ndim + 1, 0.0);
-
-      // Vector of local coordinates in face element
-      Vector<double> s(ndim);
-
-      // Vector for global Eulerian coordinates
-      Vector<double> x(ndim + 1);
-
-      // Vector for local coordinates in bulk element
-      Vector<double> s_bulk(ndim + 1);
-
-      // Set the value of n_intpt
-      unsigned n_intpt = integral_pt()->nweight();
-
 
       // Get pointer to assocated bulk element
       ELEMENT* bulk_el_pt = dynamic_cast<ELEMENT*>(bulk_element_pt());
@@ -182,7 +118,6 @@
       // 1D line elements
       if (outfile.is_open()) outfile << "ZONE I=3" << std::endl;
 
->>>>>>> fb5f6804
       // Loop over the integration points
       for (unsigned ipt = 0; ipt < n_intpt; ipt++)
       {
@@ -264,10 +199,7 @@
             outfile << traction[i] << " ";
           }
 
-<<<<<<< HEAD
-=======
-
->>>>>>> fb5f6804
+
           // Output normal
           for (unsigned i = 0; i < ndim + 1; i++)
           {
@@ -288,7 +220,7 @@
       return get_rate_of_traction_work(dummy_file);
     }
 
-<<<<<<< HEAD
+
     /// \short Get integral of instantaneous rate of work done by
     /// the traction that's exerted onto the fluid. Doc in outfile.
     double get_rate_of_traction_work(std::ofstream& outfile)
@@ -311,38 +243,6 @@
       // Set the value of n_intpt
       unsigned n_intpt = integral_pt()->nweight();
 
-      // Get pointer to assocated bulk element
-      ELEMENT* bulk_el_pt = dynamic_cast<ELEMENT*>(bulk_element_pt());
-
-      // Hacky: This is only appropriate for 3x3 integration of
-      // 2D quad elements
-      if (outfile.is_open())
-        outfile << "ZONE I=3, J=3" << std::endl;
-
-=======
-
-    /// \short Get integral of instantaneous rate of work done by
-    /// the traction that's exerted onto the fluid. Doc in outfile.
-    double get_rate_of_traction_work(std::ofstream& outfile)
-    {
-      // Initialise
-      double rate_of_work_integral = 0.0;
-
-      // Spatial dimension of element
-      unsigned ndim = dim();
-
-      // Vector of local coordinates in face element
-      Vector<double> s(ndim);
-
-      // Vector for global Eulerian coordinates
-      Vector<double> x(ndim + 1);
-
-      // Vector for local coordinates in bulk element
-      Vector<double> s_bulk(ndim + 1);
-
-      // Set the value of n_intpt
-      unsigned n_intpt = integral_pt()->nweight();
-
 
       // Get pointer to assocated bulk element
       ELEMENT* bulk_el_pt = dynamic_cast<ELEMENT*>(bulk_element_pt());
@@ -351,7 +251,6 @@
       // 2D quad elements
       if (outfile.is_open()) outfile << "ZONE I=3, J=3" << std::endl;
 
->>>>>>> fb5f6804
       // Loop over the integration points
       for (unsigned ipt = 0; ipt < n_intpt; ipt++)
       {
@@ -400,12 +299,12 @@
                               OOMPH_EXCEPTION_LOCATION);
         }
 #endif
-<<<<<<< HEAD
 
         // Outer unit normal
         Vector<double> normal(ndim + 1);
         outer_unit_normal(s, normal);
 
+
         // Get velocity from bulk element
         Vector<double> veloc(ndim + 1);
         bulk_el_pt->interpolated_u_nst(s_bulk, veloc);
@@ -414,6 +313,7 @@
         Vector<double> traction(ndim + 1);
         bulk_el_pt->get_traction(s_bulk, normal, traction);
 
+
         // Local rate of work:
         double rate_of_work = 0.0;
         for (unsigned i = 0; i < ndim + 1; i++)
@@ -462,6 +362,7 @@
 
       return rate_of_work_integral;
     }
+
 
     /// \short Get integral of instantaneous rate of work done by
     /// the traction that's exerted onto the fluid, decomposed into pressure
@@ -476,6 +377,7 @@
                                            rate_of_work_integral_n,
                                            rate_of_work_integral_t);
     }
+
 
     /// \short Get integral of instantaneous rate of work done by
     /// the traction that's exerted onto the fluid, decomposed into pressure
@@ -504,128 +406,14 @@
 
       // Set the value of n_intpt
       unsigned n_intpt = integral_pt()->nweight();
-=======
-
-        // Outer unit normal
-        Vector<double> normal(ndim + 1);
-        outer_unit_normal(s, normal);
-
-
-        // Get velocity from bulk element
-        Vector<double> veloc(ndim + 1);
-        bulk_el_pt->interpolated_u_nst(s_bulk, veloc);
-
-        // Get traction from bulk element
-        Vector<double> traction(ndim + 1);
-        bulk_el_pt->get_traction(s_bulk, normal, traction);
-
-
-        // Local rate of work:
-        double rate_of_work = 0.0;
-        for (unsigned i = 0; i < ndim + 1; i++)
-        {
-          rate_of_work += traction[i] * veloc[i];
-        }
-
-        // Add rate of work
-        rate_of_work_integral += rate_of_work * W;
-
-        if (outfile.is_open())
-        {
-          // Output x,y,...,
-          for (unsigned i = 0; i < ndim + 1; i++)
-          {
-            outfile << x[i] << " ";
-          }
-
-          // Output traction
-          for (unsigned i = 0; i < ndim + 1; i++)
-          {
-            outfile << traction[i] << " ";
-          }
-
-          // Output veloc
-          for (unsigned i = 0; i < ndim + 1; i++)
-          {
-            outfile << veloc[i] << " ";
-          }
-
-          // Output normal
-          for (unsigned i = 0; i < ndim + 1; i++)
-          {
-            outfile << normal[i] << " ";
-          }
-
-          // Output local rate of work
-          for (unsigned i = 0; i < ndim + 1; i++)
-          {
-            outfile << rate_of_work << " ";
-          }
-
-          outfile << std::endl;
-        }
-      }
-
-      return rate_of_work_integral;
-    }
-
-
-    /// \short Get integral of instantaneous rate of work done by
-    /// the traction that's exerted onto the fluid, decomposed into pressure
-    /// and normal and tangential viscous components.
-    void get_rate_of_traction_work_components(double& rate_of_work_integral_p,
-                                              double& rate_of_work_integral_n,
-                                              double& rate_of_work_integral_t)
-    {
-      std::ofstream dummy_file;
-      get_rate_of_traction_work_components(dummy_file,
-                                           rate_of_work_integral_p,
-                                           rate_of_work_integral_n,
-                                           rate_of_work_integral_t);
-    }
-
-
-    /// \short Get integral of instantaneous rate of work done by
-    /// the traction that's exerted onto the fluid, decomposed into pressure
-    /// and normal and tangential viscous components.  Doc in outfile.
-    void get_rate_of_traction_work_components(std::ofstream& outfile,
-                                              double& rate_of_work_integral_p,
-                                              double& rate_of_work_integral_n,
-                                              double& rate_of_work_integral_t)
-    {
-      // Initialise
-      rate_of_work_integral_p = 0;
-      rate_of_work_integral_n = 0;
-      rate_of_work_integral_t = 0;
-
-      // Spatial dimension of element
-      unsigned ndim = dim();
-
-      // Vector of local coordinates in face element
-      Vector<double> s(ndim);
-
-      // Vector for global Eulerian coordinates
-      Vector<double> x(ndim + 1);
-
-      // Vector for local coordinates in bulk element
-      Vector<double> s_bulk(ndim + 1);
-
-      // Set the value of n_intpt
-      unsigned n_intpt = integral_pt()->nweight();
-
->>>>>>> fb5f6804
+
 
       // Get pointer to assocated bulk element
       ELEMENT* bulk_el_pt = dynamic_cast<ELEMENT*>(bulk_element_pt());
 
       // Hacky: This is only appropriate for 3x3 integration of
       // 2D quad elements
-<<<<<<< HEAD
-      if (outfile.is_open())
-        outfile << "ZONE I=3, J=3" << std::endl;
-=======
       if (outfile.is_open()) outfile << "ZONE I=3, J=3" << std::endl;
->>>>>>> fb5f6804
 
       // Loop over the integration points
       for (unsigned ipt = 0; ipt < n_intpt; ipt++)
@@ -636,7 +424,6 @@
         {
           s[i] = integral_pt()->knot(ipt, i);
         }
-<<<<<<< HEAD
 
         // Get the bulk coordinates
         this->get_local_coordinate_in_bulk(s, s_bulk);
@@ -681,7 +468,142 @@
         Vector<double> normal(ndim + 1);
         outer_unit_normal(s, normal);
 
-=======
+
+        // Get velocity from bulk element
+        Vector<double> veloc(ndim + 1);
+        bulk_el_pt->interpolated_u_nst(s_bulk, veloc);
+
+        // Get traction from bulk element
+        Vector<double> traction_p(ndim + 1);
+        Vector<double> traction_n(ndim + 1);
+        Vector<double> traction_t(ndim + 1);
+        bulk_el_pt->get_traction(
+          s_bulk, normal, traction_p, traction_n, traction_t);
+
+
+        // Local rate of work:
+        double rate_of_work_p = 0.0;
+        double rate_of_work_n = 0.0;
+        double rate_of_work_t = 0.0;
+        for (unsigned i = 0; i < ndim + 1; i++)
+        {
+          rate_of_work_p += traction_p[i] * veloc[i];
+          rate_of_work_n += traction_n[i] * veloc[i];
+          rate_of_work_t += traction_t[i] * veloc[i];
+        }
+
+        // Add rate of work
+        rate_of_work_integral_p += rate_of_work_p * W;
+        rate_of_work_integral_n += rate_of_work_n * W;
+        rate_of_work_integral_t += rate_of_work_t * W;
+
+        if (outfile.is_open())
+        {
+          // Output x,y,...,
+          for (unsigned i = 0; i < ndim + 1; i++)
+          {
+            outfile << x[i] << " ";
+          }
+
+          // Output traction due to pressure
+          for (unsigned i = 0; i < ndim + 1; i++)
+          {
+            outfile << traction_p[i] << " ";
+          }
+
+          // Output traction due to viscous normal stress
+          for (unsigned i = 0; i < ndim + 1; i++)
+          {
+            outfile << traction_n[i] << " ";
+          }
+
+          // Output traction due to viscous tangential stress
+          for (unsigned i = 0; i < ndim + 1; i++)
+          {
+            outfile << traction_t[i] << " ";
+          }
+
+          // Output veloc
+          for (unsigned i = 0; i < ndim + 1; i++)
+          {
+            outfile << veloc[i] << " ";
+          }
+
+          // Output normal
+          for (unsigned i = 0; i < ndim + 1; i++)
+          {
+            outfile << normal[i] << " ";
+          }
+
+          // Output local rate of work due to pressure
+          for (unsigned i = 0; i < ndim + 1; i++)
+          {
+            outfile << rate_of_work_p << " ";
+          }
+
+          // Output local rate of work due to viscous normal stress
+          for (unsigned i = 0; i < ndim + 1; i++)
+          {
+            outfile << rate_of_work_n << " ";
+          }
+
+          // Output local rate of work due to viscous tangential stress
+          for (unsigned i = 0; i < ndim + 1; i++)
+          {
+            outfile << rate_of_work_t << " ";
+          }
+
+          outfile << std::endl;
+        }
+      }
+    }
+
+
+    /// \short Get integral of kinetic energy flux
+    double get_kinetic_energy_flux()
+    {
+      std::ofstream dummy_file;
+      return get_kinetic_energy_flux(dummy_file);
+    }
+
+
+    /// \short Get integral of kinetic energy flux and doc
+    double get_kinetic_energy_flux(std::ofstream& outfile)
+    {
+      // Initialise
+      double kinetic_energy_flux_integral = 0.0;
+
+      // Spatial dimension of element
+      unsigned ndim = dim();
+
+      // Vector of local coordinates in face element
+      Vector<double> s(ndim);
+
+      // Vector for global Eulerian coordinates
+      Vector<double> x(ndim + 1);
+
+      // Vector for local coordinates in bulk element
+      Vector<double> s_bulk(ndim + 1);
+
+      // Set the value of n_intpt
+      unsigned n_intpt = integral_pt()->nweight();
+
+      // Get pointer to assocated bulk element
+      ELEMENT* bulk_el_pt = dynamic_cast<ELEMENT*>(bulk_element_pt());
+
+      // Hacky: This is only appropriate for 3x3 integration of
+      // 2D quad elements
+      if (outfile.is_open()) outfile << "ZONE I=3, J=3" << std::endl;
+
+      // Loop over the integration points
+      for (unsigned ipt = 0; ipt < n_intpt; ipt++)
+      {
+        // Assign values of s in FaceElement and local coordinates in bulk
+        // element
+        for (unsigned i = 0; i < ndim; i++)
+        {
+          s[i] = integral_pt()->knot(ipt, i);
+        }
 
         // Get the bulk coordinates
         this->get_local_coordinate_in_bulk(s, s_bulk);
@@ -726,55 +648,27 @@
         Vector<double> normal(ndim + 1);
         outer_unit_normal(s, normal);
 
-
->>>>>>> fb5f6804
         // Get velocity from bulk element
         Vector<double> veloc(ndim + 1);
         bulk_el_pt->interpolated_u_nst(s_bulk, veloc);
 
-        // Get traction from bulk element
-        Vector<double> traction_p(ndim + 1);
-        Vector<double> traction_n(ndim + 1);
-        Vector<double> traction_t(ndim + 1);
-        bulk_el_pt->get_traction(
-          s_bulk, normal, traction_p, traction_n, traction_t);
-
-<<<<<<< HEAD
-        // Local rate of work:
-        double rate_of_work_p = 0.0;
-        double rate_of_work_n = 0.0;
-        double rate_of_work_t = 0.0;
-        for (unsigned i = 0; i < ndim + 1; i++)
-        {
-          rate_of_work_p += traction_p[i] * veloc[i];
-          rate_of_work_n += traction_n[i] * veloc[i];
-          rate_of_work_t += traction_t[i] * veloc[i];
-        }
-
-        // Add rate of work
-        rate_of_work_integral_p += rate_of_work_p * W;
-        rate_of_work_integral_n += rate_of_work_n * W;
-        rate_of_work_integral_t += rate_of_work_t * W;
-
-=======
-
-        // Local rate of work:
-        double rate_of_work_p = 0.0;
-        double rate_of_work_n = 0.0;
-        double rate_of_work_t = 0.0;
-        for (unsigned i = 0; i < ndim + 1; i++)
-        {
-          rate_of_work_p += traction_p[i] * veloc[i];
-          rate_of_work_n += traction_n[i] * veloc[i];
-          rate_of_work_t += traction_t[i] * veloc[i];
-        }
-
-        // Add rate of work
-        rate_of_work_integral_p += rate_of_work_p * W;
-        rate_of_work_integral_n += rate_of_work_n * W;
-        rate_of_work_integral_t += rate_of_work_t * W;
-
->>>>>>> fb5f6804
+        double kin_energy = 0.0;
+        for (unsigned i = 0; i < ndim + 1; i++)
+        {
+          kin_energy += veloc[i] * veloc[i];
+        }
+        kin_energy *= 0.5;
+
+        // Kinetic energy flux
+        double kin_energy_flux = 0.0;
+        for (unsigned i = 0; i < ndim + 1; i++)
+        {
+          kin_energy_flux += kin_energy * normal[i] * veloc[i];
+        }
+
+        // Add to integral
+        kinetic_energy_flux_integral += kin_energy_flux * W;
+
         if (outfile.is_open())
         {
           // Output x,y,...,
@@ -783,24 +677,6 @@
             outfile << x[i] << " ";
           }
 
-          // Output traction due to pressure
-          for (unsigned i = 0; i < ndim + 1; i++)
-          {
-            outfile << traction_p[i] << " ";
-          }
-
-          // Output traction due to viscous normal stress
-          for (unsigned i = 0; i < ndim + 1; i++)
-          {
-            outfile << traction_n[i] << " ";
-          }
-
-          // Output traction due to viscous tangential stress
-          for (unsigned i = 0; i < ndim + 1; i++)
-          {
-            outfile << traction_t[i] << " ";
-          }
-
           // Output veloc
           for (unsigned i = 0; i < ndim + 1; i++)
           {
@@ -813,49 +689,30 @@
             outfile << normal[i] << " ";
           }
 
-          // Output local rate of work due to pressure
-          for (unsigned i = 0; i < ndim + 1; i++)
-          {
-            outfile << rate_of_work_p << " ";
-          }
-
-          // Output local rate of work due to viscous normal stress
-          for (unsigned i = 0; i < ndim + 1; i++)
-          {
-            outfile << rate_of_work_n << " ";
-          }
-
-          // Output local rate of work due to viscous tangential stress
-          for (unsigned i = 0; i < ndim + 1; i++)
-          {
-            outfile << rate_of_work_t << " ";
-          }
+          // Output local kin energy flux
+          outfile << kin_energy_flux << " ";
 
           outfile << std::endl;
         }
       }
-    }
-
-<<<<<<< HEAD
-=======
-
->>>>>>> fb5f6804
-    /// \short Get integral of kinetic energy flux
-    double get_kinetic_energy_flux()
+
+      return kinetic_energy_flux_integral;
+    }
+
+
+    /// \short Get integral of volume flux
+    double get_volume_flux()
     {
       std::ofstream dummy_file;
-      return get_kinetic_energy_flux(dummy_file);
-    }
-
-<<<<<<< HEAD
-=======
-
->>>>>>> fb5f6804
-    /// \short Get integral of kinetic energy flux and doc
-    double get_kinetic_energy_flux(std::ofstream& outfile)
+      return get_volume_flux(dummy_file);
+    }
+
+
+    /// \short Get integral of volume flux and doc
+    double get_volume_flux(std::ofstream& outfile)
     {
       // Initialise
-      double kinetic_energy_flux_integral = 0.0;
+      double volume_flux_integral = 0.0;
 
       // Spatial dimension of element
       unsigned ndim = dim();
@@ -877,12 +734,7 @@
 
       // Hacky: This is only appropriate for 3x3 integration of
       // 2D quad elements
-<<<<<<< HEAD
-      if (outfile.is_open())
-        outfile << "ZONE I=3, J=3" << std::endl;
-=======
       if (outfile.is_open()) outfile << "ZONE I=3, J=3" << std::endl;
->>>>>>> fb5f6804
 
       // Loop over the integration points
       for (unsigned ipt = 0; ipt < n_intpt; ipt++)
@@ -893,6 +745,7 @@
         {
           s[i] = integral_pt()->knot(ipt, i);
         }
+
 
         // Get the bulk coordinates
         this->get_local_coordinate_in_bulk(s, s_bulk);
@@ -941,165 +794,6 @@
         Vector<double> veloc(ndim + 1);
         bulk_el_pt->interpolated_u_nst(s_bulk, veloc);
 
-        double kin_energy = 0.0;
-        for (unsigned i = 0; i < ndim + 1; i++)
-        {
-          kin_energy += veloc[i] * veloc[i];
-        }
-        kin_energy *= 0.5;
-
-        // Kinetic energy flux
-        double kin_energy_flux = 0.0;
-        for (unsigned i = 0; i < ndim + 1; i++)
-        {
-          kin_energy_flux += kin_energy * normal[i] * veloc[i];
-        }
-
-        // Add to integral
-        kinetic_energy_flux_integral += kin_energy_flux * W;
-
-        if (outfile.is_open())
-        {
-          // Output x,y,...,
-          for (unsigned i = 0; i < ndim + 1; i++)
-          {
-            outfile << x[i] << " ";
-          }
-
-          // Output veloc
-          for (unsigned i = 0; i < ndim + 1; i++)
-          {
-            outfile << veloc[i] << " ";
-          }
-
-          // Output normal
-          for (unsigned i = 0; i < ndim + 1; i++)
-          {
-            outfile << normal[i] << " ";
-          }
-
-          // Output local kin energy flux
-          outfile << kin_energy_flux << " ";
-
-          outfile << std::endl;
-        }
-      }
-
-      return kinetic_energy_flux_integral;
-    }
-<<<<<<< HEAD
-=======
-
-
-    /// \short Get integral of volume flux
-    double get_volume_flux()
-    {
-      std::ofstream dummy_file;
-      return get_volume_flux(dummy_file);
-    }
->>>>>>> fb5f6804
-
-    /// \short Get integral of volume flux
-    double get_volume_flux()
-    {
-      std::ofstream dummy_file;
-      return get_volume_flux(dummy_file);
-    }
-
-    /// \short Get integral of volume flux and doc
-    double get_volume_flux(std::ofstream& outfile)
-    {
-      // Initialise
-      double volume_flux_integral = 0.0;
-
-      // Spatial dimension of element
-      unsigned ndim = dim();
-
-      // Vector of local coordinates in face element
-      Vector<double> s(ndim);
-
-      // Vector for global Eulerian coordinates
-      Vector<double> x(ndim + 1);
-
-      // Vector for local coordinates in bulk element
-      Vector<double> s_bulk(ndim + 1);
-
-      // Set the value of n_intpt
-      unsigned n_intpt = integral_pt()->nweight();
-
-      // Get pointer to assocated bulk element
-      ELEMENT* bulk_el_pt = dynamic_cast<ELEMENT*>(bulk_element_pt());
-
-      // Hacky: This is only appropriate for 3x3 integration of
-      // 2D quad elements
-<<<<<<< HEAD
-      if (outfile.is_open())
-        outfile << "ZONE I=3, J=3" << std::endl;
-=======
-      if (outfile.is_open()) outfile << "ZONE I=3, J=3" << std::endl;
->>>>>>> fb5f6804
-
-      // Loop over the integration points
-      for (unsigned ipt = 0; ipt < n_intpt; ipt++)
-      {
-        // Assign values of s in FaceElement and local coordinates in bulk
-        // element
-        for (unsigned i = 0; i < ndim; i++)
-        {
-          s[i] = integral_pt()->knot(ipt, i);
-        }
-<<<<<<< HEAD
-=======
-
->>>>>>> fb5f6804
-
-        // Get the bulk coordinates
-        this->get_local_coordinate_in_bulk(s, s_bulk);
-
-        // Get the integral weight
-        double w = integral_pt()->weight(ipt);
-
-        // Get jacobian of mapping
-        double J = J_eulerian(s);
-
-        // Premultiply the weights and the Jacobian
-        double W = w * J;
-
-        // Get x position as Vector
-        interpolated_x(s, x);
-
-#ifdef PARANOID
-
-        // Get x position as Vector from bulk element
-        Vector<double> x_bulk(ndim + 1);
-        bulk_el_pt->interpolated_x(s_bulk, x_bulk);
-
-        double max_legal_error = 1.0e-5;
-        double error = 0.0;
-        for (unsigned i = 0; i < ndim + 1; i++)
-        {
-          error += fabs(x[i] - x_bulk[i]);
-        }
-        if (error > max_legal_error)
-        {
-          std::ostringstream error_stream;
-          error_stream << "difference in Eulerian posn from bulk and face: "
-                       << error << " exceeds threshold " << max_legal_error
-                       << std::endl;
-          throw OomphLibError(error_stream.str(),
-                              OOMPH_CURRENT_FUNCTION,
-                              OOMPH_EXCEPTION_LOCATION);
-        }
-#endif
-
-        // Outer unit normal
-        Vector<double> normal(ndim + 1);
-        outer_unit_normal(s, normal);
-
-        // Get velocity from bulk element
-        Vector<double> veloc(ndim + 1);
-        bulk_el_pt->interpolated_u_nst(s_bulk, veloc);
-
         // Volume flux
         double volume_flux = 0.0;
         for (unsigned i = 0; i < ndim + 1; i++)
@@ -1139,20 +833,13 @@
 
       return volume_flux_integral;
     }
-<<<<<<< HEAD
-=======
 
 
   private:
     /// The highest dimension of the problem
     unsigned Dim;
   };
->>>>>>> fb5f6804
-
-  private:
-    /// The highest dimension of the problem
-    unsigned Dim;
-  };
+
 
 } // namespace oomph
 
