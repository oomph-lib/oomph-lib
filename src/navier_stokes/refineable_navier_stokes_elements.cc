--- conflicted
+++ resolved
@@ -88,7 +88,6 @@
 
     // If the pressure is stored at a node
     if (p_index >= 0)
-<<<<<<< HEAD
     {
       // Read out whether the pressure is hanging
       for (unsigned l = 0; l < n_pres; ++l)
@@ -105,6 +104,7 @@
       }
     }
 
+
     // Number of integration points
     unsigned n_intpt = integral_pt()->nweight();
 
@@ -124,32 +124,18 @@
       for (unsigned i = 0; i < DIM; i++)
       {
         s[i] = integral_pt()->knot(ipt, i);
-=======
-    {
-      // Read out whether the pressure is hanging
-      for (unsigned l = 0; l < n_pres; ++l)
-      {
-        pressure_dof_is_hanging[l] = pressure_node_pt(l)->is_hanging(p_index);
-      }
-    }
-    // Otherwise the pressure is not stored at a node and so cannot hang
-    else
-    {
-      for (unsigned l = 0; l < n_pres; ++l)
-      {
-        pressure_dof_is_hanging[l] = false;
->>>>>>> fb5f6804
-      }
-
-<<<<<<< HEAD
+      }
+
       // Premultiply weights and Jacobian
       double W = w * J;
 
+
       // Do we want the velocity one?
       if ((which_one == 0) || (which_one == 2))
       {
         // Get the velocity shape functions
         shape_at_knot(ipt, psi);
+
 
         // Number of master nodes and storage for the weight of the shape
         // function
@@ -218,6 +204,7 @@
                 //           if(local_eqn >= 0)
                 //            {
 
+
                 // Add the contribution
                 veloc_mass_diag[local_eqn] += pow(psi[l] * hang_weight, 2) * W;
               }
@@ -283,341 +270,6 @@
               //         if(local_eqn >= 0)
               //          {
 
-              // Add the contribution
-              press_mass_diag[local_eqn] += pow(psi_p[l] * hang_weight, 2) * W;
-            }
-          }
-        }
-      }
-    }
-  }
-
-  //==============================================================
-  /// Compute the residuals for the associated pressure advection
-  /// diffusion problem. Used by the Fp preconditioner.
-  /// flag=1(or 0): do (or don't) compute the Jacobian as well.
-  //==============================================================
-  template<unsigned DIM>
-  void RefineableNavierStokesEquations<DIM>::
-    fill_in_generic_pressure_advection_diffusion_contribution_nst(
-      Vector<double>& residuals, DenseMatrix<double>& jacobian, unsigned flag)
-  {
-    // Return immediately if there are no dofs
-    if (ndof() == 0)
-      return;
-
-    // Find out how many nodes there are
-    unsigned n_node = nnode();
-
-    // Find out how many pressure dofs there are
-    unsigned n_pres = this->npres_nst();
-
-    // Find the indices at which the local velocities are stored
-    unsigned u_nodal_index[DIM];
-    for (unsigned i = 0; i < DIM; i++)
-    {
-      u_nodal_index[i] = this->u_index_nst(i);
-    }
-
-    // Which nodal value represents the pressure? (Negative if pressure
-    // is not based on nodal interpolation).
-    int p_index = this->p_nodal_index_nst();
-
-    // Local array of booleans that are true if the l-th pressure value is
-    // hanging (avoid repeated virtual function calls)
-    bool pressure_dof_is_hanging[n_pres];
-    // If the pressure is stored at a node
-    if (p_index >= 0)
-    {
-      // Read out whether the pressure is hanging
-      for (unsigned l = 0; l < n_pres; ++l)
-      {
-        pressure_dof_is_hanging[l] = pressure_node_pt(l)->is_hanging(p_index);
-      }
-    }
-    // Otherwise the pressure is not stored at a node and so cannot hang
-    else
-    {
-      // pressure advection diffusion doesn't work for this one!
-      throw OomphLibError(
-        "Pressure advection diffusion does not work in this case\n",
-        OOMPH_CURRENT_FUNCTION,
-        OOMPH_EXCEPTION_LOCATION);
-
-      for (unsigned l = 0; l < n_pres; ++l)
-      {
-        pressure_dof_is_hanging[l] = false;
-      }
-    }
-
-    // Set up memory for the velocity shape fcts
-    Shape psif(n_node);
-    DShape dpsidx(n_node, DIM);
-
-    // Set up memory for pressure shape and test functions
-    Shape psip(n_pres), testp(n_pres);
-    DShape dpsip(n_pres, DIM);
-    DShape dtestp(n_pres, DIM);
-
-    // Number of integration points
-    unsigned n_intpt = integral_pt()->nweight();
-
-    // Set the Vector to hold local coordinates
-    Vector<double> s(DIM);
-
-    // Get Physical Variables from Element
-    // Reynolds number must be multiplied by the density ratio
-    double scaled_re = this->re() * this->density_ratio();
-
-    // Integers to store the local equations and unknowns
-    int local_eqn = 0, local_unknown = 0;
-
-    // Pointers to hang info objects
-    HangInfo *hang_info_pt = 0, *hang_info2_pt = 0;
-
-    // Loop over the integration points
-    for (unsigned ipt = 0; ipt < n_intpt; ipt++)
-    {
-      // Assign values of s
-      for (unsigned i = 0; i < DIM; i++) s[i] = integral_pt()->knot(ipt, i);
-
-      // Get the integral weight
-      double w = integral_pt()->weight(ipt);
-
-      // Call the derivatives of the veloc shape functions
-      // (Derivs not needed but they are free)
-      double J = this->dshape_eulerian_at_knot(ipt, psif, dpsidx);
-
-      // Call the pressure shape and test functions
-      this->dpshape_and_dptest_eulerian_nst(s, psip, dpsip, testp, dtestp);
-
-      // Premultiply the weights and the Jacobian
-      double W = w * J;
-
-      // Calculate local values of the pressure and velocity components
-      // Allocate
-      Vector<double> interpolated_u(DIM, 0.0);
-      Vector<double> interpolated_x(DIM, 0.0);
-      Vector<double> interpolated_dpdx(DIM, 0.0);
-
-      // Calculate pressure gradient
-      for (unsigned l = 0; l < n_pres; l++)
-      {
-        for (unsigned i = 0; i < DIM; i++)
-        {
-          interpolated_dpdx[i] += this->p_nst(l) * dpsip(l, i);
-        }
-      }
-
-      // Calculate velocities
-
-      // Loop over nodes
-      for (unsigned l = 0; l < n_node; l++)
-      {
-        // Loop over directions
-        for (unsigned i = 0; i < DIM; i++)
-        {
-          // Get the nodal value
-          double u_value = nodal_value(l, u_nodal_index[i]);
-          interpolated_u[i] += u_value * psif[l];
-          interpolated_x[i] += nodal_position(l, i) * psif[l];
-        }
-      }
-
-      // Source function (for validaton only)
-      double source = 0.0;
-      if (this->Press_adv_diff_source_fct_pt != 0)
-      {
-        source = this->Press_adv_diff_source_fct_pt(interpolated_x);
-      }
-
-      // Number of master nodes and storage for the weight of the shape function
-      unsigned n_master = 1;
-      double hang_weight = 1.0;
-
-      // Loop over the pressure shape functions
-      for (unsigned l = 0; l < n_pres; l++)
-      {
-        // If the pressure dof is hanging
-        if (pressure_dof_is_hanging[l])
-        {
-          // Pressure dof is hanging so it must be nodal-based
-          // Get the hang info object
-          hang_info_pt = this->pressure_node_pt(l)->hanging_pt(p_index);
-
-          // Get the number of master nodes from the pressure node
-          n_master = hang_info_pt->nmaster();
-        }
-        // Otherwise the node is its own master
-        else
-        {
-=======
-
-    // Number of integration points
-    unsigned n_intpt = integral_pt()->nweight();
-
-    // Integer to store the local equations no
-    int local_eqn = 0;
-
-    // Loop over the integration points
-    for (unsigned ipt = 0; ipt < n_intpt; ipt++)
-    {
-      // Get the integral weight
-      double w = integral_pt()->weight(ipt);
-
-      // Get determinant of Jacobian of the mapping
-      double J = J_eulerian_at_knot(ipt);
-
-      // Assign values of s
-      for (unsigned i = 0; i < DIM; i++)
-      {
-        s[i] = integral_pt()->knot(ipt, i);
-      }
-
-      // Premultiply weights and Jacobian
-      double W = w * J;
-
-
-      // Do we want the velocity one?
-      if ((which_one == 0) || (which_one == 2))
-      {
-        // Get the velocity shape functions
-        shape_at_knot(ipt, psi);
-
-
-        // Number of master nodes and storage for the weight of the shape
-        // function
-        unsigned n_master = 1;
-        double hang_weight = 1.0;
-
-        // Loop over the nodes for the test functions/equations
-        //----------------------------------------------------
-        for (unsigned l = 0; l < n_node; l++)
-        {
-          // Local boolean to indicate whether the node is hanging
-          bool is_node_hanging = node_pt(l)->is_hanging();
-
-          // If the node is hanging
-          if (is_node_hanging)
-          {
-            hang_info_pt = node_pt(l)->hanging_pt();
-
-            // Read out number of master nodes from hanging data
-            n_master = hang_info_pt->nmaster();
-          }
-          // Otherwise the node is its own master
-          else
-          {
-            n_master = 1;
-          }
-
-          // Loop over the master nodes
-          for (unsigned m = 0; m < n_master; m++)
-          {
-            // Loop over velocity components for equations
-            for (unsigned i = 0; i < DIM; i++)
-            {
-              // Get the equation number
-              // If the node is hanging
-              if (is_node_hanging)
-              {
-                // Get the equation number from the master node
-                local_eqn = this->local_hang_eqn(
-                  hang_info_pt->master_node_pt(m), u_nodal_index[i]);
-                // Get the hang weight from the master node
-                hang_weight = hang_info_pt->master_weight(m);
-              }
-              // If the node is not hanging
-              else
-              {
-                // Local equation number
-                local_eqn = this->nodal_local_eqn(l, u_nodal_index[i]);
-
-                // Node contributes with full weight
-                hang_weight = 1.0;
-              }
-
-              // If it's not a boundary condition...
-              if (local_eqn >= 0)
-              {
-                //       //Loop over the veclocity shape functions
-                //       for(unsigned l=0; l<n_node; l++)
-                //        {
-                //         //Loop over the velocity components
-                //         for(unsigned i=0; i<DIM; i++)
-                //          {
-                //           local_eqn = nodal_local_eqn(l,u_nodal_index[i]);
-
-                //           //If not a boundary condition
-                //           if(local_eqn >= 0)
-                //            {
-
-
-                // Add the contribution
-                veloc_mass_diag[local_eqn] += pow(psi[l] * hang_weight, 2) * W;
-              }
-            }
-          }
-        }
-      }
-
-      // Do we want the pressure one?
-      if ((which_one == 0) || (which_one == 1))
-      {
-        // Get the pressure shape functions
-        this->pshape_nst(s, psi_p);
-
-        // Loop over the pressure shape functions
-        for (unsigned l = 0; l < n_pres; l++)
-        {
-          // If the pressure dof is hanging
-          if (pressure_dof_is_hanging[l])
-          {
-            // Pressure dof is hanging so it must be nodal-based
-            // Get the hang info object
-            hang_info_pt = this->pressure_node_pt(l)->hanging_pt(p_index);
-
-            // Get the number of master nodes from the pressure node
-            n_master = hang_info_pt->nmaster();
-          }
-          // Otherwise the node is its own master
-          else
-          {
-            n_master = 1;
-          }
-
-          // Loop over the master nodes
-          for (unsigned m = 0; m < n_master; m++)
-          {
-            // Get the number of the unknown
-            // If the pressure dof is hanging
-            if (pressure_dof_is_hanging[l])
-            {
-              // Get the local equation from the master node
-              local_eqn =
-                this->local_hang_eqn(hang_info_pt->master_node_pt(m), p_index);
-              // Get the weight for the node
-              hang_weight = hang_info_pt->master_weight(m);
-            }
-            else
-            {
-              local_eqn = this->p_local_eqn(l);
-              hang_weight = 1.0;
-            }
-
-            // If the equation is not pinned
-            if (local_eqn >= 0)
-            {
-              //       //Loop over the veclocity shape functions
-              //       for(unsigned l=0; l<n_pres; l++)
-              //        {
-              //         // Get equation number
-              //         local_eqn = p_local_eqn(l);
-
-              //         //If not a boundary condition
-              //         if(local_eqn >= 0)
-              //          {
-
 
               // Add the contribution
               press_mass_diag[local_eqn] += pow(psi_p[l] * hang_weight, 2) * W;
@@ -790,7 +442,6 @@
         // Otherwise the node is its own master
         else
         {
->>>>>>> fb5f6804
           n_master = 1;
         }
 
@@ -916,10 +567,7 @@
     }
   }
 
-<<<<<<< HEAD
-=======
-
->>>>>>> fb5f6804
+
   //========================================================================
   /// Add element's contribution to the elemental
   /// residual vector and/or Jacobian matrix.
@@ -978,7 +626,7 @@
     Shape psif(n_node), testf(n_node);
     DShape dpsifdx(n_node, DIM), dtestfdx(n_node, DIM);
 
-<<<<<<< HEAD
+
     // Set up memory for pressure shape and test functions
     Shape psip(n_pres), testp(n_pres);
 
@@ -1005,35 +653,6 @@
     // Local boolean for ALE (or not)
     bool ALE_is_disabled_flag = this->ALE_is_disabled;
 
-=======
-
-    // Set up memory for pressure shape and test functions
-    Shape psip(n_pres), testp(n_pres);
-
-    // Set the value of n_intpt
-    unsigned n_intpt = integral_pt()->nweight();
-
-    // Set the Vector to hold local coordinates
-    Vector<double> s(DIM);
-
-    // Get Physical Variables from Element
-    // Reynolds number must be multiplied by the density ratio
-    double scaled_re = this->re() * this->density_ratio();
-    double scaled_re_st = this->re_st() * this->density_ratio();
-    double scaled_re_inv_fr = this->re_invfr() * this->density_ratio();
-    double visc_ratio = this->viscosity_ratio();
-    Vector<double> G = this->g();
-
-    // Integers that store the local equations and unknowns
-    int local_eqn = 0, local_unknown = 0;
-
-    // Pointers to hang info objects
-    HangInfo *hang_info_pt = 0, *hang_info2_pt = 0;
-
-    // Local boolean for ALE (or not)
-    bool ALE_is_disabled_flag = this->ALE_is_disabled;
-
->>>>>>> fb5f6804
     // Loop over the integration points
     for (unsigned ipt = 0; ipt < n_intpt; ipt++)
     {
@@ -1067,43 +686,6 @@
 
       // Calculate pressure
       for (unsigned l = 0; l < n_pres; l++)
-<<<<<<< HEAD
-      {
-        interpolated_p += this->p_nst(l) * psip[l];
-      }
-
-      // Calculate velocities and derivatives
-
-      // Loop over nodes
-      for (unsigned l = 0; l < n_node; l++)
-      {
-        // Loop over directions
-        for (unsigned i = 0; i < DIM; i++)
-        {
-          // Get the nodal value
-          double u_value = this->nodal_value(l, u_nodal_index[i]);
-          interpolated_u[i] += u_value * psif[l];
-          interpolated_x[i] += this->nodal_position(l, i) * psif[l];
-          dudt[i] += this->du_dt_nst(l, i) * psif[l];
-
-          // Loop over derivative directions for velocity gradients
-          for (unsigned j = 0; j < DIM; j++)
-          {
-            interpolated_dudx(i, j) += u_value * dpsifdx(l, j);
-          }
-        }
-      }
-
-      if (!ALE_is_disabled_flag)
-      {
-        // Loop over nodes
-        for (unsigned l = 0; l < n_node; l++)
-        {
-          // Loop over directions
-          for (unsigned i = 0; i < DIM; i++)
-          {
-            mesh_veloc[i] += this->dnodal_position_dt(l, i) * psif[l];
-=======
       {
         interpolated_p += this->p_nst(l) * psip[l];
       }
@@ -1530,7 +1112,6 @@
               // NO PRESSURE CONTRIBUTION TO THE JACOBIAN
 
             } // End of jacobian calculation
->>>>>>> fb5f6804
           }
         }
       } // End of loop over pressure variables
@@ -1587,50 +1168,6 @@
       {
         pressure_dof_is_hanging[l] = pressure_node_pt(l)->is_hanging(p_index);
       }
-<<<<<<< HEAD
-
-      // Get the user-defined body force terms
-      Vector<double> body_force(DIM);
-      this->get_body_force_nst(time, ipt, s, interpolated_x, body_force);
-
-      // Get the user-defined source function
-      double source = this->get_source_nst(time, ipt, interpolated_x);
-
-      // MOMENTUM EQUATIONS
-      //==================
-
-      // Number of master nodes and storage for the weight of the shape function
-      unsigned n_master = 1;
-      double hang_weight = 1.0;
-
-      // Loop over the nodes for the test functions/equations
-      //----------------------------------------------------
-      for (unsigned l = 0; l < n_node; l++)
-      {
-        // Local boolean to indicate whether the node is hanging
-        bool is_node_hanging = node_pt(l)->is_hanging();
-
-        // If the node is hanging
-        if (is_node_hanging)
-        {
-          hang_info_pt = node_pt(l)->hanging_pt();
-
-          // Read out number of master nodes from hanging data
-          n_master = hang_info_pt->nmaster();
-        }
-        // Otherwise the node is its own master
-        else
-        {
-          n_master = 1;
-        }
-
-        // Loop over the master nodes
-        for (unsigned m = 0; m < n_master; m++)
-        {
-          // Loop over velocity components for equations
-          for (unsigned i = 0; i < DIM; i++)
-          {
-=======
     }
     // Otherwise the pressure is not stored at a node and so cannot hang
     else
@@ -1909,7 +1446,6 @@
           // Loop over coordinate directions
           for (unsigned i = 0; i < DIM; i++)
           {
->>>>>>> fb5f6804
             // Get the equation number
             // If the node is hanging
             if (is_node_hanging)
@@ -1930,328 +1466,6 @@
               hang_weight = 1.0;
             }
 
-<<<<<<< HEAD
-            // If it's not a boundary condition...
-            if (local_eqn >= 0)
-            {
-              // Temporary variable to hold the residuals
-              double sum = 0.0;
-
-              // Add the user-defined body force terms
-              sum += body_force[i];
-
-              // Add the gravitational body force term
-              sum += scaled_re_inv_fr * G[i];
-
-              // Add in the inertial term
-              sum -= scaled_re_st * dudt[i];
-
-              // Convective terms, including mesh velocity
-              for (unsigned k = 0; k < DIM; k++)
-              {
-                double tmp = scaled_re * interpolated_u[k];
-                if (!ALE_is_disabled_flag)
-                {
-                  tmp -= scaled_re_st * mesh_veloc[k];
-                }
-                sum -= tmp * interpolated_dudx(i, k);
-              }
-
-              // Add the pressure gradient term
-              sum = (sum * testf[l] + interpolated_p * dtestfdx(l, i)) * W *
-                    hang_weight;
-
-              // Add in the stress tensor terms
-              // The viscosity ratio needs to go in here to ensure
-              // continuity of normal stress is satisfied even in flows
-              // with zero pressure gradient!
-              for (unsigned k = 0; k < DIM; k++)
-              {
-                sum -= visc_ratio *
-                       (interpolated_dudx(i, k) +
-                        this->Gamma[i] * interpolated_dudx(k, i)) *
-                       dtestfdx(l, k) * W * hang_weight;
-              }
-
-              // Add contribution
-              residuals[local_eqn] += sum;
-
-              // CALCULATE THE JACOBIAN
-              if (flag)
-              {
-                // Number of master nodes and weights
-                unsigned n_master2 = 1;
-                double hang_weight2 = 1.0;
-                // Loop over the velocity nodes for columns
-                for (unsigned l2 = 0; l2 < n_node; l2++)
-                {
-                  // Local boolean to indicate whether the node is hanging
-                  bool is_node2_hanging = node_pt(l2)->is_hanging();
-
-                  // If the node is hanging
-                  if (is_node2_hanging)
-                  {
-                    hang_info2_pt = node_pt(l2)->hanging_pt();
-                    // Read out number of master nodes from hanging data
-                    n_master2 = hang_info2_pt->nmaster();
-                  }
-                  // Otherwise the node is its own master
-                  else
-                  {
-                    n_master2 = 1;
-                  }
-
-                  // Loop over the master nodes
-                  for (unsigned m2 = 0; m2 < n_master2; m2++)
-                  {
-                    // Loop over the velocity components
-                    for (unsigned i2 = 0; i2 < DIM; i2++)
-                    {
-                      // Get the number of the unknown
-                      // If the node is hanging
-                      if (is_node2_hanging)
-                      {
-                        // Get the equation number from the master node
-                        local_unknown = this->local_hang_eqn(
-                          hang_info2_pt->master_node_pt(m2), u_nodal_index[i2]);
-                        // Get the hang weights
-                        hang_weight2 = hang_info2_pt->master_weight(m2);
-                      }
-                      else
-                      {
-                        local_unknown =
-                          this->nodal_local_eqn(l2, u_nodal_index[i2]);
-                        hang_weight2 = 1.0;
-                      }
-
-                      // If the unknown is non-zero
-                      if (local_unknown >= 0)
-                      {
-                        // Add contribution to Elemental Matrix
-                        jacobian(local_eqn, local_unknown) -=
-                          visc_ratio * this->Gamma[i] * dpsifdx(l2, i) *
-                          dtestfdx(l, i2) * W * hang_weight * hang_weight2;
-
-                        // Now add in the inertial terms
-                        jacobian(local_eqn, local_unknown) -=
-                          scaled_re * psif[l2] * interpolated_dudx(i, i2) *
-                          testf[l] * W * hang_weight * hang_weight2;
-
-                        // Extra diagonal components if i2=i
-                        if (i2 == i)
-                        {
-                          // Mass matrix entries
-                          // Again note the positive sign because the mass
-                          // matrix is taken on the other side of the equation
-                          if (flag == 2)
-                          {
-                            mass_matrix(local_eqn, local_unknown) +=
-                              scaled_re_st * psif[l2] * testf[l] * W *
-                              hang_weight * hang_weight2;
-                          }
-
-                          // du/dt term
-                          jacobian(local_eqn, local_unknown) -=
-                            scaled_re_st *
-                            node_pt(l2)->time_stepper_pt()->weight(1, 0) *
-                            psif[l2] * testf[l] * W * hang_weight *
-                            hang_weight2;
-
-                          // Extra advective terms
-                          for (unsigned k = 0; k < DIM; k++)
-                          {
-                            double tmp = scaled_re * interpolated_u[k];
-                            if (!ALE_is_disabled_flag)
-                            {
-                              tmp -= scaled_re_st * mesh_veloc[k];
-                            }
-
-                            jacobian(local_eqn, local_unknown) -=
-                              tmp * dpsifdx(l2, k) * testf[l] * W *
-                              hang_weight * hang_weight2;
-                          }
-
-                          // Extra viscous terms
-                          for (unsigned k = 0; k < DIM; k++)
-                          {
-                            jacobian(local_eqn, local_unknown) -=
-                              visc_ratio * dpsifdx(l2, k) * dtestfdx(l, k) * W *
-                              hang_weight * hang_weight2;
-                          }
-                        }
-                      }
-                    }
-                  }
-                }
-
-                // Loop over the pressure shape functions
-                for (unsigned l2 = 0; l2 < n_pres; l2++)
-                {
-                  // If the pressure dof is hanging
-                  if (pressure_dof_is_hanging[l2])
-                  {
-                    hang_info2_pt =
-                      this->pressure_node_pt(l2)->hanging_pt(p_index);
-                    // Pressure dof is hanging so it must be nodal-based
-                    // Get the number of master nodes from the pressure node
-                    n_master2 = hang_info2_pt->nmaster();
-                  }
-                  // Otherwise the node is its own master
-                  else
-                  {
-                    n_master2 = 1;
-                  }
-
-                  // Loop over the master nodes
-                  for (unsigned m2 = 0; m2 < n_master2; m2++)
-                  {
-                    // Get the number of the unknown
-                    // If the pressure dof is hanging
-                    if (pressure_dof_is_hanging[l2])
-                    {
-                      // Get the unknown from the master node
-                      local_unknown = this->local_hang_eqn(
-                        hang_info2_pt->master_node_pt(m2), p_index);
-                      // Get the weight from the hanging object
-                      hang_weight2 = hang_info2_pt->master_weight(m2);
-                    }
-                    else
-                    {
-                      local_unknown = this->p_local_eqn(l2);
-                      hang_weight2 = 1.0;
-                    }
-
-                    // If the unknown is not pinned
-                    if (local_unknown >= 0)
-                    {
-                      jacobian(local_eqn, local_unknown) +=
-                        psip[l2] * dtestfdx(l, i) * W * hang_weight *
-                        hang_weight2;
-                    }
-                  }
-                }
-
-              } // End of Jacobian calculation
-
-            } // End of if not boundary condition statement
-
-          } // End of loop over components of non-hanging node
-
-        } // End of loop over master nodes
-
-      } // End of loop over nodes for equations
-
-      // CONTINUITY EQUATION
-      //===================
-
-      // Loop over the pressure shape functions
-      for (unsigned l = 0; l < n_pres; l++)
-      {
-        // If the pressure dof is hanging
-        if (pressure_dof_is_hanging[l])
-        {
-          // Pressure dof is hanging so it must be nodal-based
-          // Get the hang info object
-          hang_info_pt = this->pressure_node_pt(l)->hanging_pt(p_index);
-
-          // Get the number of master nodes from the pressure node
-          n_master = hang_info_pt->nmaster();
-        }
-        // Otherwise the node is its own master
-        else
-        {
-          n_master = 1;
-        }
-
-        // Loop over the master nodes
-        for (unsigned m = 0; m < n_master; m++)
-        {
-          // Get the number of the unknown
-          // If the pressure dof is hanging
-          if (pressure_dof_is_hanging[l])
-          {
-            // Get the local equation from the master node
-            local_eqn =
-              this->local_hang_eqn(hang_info_pt->master_node_pt(m), p_index);
-            // Get the weight for the node
-            hang_weight = hang_info_pt->master_weight(m);
-          }
-          else
-          {
-            local_eqn = this->p_local_eqn(l);
-            hang_weight = 1.0;
-          }
-
-          // If the equation is not pinned
-          if (local_eqn >= 0)
-          {
-            // Source term
-            residuals[local_eqn] -= source * testp[l] * W * hang_weight;
-
-            // Loop over velocity components
-            for (unsigned k = 0; k < DIM; k++)
-            {
-              residuals[local_eqn] +=
-                interpolated_dudx(k, k) * testp[l] * W * hang_weight;
-            }
-
-            // CALCULATE THE JACOBIAN
-            if (flag)
-            {
-              unsigned n_master2 = 1;
-              double hang_weight2 = 1.0;
-              // Loop over the velocity nodes for columns
-              for (unsigned l2 = 0; l2 < n_node; l2++)
-              {
-                // Local boolean to indicate whether the node is hanging
-                bool is_node2_hanging = node_pt(l2)->is_hanging();
-
-                // If the node is hanging
-                if (is_node2_hanging)
-                {
-                  hang_info2_pt = node_pt(l2)->hanging_pt();
-                  // Read out number of master nodes from hanging data
-                  n_master2 = hang_info2_pt->nmaster();
-                }
-                // Otherwise the node is its own master
-                else
-                {
-                  n_master2 = 1;
-                }
-
-                // Loop over the master nodes
-                for (unsigned m2 = 0; m2 < n_master2; m2++)
-                {
-                  // Loop over the velocity components
-                  for (unsigned i2 = 0; i2 < DIM; i2++)
-                  {
-                    // Get the number of the unknown
-                    // If the node is hanging
-                    if (is_node2_hanging)
-                    {
-                      // Get the equation number from the master node
-                      local_unknown = this->local_hang_eqn(
-                        hang_info2_pt->master_node_pt(m2), u_nodal_index[i2]);
-                      hang_weight2 = hang_info2_pt->master_weight(m2);
-                    }
-                    else
-                    {
-                      local_unknown =
-                        this->nodal_local_eqn(l2, u_nodal_index[i2]);
-                      hang_weight2 = 1.0;
-                    }
-
-                    // If the unknown is not pinned
-                    if (local_unknown >= 0)
-                    {
-                      jacobian(local_eqn, local_unknown) +=
-                        dpsifdx(l2, i2) * testp[l] * W * hang_weight *
-                        hang_weight2;
-                    }
-                  }
-                }
-              }
-=======
             // IF it's not a boundary condition
             if (local_eqn >= 0)
             {
@@ -2427,543 +1641,13 @@
                   } // End of loop over master nodes
                 } // End of loop over local nodes
               } // End of if(element_has_node_with_aux_node_update_fct)
->>>>>>> fb5f6804
-
-              // NO PRESSURE CONTRIBUTION TO THE JACOBIAN
-
-<<<<<<< HEAD
-            } // End of jacobian calculation
-          }
-        }
-      } // End of loop over pressure variables
-
-    } // End of loop over integration points
-  }
-
-  //======================================================================
-  /// Compute derivatives of elemental residual vector with respect
-  /// to nodal coordinates.
-  /// dresidual_dnodal_coordinates(l,i,j) = d res(l) / dX_{ij}
-  /// Overloads the FD-based version in the FE base class.
-  //======================================================================
-  template<unsigned DIM>
-  void RefineableNavierStokesEquations<DIM>::get_dresidual_dnodal_coordinates(
-    RankThreeTensor<double>& dresidual_dnodal_coordinates)
-  {
-    // Return immediately if there are no dofs
-    if (ndof() == 0)
-    {
-      return;
-    }
-
-    // Determine number of nodes in element
-    const unsigned n_node = nnode();
-
-    // Get continuous time from timestepper of first node
-    double time = node_pt(0)->time_stepper_pt()->time_pt()->time();
-
-    // Determine number of pressure dofs in element
-    const unsigned n_pres = this->npres_nst();
-
-    // Find the indices at which the local velocities are stored
-    unsigned u_nodal_index[DIM];
-    for (unsigned i = 0; i < DIM; i++)
-    {
-      u_nodal_index[i] = this->u_index_nst(i);
-    }
-
-    // Which nodal value represents the pressure? (Negative if pressure
-    // is not based on nodal interpolation).
-    const int p_index = this->p_nodal_index_nst();
-
-    // Local array of booleans that are true if the l-th pressure value is
-    // hanging (avoid repeated virtual function calls)
-    bool pressure_dof_is_hanging[n_pres];
-
-    // If the pressure is stored at a node
-    if (p_index >= 0)
-    {
-      // Read out whether the pressure is hanging
-      for (unsigned l = 0; l < n_pres; ++l)
-      {
-        pressure_dof_is_hanging[l] = pressure_node_pt(l)->is_hanging(p_index);
-      }
-    }
-    // Otherwise the pressure is not stored at a node and so cannot hang
-    else
-    {
-      for (unsigned l = 0; l < n_pres; ++l)
-      {
-        pressure_dof_is_hanging[l] = false;
-      }
-    }
-
-    // Set up memory for the shape and test functions
-    Shape psif(n_node), testf(n_node);
-    DShape dpsifdx(n_node, DIM), dtestfdx(n_node, DIM);
-
-    // Set up memory for pressure shape and test functions
-    Shape psip(n_pres), testp(n_pres);
-
-    // Determine number of shape controlling nodes
-    const unsigned n_shape_controlling_node = nshape_controlling_nodes();
-
-    // Deriatives of shape fct derivatives w.r.t. nodal coords
-    RankFourTensor<double> d_dpsifdx_dX(
-      DIM, n_shape_controlling_node, n_node, DIM);
-    RankFourTensor<double> d_dtestfdx_dX(
-      DIM, n_shape_controlling_node, n_node, DIM);
-
-    // Derivative of Jacobian of mapping w.r.t. to nodal coords
-    DenseMatrix<double> dJ_dX(DIM, n_shape_controlling_node);
-
-    // Derivatives of derivative of u w.r.t. nodal coords
-    RankFourTensor<double> d_dudx_dX(DIM, n_shape_controlling_node, DIM, DIM);
-
-    // Derivatives of nodal velocities w.r.t. nodal coords:
-    // Assumption: Interaction only local via no-slip so
-    // X_ij only affects U_ij.
-    DenseMatrix<double> d_U_dX(DIM, n_shape_controlling_node, 0.0);
-
-    // Determine the number of integration points
-    const unsigned n_intpt = integral_pt()->nweight();
-
-    // Vector to hold local coordinates
-    Vector<double> s(DIM);
-
-    // Get physical variables from element
-    // (Reynolds number must be multiplied by the density ratio)
-    double scaled_re = this->re() * this->density_ratio();
-    double scaled_re_st = this->re_st() * this->density_ratio();
-    double scaled_re_inv_fr = this->re_invfr() * this->density_ratio();
-    double visc_ratio = this->viscosity_ratio();
-    Vector<double> G = this->g();
-
-    // FD step
-    double eps_fd = GeneralisedElement::Default_fd_jacobian_step;
-
-    // Pre-compute derivatives of nodal velocities w.r.t. nodal coords:
-    // Assumption: Interaction only local via no-slip so
-    // X_ij only affects U_ij.
-    bool element_has_node_with_aux_node_update_fct = false;
-
-    std::map<Node*, unsigned> local_shape_controlling_node_lookup =
-      shape_controlling_node_lookup();
-
-    // FD loop over shape-controlling nodes
-    for (std::map<Node*, unsigned>::iterator it =
-           local_shape_controlling_node_lookup.begin();
-         it != local_shape_controlling_node_lookup.end();
-         it++)
-    {
-      // Get node
-      Node* nod_pt = it->first;
-
-      // Get its number
-      unsigned q = it->second;
-
-      // Only compute if there's a node-update fct involved
-      if (nod_pt->has_auxiliary_node_update_fct_pt())
-      {
-        element_has_node_with_aux_node_update_fct = true;
-
-        // Current nodal velocity
-        Vector<double> u_ref(DIM);
-        for (unsigned i = 0; i < DIM; i++)
-        {
-          u_ref[i] = *(nod_pt->value_pt(u_nodal_index[i]));
-        }
-
-        // FD
-        for (unsigned p = 0; p < DIM; p++)
-        {
-          // Make backup
-          double backup = nod_pt->x(p);
-
-          // Do FD step. No node update required as we're
-          // attacking the coordinate directly...
-          nod_pt->x(p) += eps_fd;
-
-          // Do auxiliary node update (to apply no slip)
-          nod_pt->perform_auxiliary_node_update_fct();
-
-          // Evaluate
-          d_U_dX(p, q) =
-            (*(nod_pt->value_pt(u_nodal_index[p])) - u_ref[p]) / eps_fd;
-
-          // Reset
-          nod_pt->x(p) = backup;
-
-          // Do auxiliary node update (to apply no slip)
-          nod_pt->perform_auxiliary_node_update_fct();
-        }
-      }
-    }
-
-    // Integer to store the local equation number
-    int local_eqn = 0;
-
-    // Pointers to hang info object
-    HangInfo* hang_info_pt = 0;
-
-    // Loop over the integration points
-    for (unsigned ipt = 0; ipt < n_intpt; ipt++)
-    {
-      // Assign values of s
-      for (unsigned i = 0; i < DIM; i++)
-      {
-        s[i] = integral_pt()->knot(ipt, i);
-      }
-
-      // Get the integral weight
-      const double w = integral_pt()->weight(ipt);
-
-      // Call the derivatives of the shape and test functions
-      const double J =
-        this->dshape_and_dtest_eulerian_at_knot_nst(ipt,
-                                                    psif,
-                                                    dpsifdx,
-                                                    d_dpsifdx_dX,
-                                                    testf,
-                                                    dtestfdx,
-                                                    d_dtestfdx_dX,
-                                                    dJ_dX);
-
-      // Call the pressure shape and test functions
-      this->pshape_nst(s, psip, testp);
-
-      // Calculate local values of the pressure and velocity components
-      // Allocate
-      double interpolated_p = 0.0;
-      Vector<double> interpolated_u(DIM, 0.0);
-      Vector<double> interpolated_x(DIM, 0.0);
-      Vector<double> mesh_velocity(DIM, 0.0);
-      Vector<double> dudt(DIM, 0.0);
-      DenseMatrix<double> interpolated_dudx(DIM, DIM, 0.0);
-
-      // Calculate pressure
-      for (unsigned l = 0; l < n_pres; l++)
-      {
-        interpolated_p += this->p_nst(l) * psip[l];
-      }
-
-      // Calculate velocities and derivatives:
-
-      // Loop over nodes
-      for (unsigned l = 0; l < n_node; l++)
-      {
-        // Loop over directions
-        for (unsigned i = 0; i < DIM; i++)
-        {
-          // Get the nodal value
-          const double u_value = nodal_value(l, u_nodal_index[i]);
-          interpolated_u[i] += u_value * psif[l];
-          interpolated_x[i] += nodal_position(l, i) * psif[l];
-          dudt[i] += this->du_dt_nst(l, i) * psif[l];
-
-          // Loop over derivative directions
-          for (unsigned j = 0; j < DIM; j++)
-          {
-            interpolated_dudx(i, j) += u_value * dpsifdx(l, j);
-          }
-        }
-      }
-
-      if (!this->ALE_is_disabled)
-      {
-        // Loop over nodes
-        for (unsigned l = 0; l < n_node; l++)
-        {
-          // Loop over directions
-          for (unsigned i = 0; i < DIM; i++)
-          {
-            mesh_velocity[i] += this->dnodal_position_dt(l, i) * psif[l];
-          }
-        }
-      }
-
-      // Calculate derivative of du_i/dx_k w.r.t. nodal positions X_{pq}
-
-      // Loop over shape-controlling nodes
-      for (unsigned q = 0; q < n_shape_controlling_node; q++)
-      {
-        // Loop over coordinate directions
-        for (unsigned p = 0; p < DIM; p++)
-        {
-          for (unsigned i = 0; i < DIM; i++)
-          {
-            for (unsigned k = 0; k < DIM; k++)
-            {
-              double aux = 0.0;
-              for (unsigned j = 0; j < n_node; j++)
-              {
-                aux +=
-                  nodal_value(j, u_nodal_index[i]) * d_dpsifdx_dX(p, q, j, k);
-              }
-              d_dudx_dX(p, q, i, k) = aux;
-            }
-          }
-        }
-      }
-
-      // Get weight of actual nodal position/value in computation of mesh
-      // velocity from positional/value time stepper
-      const double pos_time_weight =
-        node_pt(0)->position_time_stepper_pt()->weight(1, 0);
-      const double val_time_weight =
-        node_pt(0)->time_stepper_pt()->weight(1, 0);
-
-      // Get the user-defined body force terms
-      Vector<double> body_force(DIM);
-      this->get_body_force_nst(time, ipt, s, interpolated_x, body_force);
-
-      // Get the user-defined source function
-      const double source = this->get_source_nst(time, ipt, interpolated_x);
-
-      // Get gradient of body force function
-      DenseMatrix<double> d_body_force_dx(DIM, DIM, 0.0);
-      this->get_body_force_gradient_nst(
-        time, ipt, s, interpolated_x, d_body_force_dx);
-
-      // Get gradient of source function
-      Vector<double> source_gradient(DIM, 0.0);
-      this->get_source_gradient_nst(time, ipt, interpolated_x, source_gradient);
-
-      // Assemble shape derivatives
-      //---------------------------
-
-      // MOMENTUM EQUATIONS
-      // ------------------
-
-      // Number of master nodes and storage for the weight of the shape function
-      unsigned n_master = 1;
-      double hang_weight = 1.0;
-
-      // Loop over the test functions
-      for (unsigned l = 0; l < n_node; l++)
-      {
-        // Local boolean to indicate whether the node is hanging
-        bool is_node_hanging = node_pt(l)->is_hanging();
-
-        // If the node is hanging
-        if (is_node_hanging)
-        {
-          hang_info_pt = node_pt(l)->hanging_pt();
-
-          // Read out number of master nodes from hanging data
-          n_master = hang_info_pt->nmaster();
-        }
-        // Otherwise the node is its own master
-        else
-        {
-          n_master = 1;
-        }
-
-        // Loop over the master nodes
-        for (unsigned m = 0; m < n_master; m++)
-        {
-          // Loop over coordinate directions
-          for (unsigned i = 0; i < DIM; i++)
-          {
-            // Get the equation number
-            // If the node is hanging
-            if (is_node_hanging)
-            {
-              // Get the equation number from the master node
-              local_eqn = this->local_hang_eqn(hang_info_pt->master_node_pt(m),
-                                               u_nodal_index[i]);
-              // Get the hang weight from the master node
-              hang_weight = hang_info_pt->master_weight(m);
-            }
-            // If the node is not hanging
-            else
-            {
-              // Local equation number
-              local_eqn = this->nodal_local_eqn(l, u_nodal_index[i]);
-
-              // Node contributes with full weight
-              hang_weight = 1.0;
-            }
-
-            // IF it's not a boundary condition
-            if (local_eqn >= 0)
-            {
-              // Loop over coordinate directions
-              for (unsigned p = 0; p < DIM; p++)
-              {
-                // Loop over shape controlling nodes
-                for (unsigned q = 0; q < n_shape_controlling_node; q++)
-                {
-                  // Residual x deriv of Jacobian
-                  // ----------------------------
-
-                  // Add the user-defined body force terms
-                  double sum = body_force[i] * testf[l];
-
-                  // Add the gravitational body force term
-                  sum += scaled_re_inv_fr * testf[l] * G[i];
-
-                  // Add the pressure gradient term
-                  sum += interpolated_p * dtestfdx(l, i);
-
-                  // Add in the stress tensor terms
-                  // The viscosity ratio needs to go in here to ensure
-                  // continuity of normal stress is satisfied even in flows
-                  // with zero pressure gradient!
-                  for (unsigned k = 0; k < DIM; k++)
-                  {
-                    sum -= visc_ratio *
-                           (interpolated_dudx(i, k) +
-                            this->Gamma[i] * interpolated_dudx(k, i)) *
-                           dtestfdx(l, k);
-                  }
-
-                  // Add in the inertial terms
-
-                  // du/dt term
-                  sum -= scaled_re_st * dudt[i] * testf[l];
-
-                  // Convective terms, including mesh velocity
-                  for (unsigned k = 0; k < DIM; k++)
-                  {
-                    double tmp = scaled_re * interpolated_u[k];
-                    if (!this->ALE_is_disabled)
-                    {
-                      tmp -= scaled_re_st * mesh_velocity[k];
-                    }
-                    sum -= tmp * interpolated_dudx(i, k) * testf[l];
-                  }
-
-                  // Multiply throsugh by deriv of Jacobian and integration
-                  // weight
-                  dresidual_dnodal_coordinates(local_eqn, p, q) +=
-                    sum * dJ_dX(p, q) * w * hang_weight;
-
-                  // Derivative of residual x Jacobian
-                  // ---------------------------------
-
-                  // Body force
-                  sum = d_body_force_dx(i, p) * psif(q) * testf(l);
-
-                  // Pressure gradient term
-                  sum += interpolated_p * d_dtestfdx_dX(p, q, l, i);
-
-                  // Viscous term
-                  for (unsigned k = 0; k < DIM; k++)
-                  {
-                    sum -=
-                      visc_ratio * ((interpolated_dudx(i, k) +
-                                     this->Gamma[i] * interpolated_dudx(k, i)) *
-                                      d_dtestfdx_dX(p, q, l, k) +
-                                    (d_dudx_dX(p, q, i, k) +
-                                     this->Gamma[i] * d_dudx_dX(p, q, k, i)) *
-                                      dtestfdx(l, k));
-                  }
-
-                  // Convective terms, including mesh velocity
-                  for (unsigned k = 0; k < DIM; k++)
-                  {
-                    double tmp = scaled_re * interpolated_u[k];
-                    if (!this->ALE_is_disabled)
-                    {
-                      tmp -= scaled_re_st * mesh_velocity[k];
-                    }
-                    sum -= tmp * d_dudx_dX(p, q, i, k) * testf(l);
-                  }
-                  if (!this->ALE_is_disabled)
-                  {
-                    sum += scaled_re_st * pos_time_weight * psif(q) *
-                           interpolated_dudx(i, p) * testf(l);
-                  }
-
-                  // Multiply through by Jacobian and integration weight
-                  dresidual_dnodal_coordinates(local_eqn, p, q) +=
-                    sum * J * w * hang_weight;
-
-                } // End of loop over shape controlling nodes q
-              } // End of loop over coordinate directions p
-
-              // Derivs w.r.t. to nodal velocities
-              // ---------------------------------
-              if (element_has_node_with_aux_node_update_fct)
-              {
-                // Loop over local nodes
-                for (unsigned q_local = 0; q_local < n_node; q_local++)
-                {
-                  // Number of master nodes and storage for the weight of
-                  // the shape function
-                  unsigned n_master2 = 1;
-                  double hang_weight2 = 1.0;
-                  HangInfo* hang_info2_pt = 0;
-
-                  // Local boolean to indicate whether the node is hanging
-                  bool is_node_hanging2 = node_pt(q_local)->is_hanging();
-
-                  Node* actual_shape_controlling_node_pt = node_pt(q_local);
-
-                  // If the node is hanging
-                  if (is_node_hanging2)
-                  {
-                    hang_info2_pt = node_pt(q_local)->hanging_pt();
-
-                    // Read out number of master nodes from hanging data
-                    n_master2 = hang_info2_pt->nmaster();
-                  }
-                  // Otherwise the node is its own master
-                  else
-                  {
-                    n_master2 = 1;
-                  }
-
-                  // Loop over the master nodes
-                  for (unsigned mm = 0; mm < n_master2; mm++)
-                  {
-                    if (is_node_hanging2)
-                    {
-                      actual_shape_controlling_node_pt =
-                        hang_info2_pt->master_node_pt(mm);
-                      hang_weight2 = hang_info2_pt->master_weight(mm);
-                    }
-
-                    // Find the corresponding number
-                    unsigned q = local_shape_controlling_node_lookup
-                      [actual_shape_controlling_node_pt];
-
-                    // Loop over coordinate directions
-                    for (unsigned p = 0; p < DIM; p++)
-                    {
-                      double sum = -visc_ratio * this->Gamma[i] *
-                                     dpsifdx(q_local, i) * dtestfdx(l, p) -
-                                   scaled_re * psif(q_local) *
-                                     interpolated_dudx(i, p) * testf(l);
-                      if (i == p)
-                      {
-                        sum -= scaled_re_st * val_time_weight * psif(q_local) *
-                               testf(l);
-                        for (unsigned k = 0; k < DIM; k++)
-                        {
-                          sum -=
-                            visc_ratio * dpsifdx(q_local, k) * dtestfdx(l, k);
-                          double tmp = scaled_re * interpolated_u[k];
-                          if (!this->ALE_is_disabled)
-                          {
-                            tmp -= scaled_re_st * mesh_velocity[k];
-                          }
-                          sum -= tmp * dpsifdx(q_local, k) * testf(l);
-                        }
-                      }
-
-                      dresidual_dnodal_coordinates(local_eqn, p, q) +=
-                        sum * d_U_dX(p, q) * J * w * hang_weight * hang_weight2;
-                    }
-                  } // End of loop over master nodes
-                } // End of loop over local nodes
-              } // End of if(element_has_node_with_aux_node_update_fct)
+
 
             } // local_eqn>=0
           }
         }
       } // End of loop over test functions
+
 
       // CONTINUITY EQUATION
       // -------------------
@@ -3005,54 +1689,6 @@
             local_eqn = this->p_local_eqn(l);
             hang_weight = 1.0;
           }
-=======
-            } // local_eqn>=0
-          }
-        }
-      } // End of loop over test functions
-
-
-      // CONTINUITY EQUATION
-      // -------------------
-
-      // Loop over the shape functions
-      for (unsigned l = 0; l < n_pres; l++)
-      {
-        // If the pressure dof is hanging
-        if (pressure_dof_is_hanging[l])
-        {
-          // Pressure dof is hanging so it must be nodal-based
-          // Get the hang info object
-          hang_info_pt = this->pressure_node_pt(l)->hanging_pt(p_index);
-
-          // Get the number of master nodes from the pressure node
-          n_master = hang_info_pt->nmaster();
-        }
-        // Otherwise the node is its own master
-        else
-        {
-          n_master = 1;
-        }
-
-        // Loop over the master nodes
-        for (unsigned m = 0; m < n_master; m++)
-        {
-          // Get the number of the unknown
-          // If the pressure dof is hanging
-          if (pressure_dof_is_hanging[l])
-          {
-            // Get the local equation from the master node
-            local_eqn =
-              this->local_hang_eqn(hang_info_pt->master_node_pt(m), p_index);
-            // Get the weight for the node
-            hang_weight = hang_info_pt->master_weight(m);
-          }
-          else
-          {
-            local_eqn = this->p_local_eqn(l);
-            hang_weight = 1.0;
-          }
->>>>>>> fb5f6804
 
           // If not a boundary conditions
           if (local_eqn >= 0)
@@ -3079,10 +1715,7 @@
                 dresidual_dnodal_coordinates(local_eqn, p, q) +=
                   aux * dJ_dX(p, q) * testp[l] * w * hang_weight;
 
-<<<<<<< HEAD
-=======
-
->>>>>>> fb5f6804
+
                 // Derivative of residual x Jacobian
                 // ---------------------------------
 
@@ -3098,10 +1731,7 @@
               }
             }
 
-<<<<<<< HEAD
-=======
-
->>>>>>> fb5f6804
+
             // Derivs w.r.t. to nodal velocities
             // ---------------------------------
             if (element_has_node_with_aux_node_update_fct)
@@ -3325,10 +1955,7 @@
 
         Vector<double> s_father(3);
 
-<<<<<<< HEAD
-=======
-
->>>>>>> fb5f6804
+
         // Son midpoint is located at the following coordinates in father
         // element:
         for (unsigned i = 0; i < 3; i++)
@@ -3365,10 +1992,7 @@
     }
   }
 
-<<<<<<< HEAD
-=======
-
->>>>>>> fb5f6804
+
   //====================================================================
   //// Force build of templates
   //====================================================================
