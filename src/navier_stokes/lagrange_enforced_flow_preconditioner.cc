--- conflicted
+++ resolved
@@ -69,7 +69,6 @@
 #ifdef OOMPH_HAS_HYPRE
       // Create a new HyprePreconditioner
       HyprePreconditioner* hypre_preconditioner_pt = new HyprePreconditioner;
-<<<<<<< HEAD
 
       // Coarsening strategy
       // 1 = classical RS with no boundary treatment (not recommended in
@@ -79,30 +78,14 @@
       // Strength of dependence = 0.25
       hypre_preconditioner_pt->amg_strength() = 0.25;
 
+
       // Set the smoothers
       //   1 = Gauss-Seidel, sequential (very slow in parallel!)
       hypre_preconditioner_pt->amg_simple_smoother() = 1;
-=======
-
-      // Coarsening strategy
-      // 1 = classical RS with no boundary treatment (not recommended in
-      // parallel)
-      hypre_preconditioner_pt->amg_coarsening() = 1;
-
-      // Strength of dependence = 0.25
-      hypre_preconditioner_pt->amg_strength() = 0.25;
-
-
-      // Set the smoothers
-      //   1 = Gauss-Seidel, sequential (very slow in parallel!)
-      hypre_preconditioner_pt->amg_simple_smoother() = 1;
 
       // Set smoother damping (not required, so set to -1)
       hypre_preconditioner_pt->amg_damping() = -1;
->>>>>>> fb5f6804
-
-      // Set smoother damping (not required, so set to -1)
-      hypre_preconditioner_pt->amg_damping() = -1;
+
 
       // Set number of cycles to 1xV(2,2)
       hypre_preconditioner_pt->set_amg_iterations(1);
@@ -126,25 +109,15 @@
 #ifdef OOMPH_HAS_HYPRE
       // Create a new HyprePreconditioner
       HyprePreconditioner* hypre_preconditioner_pt = new HyprePreconditioner;
-<<<<<<< HEAD
 
       // Coarsening strategy
       // 1 = classical RS with no boundary treatment (not recommended in
       // parallel)
       hypre_preconditioner_pt->amg_coarsening() = 1;
-=======
-
-      // Coarsening strategy
-      // 1 = classical RS with no boundary treatment (not recommended in
-      // parallel)
-      hypre_preconditioner_pt->amg_coarsening() = 1;
 
       // Strength of dependence = 0.668
       hypre_preconditioner_pt->amg_strength() = 0.668;
->>>>>>> fb5f6804
-
-      // Strength of dependence = 0.668
-      hypre_preconditioner_pt->amg_strength() = 0.668;
+
 
       // Set the smoothers
       //   1 = Gauss-Seidel, sequential (very slow in parallel!)
@@ -153,18 +126,11 @@
       // Set smoother damping (not required, so set to -1)
       hypre_preconditioner_pt->amg_damping() = -1;
 
-<<<<<<< HEAD
+
       // Set number of cycles to 1xV(2,2)
       hypre_preconditioner_pt->set_amg_iterations(1);
       hypre_preconditioner_pt->amg_smoother_iterations() = 2;
 
-=======
-
-      // Set number of cycles to 1xV(2,2)
-      hypre_preconditioner_pt->set_amg_iterations(1);
-      hypre_preconditioner_pt->amg_smoother_iterations() = 2;
-
->>>>>>> fb5f6804
       return hypre_preconditioner_pt;
 #else
       std::ostringstream err_msg;
@@ -191,7 +157,7 @@
       // Strength of dependence = 0.668
       hypre_preconditioner_pt->amg_strength() = 0.8;
 
-<<<<<<< HEAD
+
       // Set the smoothers
       //   1 = Gauss-Seidel, sequential (very slow in parallel!)
       hypre_preconditioner_pt->amg_simple_smoother() = 1;
@@ -199,25 +165,11 @@
       // Set smoother damping (not required, so set to -1)
       hypre_preconditioner_pt->amg_damping() = -1;
 
+
       // Set number of cycles to 1xV(2,2)
       hypre_preconditioner_pt->set_amg_iterations(1);
       hypre_preconditioner_pt->amg_smoother_iterations() = 2;
 
-=======
-
-      // Set the smoothers
-      //   1 = Gauss-Seidel, sequential (very slow in parallel!)
-      hypre_preconditioner_pt->amg_simple_smoother() = 1;
-
-      // Set smoother damping (not required, so set to -1)
-      hypre_preconditioner_pt->amg_damping() = -1;
-
-
-      // Set number of cycles to 1xV(2,2)
-      hypre_preconditioner_pt->set_amg_iterations(1);
-      hypre_preconditioner_pt->amg_smoother_iterations() = 2;
-
->>>>>>> fb5f6804
       return hypre_preconditioner_pt;
 #else
       std::ostringstream err_msg;
@@ -235,7 +187,6 @@
 #ifdef OOMPH_HAS_HYPRE
       // Create a new HyprePreconditioner
       HyprePreconditioner* hypre_preconditioner_pt = new HyprePreconditioner;
-<<<<<<< HEAD
 
       // Coarsening strategy
       // 1 = classical RS with no boundary treatment (not recommended in
@@ -245,30 +196,14 @@
       // Strength of dependence = 0.668
       hypre_preconditioner_pt->amg_strength() = 0.8;
 
+
       // Set the smoothers
       //   1 = Gauss-Seidel, sequential (very slow in parallel!)
       hypre_preconditioner_pt->amg_simple_smoother() = 1;
-=======
-
-      // Coarsening strategy
-      // 1 = classical RS with no boundary treatment (not recommended in
-      // parallel)
-      hypre_preconditioner_pt->amg_coarsening() = 1;
-
-      // Strength of dependence = 0.668
-      hypre_preconditioner_pt->amg_strength() = 0.8;
-
-
-      // Set the smoothers
-      //   1 = Gauss-Seidel, sequential (very slow in parallel!)
-      hypre_preconditioner_pt->amg_simple_smoother() = 1;
 
       // Set smoother damping (not required, so set to -1)
       hypre_preconditioner_pt->amg_damping() = -1;
->>>>>>> fb5f6804
-
-      // Set smoother damping (not required, so set to -1)
-      hypre_preconditioner_pt->amg_damping() = -1;
+
 
       // Set number of cycles to 1xV(2,2)
       hypre_preconditioner_pt->set_amg_iterations(2);
@@ -283,10 +218,7 @@
         err_msg.str(), OOMPH_CURRENT_FUNCTION, OOMPH_EXCEPTION_LOCATION);
 #endif
     } // function boomer_amg_for_3D_momentum
-<<<<<<< HEAD
-=======
-
->>>>>>> fb5f6804
+
 
     /// \short Hypre Boomer AMG setting for the 2D Poisson problem
     /// (for serial code).
@@ -295,7 +227,6 @@
 #ifdef OOMPH_HAS_HYPRE
       // Create a new HyprePreconditioner
       HyprePreconditioner* hypre_preconditioner_pt = new HyprePreconditioner;
-<<<<<<< HEAD
 
       // Coarsening strategy
       // 1 = classical RS with no boundary treatment (not recommended in
@@ -305,30 +236,14 @@
       // Strength of dependence = 0.25
       hypre_preconditioner_pt->amg_strength() = 0.25;
 
+
       // Set the smoothers
       //   0 = Jacobi
       hypre_preconditioner_pt->amg_simple_smoother() = 0;
-=======
-
-      // Coarsening strategy
-      // 1 = classical RS with no boundary treatment (not recommended in
-      // parallel)
-      hypre_preconditioner_pt->amg_coarsening() = 1;
-
-      // Strength of dependence = 0.25
-      hypre_preconditioner_pt->amg_strength() = 0.25;
-
-
-      // Set the smoothers
-      //   0 = Jacobi
-      hypre_preconditioner_pt->amg_simple_smoother() = 0;
 
       // Set Jacobi damping = 2/3
       hypre_preconditioner_pt->amg_damping() = 0.668;
->>>>>>> fb5f6804
-
-      // Set Jacobi damping = 2/3
-      hypre_preconditioner_pt->amg_damping() = 0.668;
+
 
       // Set number of cycles to 1xV(2,2)
       hypre_preconditioner_pt->set_amg_iterations(2);
@@ -351,7 +266,6 @@
 #ifdef OOMPH_HAS_HYPRE
       // Create a new HyprePreconditioner
       HyprePreconditioner* hypre_preconditioner_pt = new HyprePreconditioner;
-<<<<<<< HEAD
 
       // Coarsening strategy
       // 1 = classical RS with no boundary treatment (not recommended in
@@ -361,30 +275,14 @@
       // Strength of dependence = 0.7
       hypre_preconditioner_pt->amg_strength() = 0.7;
 
+
       // Set the smoothers
       //   0 = Jacobi
       hypre_preconditioner_pt->amg_simple_smoother() = 0;
-=======
-
-      // Coarsening strategy
-      // 1 = classical RS with no boundary treatment (not recommended in
-      // parallel)
-      hypre_preconditioner_pt->amg_coarsening() = 1;
-
-      // Strength of dependence = 0.7
-      hypre_preconditioner_pt->amg_strength() = 0.7;
-
-
-      // Set the smoothers
-      //   0 = Jacobi
-      hypre_preconditioner_pt->amg_simple_smoother() = 0;
 
       // Set smoother damping = 2/3
       hypre_preconditioner_pt->amg_damping() = 0.668;
->>>>>>> fb5f6804
-
-      // Set smoother damping = 2/3
-      hypre_preconditioner_pt->amg_damping() = 0.668;
+
 
       // Set number of cycles to 2xV(1,1)
       hypre_preconditioner_pt->set_amg_iterations(2);
@@ -446,10 +344,7 @@
     DoubleVector another_temp_vec;
     DoubleVector yet_another_temp_vec;
 
-<<<<<<< HEAD
-=======
-
->>>>>>> fb5f6804
+
     // -----------------------------------------------------------------------
     // Step 1 - apply approximate W block inverse to Lagrange multiplier
     // unknowns
@@ -496,7 +391,6 @@
       {
         fluid_block_indices[b] = b;
       }
-<<<<<<< HEAD
 
       this->get_concatenated_block_vector(fluid_block_indices, r, temp_vec);
 
@@ -520,31 +414,6 @@
     }
   } // end of preconditioner_solve
 
-=======
-
-      this->get_concatenated_block_vector(fluid_block_indices, r, temp_vec);
-
-      // temp_vec contains the (concatenated) fluid rhs.
-      Navier_stokes_preconditioner_pt->preconditioner_solve(temp_vec,
-                                                            another_temp_vec);
-
-      temp_vec.clear();
-
-      // Return it to the unknowns.
-      this->return_concatenated_block_vector(
-        fluid_block_indices, another_temp_vec, z);
-
-      another_temp_vec.clear();
-    }
-    else
-    {
-      // The Navier-Stokes preconditioner is a block preconditioner.
-      // Thus is handles all of the block vector extraction and returns.
-      Navier_stokes_preconditioner_pt->preconditioner_solve(r, z);
-    }
-  } // end of preconditioner_solve
-
->>>>>>> fb5f6804
   /// \short Set the meshes,
   /// the first mesh in the vector must be the bulk mesh.
   void LagrangeEnforcedFlowPreconditioner::set_meshes(
@@ -606,7 +475,6 @@
 
     // Set the number of meshes
     this->set_nmesh(nmesh);
-<<<<<<< HEAD
 
     // Set the meshes
     for (unsigned mesh_i = 0; mesh_i < nmesh; mesh_i++)
@@ -614,15 +482,6 @@
       this->set_mesh(mesh_i, mesh_pt[mesh_i]);
     }
 
-=======
-
-    // Set the meshes
-    for (unsigned mesh_i = 0; mesh_i < nmesh; mesh_i++)
-    {
-      this->set_mesh(mesh_i, mesh_pt[mesh_i]);
-    }
-
->>>>>>> fb5f6804
     // We also store the meshes and number of meshes locally in this class.
     // This may seem slightly redundant, since we always have all the meshes
     // stored in the upper most master block preconditioner.
@@ -637,10 +496,7 @@
     My_nmesh = nmesh;
   } // function set_meshes
 
-<<<<<<< HEAD
-=======
-
->>>>>>> fb5f6804
+
   //==========================================================================
   /// Setup the Lagrange enforced flow preconditioner. This
   /// extracts blocks corresponding to the velocity and Lagrange multiplier
@@ -872,7 +728,7 @@
     // Call the block setup
     this->block_setup(dof_to_block_map);
 
-<<<<<<< HEAD
+
     // -----------------------------------------------------------------------
     // Step 2 - Get the infinite norm of Navier-Stokes F block.
     // -----------------------------------------------------------------------
@@ -881,17 +737,6 @@
     DenseMatrix<CRDoubleMatrix*> v_aug_pt(
       N_velocity_doftypes, N_velocity_doftypes, 0);
 
-=======
-
-    // -----------------------------------------------------------------------
-    // Step 2 - Get the infinite norm of Navier-Stokes F block.
-    // -----------------------------------------------------------------------
-
-    // Extract the velocity blocks.
-    DenseMatrix<CRDoubleMatrix*> v_aug_pt(
-      N_velocity_doftypes, N_velocity_doftypes, 0);
-
->>>>>>> fb5f6804
     for (unsigned row_i = 0; row_i < N_velocity_doftypes; row_i++)
     {
       for (unsigned col_i = 0; col_i < N_velocity_doftypes; col_i++)
@@ -952,7 +797,6 @@
     for (unsigned l_i = 0; l_i < N_lagrange_doftypes; l_i++)
     {
       // Step 3.1: Location and extraction of non-zero mass matrices.
-<<<<<<< HEAD
 
       // Storage for the current Lagrange block mass matrices.
       Vector<CRDoubleMatrix*> mm_pt;
@@ -991,46 +835,6 @@
 #ifdef PARANOID
       if (n_mm == 0)
       {
-=======
-
-      // Storage for the current Lagrange block mass matrices.
-      Vector<CRDoubleMatrix*> mm_pt;
-      Vector<CRDoubleMatrix*> mmt_pt;
-
-      // Block type for the Lagrange multiplier.
-      const unsigned lgr_block_num = N_fluid_doftypes + l_i;
-
-      // Store the mass matrix locations for the current Lagrange block.
-      Vector<unsigned> mm_locations;
-
-      // Store the number of mass matrices.
-      unsigned n_mm = 0;
-
-      // Go along the block columns for the current Lagrange block ROW.
-      for (unsigned col_i = 0; col_i < N_velocity_doftypes; col_i++)
-      {
-        // Get the block matrix for this block column.
-        CRDoubleMatrix* mm_temp_pt = new CRDoubleMatrix;
-        this->get_block(lgr_block_num, col_i, *mm_temp_pt);
-
-        // Check if this is non-zero
-        if (mm_temp_pt->nnz() > 0)
-        {
-          mm_locations.push_back(col_i);
-          mm_pt.push_back(mm_temp_pt);
-          n_mm++;
-        }
-        else
-        {
-          // This is just an empty matrix. No need to keep this.
-          delete mm_temp_pt;
-        }
-      } // loop through the columns of the Lagrange row.
-
-#ifdef PARANOID
-      if (n_mm == 0)
-      {
->>>>>>> fb5f6804
         std::ostringstream warning_stream;
         warning_stream << "WARNING:\n"
                        << "There are no mass matrices on Lagrange block row "
@@ -1130,14 +934,9 @@
         this->Block_distribution_pt[lgr_block_num]->nrow();
       inv_w_pt->build(
         l_i_nrow_global, invw_i_diag_values, w_i_column_indices, w_i_row_start);
-<<<<<<< HEAD
 
       Inv_w_diag_values.push_back(invw_i_diag_values);
-=======
-
-      Inv_w_diag_values.push_back(invw_i_diag_values);
-
->>>>>>> fb5f6804
+
 
       // Step 3.3: Perform the augmentation: v_aug + m_i * inv(w_i) * m_j
 
@@ -1233,7 +1032,6 @@
     {
       Navier_stokes_preconditioner_is_block_preconditioner = false;
     }
-<<<<<<< HEAD
 
     // If the Navier-Stokes preconditioner is a block preconditioner, then we
     // need to turn it into a subsidiary block preconditioner.
@@ -1307,6 +1105,7 @@
       // Push back the pressure DOF type
       dof_number_in_master_map.push_back(spatial_dim);
 
+
       // Step 5.2 DOF type coarsening.
 
       // Since this preconditioner works with more fine grained DOF types than
@@ -1343,118 +1142,6 @@
 
       doftype_coarsen_map.push_back(ns_p_vec);
 
-=======
-
-    // If the Navier-Stokes preconditioner is a block preconditioner, then we
-    // need to turn it into a subsidiary block preconditioner.
-    if (Navier_stokes_preconditioner_is_block_preconditioner)
-    {
-      // Assumption: All Navier-Stokes block preconditioners take $dim
-      // number of velocity DOF types and 1 pressure DOF type.
-
-      // Step 5.1: Set up the dof_number_in_master_map
-
-      // First we create the dof_number_in_master_map vector to pass to the
-      // subsidiary preconditioner's
-      // turn_into_subsidiary_block_preconditioner(...) function.
-      //
-      // This vector maps the subsidiary DOF numbers and the master DOF
-      // numbers and has the construction:
-      //
-      //   dof_number_in_master_map[subsidiary DOF number] = master DOF number
-      //
-      // Example: Using the example above, our problem has the natural
-      // DOF type ordering:
-      //
-      //  0 1 2 3   4  5  6   7   8    9  10 11 12   <- DOF number in master
-      // [u v w p] [up vp wp Lp1 Lp2] [ut vt wt Lt1] <- DOF type
-      //
-      // For now, we ignore the fact that this preconditioner's number of
-      // DOF types may be more fine grain than what is assumed by the
-      // subsidiary block preconditioner. Normally, the order of the values in
-      // dof_number_in_master_map matters, since the indices must match the
-      // DOF type in the subsidiary block preconditioner (see the assumption
-      // above). For example, if the (subsidiary) LSC block preconditioner
-      // requires the DOF type ordering:
-      //
-      // [0 1 2 3]
-      //  u v w p
-      //
-      // Then the dof_number_in_master_map vector must match the u velocity
-      // DOF type in the subsidiary preconditioner with the u velocity in the
-      // master preconditioner, etc...
-      //
-      // However, we shall see (later) that it does not matter in this
-      // instance because the DOF type coarsening feature overrides the
-      // ordering provided here.
-      //
-      // For now, we only need to ensure that the subsidiary preconditioner
-      // knows about 10 master DOF types (9 velocity and 1 pressure), the
-      // ordering does not matter.
-      //
-      // We pass to the subsidiary block preconditioner the following
-      // dof_number_in_master_map:
-      // [0 1 2 4  5  6  9  10 11 3] <- DOF number in master
-      //  u v w up vp wp ut vt wt p  <- corresponding DOF type
-
-      // Variable to keep track of the DOF number.
-      unsigned temp_dof_number = 0;
-
-      // Storage for the dof_number_in_master_map
-      Vector<unsigned> dof_number_in_master_map;
-      for (unsigned mesh_i = 0; mesh_i < My_nmesh; mesh_i++)
-      {
-        // Store the velocity dof types.
-        for (unsigned dim_i = 0; dim_i < spatial_dim; dim_i++)
-        {
-          dof_number_in_master_map.push_back(temp_dof_number + dim_i);
-        } // for spatial_dim
-
-        // Update the DOF index
-        temp_dof_number += My_ndof_types_in_mesh[mesh_i];
-      } // for My_nmesh
-
-      // Push back the pressure DOF type
-      dof_number_in_master_map.push_back(spatial_dim);
-
-
-      // Step 5.2 DOF type coarsening.
-
-      // Since this preconditioner works with more fine grained DOF types than
-      // the subsidiary block preconditioner, we need to tell the subsidiary
-      // preconditioner which DOF types to coarsen together.
-      //
-      // The LSC preconditioner expects 2(3) velocity dof types, and 1
-      // pressure DOF types. Thus, we give it this list:
-      // u [0, 3, 6]
-      // v [1, 4, 7]
-      // w [2, 5, 8]
-      // p [9]
-      //
-      // See how the ordering of dof_number_in_master_map (constructed above)
-      // does not matter as long as we construct the doftype_coarsen_map
-      // correctly.
-
-      // Storage for which subsidiary DOF types to coarsen
-      Vector<Vector<unsigned>> doftype_coarsen_map;
-      for (unsigned direction = 0; direction < spatial_dim; direction++)
-      {
-        Vector<unsigned> dir_doftypes_vec(My_nmesh, 0);
-        for (unsigned mesh_i = 0; mesh_i < My_nmesh; mesh_i++)
-        {
-          dir_doftypes_vec[mesh_i] = spatial_dim * mesh_i + direction;
-        }
-        doftype_coarsen_map.push_back(dir_doftypes_vec);
-      }
-
-      Vector<unsigned> ns_p_vec(1, 0);
-
-      // This is simply the number of velocity dof types,
-      ns_p_vec[0] = My_nmesh * spatial_dim;
-
-      doftype_coarsen_map.push_back(ns_p_vec);
-
->>>>>>> fb5f6804
       // Turn the Navier-Stokes block preconditioner into a subsidiary block
       // preconditioner.
       navier_stokes_block_preconditioner_pt
