// LIC// ====================================================================
// LIC// This file forms part of oomph-lib, the object-oriented,
// LIC// multi-physics finite-element library, available
// LIC// at http://www.oomph-lib.org.
// LIC//
// LIC// Copyright (C) 2006-2021 Matthias Heil and Andrew Hazel
// LIC//
// LIC// This library is free software; you can redistribute it and/or
// LIC// modify it under the terms of the GNU Lesser General Public
// LIC// License as published by the Free Software Foundation; either
// LIC// version 2.1 of the License, or (at your option) any later version.
// LIC//
// LIC// This library is distributed in the hope that it will be useful,
// LIC// but WITHOUT ANY WARRANTY; without even the implied warranty of
// LIC// MERCHANTABILITY or FITNESS FOR A PARTICULAR PURPOSE.  See the GNU
// LIC// Lesser General Public License for more details.
// LIC//
// LIC// You should have received a copy of the GNU Lesser General Public
// LIC// License along with this library; if not, write to the Free Software
// LIC// Foundation, Inc., 51 Franklin Street, Fifth Floor, Boston, MA
// LIC// 02110-1301  USA.
// LIC//
// LIC// The authors may be contacted at oomph-lib@maths.man.ac.uk.
// LIC//
// LIC//====================================================================
// Header file for refineable unsteady heat elements

#ifndef OOMPH_REFINEABLE_UNSTEADY_HEAT_ELEMENTS_HEADER
#define OOMPH_REFINEABLE_UNSTEADY_HEAT_ELEMENTS_HEADER

// Config header generated by autoconfig
#ifdef HAVE_CONFIG_H
#include <oomph-lib-config.h>
#endif

<<<<<<< HEAD
// oomph-lib headers
#include "generic/refineable_quad_element.h"
#include "generic/refineable_brick_element.h"
#include "generic/error_estimator.h"
=======

// oomph-lib headers
#include "../generic/refineable_quad_element.h"
#include "../generic/refineable_brick_element.h"
#include "../generic/error_estimator.h"
>>>>>>> fb5f6804
#include "unsteady_heat_elements.h"

namespace oomph
{
  ///////////////////////////////////////////////////////////////////////////
  ///////////////////////////////////////////////////////////////////////////

<<<<<<< HEAD
=======

>>>>>>> fb5f6804
  //======================================================================
  /// Refineable version of Unsteady HEat equations
  ///
  ///
  //======================================================================
  template<unsigned DIM>
<<<<<<< HEAD
  class RefineableUnsteadyHeatEquations :
    public virtual UnsteadyHeatEquations<DIM>,
    public virtual RefineableElement,
    public virtual ElementWithZ2ErrorEstimator
  {
  public:
    /// \short Constructor
    RefineableUnsteadyHeatEquations() :
      UnsteadyHeatEquations<DIM>(),
      RefineableElement(),
      ElementWithZ2ErrorEstimator()
    {
    }

    /// Broken copy constructor
    RefineableUnsteadyHeatEquations(
      const RefineableUnsteadyHeatEquations<DIM>& dummy)
    {
      BrokenCopy::broken_copy("RefineableUnsteadyHeatEquations");
    }

    /// Broken assignment operator
    // Commented out broken assignment operator because this can lead to a
    // conflict warning when used in the virtual inheritence hierarchy.
    // Essentially the compiler doesn't realise that two separate
    // implementations of the broken function are the same and so, quite
    // rightly, it shouts.
    /*void operator=(const RefineableUnsteadyHeatEquations<DIM>&)
     {
      BrokenCopy::broken_assign("RefineableUnsteadyHeatEquations");
      }*/

    /// Number of 'flux' terms for Z2 error estimation
    unsigned num_Z2_flux_terms()
    {
      return DIM;
    }

    /// \short Get 'flux' for Z2 error recovery:
    /// Standard flux.from UnsteadyHeat equations
    void get_Z2_flux(const Vector<double>& s, Vector<double>& flux)
    {
      this->get_flux(s, flux);
    }

    /// \short Get the function value u in Vector.
    /// Note: Given the generality of the interface (this function
    /// is usually called from black-box documentation or interpolation
    /// routines), the values Vector sets its own size in here.
    void get_interpolated_values(const Vector<double>& s,
                                 Vector<double>& values)
    {
      // Set size of Vector: u
      values.resize(1);

      // Find number of nodes
      unsigned n_node = nnode();

      // Find the nodal index at which the unknown is stored
      unsigned u_nodal_index = this->u_index_ust_heat();

      // Local shape function
      Shape psi(n_node);

      // Find values of shape function
      shape(s, psi);

      // Initialise value of u
      values[0] = 0.0;

      // Loop over the local nodes and sum
      for (unsigned l = 0; l < n_node; l++)
      {
        values[0] += this->nodal_value(l, u_nodal_index) * psi[l];
      }
    }

=======
  class RefineableUnsteadyHeatEquations
    : public virtual UnsteadyHeatEquations<DIM>,
      public virtual RefineableElement,
      public virtual ElementWithZ2ErrorEstimator
  {
  public:
    /// \short Constructor
    RefineableUnsteadyHeatEquations()
      : UnsteadyHeatEquations<DIM>(),
        RefineableElement(),
        ElementWithZ2ErrorEstimator()
    {
    }


    /// Broken copy constructor
    RefineableUnsteadyHeatEquations(
      const RefineableUnsteadyHeatEquations<DIM>& dummy)
    {
      BrokenCopy::broken_copy("RefineableUnsteadyHeatEquations");
    }

    /// Broken assignment operator
    // Commented out broken assignment operator because this can lead to a
    // conflict warning when used in the virtual inheritence hierarchy.
    // Essentially the compiler doesn't realise that two separate
    // implementations of the broken function are the same and so, quite
    // rightly, it shouts.
    /*void operator=(const RefineableUnsteadyHeatEquations<DIM>&)
     {
      BrokenCopy::broken_assign("RefineableUnsteadyHeatEquations");
      }*/

    /// Number of 'flux' terms for Z2 error estimation
    unsigned num_Z2_flux_terms()
    {
      return DIM;
    }

    /// \short Get 'flux' for Z2 error recovery:
    /// Standard flux.from UnsteadyHeat equations
    void get_Z2_flux(const Vector<double>& s, Vector<double>& flux)
    {
      this->get_flux(s, flux);
    }

>>>>>>> fb5f6804
    /// \short Get the function value u in Vector.
    /// Note: Given the generality of the interface (this function
    /// is usually called from black-box documentation or interpolation
    /// routines), the values Vector sets its own size in here.
<<<<<<< HEAD
    void get_interpolated_values(const unsigned& t,
                                 const Vector<double>& s,
                                 Vector<double>& values)
    {
      // Set size of Vector:
      values.resize(1);

      // Initialise
      values[0] = 0.0;

      // Find out how many nodes there are
=======
    void get_interpolated_values(const Vector<double>& s,
                                 Vector<double>& values)
    {
      // Set size of Vector: u
      values.resize(1);

      // Find number of nodes
>>>>>>> fb5f6804
      unsigned n_node = nnode();

      // Find the nodal index at which the unknown is stored
      unsigned u_nodal_index = this->u_index_ust_heat();

<<<<<<< HEAD
      // Shape functions
      Shape psi(n_node);
      shape(s, psi);

      // Calculate value
      for (unsigned l = 0; l < n_node; l++)
      {
        values[0] += this->nodal_value(t, l, u_nodal_index) * psi[l];
      }
    }

    ///  Further build: Copy source function pointer from father element
    void further_build()
    {
      // Get pointer to the father
      RefineableUnsteadyHeatEquations<DIM>* cast_father_element_pt =
        dynamic_cast<RefineableUnsteadyHeatEquations<DIM>*>(
          this->father_element_pt());

      // Set the source function from the parent
      this->Source_fct_pt = cast_father_element_pt->source_fct_pt();

      // Set the ALE status from the father
      this->ALE_is_disabled = cast_father_element_pt->ALE_is_disabled;
    }

  private:
    /// \short Add element's contribution to elemental residual vector and/or
    /// Jacobian matrix
    /// flag=1: compute both
    /// flag=0: compute only residual vector
    void fill_in_generic_residual_contribution_ust_heat(
      Vector<double>& residuals, DenseMatrix<double>& jacobian, unsigned flag);
  };

  //======================================================================
  /// Refineable version of 2D QUnsteadyHeatElement elements
  ///
  ///
  //======================================================================
  template<unsigned DIM, unsigned NNODE_1D>
  class RefineableQUnsteadyHeatElement :
    public QUnsteadyHeatElement<DIM, NNODE_1D>,
    public virtual RefineableUnsteadyHeatEquations<DIM>,
    public virtual RefineableQElement<DIM>
  {
  public:
    /// \short Constructor
    RefineableQUnsteadyHeatElement() :
      RefineableElement(),
      RefineableUnsteadyHeatEquations<DIM>(),
      RefineableQElement<DIM>(),
      QUnsteadyHeatElement<DIM, NNODE_1D>()
    {
    }

    /// Broken copy constructor
    RefineableQUnsteadyHeatElement(
      const RefineableQUnsteadyHeatElement<DIM, NNODE_1D>& dummy)
    {
      BrokenCopy::broken_copy("RefineableQuadUnsteadyHeatElement");
    }

    /// Broken assignment operator
    /*void operator=(const RefineableQUnsteadyHeatElement<DIM,NNODE_1D>&)
     {
      BrokenCopy::broken_assign("RefineableQuadUnsteadyHeatElement");
      }*/

    /// Number of continuously interpolated values: 1
    unsigned ncont_interpolated_values() const
    {
      return 1;
    }

    /// \short Number of vertex nodes in the element
    unsigned nvertex_node() const
    {
      return QUnsteadyHeatElement<DIM, NNODE_1D>::nvertex_node();
    }

    /// \short Pointer to the j-th vertex node in the element
    Node* vertex_node_pt(const unsigned& j) const
    {
      return QUnsteadyHeatElement<DIM, NNODE_1D>::vertex_node_pt(j);
    }

    /// Rebuild from sons: empty
    void rebuild_from_sons(Mesh*& mesh_pt) {}

    /// \short Order of recovery shape functions for Z2 error estimation:
    /// Same order as shape functions.
    unsigned nrecovery_order()
    {
      return (NNODE_1D - 1);
    }

    ///  \short Perform additional hanging node procedures for variables
    /// that are not interpolated by all nodes. Empty.
    void further_setup_hanging_nodes() {}
  };
  ////////////////////////////////////////////////////////////////////////
  ////////////////////////////////////////////////////////////////////////
  ////////////////////////////////////////////////////////////////////////

  //=======================================================================
  /// Face geometry for the RefineableQuadUnsteadyHeatElement elements:
  /// The spatial
  /// dimension of the face elements is one lower than that of the
  /// bulk element but they have the same number of points
  /// along their 1D edges.
  //=======================================================================
  template<unsigned DIM, unsigned NNODE_1D>
  class FaceGeometry<RefineableQUnsteadyHeatElement<DIM, NNODE_1D>> :
    public virtual QElement<DIM - 1, NNODE_1D>
  {
  public:
    /// \short Constructor: Call the constructor for the
    /// appropriate lower-dimensional QElement
    FaceGeometry() : QElement<DIM - 1, NNODE_1D>() {}
  };

} // namespace oomph

=======
      // Local shape function
      Shape psi(n_node);

      // Find values of shape function
      shape(s, psi);

      // Initialise value of u
      values[0] = 0.0;

      // Loop over the local nodes and sum
      for (unsigned l = 0; l < n_node; l++)
      {
        values[0] += this->nodal_value(l, u_nodal_index) * psi[l];
      }
    }


    /// \short Get the function value u in Vector.
    /// Note: Given the generality of the interface (this function
    /// is usually called from black-box documentation or interpolation
    /// routines), the values Vector sets its own size in here.
    void get_interpolated_values(const unsigned& t,
                                 const Vector<double>& s,
                                 Vector<double>& values)
    {
      // Set size of Vector:
      values.resize(1);

      // Initialise
      values[0] = 0.0;

      // Find out how many nodes there are
      unsigned n_node = nnode();

      // Find the nodal index at which the unknown is stored
      unsigned u_nodal_index = this->u_index_ust_heat();

      // Shape functions
      Shape psi(n_node);
      shape(s, psi);

      // Calculate value
      for (unsigned l = 0; l < n_node; l++)
      {
        values[0] += this->nodal_value(t, l, u_nodal_index) * psi[l];
      }
    }


    ///  Further build: Copy source function pointer from father element
    void further_build()
    {
      // Get pointer to the father
      RefineableUnsteadyHeatEquations<DIM>* cast_father_element_pt =
        dynamic_cast<RefineableUnsteadyHeatEquations<DIM>*>(
          this->father_element_pt());

      // Set the source function from the parent
      this->Source_fct_pt = cast_father_element_pt->source_fct_pt();

      // Set the ALE status from the father
      this->ALE_is_disabled = cast_father_element_pt->ALE_is_disabled;
    }


  private:
    /// \short Add element's contribution to elemental residual vector and/or
    /// Jacobian matrix
    /// flag=1: compute both
    /// flag=0: compute only residual vector
    void fill_in_generic_residual_contribution_ust_heat(
      Vector<double>& residuals, DenseMatrix<double>& jacobian, unsigned flag);
  };


  //======================================================================
  /// Refineable version of 2D QUnsteadyHeatElement elements
  ///
  ///
  //======================================================================
  template<unsigned DIM, unsigned NNODE_1D>
  class RefineableQUnsteadyHeatElement
    : public QUnsteadyHeatElement<DIM, NNODE_1D>,
      public virtual RefineableUnsteadyHeatEquations<DIM>,
      public virtual RefineableQElement<DIM>
  {
  public:
    /// \short Constructor
    RefineableQUnsteadyHeatElement()
      : RefineableElement(),
        RefineableUnsteadyHeatEquations<DIM>(),
        RefineableQElement<DIM>(),
        QUnsteadyHeatElement<DIM, NNODE_1D>()
    {
    }


    /// Broken copy constructor
    RefineableQUnsteadyHeatElement(
      const RefineableQUnsteadyHeatElement<DIM, NNODE_1D>& dummy)
    {
      BrokenCopy::broken_copy("RefineableQuadUnsteadyHeatElement");
    }

    /// Broken assignment operator
    /*void operator=(const RefineableQUnsteadyHeatElement<DIM,NNODE_1D>&)
     {
      BrokenCopy::broken_assign("RefineableQuadUnsteadyHeatElement");
      }*/

    /// Number of continuously interpolated values: 1
    unsigned ncont_interpolated_values() const
    {
      return 1;
    }

    /// \short Number of vertex nodes in the element
    unsigned nvertex_node() const
    {
      return QUnsteadyHeatElement<DIM, NNODE_1D>::nvertex_node();
    }

    /// \short Pointer to the j-th vertex node in the element
    Node* vertex_node_pt(const unsigned& j) const
    {
      return QUnsteadyHeatElement<DIM, NNODE_1D>::vertex_node_pt(j);
    }

    /// Rebuild from sons: empty
    void rebuild_from_sons(Mesh*& mesh_pt) {}

    /// \short Order of recovery shape functions for Z2 error estimation:
    /// Same order as shape functions.
    unsigned nrecovery_order()
    {
      return (NNODE_1D - 1);
    }

    ///  \short Perform additional hanging node procedures for variables
    /// that are not interpolated by all nodes. Empty.
    void further_setup_hanging_nodes() {}
  };
  ////////////////////////////////////////////////////////////////////////
  ////////////////////////////////////////////////////////////////////////
  ////////////////////////////////////////////////////////////////////////


  //=======================================================================
  /// Face geometry for the RefineableQuadUnsteadyHeatElement elements:
  /// The spatial
  /// dimension of the face elements is one lower than that of the
  /// bulk element but they have the same number of points
  /// along their 1D edges.
  //=======================================================================
  template<unsigned DIM, unsigned NNODE_1D>
  class FaceGeometry<RefineableQUnsteadyHeatElement<DIM, NNODE_1D>>
    : public virtual QElement<DIM - 1, NNODE_1D>
  {
  public:
    /// \short Constructor: Call the constructor for the
    /// appropriate lower-dimensional QElement
    FaceGeometry() : QElement<DIM - 1, NNODE_1D>() {}
  };

} // namespace oomph

>>>>>>> fb5f6804
#endif<|MERGE_RESOLUTION|>--- conflicted
+++ resolved
@@ -33,114 +33,26 @@
 #include <oomph-lib-config.h>
 #endif
 
-<<<<<<< HEAD
+
 // oomph-lib headers
 #include "generic/refineable_quad_element.h"
 #include "generic/refineable_brick_element.h"
 #include "generic/error_estimator.h"
-=======
-
-// oomph-lib headers
-#include "../generic/refineable_quad_element.h"
-#include "../generic/refineable_brick_element.h"
-#include "../generic/error_estimator.h"
->>>>>>> fb5f6804
 #include "unsteady_heat_elements.h"
+
 
 namespace oomph
 {
   ///////////////////////////////////////////////////////////////////////////
   ///////////////////////////////////////////////////////////////////////////
 
-<<<<<<< HEAD
-=======
-
->>>>>>> fb5f6804
+
   //======================================================================
   /// Refineable version of Unsteady HEat equations
   ///
   ///
   //======================================================================
   template<unsigned DIM>
-<<<<<<< HEAD
-  class RefineableUnsteadyHeatEquations :
-    public virtual UnsteadyHeatEquations<DIM>,
-    public virtual RefineableElement,
-    public virtual ElementWithZ2ErrorEstimator
-  {
-  public:
-    /// \short Constructor
-    RefineableUnsteadyHeatEquations() :
-      UnsteadyHeatEquations<DIM>(),
-      RefineableElement(),
-      ElementWithZ2ErrorEstimator()
-    {
-    }
-
-    /// Broken copy constructor
-    RefineableUnsteadyHeatEquations(
-      const RefineableUnsteadyHeatEquations<DIM>& dummy)
-    {
-      BrokenCopy::broken_copy("RefineableUnsteadyHeatEquations");
-    }
-
-    /// Broken assignment operator
-    // Commented out broken assignment operator because this can lead to a
-    // conflict warning when used in the virtual inheritence hierarchy.
-    // Essentially the compiler doesn't realise that two separate
-    // implementations of the broken function are the same and so, quite
-    // rightly, it shouts.
-    /*void operator=(const RefineableUnsteadyHeatEquations<DIM>&)
-     {
-      BrokenCopy::broken_assign("RefineableUnsteadyHeatEquations");
-      }*/
-
-    /// Number of 'flux' terms for Z2 error estimation
-    unsigned num_Z2_flux_terms()
-    {
-      return DIM;
-    }
-
-    /// \short Get 'flux' for Z2 error recovery:
-    /// Standard flux.from UnsteadyHeat equations
-    void get_Z2_flux(const Vector<double>& s, Vector<double>& flux)
-    {
-      this->get_flux(s, flux);
-    }
-
-    /// \short Get the function value u in Vector.
-    /// Note: Given the generality of the interface (this function
-    /// is usually called from black-box documentation or interpolation
-    /// routines), the values Vector sets its own size in here.
-    void get_interpolated_values(const Vector<double>& s,
-                                 Vector<double>& values)
-    {
-      // Set size of Vector: u
-      values.resize(1);
-
-      // Find number of nodes
-      unsigned n_node = nnode();
-
-      // Find the nodal index at which the unknown is stored
-      unsigned u_nodal_index = this->u_index_ust_heat();
-
-      // Local shape function
-      Shape psi(n_node);
-
-      // Find values of shape function
-      shape(s, psi);
-
-      // Initialise value of u
-      values[0] = 0.0;
-
-      // Loop over the local nodes and sum
-      for (unsigned l = 0; l < n_node; l++)
-      {
-        values[0] += this->nodal_value(l, u_nodal_index) * psi[l];
-      }
-    }
-
-=======
   class RefineableUnsteadyHeatEquations
     : public virtual UnsteadyHeatEquations<DIM>,
       public virtual RefineableElement,
@@ -187,24 +99,10 @@
       this->get_flux(s, flux);
     }
 
->>>>>>> fb5f6804
     /// \short Get the function value u in Vector.
     /// Note: Given the generality of the interface (this function
     /// is usually called from black-box documentation or interpolation
     /// routines), the values Vector sets its own size in here.
-<<<<<<< HEAD
-    void get_interpolated_values(const unsigned& t,
-                                 const Vector<double>& s,
-                                 Vector<double>& values)
-    {
-      // Set size of Vector:
-      values.resize(1);
-
-      // Initialise
-      values[0] = 0.0;
-
-      // Find out how many nodes there are
-=======
     void get_interpolated_values(const Vector<double>& s,
                                  Vector<double>& values)
     {
@@ -212,138 +110,11 @@
       values.resize(1);
 
       // Find number of nodes
->>>>>>> fb5f6804
       unsigned n_node = nnode();
 
       // Find the nodal index at which the unknown is stored
       unsigned u_nodal_index = this->u_index_ust_heat();
 
-<<<<<<< HEAD
-      // Shape functions
-      Shape psi(n_node);
-      shape(s, psi);
-
-      // Calculate value
-      for (unsigned l = 0; l < n_node; l++)
-      {
-        values[0] += this->nodal_value(t, l, u_nodal_index) * psi[l];
-      }
-    }
-
-    ///  Further build: Copy source function pointer from father element
-    void further_build()
-    {
-      // Get pointer to the father
-      RefineableUnsteadyHeatEquations<DIM>* cast_father_element_pt =
-        dynamic_cast<RefineableUnsteadyHeatEquations<DIM>*>(
-          this->father_element_pt());
-
-      // Set the source function from the parent
-      this->Source_fct_pt = cast_father_element_pt->source_fct_pt();
-
-      // Set the ALE status from the father
-      this->ALE_is_disabled = cast_father_element_pt->ALE_is_disabled;
-    }
-
-  private:
-    /// \short Add element's contribution to elemental residual vector and/or
-    /// Jacobian matrix
-    /// flag=1: compute both
-    /// flag=0: compute only residual vector
-    void fill_in_generic_residual_contribution_ust_heat(
-      Vector<double>& residuals, DenseMatrix<double>& jacobian, unsigned flag);
-  };
-
-  //======================================================================
-  /// Refineable version of 2D QUnsteadyHeatElement elements
-  ///
-  ///
-  //======================================================================
-  template<unsigned DIM, unsigned NNODE_1D>
-  class RefineableQUnsteadyHeatElement :
-    public QUnsteadyHeatElement<DIM, NNODE_1D>,
-    public virtual RefineableUnsteadyHeatEquations<DIM>,
-    public virtual RefineableQElement<DIM>
-  {
-  public:
-    /// \short Constructor
-    RefineableQUnsteadyHeatElement() :
-      RefineableElement(),
-      RefineableUnsteadyHeatEquations<DIM>(),
-      RefineableQElement<DIM>(),
-      QUnsteadyHeatElement<DIM, NNODE_1D>()
-    {
-    }
-
-    /// Broken copy constructor
-    RefineableQUnsteadyHeatElement(
-      const RefineableQUnsteadyHeatElement<DIM, NNODE_1D>& dummy)
-    {
-      BrokenCopy::broken_copy("RefineableQuadUnsteadyHeatElement");
-    }
-
-    /// Broken assignment operator
-    /*void operator=(const RefineableQUnsteadyHeatElement<DIM,NNODE_1D>&)
-     {
-      BrokenCopy::broken_assign("RefineableQuadUnsteadyHeatElement");
-      }*/
-
-    /// Number of continuously interpolated values: 1
-    unsigned ncont_interpolated_values() const
-    {
-      return 1;
-    }
-
-    /// \short Number of vertex nodes in the element
-    unsigned nvertex_node() const
-    {
-      return QUnsteadyHeatElement<DIM, NNODE_1D>::nvertex_node();
-    }
-
-    /// \short Pointer to the j-th vertex node in the element
-    Node* vertex_node_pt(const unsigned& j) const
-    {
-      return QUnsteadyHeatElement<DIM, NNODE_1D>::vertex_node_pt(j);
-    }
-
-    /// Rebuild from sons: empty
-    void rebuild_from_sons(Mesh*& mesh_pt) {}
-
-    /// \short Order of recovery shape functions for Z2 error estimation:
-    /// Same order as shape functions.
-    unsigned nrecovery_order()
-    {
-      return (NNODE_1D - 1);
-    }
-
-    ///  \short Perform additional hanging node procedures for variables
-    /// that are not interpolated by all nodes. Empty.
-    void further_setup_hanging_nodes() {}
-  };
-  ////////////////////////////////////////////////////////////////////////
-  ////////////////////////////////////////////////////////////////////////
-  ////////////////////////////////////////////////////////////////////////
-
-  //=======================================================================
-  /// Face geometry for the RefineableQuadUnsteadyHeatElement elements:
-  /// The spatial
-  /// dimension of the face elements is one lower than that of the
-  /// bulk element but they have the same number of points
-  /// along their 1D edges.
-  //=======================================================================
-  template<unsigned DIM, unsigned NNODE_1D>
-  class FaceGeometry<RefineableQUnsteadyHeatElement<DIM, NNODE_1D>> :
-    public virtual QElement<DIM - 1, NNODE_1D>
-  {
-  public:
-    /// \short Constructor: Call the constructor for the
-    /// appropriate lower-dimensional QElement
-    FaceGeometry() : QElement<DIM - 1, NNODE_1D>() {}
-  };
-
-} // namespace oomph
-
-=======
       // Local shape function
       Shape psi(n_node);
 
@@ -510,5 +281,4 @@
 
 } // namespace oomph
 
->>>>>>> fb5f6804
 #endif