--- conflicted
+++ resolved
@@ -24,6 +24,7 @@
 // LIC//
 // LIC//====================================================================
 #include "refineable_unsteady_heat_elements.h"
+
 
 namespace oomph
 {
@@ -46,7 +47,6 @@
 
     // Find the index at which the unknown is stored
     unsigned u_nodal_index = this->u_index_ust_heat();
-<<<<<<< HEAD
 
     // Set up memory for the shape and test functions
     Shape psi(n_node), test(n_node);
@@ -97,65 +97,10 @@
       Vector<double> interpolated_dudx(DIM, 0.0);
       Vector<double> mesh_velocity(DIM, 0.0);
 
+
       // Calculate function value and derivatives:
       //-----------------------------------------
 
-=======
-
-    // Set up memory for the shape and test functions
-    Shape psi(n_node), test(n_node);
-    DShape dpsidx(n_node, DIM), dtestdx(n_node, DIM);
-
-    // Set the value of n_intpt
-    unsigned n_intpt = integral_pt()->nweight();
-
-    // Set the Vector to hold local coordinates
-    Vector<double> s(DIM);
-
-    // Get Alpha and beta parameters number
-    double alpha_local = this->alpha();
-    double beta_local = this->beta();
-
-    // Integers used to store the local equation number and local unknown
-    // indices for the residuals and jacobians
-    int local_eqn = 0, local_unknown = 0;
-
-    // Local storage for pointers to hang info objects
-    HangInfo *hang_info_pt = 0, *hang_info2_pt = 0;
-
-    // Local variable to determine the ALE stuff
-    bool ALE_is_disabled_flag = this->ALE_is_disabled;
-
-    // Loop over the integration points
-    for (unsigned ipt = 0; ipt < n_intpt; ipt++)
-    {
-      // Assign values of s
-      for (unsigned i = 0; i < DIM; i++) s[i] = integral_pt()->knot(ipt, i);
-
-      // Get the integral weight
-      double w = integral_pt()->weight(ipt);
-
-      // Call the derivatives of the shape and test functions
-      double J = this->dshape_and_dtest_eulerian_at_knot_ust_heat(
-        ipt, psi, dpsidx, test, dtestdx);
-
-      // Premultiply the weights and the Jacobian
-      double W = w * J;
-
-      // Calculate local values of the function
-      double dudt = 0.0;
-      double interpolated_u = 0.0;
-
-      // This needs to be a Vector to be ANSI C++, initialise to zero
-      Vector<double> interpolated_x(DIM, 0.0);
-      Vector<double> interpolated_dudx(DIM, 0.0);
-      Vector<double> mesh_velocity(DIM, 0.0);
-
-
-      // Calculate function value and derivatives:
-      //-----------------------------------------
-
->>>>>>> fb5f6804
       // Loop over nodes
       for (unsigned l = 0; l < n_node; l++)
       {
@@ -187,10 +132,7 @@
       double source;
       this->get_source_ust_heat(time, ipt, interpolated_x, source);
 
-<<<<<<< HEAD
-=======
-
->>>>>>> fb5f6804
+
       // Assemble residuals and Jacobian
       //================================
 
@@ -205,10 +147,7 @@
         // Local bool (is the node hanging)
         bool is_node_hanging = this->node_pt(l)->is_hanging();
 
-<<<<<<< HEAD
-=======
-
->>>>>>> fb5f6804
+
         // If the node is hanging, get the number of master nodes
         if (is_node_hanging)
         {
