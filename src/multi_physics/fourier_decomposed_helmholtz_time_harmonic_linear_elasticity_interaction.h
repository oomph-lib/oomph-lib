--- conflicted
+++ resolved
@@ -26,10 +26,7 @@
 #ifndef OOMPH_FD_HH_TIME_HARMONIC_LIN_ELAST_HEADER
 #define OOMPH_FD_HH_TIME_HARMONIC_LIN_ELAST_HEADER
 
-<<<<<<< HEAD
-=======
-
->>>>>>> fb5f6804
+
 // Oomph-lib includes
 #include "generic.h"
 #include "fourier_decomposed_helmholtz.h"
@@ -47,18 +44,10 @@
   /// a separate equations class.
   //======================================================================
   template<class ELASTICITY_BULK_ELEMENT, class HELMHOLTZ_BULK_ELEMENT>
-<<<<<<< HEAD
-  class
-    FourierDecomposedTimeHarmonicLinElastLoadedByHelmholtzPressureBCElement :
-    public virtual FaceGeometry<ELASTICITY_BULK_ELEMENT>,
-    public virtual FaceElement,
-    public virtual ElementWithExternalElement
-=======
   class FourierDecomposedTimeHarmonicLinElastLoadedByHelmholtzPressureBCElement
     : public virtual FaceGeometry<ELASTICITY_BULK_ELEMENT>,
       public virtual FaceElement,
       public virtual ElementWithExternalElement
->>>>>>> fb5f6804
   {
   protected:
     /// \short Pointer to the ratio, \f$ Q \f$ , of the stress used to
@@ -85,38 +74,6 @@
     /// \short Constructor, which takes a "bulk" element and the
     /// value of the index and its limit
     FourierDecomposedTimeHarmonicLinElastLoadedByHelmholtzPressureBCElement(
-<<<<<<< HEAD
-      FiniteElement* const& element_pt, const int& face_index) :
-      FaceGeometry<ELASTICITY_BULK_ELEMENT>(),
-      FaceElement(),
-      Q_pt(&Default_Q_Value)
-    {
-      // Attach the geometrical information to the element. N.B. This function
-      // also assigns nbulk_value from the required_nvalue of the bulk element
-      element_pt->build_face_element(face_index, this);
-
-#ifdef PARANOID
-      {
-        // Check that the element is not a refineable 3d element
-        ELASTICITY_BULK_ELEMENT* elem_pt =
-          dynamic_cast<ELASTICITY_BULK_ELEMENT*>(element_pt);
-        // If it's three-d
-        if (elem_pt->dim() == 3)
-        {
-          // Is it refineable
-          RefineableElement* ref_el_pt =
-            dynamic_cast<RefineableElement*>(elem_pt);
-          if (ref_el_pt != 0)
-          {
-            if (this->has_hanging_nodes())
-            {
-              throw OomphLibError("This flux element will not work correctly "
-                                  "if nodes are hanging\n",
-                                  OOMPH_CURRENT_FUNCTION,
-                                  OOMPH_EXCEPTION_LOCATION);
-            }
-          }
-=======
       FiniteElement* const& element_pt, const int& face_index)
       : FaceGeometry<ELASTICITY_BULK_ELEMENT>(),
         FaceElement(),
@@ -264,7 +221,6 @@
         for (unsigned i = 0; i < n_dim; i++)
         {
           traction[i] = -q_value * interpolated_normal[i] * u_helmholtz;
->>>>>>> fb5f6804
         }
 
         outfile << ext_el_pt->interpolated_x(s_ext, 0) << " "
@@ -273,128 +229,6 @@
                 << interpolated_normal[1] << " " << u_helmholtz << " "
                 << zeta[0] << std::endl;
       }
-<<<<<<< HEAD
-#endif
-
-      // Set source element storage: one interaction with an external
-      // element -- the Helmholtz bulk element that provides the pressure
-      this->set_ninteraction(1);
-
-      // Find the dimension of the problem
-      unsigned n_dim = element_pt->nodal_dimension();
-
-      // Find the index at which the displacement unknowns are stored
-      ELASTICITY_BULK_ELEMENT* cast_element_pt =
-        dynamic_cast<ELASTICITY_BULK_ELEMENT*>(element_pt);
-      this
-        ->U_index_fourier_decomposed_time_harmonic_linear_elasticity_helmholtz_traction
-        .resize(n_dim + 1);
-      for (unsigned i = 0; i < n_dim + 1; i++)
-      {
-        this
-          ->U_index_fourier_decomposed_time_harmonic_linear_elasticity_helmholtz_traction
-            [i] =
-          cast_element_pt
-            ->u_index_time_harmonic_fourier_decomposed_linear_elasticity(i);
-      }
-    }
-
-    /// Return the residuals
-    void fill_in_contribution_to_residuals(Vector<double>& residuals)
-    {
-      fill_in_contribution_to_residuals_helmholtz_traction(residuals);
-    }
-
-    /// Fill in contribution from Jacobian
-    void fill_in_contribution_to_jacobian(Vector<double>& residuals,
-                                          DenseMatrix<double>& jacobian)
-    {
-      // Call the residuals
-      fill_in_contribution_to_residuals_helmholtz_traction(residuals);
-
-      // Derivatives w.r.t. external data
-      fill_in_jacobian_from_external_interaction_by_fd(residuals, jacobian);
-    }
-
-    /// \short Return the ratio of the stress scales used to non-dimensionalise
-    /// the fluid and elasticity equations. E.g.
-    /// \f$ Q = (\omega a)^2 \rho/E \f$, i.e. the
-    /// ratio between the inertial fluid stress and the solid's elastic
-    /// modulus E.
-    const double& q() const
-    {
-      return *Q_pt;
-    }
-
-    /// \short Return a pointer the ratio of stress scales used to
-    /// non-dimensionalise the fluid and solid equations.
-    double*& q_pt()
-    {
-      return Q_pt;
-    }
-
-    /// \short Output function
-    void output(std::ostream& outfile)
-    {
-      /// Dummy
-      unsigned nplot = 0;
-      output(outfile, nplot);
-    }
-
-    /// \short Output function: Plot traction etc at Gauss points
-    /// nplot is ignored.
-    void output(std::ostream& outfile, const unsigned& n_plot)
-    {
-      // Dimension
-      unsigned n_dim = this->nodal_dimension();
-
-      // Storage for traction
-      Vector<std::complex<double>> traction(n_dim + 1);
-
-      // Get FSI parameter
-      const double q_value = q();
-
-      outfile << "ZONE\n";
-
-      // Set the value of n_intpt
-      unsigned n_intpt = integral_pt()->nweight();
-
-      // Loop over the integration points
-      for (unsigned ipt = 0; ipt < n_intpt; ipt++)
-      {
-        Vector<double> s_int(n_dim - 1);
-        s_int[0] = integral_pt()->knot(ipt, 0);
-
-        // Get the outer unit normal
-        Vector<double> interpolated_normal(n_dim);
-        outer_unit_normal(ipt, interpolated_normal);
-
-        // Boundary coordinate
-        Vector<double> zeta(1);
-        interpolated_zeta(s_int, zeta);
-
-        // Get bulk element for potential
-        HELMHOLTZ_BULK_ELEMENT* ext_el_pt =
-          dynamic_cast<HELMHOLTZ_BULK_ELEMENT*>(external_element_pt(0, ipt));
-        Vector<double> s_ext(external_element_local_coord(0, ipt));
-        std::complex<double> u_helmholtz =
-          ext_el_pt->interpolated_u_fourier_decomposed_helmholtz(s_ext);
-
-        // Traction: Pressure is proportional to POSITIVE potential
-        ext_el_pt->interpolated_u_fourier_decomposed_helmholtz(s_ext);
-        for (unsigned i = 0; i < n_dim; i++)
-        {
-          traction[i] = -q_value * interpolated_normal[i] * u_helmholtz;
-        }
-
-        outfile << ext_el_pt->interpolated_x(s_ext, 0) << " "
-                << ext_el_pt->interpolated_x(s_ext, 1) << " " << traction[0]
-                << " " << traction[1] << " " << interpolated_normal[0] << " "
-                << interpolated_normal[1] << " " << u_helmholtz << " "
-                << zeta[0] << std::endl;
-      }
-=======
->>>>>>> fb5f6804
     }
 
     /// \short C_style output function
@@ -414,10 +248,7 @@
   ///////////////////////////////////////////////////////////////////////
   ///////////////////////////////////////////////////////////////////////
 
-<<<<<<< HEAD
-=======
-
->>>>>>> fb5f6804
+
   //=================================================================
   /// Static default value for the ratio of stress scales
   /// used in the fluid and solid equations (default is 1.0)
@@ -428,10 +259,7 @@
       ELASTICITY_BULK_ELEMENT,
       HELMHOLTZ_BULK_ELEMENT>::Default_Q_Value = 1.0;
 
-<<<<<<< HEAD
-=======
-
->>>>>>> fb5f6804
+
   //=====================================================================
   /// Return the residuals
   //=====================================================================
@@ -479,17 +307,10 @@
 
     // Get FSI parameter
     const double q_value = q();
-<<<<<<< HEAD
 
     // Storage for traction
     Vector<std::complex<double>> traction(n_dim + 1);
 
-=======
-
-    // Storage for traction
-    Vector<std::complex<double>> traction(n_dim + 1);
-
->>>>>>> fb5f6804
     // Set the value of n_intpt
     unsigned n_intpt = integral_pt()->nweight();
 
@@ -611,19 +432,12 @@
     } // End of loop over integration points
   }
 
-<<<<<<< HEAD
+
   /////////////////////////////////////////////////////////////////////////
   /////////////////////////////////////////////////////////////////////////
   /////////////////////////////////////////////////////////////////////////
 
-=======
-
-  /////////////////////////////////////////////////////////////////////////
-  /////////////////////////////////////////////////////////////////////////
-  /////////////////////////////////////////////////////////////////////////
-
-
->>>>>>> fb5f6804
+
   //======================================================================
   /// \short A class for elements that allow the imposition of an
   /// prescribed flux (determined from the normal displacements of an
@@ -634,17 +448,10 @@
   /// policy class.
   //======================================================================
   template<class HELMHOLTZ_BULK_ELEMENT, class ELASTICITY_BULK_ELEMENT>
-<<<<<<< HEAD
-  class FourierDecomposedHelmholtzFluxFromNormalDisplacementBCElement :
-    public virtual FaceGeometry<HELMHOLTZ_BULK_ELEMENT>,
-    public virtual FaceElement,
-    public virtual ElementWithExternalElement
-=======
   class FourierDecomposedHelmholtzFluxFromNormalDisplacementBCElement
     : public virtual FaceGeometry<HELMHOLTZ_BULK_ELEMENT>,
       public virtual FaceElement,
       public virtual ElementWithExternalElement
->>>>>>> fb5f6804
   {
   public:
     /// \short Constructor, takes the pointer to the "bulk" element and the
@@ -674,10 +481,7 @@
        "FourierDecomposedHelmholtzFluxFromNormalDisplacementBCElement");
        }*/
 
-<<<<<<< HEAD
-=======
-
->>>>>>> fb5f6804
+
     /// Add the element's contribution to its residual vector
     inline void fill_in_contribution_to_residuals(Vector<double>& residuals)
     {
@@ -687,10 +491,7 @@
         residuals, GeneralisedElement::Dummy_matrix, 0);
     }
 
-<<<<<<< HEAD
-=======
-
->>>>>>> fb5f6804
+
     /// \short Add the element's contribution to its residual vector and its
     /// Jacobian matrix
     inline void fill_in_contribution_to_jacobian(Vector<double>& residuals,
@@ -763,10 +564,7 @@
       }
     }
 
-<<<<<<< HEAD
-=======
-
->>>>>>> fb5f6804
+
     /// C-style output function
     void output(FILE* file_pt)
     {
@@ -779,10 +577,7 @@
       FaceGeometry<HELMHOLTZ_BULK_ELEMENT>::output(file_pt, n_plot);
     }
 
-<<<<<<< HEAD
-=======
-
->>>>>>> fb5f6804
+
   protected:
     /// \short Function to compute the shape and test functions and to return
     /// the Jacobian of mapping between local and global (Eulerian)
@@ -807,10 +602,7 @@
       return J_eulerian(s);
     }
 
-<<<<<<< HEAD
-=======
-
->>>>>>> fb5f6804
+
     /// \short Function to compute the shape and test functions and to return
     /// the Jacobian of mapping between local and global (Eulerian)
     /// coordinates
@@ -834,10 +626,7 @@
       return J_eulerian_at_knot(ipt);
     }
 
-<<<<<<< HEAD
-=======
-
->>>>>>> fb5f6804
+
   private:
     /// \short Add the element's contribution to its residual vector.
     /// flag=1(or 0): do (or don't) compute the contribution to the
@@ -858,10 +647,7 @@
   //////////////////////////////////////////////////////////////////////
   //////////////////////////////////////////////////////////////////////
 
-<<<<<<< HEAD
-=======
-
->>>>>>> fb5f6804
+
   //===========================================================================
   /// Constructor, takes the pointer to the "bulk" element, and the
   /// face index that identifies the face of the bulk element to which
@@ -872,13 +658,8 @@
     HELMHOLTZ_BULK_ELEMENT,
     ELASTICITY_BULK_ELEMENT>::
     FourierDecomposedHelmholtzFluxFromNormalDisplacementBCElement(
-<<<<<<< HEAD
-      FiniteElement* const& bulk_el_pt, const int& face_index) :
-    FaceGeometry<HELMHOLTZ_BULK_ELEMENT>(), FaceElement()
-=======
       FiniteElement* const& bulk_el_pt, const int& face_index)
     : FaceGeometry<HELMHOLTZ_BULK_ELEMENT>(), FaceElement()
->>>>>>> fb5f6804
   {
     // Let the bulk element build the FaceElement, i.e. setup the pointers
     // to its nodes (by referring to the appropriate nodes in the bulk
@@ -915,10 +696,7 @@
     // element
     this->set_ninteraction(1);
 
-<<<<<<< HEAD
-=======
-
->>>>>>> fb5f6804
+
     // Extract the dimension of the problem from the dimension of
     // the first node
     Dim = bulk_el_pt->nodal_dimension(); // this->node_pt(0)->ndim();// icidav
@@ -958,10 +736,7 @@
     }
   }
 
-<<<<<<< HEAD
-=======
-
->>>>>>> fb5f6804
+
   //===========================================================================
   /// \short Helper function to compute the element's residual vector and
   /// the Jacobian matrix.
@@ -1010,8 +785,6 @@
       // Find the shape and test functions and return the Jacobian
       // of the mapping
       double J = shape_and_test(s, psif, testf);
-<<<<<<< HEAD
-=======
 
       // Premultiply the weights and the Jacobian
       double W = w * J;
@@ -1082,76 +855,6 @@
     }
   }
 } // namespace oomph
->>>>>>> fb5f6804
-
-      // Premultiply the weights and the Jacobian
-      double W = w * J;
-
-      // Need to find position to feed into flux function, initialise to zero
-      Vector<double> interpolated_x(Dim, 0.0);
-
-      // Calculate velocities and derivatives
-      for (unsigned l = 0; l < n_node; l++)
-      {
-        // Loop over velocity components
-        for (unsigned i = 0; i < Dim; i++)
-        {
-          interpolated_x[i] += nodal_position(l, i) * psif[l];
-        }
-      }
-
-      // first component
-      double r = interpolated_x[0];
-      // Get the outer unit normal
-      Vector<double> interpolated_normal(Dim);
-      outer_unit_normal(ipt, interpolated_normal);
-
-      // Get displacements
-      ELASTICITY_BULK_ELEMENT* ext_el_pt =
-        dynamic_cast<ELASTICITY_BULK_ELEMENT*>(external_element_pt(0, ipt));
-      Vector<double> s_ext(external_element_local_coord(0, ipt));
-      Vector<std::complex<double>> displ(Dim + 1);
-      ext_el_pt
-        ->interpolated_u_time_harmonic_fourier_decomposed_linear_elasticity(
-          s_ext, displ);
-
-      // Convert into flux BC: This takes the dot product of the
-      // actual displacement with the flux element's own outer
-      // unit normal so the plus sign is OK.
-      std::complex<double> flux =
-        (displ[0] * interpolated_normal[0] + displ[1] * interpolated_normal[1]);
-
-      // Now add to the appropriate equations
-
-      // Loop over the test functions
-      for (unsigned l = 0; l < n_node; l++)
-      {
-        local_eqn = nodal_local_eqn(l, u_index_helmholtz.real());
-        /*IF it's not a boundary condition*/
-        if (local_eqn >= 0)
-        {
-          // Add the prescribed flux terms
-          residuals[local_eqn] -= flux.real() * testf[l] * r * W;
-
-          // Imposed traction doesn't depend upon the solution,
-          // --> the Jacobian is always zero, so no Jacobian
-          // terms are required
-        }
-
-        local_eqn = nodal_local_eqn(l, u_index_helmholtz.imag());
-        /*IF it's not a boundary condition*/
-        if (local_eqn >= 0)
-        {
-          // Add the prescribed flux terms
-          residuals[local_eqn] -= flux.imag() * testf[l] * r * W;
-
-          // Imposed traction doesn't depend upon the solution,
-          // --> the Jacobian is always zero, so no Jacobian
-          // terms are required
-        }
-      }
-    }
-  }
-} // namespace oomph
+
 
 #endif