--- conflicted
+++ resolved
@@ -36,20 +36,14 @@
 #include "advection_diffusion.h"
 #include "navier_stokes.h"
 
-<<<<<<< HEAD
-=======
-
->>>>>>> fb5f6804
+
 namespace oomph
 {
   /////////////////////////////////////////////////////////////////////////
   /////////////////////////////////////////////////////////////////////////
   /////////////////////////////////////////////////////////////////////////
 
-<<<<<<< HEAD
-=======
-
->>>>>>> fb5f6804
+
   //======================class definition==============================
   /// A class that solves the Boussinesq approximation of the Navier--Stokes
   /// and energy equations by coupling two pre-existing classes.
@@ -68,15 +62,9 @@
   /// first.
   //=========================================================================
   template<unsigned DIM>
-<<<<<<< HEAD
-  class BuoyantQCrouzeixRaviartElement :
-    public virtual QAdvectionDiffusionElement<DIM, 3>,
-    public virtual QCrouzeixRaviartElement<DIM>
-=======
   class BuoyantQCrouzeixRaviartElement
     : public virtual QAdvectionDiffusionElement<DIM, 3>,
       public virtual QCrouzeixRaviartElement<DIM>
->>>>>>> fb5f6804
   {
   private:
     /// Pointer to a private data member, the Rayleigh number
@@ -89,13 +77,8 @@
     /// \short Constructor: call the underlying constructors and
     /// initialise the pointer to the Rayleigh number to point
     /// to the default value of 0.0.
-<<<<<<< HEAD
-    BuoyantQCrouzeixRaviartElement() :
-      QAdvectionDiffusionElement<DIM, 3>(), QCrouzeixRaviartElement<DIM>()
-=======
     BuoyantQCrouzeixRaviartElement()
       : QAdvectionDiffusionElement<DIM, 3>(), QCrouzeixRaviartElement<DIM>()
->>>>>>> fb5f6804
     {
       Ra_pt = &Default_Physical_Constant_Value;
     }
@@ -170,7 +153,7 @@
         OOMPH_EXCEPTION_LOCATION);
     }
 
-<<<<<<< HEAD
+
     /// \short Name of the i-th scalar field. Default implementation
     /// returns V1 for the first one, V2 for the second etc. Can (should!) be
     /// overloaded with more meaningful names.
@@ -178,6 +161,7 @@
     {
       return "V" + StringConversion::to_string(i);
     }
+
 
     ///  Overload the standard output function with the broken default
     void output(std::ostream& outfile)
@@ -227,79 +211,13 @@
       this->write_tecplot_zone_footer(outfile, nplot);
     } // End of output function
 
+
     /// \short C-style output function: Broken default
     void output(FILE* file_pt)
     {
       FiniteElement::output(file_pt);
     }
 
-=======
-
-    /// \short Name of the i-th scalar field. Default implementation
-    /// returns V1 for the first one, V2 for the second etc. Can (should!) be
-    /// overloaded with more meaningful names.
-    std::string scalar_name_paraview(const unsigned& i) const
-    {
-      return "V" + StringConversion::to_string(i);
-    }
-
-
-    ///  Overload the standard output function with the broken default
-    void output(std::ostream& outfile)
-    {
-      FiniteElement::output(outfile);
-    }
-
-    /// \short Output function:
-    ///  Output x, y, u, v, p, theta at Nplot^DIM plot points
-    // Start of output function
-    void output(std::ostream& outfile, const unsigned& nplot)
-    {
-      // vector of local coordinates
-      Vector<double> s(DIM);
-
-      // Tecplot header info
-      outfile << this->tecplot_zone_string(nplot);
-
-      // Loop over plot points
-      unsigned num_plot_points = this->nplot_points(nplot);
-      for (unsigned iplot = 0; iplot < num_plot_points; iplot++)
-      {
-        // Get local coordinates of plot point
-        this->get_s_plot(iplot, nplot, s);
-
-        // Output the position of the plot point
-        for (unsigned i = 0; i < DIM; i++)
-        {
-          outfile << this->interpolated_x(s, i) << " ";
-        }
-
-        // Output the fluid velocities at the plot point
-        for (unsigned i = 0; i < DIM; i++)
-        {
-          outfile << this->interpolated_u_nst(s, i) << " ";
-        }
-
-        // Output the fluid pressure at the plot point
-        outfile << this->interpolated_p_nst(s) << " ";
-
-        // Output the temperature (the advected variable) at the plot point
-        outfile << this->interpolated_u_adv_diff(s) << std::endl;
-      }
-      outfile << std::endl;
-
-      // Write tecplot footer (e.g. FE connectivity lists)
-      this->write_tecplot_zone_footer(outfile, nplot);
-    } // End of output function
-
-
-    /// \short C-style output function: Broken default
-    void output(FILE* file_pt)
-    {
-      FiniteElement::output(file_pt);
-    }
-
->>>>>>> fb5f6804
     ///  \short C-style output function: Broken default
     void output(FILE* file_pt, const unsigned& n_plot)
     {
@@ -314,10 +232,7 @@
       FiniteElement::output_fct(outfile, Nplot, exact_soln_pt);
     }
 
-<<<<<<< HEAD
-=======
-
->>>>>>> fb5f6804
+
     /// \short Output function for a time-dependent exact solution:
     /// Broken default.
     void output_fct(std::ostream& outfile,
@@ -333,7 +248,6 @@
     inline unsigned u_index_adv_diff() const
     {
       return DIM;
-<<<<<<< HEAD
     }
 
     /// \short Validate against exact solution at given time
@@ -375,50 +289,7 @@
       this->interpolated_u_nst(s, wind);
     }
 
-=======
-    }
-
-    /// \short Validate against exact solution at given time
-    /// Solution is provided via function pointer.
-    /// Plot at a given number of plot points and compute L2 error
-    /// and L2 norm of velocity solution over element
-    /// Call the broken default
-    void compute_error(std::ostream& outfile,
-                       FiniteElement::UnsteadyExactSolutionFctPt exact_soln_pt,
-                       const double& time,
-                       double& error,
-                       double& norm)
-    {
-      FiniteElement::compute_error(outfile, exact_soln_pt, time, error, norm);
-    }
-
-    /// \short Validate against exact solution.
-    /// Solution is provided via function pointer.
-    /// Plot at a given number of plot points and compute L2 error
-    /// and L2 norm of velocity solution over element
-    /// Call the broken default
-    void compute_error(std::ostream& outfile,
-                       FiniteElement::SteadyExactSolutionFctPt exact_soln_pt,
-                       double& error,
-                       double& norm)
-    {
-      FiniteElement::compute_error(outfile, exact_soln_pt, error, norm);
-    }
-
-    /// \short Overload the wind function in the advection-diffusion equations.
-    /// This provides the coupling from the Navier--Stokes equations to the
-    /// advection-diffusion equations because the wind is the fluid velocity.
-    void get_wind_adv_diff(const unsigned& ipt,
-                           const Vector<double>& s,
-                           const Vector<double>& x,
-                           Vector<double>& wind) const
-    {
-      // The wind function is simply the velocity at the points
-      this->interpolated_u_nst(s, wind);
-    }
-
-
->>>>>>> fb5f6804
+
     /// \short Overload the body force in the Navier-Stokes equations
     /// This provides the coupling from the advection-diffusion equations
     /// to the Navier--Stokes equations, the body force is the
@@ -432,8 +303,6 @@
     {
       // Get the temperature
       const double interpolated_t = this->interpolated_u_adv_diff(s);
-<<<<<<< HEAD
-=======
 
       // Get vector that indicates the direction of gravity from
       // the Navier-Stokes equations
@@ -460,37 +329,12 @@
       AdvectionDiffusionEquations<DIM>::fill_in_contribution_to_residuals(
         residuals);
     }
->>>>>>> fb5f6804
-
-      // Get vector that indicates the direction of gravity from
-      // the Navier-Stokes equations
-      Vector<double> gravity(NavierStokesEquations<DIM>::g());
-
-      // Temperature-dependent body force:
-      for (unsigned i = 0; i < DIM; i++)
-      {
-        result[i] = -gravity[i] * interpolated_t * ra();
-      }
-    } // end of get_body_force
-
-    /// \short Calculate the element's contribution to the residual vector.
-    /// Recall that fill_in_* functions MUST NOT initialise the entries
-    /// in the vector to zero. This allows us to call the
-    /// fill_in_* functions of the constituent single-physics elements
-    /// sequentially, without wiping out any previously computed entries.
-    void fill_in_contribution_to_residuals(Vector<double>& residuals)
-    {
-      // Fill in the residuals of the Navier-Stokes equations
-      NavierStokesEquations<DIM>::fill_in_contribution_to_residuals(residuals);
-
-      // Fill in the residuals of the advection-diffusion eqautions
-      AdvectionDiffusionEquations<DIM>::fill_in_contribution_to_residuals(
-        residuals);
-    }
+
 
 //-----------Finite-difference the entire jacobian-----------------------
 //-----------------------------------------------------------------------
 #ifdef USE_FD_JACOBIAN_FOR_BUOYANT_Q_ELEMENT
+
 
     ///\short Compute the element's residual vector and the Jacobian matrix.
     /// Jacobian is computed by finite-differencing.
@@ -501,18 +345,6 @@
       FiniteElement::fill_in_contribution_to_jacobian(residuals, jacobian);
     }
 
-<<<<<<< HEAD
-=======
-    ///\short Compute the element's residual vector and the Jacobian matrix.
-    /// Jacobian is computed by finite-differencing.
-    void fill_in_contribution_to_jacobian(Vector<double>& residuals,
-                                          DenseMatrix<double>& jacobian)
-    {
-      // This function computes the Jacobian by finite-differencing
-      FiniteElement::fill_in_contribution_to_jacobian(residuals, jacobian);
-    }
-
->>>>>>> fb5f6804
     /// Add the element's contribution to its residuals vector,
     /// jacobian matrix and mass matrix
     void fill_in_contribution_to_jacobian_and_mass_matrix(
@@ -621,13 +453,13 @@
           }
         }
 
+
         // Calculate the contribution of the temperature to the Navier--Stokes
         // equations
         {
           // Get the local equation number
           local_unknown = this->nodal_local_eqn(n, u_nodal_adv_diff);
 
-<<<<<<< HEAD
           // If it's not pinned
           if (local_unknown >= 0)
           {
@@ -678,6 +510,7 @@
       } // End of loop over nodes
     }
 
+
     ///\short Compute the element's residual Vector and the Jacobian matrix.
     /// Use finite-differencing only for the off-diagonal blocks.
     void fill_in_contribution_to_jacobian(Vector<double>& residuals,
@@ -697,6 +530,7 @@
       // differences.
       fill_in_off_diagonal_jacobian_blocks_by_fd(residuals, jacobian);
     } // End of jacobian calculation
+
 
     /// Add the element's contribution to its residuals vector,
     /// jacobian matrix and mass matrix
@@ -720,109 +554,7 @@
       fill_in_off_diagonal_jacobian_blocks_by_fd(residuals, jacobian);
     }
 
-=======
-        // Calculate the contribution of the temperature to the Navier--Stokes
-        // equations
-        {
-          // Get the local equation number
-          local_unknown = this->nodal_local_eqn(n, u_nodal_adv_diff);
-
-          // If it's not pinned
-          if (local_unknown >= 0)
-          {
-            // Get a pointer to the concentration value
-            double* value_pt = this->node_pt(n)->value_pt(u_nodal_adv_diff);
-
-            // Save the old value
-            double old_var = *value_pt;
-
-            // Increment the value (Really need access)
-            *value_pt += fd_step;
-
-            // Get the altered Navier--Stokes residuals
-            // which must be done using fill_in_contribution because
-            // get_residuals will always return the full residuals
-            // because the appropriate fill_in function is overloaded above
-            for (unsigned m = 0; m < n_dof; m++)
-            {
-              newres[m] = 0.0;
-            }
-            NavierStokesEquations<DIM>::fill_in_contribution_to_residuals(
-              newres);
-
-            // NavierStokesEquations<DIM>::get_residuals(newres);
-
-            // Now fill in the Navier-Stokes sub-block
-            for (unsigned m = 0; m < n_node; m++)
-            {
-              // Loop over the fluid velocities
-              for (unsigned j = 0; j < DIM; j++)
-              {
-                // Local fluid equation
-                local_eqn = this->nodal_local_eqn(m, u_nodal_nst[j]);
-                if (local_eqn >= 0)
-                {
-                  double sum =
-                    (newres[local_eqn] - residuals[local_eqn]) / fd_step;
-                  jacobian(local_eqn, local_unknown) = sum;
-                }
-              }
-            }
-
-            // Reset the nodal data
-            *value_pt = old_var;
-          }
-        }
-
-      } // End of loop over nodes
-    }
-
-
-    ///\short Compute the element's residual Vector and the Jacobian matrix.
-    /// Use finite-differencing only for the off-diagonal blocks.
-    void fill_in_contribution_to_jacobian(Vector<double>& residuals,
-                                          DenseMatrix<double>& jacobian)
-    {
-      // Calculate the Navier-Stokes contributions (diagonal block and
-      // residuals)
-      NavierStokesEquations<DIM>::fill_in_contribution_to_jacobian(residuals,
-                                                                   jacobian);
-
-      // Calculate the advection-diffusion contributions
-      //(diagonal block and residuals)
-      AdvectionDiffusionEquations<DIM>::fill_in_contribution_to_jacobian(
-        residuals, jacobian);
-
-      // We now fill in the off-diagonal (interaction) blocks by finite
-      // differences.
-      fill_in_off_diagonal_jacobian_blocks_by_fd(residuals, jacobian);
-    } // End of jacobian calculation
-
-
-    /// Add the element's contribution to its residuals vector,
-    /// jacobian matrix and mass matrix
-    void fill_in_contribution_to_jacobian_and_mass_matrix(
-      Vector<double>& residuals,
-      DenseMatrix<double>& jacobian,
-      DenseMatrix<double>& mass_matrix)
-    {
-      // Get the analytic diagonal terms
-      NavierStokesEquations<
-        DIM>::fill_in_contribution_to_jacobian_and_mass_matrix(residuals,
-                                                               jacobian,
-                                                               mass_matrix);
-
-      AdvectionDiffusionEquations<
-        DIM>::fill_in_contribution_to_jacobian_and_mass_matrix(residuals,
-                                                               jacobian,
-                                                               mass_matrix);
-
-      // Now fill in the off-diagonal blocks
-      fill_in_off_diagonal_jacobian_blocks_by_fd(residuals, jacobian);
-    }
-
-
->>>>>>> fb5f6804
+
     //--------------------Analytic jacobian---------------------------------
 //-----------------------------------------------------------------------
 #else
@@ -885,7 +617,6 @@
 
         // Loop over nodes
         for (unsigned l = 0; l < n_node; l++)
-<<<<<<< HEAD
         {
           // Get the nodal value
           double u_value = this->raw_nodal_value(l, u_nodal_adv_diff);
@@ -908,30 +639,6 @@
           // Loop over the velocity components in the Navier--Stokes equtions
           for (unsigned i = 0; i < DIM; i++)
           {
-=======
-        {
-          // Get the nodal value
-          double u_value = this->raw_nodal_value(l, u_nodal_adv_diff);
-          // Loop over the derivative directions
-          for (unsigned j = 0; j < DIM; j++)
-          {
-            interpolated_du_adv_diff_dx[j] += u_value * dpsifdx(l, j);
-          }
-        }
-
-        // Assemble the jacobian terms
-
-        // Loop over the test functions
-        for (unsigned l = 0; l < n_node; l++)
-        {
-          // Assemble the contributions of the temperature to
-          // the Navier--Stokes equations (which arise through the buoyancy
-          // body-force term)
-
-          // Loop over the velocity components in the Navier--Stokes equtions
-          for (unsigned i = 0; i < DIM; i++)
-          {
->>>>>>> fb5f6804
             // If it's not a boundary condition
             local_eqn = this->nodal_local_eqn(l, u_nodal_nst[i]);
             if (local_eqn >= 0)
@@ -983,6 +690,7 @@
       }
     }
 
+
     ///\short Compute the element's residual Vector and the Jacobian matrix.
     /// Use analytic expressions for the off-diagonal blocks
     void fill_in_contribution_to_jacobian(Vector<double>& residuals,
@@ -1001,6 +709,7 @@
       // Fill in the off diagonal blocks analytically
       fill_in_off_diagonal_jacobian_blocks_analytic(residuals, jacobian);
     }
+
 
     /// Add the element's contribution to its residuals vector,
     /// jacobian matrix and mass matrix
@@ -1024,51 +733,6 @@
       fill_in_off_diagonal_jacobian_blocks_analytic(residuals, jacobian);
     }
 
-<<<<<<< HEAD
-=======
-    ///\short Compute the element's residual Vector and the Jacobian matrix.
-    /// Use analytic expressions for the off-diagonal blocks
-    void fill_in_contribution_to_jacobian(Vector<double>& residuals,
-                                          DenseMatrix<double>& jacobian)
-    {
-      // Calculate the Navier-Stokes contributions (diagonal block and
-      // residuals)
-      NavierStokesEquations<DIM>::fill_in_contribution_to_jacobian(residuals,
-                                                                   jacobian);
-
-      // Calculate the advection-diffusion contributions
-      //(diagonal block and residuals)
-      AdvectionDiffusionEquations<DIM>::fill_in_contribution_to_jacobian(
-        residuals, jacobian);
-
-      // Fill in the off diagonal blocks analytically
-      fill_in_off_diagonal_jacobian_blocks_analytic(residuals, jacobian);
-    }
-
-
-    /// Add the element's contribution to its residuals vector,
-    /// jacobian matrix and mass matrix
-    void fill_in_contribution_to_jacobian_and_mass_matrix(
-      Vector<double>& residuals,
-      DenseMatrix<double>& jacobian,
-      DenseMatrix<double>& mass_matrix)
-    {
-      // Get the analytic diagonal terms for the jacobian and mass matrix
-      NavierStokesEquations<
-        DIM>::fill_in_contribution_to_jacobian_and_mass_matrix(residuals,
-                                                               jacobian,
-                                                               mass_matrix);
-
-      AdvectionDiffusionEquations<
-        DIM>::fill_in_contribution_to_jacobian_and_mass_matrix(residuals,
-                                                               jacobian,
-                                                               mass_matrix);
-
-      // Now fill in the off-diagonal blocks in the jacobian matrix
-      fill_in_off_diagonal_jacobian_blocks_analytic(residuals, jacobian);
-    }
-
->>>>>>> fb5f6804
 #endif
 #endif
   };
@@ -1083,21 +747,13 @@
   double BuoyantQCrouzeixRaviartElement<3>::Default_Physical_Constant_Value =
     0.0;
 
-<<<<<<< HEAD
-=======
-
->>>>>>> fb5f6804
+
   //=======================================================================
   /// Face geometry of the 2D Buoyant Crouzeix_Raviart elements
   //=======================================================================
   template<unsigned int DIM>
-<<<<<<< HEAD
-  class FaceGeometry<BuoyantQCrouzeixRaviartElement<DIM>> :
-    public virtual QElement<DIM - 1, 3>
-=======
   class FaceGeometry<BuoyantQCrouzeixRaviartElement<DIM>>
     : public virtual QElement<DIM - 1, 3>
->>>>>>> fb5f6804
   {
   public:
     FaceGeometry() : QElement<DIM - 1, 3>() {}
@@ -1107,31 +763,19 @@
   /// Face geometry of the Face geometry of 2D Buoyant Crouzeix_Raviart elements
   //=======================================================================
   template<>
-<<<<<<< HEAD
-  class FaceGeometry<FaceGeometry<BuoyantQCrouzeixRaviartElement<2>>> :
-    public virtual PointElement
-=======
   class FaceGeometry<FaceGeometry<BuoyantQCrouzeixRaviartElement<2>>>
     : public virtual PointElement
->>>>>>> fb5f6804
   {
   public:
     FaceGeometry() : PointElement() {}
   };
 
-<<<<<<< HEAD
+
   /////////////////////////////////////////////////////////////////////////
   /////////////////////////////////////////////////////////////////////////
   /////////////////////////////////////////////////////////////////////////
 
-=======
-
-  /////////////////////////////////////////////////////////////////////////
-  /////////////////////////////////////////////////////////////////////////
-  /////////////////////////////////////////////////////////////////////////
-
-
->>>>>>> fb5f6804
+
   //============start_element_class============================================
   /// A RefineableElement class that solves the
   /// Boussinesq approximation of the Navier--Stokes
@@ -1153,15 +797,9 @@
   /// fluid velocities to provide the error used in the mesh adaptation.
   //==========================================================================
   template<unsigned DIM>
-<<<<<<< HEAD
-  class RefineableBuoyantQCrouzeixRaviartElement :
-    public virtual RefineableQAdvectionDiffusionElement<DIM, 3>,
-    public virtual RefineableQCrouzeixRaviartElement<DIM>
-=======
   class RefineableBuoyantQCrouzeixRaviartElement
     : public virtual RefineableQAdvectionDiffusionElement<DIM, 3>,
       public virtual RefineableQCrouzeixRaviartElement<DIM>
->>>>>>> fb5f6804
   {
   private:
     /// Pointer to a new physical variable, the Rayleigh number
@@ -1174,15 +812,9 @@
     ///\short Constructor: call the underlying constructors and
     /// initialise the pointer to the Rayleigh number to address the default
     /// value of 0.0
-<<<<<<< HEAD
-    RefineableBuoyantQCrouzeixRaviartElement() :
-      RefineableQAdvectionDiffusionElement<DIM, 3>(),
-      RefineableQCrouzeixRaviartElement<DIM>()
-=======
     RefineableBuoyantQCrouzeixRaviartElement()
       : RefineableQAdvectionDiffusionElement<DIM, 3>(),
         RefineableQCrouzeixRaviartElement<DIM>()
->>>>>>> fb5f6804
     {
       Ra_pt = &Default_Physical_Constant_Value;
     }
@@ -1201,13 +833,13 @@
     {
       return *Ra_pt;
     }
-<<<<<<< HEAD
 
     /// Access function for the pointer to the Rayleigh number
     double*& ra_pt()
     {
       return Ra_pt;
     }
+
 
     /// Final override for disable ALE
     void disable_ALE()
@@ -1224,6 +856,7 @@
       RefineableNavierStokesEquations<DIM>::enable_ALE();
       RefineableAdvectionDiffusionEquations<DIM>::enable_ALE();
     }
+
 
     /// \short Number of scalars/fields output by this element. Broken
     /// virtual. Needs to be implemented for each new specific element type.
@@ -1252,6 +885,7 @@
         OOMPH_EXCEPTION_LOCATION);
     }
 
+
     /// \short Name of the i-th scalar field. Default implementation
     /// returns V1 for the first one, V2 for the second etc. Can (should!) be
     /// overloaded with more meaningful names.
@@ -1327,6 +961,7 @@
       FiniteElement::output_fct(outfile, Nplot, exact_soln_pt);
     }
 
+
     /// \short Output function for a time-dependent exact solution.
     /// Broken default
     void output_fct(std::ostream& outfile,
@@ -1365,6 +1000,7 @@
       return DIM + 1;
     }
 
+
     /// \short Get the continuously interpolated values at the local coordinate
     /// s. We choose to put the fluid velocities first, followed by the
     /// temperature.
@@ -1394,6 +1030,7 @@
       // Add the concentration to the end
       values.push_back(advection_values[0]);
     }
+
 
     /// \short Get all continuously interpolated values at the local
     /// coordinate s at time level t (t=0: present; t>0: previous).
@@ -1428,6 +1065,7 @@
 
     } // end of get_interpolated_values
 
+
     /// \short The additional hanging node information must be set up
     /// for both single-physics elements.
     void further_setup_hanging_nodes()
@@ -1437,6 +1075,7 @@
                                            3>::further_setup_hanging_nodes();
     }
 
+
     /// \short Call the rebuild_from_sons functions for each of the
     /// constituent multi-physics elements.
     void rebuild_from_sons(Mesh*& mesh_pt)
@@ -1444,6 +1083,7 @@
       RefineableQAdvectionDiffusionElement<DIM, 3>::rebuild_from_sons(mesh_pt);
       RefineableQCrouzeixRaviartElement<DIM>::rebuild_from_sons(mesh_pt);
     }
+
 
     /// \short Call the underlying single-physics element's further_build()
     /// functions and make sure that the pointer to the Rayleigh number
@@ -1464,6 +1104,7 @@
       this->Ra_pt = cast_father_element_pt->ra_pt();
     } // end of further build
 
+
     /// The recovery order is that of the NavierStokes elements.
     unsigned nrecovery_order()
     {
@@ -1478,6 +1119,7 @@
         RefineableQCrouzeixRaviartElement<DIM>::num_Z2_flux_terms() +
         RefineableQAdvectionDiffusionElement<DIM, 3>::num_Z2_flux_terms());
     }
+
 
     /// \short Get the Z2 flux by concatenating the fluxes from the fluid and
     /// the advection diffusion elements.
@@ -1539,6 +1181,7 @@
       }
 
     } // end of get_Z2_compound_flux_indices
+
 
     /// \short Validate against exact solution at given time
     /// Solution is provided via function pointer.
@@ -1554,372 +1197,6 @@
       FiniteElement::compute_error(outfile, exact_soln_pt, time, error, norm);
     }
 
-=======
-
-    /// Access function for the pointer to the Rayleigh number
-    double*& ra_pt()
-    {
-      return Ra_pt;
-    }
-
-
-    /// Final override for disable ALE
-    void disable_ALE()
-    {
-      // Disable ALE in both sets of equations
-      RefineableNavierStokesEquations<DIM>::disable_ALE();
-      RefineableAdvectionDiffusionEquations<DIM>::disable_ALE();
-    }
-
-    /// Final override for enable ALE
-    void enable_ALE()
-    {
-      // Enable ALE in both sets of equations
-      RefineableNavierStokesEquations<DIM>::enable_ALE();
-      RefineableAdvectionDiffusionEquations<DIM>::enable_ALE();
-    }
-
-
-    /// \short Number of scalars/fields output by this element. Broken
-    /// virtual. Needs to be implemented for each new specific element type.
-    /// Temporary dummy
-    unsigned nscalar_paraview() const
-    {
-      throw OomphLibError(
-        "This function hasn't been implemented for this element",
-        OOMPH_CURRENT_FUNCTION,
-        OOMPH_EXCEPTION_LOCATION);
-
-      // Dummy unsigned
-      return 0;
-    }
-
-    /// \short Write values of the i-th scalar field at the plot points. Broken
-    /// virtual. Needs to be implemented for each new specific element type.
-    /// Temporary dummy
-    void scalar_value_paraview(std::ofstream& file_out,
-                               const unsigned& i,
-                               const unsigned& nplot) const
-    {
-      throw OomphLibError(
-        "This function hasn't been implemented for this element",
-        OOMPH_CURRENT_FUNCTION,
-        OOMPH_EXCEPTION_LOCATION);
-    }
-
-
-    /// \short Name of the i-th scalar field. Default implementation
-    /// returns V1 for the first one, V2 for the second etc. Can (should!) be
-    /// overloaded with more meaningful names.
-    std::string scalar_name_paraview(const unsigned& i) const
-    {
-      return "V" + StringConversion::to_string(i);
-    }
-
-    ///  Overload the standard output function with the broken default
-    void output(std::ostream& outfile)
-    {
-      FiniteElement::output(outfile);
-    }
-
-    /// \short Output function:
-    ///  x,y,u   or    x,y,z,u at Nplot^DIM plot points
-    void output(std::ostream& outfile, const unsigned& nplot)
-    {
-      // vector of local coordinates
-      Vector<double> s(DIM);
-
-      // Tecplot header info
-      outfile << this->tecplot_zone_string(nplot);
-
-      // Loop over plot points
-      unsigned num_plot_points = this->nplot_points(nplot);
-      for (unsigned iplot = 0; iplot < num_plot_points; iplot++)
-      {
-        // Get local coordinates of plot point
-        this->get_s_plot(iplot, nplot, s);
-
-        // Output the position of the plot point
-        for (unsigned i = 0; i < DIM; i++)
-        {
-          outfile << this->interpolated_x(s, i) << " ";
-        }
-
-        // Output the fluid velocities at the plot point
-        for (unsigned i = 0; i < DIM; i++)
-        {
-          outfile << this->interpolated_u_nst(s, i) << " ";
-        }
-
-        // Output the fluid pressure at the plot point
-        outfile << this->interpolated_p_nst(s) << " ";
-
-        // Output the temperature at the plot point
-        outfile << this->interpolated_u_adv_diff(s) << " " << std::endl;
-      }
-      outfile << std::endl;
-
-      // Write tecplot footer (e.g. FE connectivity lists)
-      this->write_tecplot_zone_footer(outfile, nplot);
-    }
-
-    /// \short C-style output function:  Broken default
-    void output(FILE* file_pt)
-    {
-      FiniteElement::output(file_pt);
-    }
-
-    ///  \short C-style output function: Broken default
-    void output(FILE* file_pt, const unsigned& n_plot)
-    {
-      FiniteElement::output(file_pt, n_plot);
-    }
-
-    /// \short Output function for an exact solution: Broken default
-    void output_fct(std::ostream& outfile,
-                    const unsigned& Nplot,
-                    FiniteElement::SteadyExactSolutionFctPt exact_soln_pt)
-    {
-      FiniteElement::output_fct(outfile, Nplot, exact_soln_pt);
-    }
-
-
-    /// \short Output function for a time-dependent exact solution.
-    /// Broken default
-    void output_fct(std::ostream& outfile,
-                    const unsigned& Nplot,
-                    const double& time,
-                    FiniteElement::UnsteadyExactSolutionFctPt exact_soln_pt)
-    {
-      FiniteElement::output_fct(outfile, Nplot, time, exact_soln_pt);
-    }
-
-    ///\short Overload the index at which the temperature
-    /// variable is stored. We choose to store is after the fluid velocities.
-    unsigned u_index_adv_diff() const
-    {
-      return DIM;
-    }
-
-    /// \short Number of vertex nodes in the element is obtained from the
-    /// geometric element.
-    unsigned nvertex_node() const
-    {
-      return QElement<DIM, 3>::nvertex_node();
-    }
-
-    /// \short Pointer to the j-th vertex node in the element,
-    /// Call the geometric element's function.
-    Node* vertex_node_pt(const unsigned& j) const
-    {
-      return QElement<DIM, 3>::vertex_node_pt(j);
-    }
-
-    /// \short The total number of continously interpolated values is
-    /// DIM+1 (DIM fluid velocities and one temperature).
-    unsigned ncont_interpolated_values() const
-    {
-      return DIM + 1;
-    }
-
-
-    /// \short Get the continuously interpolated values at the local coordinate
-    /// s. We choose to put the fluid velocities first, followed by the
-    /// temperature.
-    void get_interpolated_values(const Vector<double>& s,
-                                 Vector<double>& values)
-    {
-      // Storage for the fluid velocities
-      Vector<double> nst_values;
-
-      // Get the fluid velocities from the fluid element
-      RefineableQCrouzeixRaviartElement<DIM>::get_interpolated_values(
-        s, nst_values);
-
-      // Storage for the temperature
-      Vector<double> advection_values;
-
-      // Get the temperature from the advection-diffusion element
-      RefineableQAdvectionDiffusionElement<DIM, 3>::get_interpolated_values(
-        s, advection_values);
-
-      // Add the fluid velocities to the values vector
-      for (unsigned i = 0; i < DIM; i++)
-      {
-        values.push_back(nst_values[i]);
-      }
-
-      // Add the concentration to the end
-      values.push_back(advection_values[0]);
-    }
-
-
-    /// \short Get all continuously interpolated values at the local
-    /// coordinate s at time level t (t=0: present; t>0: previous).
-    /// We choose to put the fluid velocities first, followed by the
-    /// temperature
-    void get_interpolated_values(const unsigned& t,
-                                 const Vector<double>& s,
-                                 Vector<double>& values)
-    {
-      // Storage for the fluid velocities
-      Vector<double> nst_values;
-
-      // Get the fluid velocities from the fluid element
-      RefineableQCrouzeixRaviartElement<DIM>::get_interpolated_values(
-        t, s, nst_values);
-
-      // Storage for the temperature
-      Vector<double> advection_values;
-
-      // Get the temperature from the advection-diffusion element
-      RefineableQAdvectionDiffusionElement<DIM, 3>::get_interpolated_values(
-        s, advection_values);
-
-      // Add the fluid velocities to the values vector
-      for (unsigned i = 0; i < DIM; i++)
-      {
-        values.push_back(nst_values[i]);
-      }
-
-      // Add the concentration to the end
-      values.push_back(advection_values[0]);
-
-    } // end of get_interpolated_values
-
-
-    /// \short The additional hanging node information must be set up
-    /// for both single-physics elements.
-    void further_setup_hanging_nodes()
-    {
-      RefineableQCrouzeixRaviartElement<DIM>::further_setup_hanging_nodes();
-      RefineableQAdvectionDiffusionElement<DIM,
-                                           3>::further_setup_hanging_nodes();
-    }
-
-
-    /// \short Call the rebuild_from_sons functions for each of the
-    /// constituent multi-physics elements.
-    void rebuild_from_sons(Mesh*& mesh_pt)
-    {
-      RefineableQAdvectionDiffusionElement<DIM, 3>::rebuild_from_sons(mesh_pt);
-      RefineableQCrouzeixRaviartElement<DIM>::rebuild_from_sons(mesh_pt);
-    }
-
-
-    /// \short Call the underlying single-physics element's further_build()
-    /// functions and make sure that the pointer to the Rayleigh number
-    /// is passed to the sons
-    void further_build()
-    {
-      RefineableQCrouzeixRaviartElement<DIM>::further_build();
-      RefineableQAdvectionDiffusionElement<DIM, 3>::further_build();
-
-      // Cast the pointer to the father element to the specific
-      // element type
-      RefineableBuoyantQCrouzeixRaviartElement<DIM>* cast_father_element_pt =
-        dynamic_cast<RefineableBuoyantQCrouzeixRaviartElement<DIM>*>(
-          this->father_element_pt());
-
-      // Set the pointer to the Rayleigh number to be the same as that in
-      // the father
-      this->Ra_pt = cast_father_element_pt->ra_pt();
-    } // end of further build
-
-
-    /// The recovery order is that of the NavierStokes elements.
-    unsigned nrecovery_order()
-    {
-      return RefineableQCrouzeixRaviartElement<DIM>::nrecovery_order();
-    }
-
-    /// \short The number of Z2 flux terms is the same as that in
-    /// the fluid element plus that in the advection-diffusion element
-    unsigned num_Z2_flux_terms()
-    {
-      return (
-        RefineableQCrouzeixRaviartElement<DIM>::num_Z2_flux_terms() +
-        RefineableQAdvectionDiffusionElement<DIM, 3>::num_Z2_flux_terms());
-    }
-
-
-    /// \short Get the Z2 flux by concatenating the fluxes from the fluid and
-    /// the advection diffusion elements.
-    void get_Z2_flux(const Vector<double>& s, Vector<double>& flux)
-    {
-      // Find the number of fluid fluxes
-      unsigned n_fluid_flux =
-        RefineableQCrouzeixRaviartElement<DIM>::num_Z2_flux_terms();
-
-      // Fill in the first flux entries as the velocity entries
-      RefineableQCrouzeixRaviartElement<DIM>::get_Z2_flux(s, flux);
-
-      // Find the number of temperature fluxes
-      unsigned n_temp_flux =
-        RefineableQAdvectionDiffusionElement<DIM, 3>::num_Z2_flux_terms();
-      Vector<double> temp_flux(n_temp_flux);
-
-      // Get the temperature flux
-      RefineableQAdvectionDiffusionElement<DIM, 3>::get_Z2_flux(s, temp_flux);
-
-      // Add the temperature flux to the end of the flux vector
-      for (unsigned i = 0; i < n_temp_flux; i++)
-      {
-        flux[n_fluid_flux + i] = temp_flux[i];
-      }
-
-    } // end of get_Z2_flux
-
-    /// \short The number of compound fluxes is two (one for the fluid and
-    /// one for the temperature)
-    unsigned ncompound_fluxes()
-    {
-      return 2;
-    }
-
-    /// \short Fill in which flux components are associated with the fluid
-    /// measure and which are associated with the temperature measure
-    void get_Z2_compound_flux_indices(Vector<unsigned>& flux_index)
-    {
-      // Find the number of fluid fluxes
-      unsigned n_fluid_flux =
-        RefineableQCrouzeixRaviartElement<DIM>::num_Z2_flux_terms();
-      // Find the number of temperature fluxes
-      unsigned n_temp_flux =
-        RefineableQAdvectionDiffusionElement<DIM, 3>::num_Z2_flux_terms();
-
-      // The fluid fluxes are first
-      // The values of the flux_index vector are zero on entry, so we
-      // could omit this line
-      for (unsigned i = 0; i < n_fluid_flux; i++)
-      {
-        flux_index[i] = 0;
-      }
-
-      // Set the temperature fluxes (the last set of fluxes
-      for (unsigned i = 0; i < n_temp_flux; i++)
-      {
-        flux_index[n_fluid_flux + i] = 1;
-      }
-
-    } // end of get_Z2_compound_flux_indices
-
-
-    /// \short Validate against exact solution at given time
-    /// Solution is provided via function pointer.
-    /// Plot at a given number of plot points and compute L2 error
-    /// and L2 norm of velocity solution over element
-    /// Overload to broken default
-    void compute_error(std::ostream& outfile,
-                       FiniteElement::UnsteadyExactSolutionFctPt exact_soln_pt,
-                       const double& time,
-                       double& error,
-                       double& norm)
-    {
-      FiniteElement::compute_error(outfile, exact_soln_pt, time, error, norm);
-    }
-
->>>>>>> fb5f6804
     /// \short Validate against exact solution.
     /// Solution is provided via function pointer.
     /// Plot at a given number of plot points and compute L2 error
@@ -1945,10 +1222,7 @@
       this->interpolated_u_nst(s, wind);
     }
 
-<<<<<<< HEAD
-=======
-
->>>>>>> fb5f6804
+
     /// \short Overload the body force in the navier-stokes equations
     /// This provides the coupling from the advection-diffusion equations
     /// to the Navier--Stokes equations, the body force is the
@@ -1986,10 +1260,7 @@
         DIM>::fill_in_contribution_to_residuals(residuals);
     }
 
-<<<<<<< HEAD
-=======
-
->>>>>>> fb5f6804
+
     ///\short Compute the element's residual Vector and the jacobian matrix
     /// using full finite differences, the default implementation
     void fill_in_contribution_to_jacobian(Vector<double>& residuals,
@@ -2137,10 +1408,7 @@
               hang_weight = 1.0;
             }
 
-<<<<<<< HEAD
-=======
-
->>>>>>> fb5f6804
+
             // Assemble derivatives of Navier Stokes momentum w.r.t. temperature
             //-----------------------------------------------------------------
 
@@ -2169,8 +1437,6 @@
 
                 // Loop over the nodes for the unknowns
                 for (unsigned l2 = 0; l2 < n_node; l2++)
-<<<<<<< HEAD
-=======
                 {
                   // Local bool (is the node hanging)
                   bool is_node2_hanging = this->node_pt(l2)->is_hanging();
@@ -2246,94 +1512,6 @@
 
                 // Loop over the nodes for the unknowns
                 for (unsigned l2 = 0; l2 < n_node; l2++)
->>>>>>> fb5f6804
-                {
-                  // Local bool (is the node hanging)
-                  bool is_node2_hanging = this->node_pt(l2)->is_hanging();
-
-                  // If the node is hanging, get the number of master nodes
-                  if (is_node2_hanging)
-                  {
-                    hang_info2_pt = this->node_pt(l2)->hanging_pt();
-                    n_master2 = hang_info2_pt->nmaster();
-                  }
-                  // Otherwise there is one master node, the node itself
-                  else
-                  {
-                    n_master2 = 1;
-                  }
-
-                  // Loop over the master nodes
-                  for (unsigned m2 = 0; m2 < n_master2; m2++)
-                  {
-<<<<<<< HEAD
-                    if (is_node2_hanging)
-                    {
-                      // Read out the local unknown from the master node
-                      local_unknown = this->local_hang_eqn(
-                        hang_info2_pt->master_node_pt(m2), u_nodal_adv_diff);
-                      // Read out the hanging weight from the master node
-                      hang_weight2 = hang_info2_pt->master_weight(m2);
-                    }
-                    else
-                    {
-                      // The local unknown number comes from the node
-                      local_unknown =
-                        this->nodal_local_eqn(l2, u_nodal_adv_diff);
-=======
-                    // If the node is hanging
-                    if (is_node2_hanging)
-                    {
-                      // Read out the hanging weight from the master node
-                      hang_weight2 = hang_info2_pt->master_weight(m2);
-                    }
-                    // If the node is not hanging
-                    else
-                    {
->>>>>>> fb5f6804
-                      // The hang weight is one
-                      hang_weight2 = 1.0;
-                    }
-
-<<<<<<< HEAD
-                    if (local_unknown >= 0)
-                    {
-                      // Add contribution to jacobian matrix
-                      jacobian(local_eqn, local_unknown) +=
-                        -gravity[i] * psif(l2) * Ra * testf(l) * W *
-                        hang_weight * hang_weight2;
-                    }
-                  }
-                }
-              }
-            }
-
-            // Assemble derivative of adv diff eqn w.r.t. fluid veloc
-            //------------------------------------------------------
-            {
-              // Get the equation number
-              if (is_node_hanging)
-              {
-                // Get the equation number from the master node
-                local_eqn = this->local_hang_eqn(
-                  hang_info_pt->master_node_pt(m), u_nodal_adv_diff);
-              }
-              else
-              {
-                // Local equation number
-                local_eqn = this->nodal_local_eqn(l, u_nodal_adv_diff);
-              }
-
-              // If it's not pinned
-              if (local_eqn >= 0)
-              {
-                // Local variables to store the number of master nodes
-                // and the weights associated with each hanging node
-                unsigned n_master2 = 1;
-                double hang_weight2 = 1.0;
-
-                // Loop over the nodes for the unknowns
-                for (unsigned l2 = 0; l2 < n_node; l2++)
                 {
                   // Local bool (is the node hanging)
                   bool is_node2_hanging = this->node_pt(l2)->is_hanging();
@@ -2402,65 +1580,18 @@
     } // End of function
   };
 
+
   //===================================================================
   /// Set the default value of the Rayleigh number to be zero
   //===================================================================
   template<>
   double RefineableBuoyantQCrouzeixRaviartElement<
     2>::Default_Physical_Constant_Value = 0.0;
-=======
-                    // Loop over the velocity degrees of freedom
-                    for (unsigned i2 = 0; i2 < DIM; i2++)
-                    {
-                      // If the node is hanging
-                      if (is_node2_hanging)
-                      {
-                        // Read out the local unknown from the master node
-                        local_unknown = this->local_hang_eqn(
-                          hang_info2_pt->master_node_pt(m2), u_nodal_nst[i2]);
-                      }
-                      else
-                      {
-                        // The local unknown number comes from the node
-                        local_unknown =
-                          this->nodal_local_eqn(l2, u_nodal_nst[i2]);
-                      }
-
-                      // If it's not pinned
-                      if (local_unknown >= 0)
-                      {
-                        // Add the contribution to the jacobian matrix
-                        jacobian(local_eqn, local_unknown) -=
-                          Pe * psif(l2) * interpolated_du_adv_diff_dx[i2] *
-                          testf(l) * W * hang_weight * hang_weight2;
-                      }
-                    }
-                  }
-                }
-              }
-            }
-          }
-        }
-      }
-    } // End of function
-  };
-
-
-  //===================================================================
-  /// Set the default value of the Rayleigh number to be zero
-  //===================================================================
-  template<>
-  double RefineableBuoyantQCrouzeixRaviartElement<
-    2>::Default_Physical_Constant_Value = 0.0;
 
   template<>
   double RefineableBuoyantQCrouzeixRaviartElement<
     3>::Default_Physical_Constant_Value = 0.0;
->>>>>>> fb5f6804
-
-  template<>
-  double RefineableBuoyantQCrouzeixRaviartElement<
-    3>::Default_Physical_Constant_Value = 0.0;
+
 
 } // namespace oomph
 
