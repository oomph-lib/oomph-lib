--- conflicted
+++ resolved
@@ -42,17 +42,10 @@
   /// a separate equations class.
   //======================================================================
   template<class ELASTICITY_BULK_ELEMENT, class HELMHOLTZ_BULK_ELEMENT>
-<<<<<<< HEAD
-  class TimeHarmonicLinElastLoadedByHelmholtzPressureBCElement :
-    public virtual FaceGeometry<ELASTICITY_BULK_ELEMENT>,
-    public virtual FaceElement,
-    public virtual ElementWithExternalElement
-=======
   class TimeHarmonicLinElastLoadedByHelmholtzPressureBCElement
     : public virtual FaceGeometry<ELASTICITY_BULK_ELEMENT>,
       public virtual FaceElement,
       public virtual ElementWithExternalElement
->>>>>>> fb5f6804
   {
   protected:
     /// \short Pointer to the ratio, \f$ Q \f$ , of the stress used to
@@ -79,17 +72,10 @@
     /// \short Constructor, which takes a "bulk" element and the
     /// value of the index and its limit
     TimeHarmonicLinElastLoadedByHelmholtzPressureBCElement(
-<<<<<<< HEAD
-      FiniteElement* const& element_pt, const int& face_index) :
-      FaceGeometry<ELASTICITY_BULK_ELEMENT>(),
-      FaceElement(),
-      Q_pt(&Default_Q_Value)
-=======
       FiniteElement* const& element_pt, const int& face_index)
       : FaceGeometry<ELASTICITY_BULK_ELEMENT>(),
         FaceElement(),
         Q_pt(&Default_Q_Value)
->>>>>>> fb5f6804
     {
       // Attach the geometrical information to the element. N.B. This function
       // also assigns nbulk_value from the required_nvalue of the bulk element
@@ -139,20 +125,14 @@
       }
     }
 
-<<<<<<< HEAD
-=======
-
->>>>>>> fb5f6804
+
     /// Return the residuals
     void fill_in_contribution_to_residuals(Vector<double>& residuals)
     {
       fill_in_contribution_to_residuals_helmholtz_traction(residuals);
     }
 
-<<<<<<< HEAD
-=======
-
->>>>>>> fb5f6804
+
     /// Fill in contribution from Jacobian
     void fill_in_contribution_to_jacobian(Vector<double>& residuals,
                                           DenseMatrix<double>& jacobian)
@@ -181,10 +161,7 @@
       return Q_pt;
     }
 
-<<<<<<< HEAD
-=======
-
->>>>>>> fb5f6804
+
     /// \short Output function
     void output(std::ostream& outfile)
     {
@@ -276,10 +253,7 @@
   ///////////////////////////////////////////////////////////////////////
   ///////////////////////////////////////////////////////////////////////
 
-<<<<<<< HEAD
-=======
-
->>>>>>> fb5f6804
+
   //=================================================================
   /// Static default value for the ratio of stress scales
   /// used in the fluid and solid equations (default is 1.0)
@@ -289,10 +263,7 @@
     ELASTICITY_BULK_ELEMENT,
     HELMHOLTZ_BULK_ELEMENT>::Default_Q_Value = 1.0;
 
-<<<<<<< HEAD
-=======
-
->>>>>>> fb5f6804
+
   //=====================================================================
   /// Return the residuals
   //=====================================================================
@@ -338,17 +309,10 @@
 
     // Get FSI parameter
     const double q_value = q();
-<<<<<<< HEAD
 
     // Storage for traction
     Vector<std::complex<double>> traction(2);
 
-=======
-
-    // Storage for traction
-    Vector<std::complex<double>> traction(2);
-
->>>>>>> fb5f6804
     // Set the value of n_intpt
     unsigned n_intpt = integral_pt()->nweight();
 
@@ -466,19 +430,12 @@
     } // End of loop over integration points
   }
 
-<<<<<<< HEAD
+
   ///////////////////////////////////////////////////////////////////////
   ///////////////////////////////////////////////////////////////////////
   ///////////////////////////////////////////////////////////////////////
 
-=======
-
-  ///////////////////////////////////////////////////////////////////////
-  ///////////////////////////////////////////////////////////////////////
-  ///////////////////////////////////////////////////////////////////////
-
-
->>>>>>> fb5f6804
+
   //======================================================================
   /// \short A class for elements that allow the imposition of an
   /// prescribed flux (determined from the normal displacements of an
@@ -489,17 +446,10 @@
   /// policy class.
   //======================================================================
   template<class HELMHOLTZ_BULK_ELEMENT, class ELASTICITY_BULK_ELEMENT>
-<<<<<<< HEAD
-  class HelmholtzFluxFromNormalDisplacementBCElement :
-    public virtual FaceGeometry<HELMHOLTZ_BULK_ELEMENT>,
-    public virtual FaceElement,
-    public virtual ElementWithExternalElement
-=======
   class HelmholtzFluxFromNormalDisplacementBCElement
     : public virtual FaceGeometry<HELMHOLTZ_BULK_ELEMENT>,
       public virtual FaceElement,
       public virtual ElementWithExternalElement
->>>>>>> fb5f6804
   {
   public:
     /// \short Constructor, takes the pointer to the "bulk" element and the
@@ -525,10 +475,7 @@
       BrokenCopy::broken_assign("HelmholtzFluxFromNormalDisplacementBCElement");
       }*/
 
-<<<<<<< HEAD
-=======
-
->>>>>>> fb5f6804
+
     /// Add the element's contribution to its residual vector
     inline void fill_in_contribution_to_residuals(Vector<double>& residuals)
     {
@@ -538,10 +485,7 @@
         residuals, GeneralisedElement::Dummy_matrix, 0);
     }
 
-<<<<<<< HEAD
-=======
-
->>>>>>> fb5f6804
+
     /// \short Add the element's contribution to its residual vector and its
     /// Jacobian matrix
     inline void fill_in_contribution_to_jacobian(Vector<double>& residuals,
@@ -624,10 +568,7 @@
       }
     }
 
-<<<<<<< HEAD
-=======
-
->>>>>>> fb5f6804
+
     /// C-style output function
     void output(FILE* file_pt)
     {
@@ -640,10 +581,7 @@
       FaceGeometry<HELMHOLTZ_BULK_ELEMENT>::output(file_pt, n_plot);
     }
 
-<<<<<<< HEAD
-=======
-
->>>>>>> fb5f6804
+
   protected:
     /// \short Function to compute the shape and test functions and to return
     /// the Jacobian of mapping between local and global (Eulerian)
@@ -668,10 +606,7 @@
       return J_eulerian(s);
     }
 
-<<<<<<< HEAD
-=======
-
->>>>>>> fb5f6804
+
     /// \short Function to compute the shape and test functions and to return
     /// the Jacobian of mapping between local and global (Eulerian)
     /// coordinates
@@ -695,10 +630,7 @@
       return J_eulerian_at_knot(ipt);
     }
 
-<<<<<<< HEAD
-=======
-
->>>>>>> fb5f6804
+
   private:
     /// \short Add the element's contribution to its residual vector.
     /// flag=1(or 0): do (or don't) compute the contribution to the
@@ -719,10 +651,7 @@
   //////////////////////////////////////////////////////////////////////
   //////////////////////////////////////////////////////////////////////
 
-<<<<<<< HEAD
-=======
-
->>>>>>> fb5f6804
+
   //===========================================================================
   /// Constructor, takes the pointer to the "bulk" element, and the
   /// face index that identifies the face of the bulk element to which
@@ -732,13 +661,8 @@
   HelmholtzFluxFromNormalDisplacementBCElement<HELMHOLTZ_BULK_ELEMENT,
                                                ELASTICITY_BULK_ELEMENT>::
     HelmholtzFluxFromNormalDisplacementBCElement(
-<<<<<<< HEAD
-      FiniteElement* const& bulk_el_pt, const int& face_index) :
-    FaceGeometry<HELMHOLTZ_BULK_ELEMENT>(), FaceElement()
-=======
       FiniteElement* const& bulk_el_pt, const int& face_index)
     : FaceGeometry<HELMHOLTZ_BULK_ELEMENT>(), FaceElement()
->>>>>>> fb5f6804
   {
     // Let the bulk element build the FaceElement, i.e. setup the pointers
     // to its nodes (by referring to the appropriate nodes in the bulk
@@ -885,10 +809,7 @@
     }
   }
 
-<<<<<<< HEAD
-=======
-
->>>>>>> fb5f6804
+
   //===========================================================================
   /// \short Helper function to compute the element's residual vector and
   /// the Jacobian matrix.
