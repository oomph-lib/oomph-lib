// LIC// ====================================================================
// LIC// This file forms part of oomph-lib, the object-oriented,
// LIC// multi-physics finite-element library, available
// LIC// at http://www.oomph-lib.org.
// LIC//
// LIC// Copyright (C) 2006-2021 Matthias Heil and Andrew Hazel
// LIC//
// LIC// This library is free software; you can redistribute it and/or
// LIC// modify it under the terms of the GNU Lesser General Public
// LIC// License as published by the Free Software Foundation; either
// LIC// version 2.1 of the License, or (at your option) any later version.
// LIC//
// LIC// This library is distributed in the hope that it will be useful,
// LIC// but WITHOUT ANY WARRANTY; without even the implied warranty of
// LIC// MERCHANTABILITY or FITNESS FOR A PARTICULAR PURPOSE.  See the GNU
// LIC// Lesser General Public License for more details.
// LIC//
// LIC// You should have received a copy of the GNU Lesser General Public
// LIC// License along with this library; if not, write to the Free Software
// LIC// Foundation, Inc., 51 Franklin Street, Fifth Floor, Boston, MA
// LIC// 02110-1301  USA.
// LIC//
// LIC// The authors may be contacted at oomph-lib@maths.man.ac.uk.
// LIC//
// LIC//====================================================================
#include "refineable_gen_advection_diffusion_elements.h"

namespace oomph
{
  //==========================================================================
  /// Add  the element's contribution to the elemental residual vector
  /// and/or elemental jacobian matrix.
  /// This function overloads the standard version so that the possible
  /// presence of hanging nodes is taken into account.
  //=========================================================================
  template<unsigned DIM>
  void RefineableGeneralisedAdvectionDiffusionEquations<DIM>::
    fill_in_generic_residual_contribution_cons_adv_diff(
      Vector<double>& residuals,
      DenseMatrix<double>& jacobian,
      DenseMatrix<double>& mass_matrix,
      unsigned flag)
  {
    // Find out how many nodes there are in the element
    unsigned n_node = nnode();

    // Get the nodal index at which the unknown is stored
    unsigned u_nodal_index = this->u_index_cons_adv_diff();

    // Set up memory for the shape and test functions
    Shape psi(n_node), test(n_node);
    DShape dpsidx(n_node, DIM), dtestdx(n_node, DIM);

    // Set the value of n_intpt
    unsigned n_intpt = integral_pt()->nweight();

    // Set the Vector to hold local coordinates
    Vector<double> s(DIM);

    // Get Peclet number
    double peclet = this->pe();

    // Get the Peclet multiplied by the Strouhal number
    double peclet_st = this->pe_st();

    // Integers used to store the local equation number and local unknown
    // indices for the residuals and jacobians
    int local_eqn = 0, local_unknown = 0;

    // Local storage for pointers to hang_info objects
    HangInfo *hang_info_pt = 0, *hang_info2_pt = 0;

    // Local variable to determine the ALE stuff
    bool ALE_is_disabled_flag = this->ALE_is_disabled;

    // Loop over the integration points
    for (unsigned ipt = 0; ipt < n_intpt; ipt++)
    {
      // Assign values of s
      for (unsigned i = 0; i < DIM; i++) s[i] = integral_pt()->knot(ipt, i);

      // Get the integral weight
      double w = integral_pt()->weight(ipt);

      // Call the derivatives of the shape and test functions
      double J = this->dshape_and_dtest_eulerian_at_knot_cons_adv_diff(
        ipt, psi, dpsidx, test, dtestdx);

      // Premultiply the weights and the Jacobian
      double W = w * J;

      // Calculate local values of the function, initialise to zero
      double dudt = 0.0;
      double interpolated_u = 0.0;

      // These need to be a Vector to be ANSI C++, initialise to zero
      Vector<double> interpolated_x(DIM, 0.0);
      Vector<double> interpolated_dudx(DIM, 0.0);
      Vector<double> mesh_velocity(DIM, 0.0);

      // Calculate function value and derivatives:
      //-----------------------------------------

      // Loop over nodes
      for (unsigned l = 0; l < n_node; l++)
      {
        // Get the value at the node
        double u_value = this->nodal_value(l, u_nodal_index);
        interpolated_u += u_value * psi(l);
        dudt += this->du_dt_cons_adv_diff(l) * psi(l);
        // Loop over directions
        for (unsigned j = 0; j < DIM; j++)
        {
          interpolated_x[j] += nodal_position(l, j) * psi(l);
          interpolated_dudx[j] += u_value * dpsidx(l, j);
        }
      }

      // Get the mesh velocity, if required
      if (!ALE_is_disabled_flag)
      {
        for (unsigned l = 0; l < n_node; l++)
        {
          // Loop over directions
          for (unsigned j = 0; j < DIM; j++)
          {
            mesh_velocity[j] += dnodal_position_dt(l, j) * psi(l);
          }
        }
      }

<<<<<<< HEAD
=======

>>>>>>> fb5f6804
      // Get body force
      double source;
      this->get_source_cons_adv_diff(ipt, interpolated_x, source);

<<<<<<< HEAD
=======

>>>>>>> fb5f6804
      // Get wind
      //--------
      Vector<double> wind(DIM);
      this->get_wind_cons_adv_diff(ipt, s, interpolated_x, wind);

      // Get the conserved wind (non-divergence free)
      Vector<double> conserved_wind(DIM);
      this->get_conserved_wind_cons_adv_diff(
        ipt, s, interpolated_x, conserved_wind);

      // Get diffusivity tensor
      DenseMatrix<double> D(DIM, DIM);
      this->get_diff_cons_adv_diff(ipt, s, interpolated_x, D);

      // Assemble residuals and Jacobian
      //================================

      // Loop over the nodes for the test functions
      for (unsigned l = 0; l < n_node; l++)
      {
        // Local variables to store the number of master nodes and
        // the weight associated with the shape function if the node is hanging
        unsigned n_master = 1;
        double hang_weight = 1.0;
        // Local bool (is the node hanging)
        bool is_node_hanging = this->node_pt(l)->is_hanging();

        // If the node is hanging, get the number of master nodes
        if (is_node_hanging)
<<<<<<< HEAD
        {
          hang_info_pt = this->node_pt(l)->hanging_pt();
          n_master = hang_info_pt->nmaster();
        }
        // Otherwise there is just one master node, the node itself
        else
        {
=======
        {
          hang_info_pt = this->node_pt(l)->hanging_pt();
          n_master = hang_info_pt->nmaster();
        }
        // Otherwise there is just one master node, the node itself
        else
        {
>>>>>>> fb5f6804
          n_master = 1;
        }

        // Loop over the number of master nodes
        for (unsigned m = 0; m < n_master; m++)
        {
          // Get the local equation number and hang_weight
          // If the node is hanging
          if (is_node_hanging)
          {
            // Read out the local equation from the master node
            local_eqn = this->local_hang_eqn(hang_info_pt->master_node_pt(m),
                                             u_nodal_index);
            // Read out the weight from the master node
            hang_weight = hang_info_pt->master_weight(m);
          }
          // If the node is not hanging
          else
          {
            // The local equation number comes from the node itself
            local_eqn = this->nodal_local_eqn(l, u_nodal_index);
            // The hang weight is one
            hang_weight = 1.0;
          }

          // If the nodal equation is not a boundary conditino
          if (local_eqn >= 0)
          {
            // Add du/dt and body force/source term here
            residuals[local_eqn] -=
              (peclet_st * dudt + source) * test(l) * W * hang_weight;

            // The Mesh velocity and GeneralisedAdvection--Diffusion bit
            for (unsigned k = 0; k < DIM; k++)
            {
              // Terms that multiply the test function
              double tmp = peclet * wind[k];
              // If the mesh is moving need to subtract the mesh velocity
              if (!ALE_is_disabled_flag)
              {
                tmp -= peclet_st * mesh_velocity[k];
              }
              tmp *= interpolated_dudx[k];

              // Terms that multiply the derivative of the test function
              // Advective term
              double tmp2 = -conserved_wind[k] * interpolated_u;
              // Now the diuffusive term
              for (unsigned j = 0; j < DIM; j++)
              {
                tmp2 += D(k, j) * interpolated_dudx[j];
              }
              // Now construct the contribution to the residuals
              residuals[local_eqn] -=
                (tmp * test(l) + tmp2 * dtestdx(l, k)) * W * hang_weight;
            }

            // Calculate the Jacobian
            if (flag)
            {
              // Local variables to store the number of master nodes
              // and the weights associated with each hanging node
              unsigned n_master2 = 1;
              double hang_weight2 = 1.0;
              // Loop over the nodes for the variables
              for (unsigned l2 = 0; l2 < n_node; l2++)
              {
                // Local bool (is the node hanging)
                bool is_node2_hanging = this->node_pt(l2)->is_hanging();
                // If the node is hanging, get the number of master nodes
                if (is_node2_hanging)
                {
                  hang_info2_pt = this->node_pt(l2)->hanging_pt();
                  n_master2 = hang_info2_pt->nmaster();
                }
                // Otherwise there is one master node, the node itself
                else
                {
                  n_master2 = 1;
                }

                // Loop over the master nodes
                for (unsigned m2 = 0; m2 < n_master2; m2++)
                {
                  // Get the local unknown and weight
                  // If the node is hanging
                  if (is_node2_hanging)
                  {
                    // Read out the local unknown from the master node
                    local_unknown = this->local_hang_eqn(
                      hang_info2_pt->master_node_pt(m2), u_nodal_index);
                    // Read out the hanging weight from the master node
                    hang_weight2 = hang_info2_pt->master_weight(m2);
                  }
                  // If the node is not hanging
                  else
                  {
                    // The local unknown number comes from the node
                    local_unknown = this->nodal_local_eqn(l2, u_nodal_index);
                    // The hang weight is one
                    hang_weight2 = 1.0;
                  }

                  // If the unknown is not pinned
                  if (local_unknown >= 0)
                  {
                    // Add contribution to Elemental Matrix
                    // Mass matrix du/dt term
                    jacobian(local_eqn, local_unknown) -=
                      peclet_st * test(l) * psi(l2) *
                      this->node_pt(l2)->time_stepper_pt()->weight(1, 0) * W *
                      hang_weight * hang_weight2;

                    // Add contribution to mass matrix
                    if (flag == 2)
                    {
                      mass_matrix(local_eqn, local_unknown) +=
                        peclet_st * test(l) * psi(l2) * W * hang_weight *
                        hang_weight2;
                    }

                    // Add contribution to Elemental Matrix
                    for (unsigned k = 0; k < DIM; k++)
                    {
                      // Temporary term used in assembly
                      double tmp = peclet * wind[k];
                      if (!ALE_is_disabled_flag)
                      {
                        tmp -= peclet_st * mesh_velocity[k];
                      }
                      tmp *= dpsidx(l2, k);

                      double tmp2 = -conserved_wind[k] * psi(l2);
                      // Now the diffusive term
                      for (unsigned j = 0; j < DIM; j++)
                      {
                        tmp2 += D(k, j) * dpsidx(l2, j);
                      }

                      // Now assemble Jacobian term
                      jacobian(local_eqn, local_unknown) -=
                        (tmp * test(l) + tmp2 * dtestdx(l, k)) * W *
                        hang_weight * hang_weight2;
                    }
                  }
                } // End of loop over master nodes
              } // End of loop over nodes
            } // End of Jacobian calculation

          } // End of non-zero equation

        } // End of loop over the master nodes for residual
      } // End of loop over nodes

    } // End of loop over integration points
  }

<<<<<<< HEAD
=======

>>>>>>> fb5f6804
  //====================================================================
  // Force build of templates
  //====================================================================
  template class RefineableQGeneralisedAdvectionDiffusionElement<2, 2>;
  template class RefineableQGeneralisedAdvectionDiffusionElement<2, 3>;
  template class RefineableQGeneralisedAdvectionDiffusionElement<2, 4>;

  template class RefineableQGeneralisedAdvectionDiffusionElement<3, 2>;
  template class RefineableQGeneralisedAdvectionDiffusionElement<3, 3>;
  template class RefineableQGeneralisedAdvectionDiffusionElement<3, 4>;

} // namespace oomph<|MERGE_RESOLUTION|>--- conflicted
+++ resolved
@@ -129,18 +129,12 @@
         }
       }
 
-<<<<<<< HEAD
-=======
-
->>>>>>> fb5f6804
+
       // Get body force
       double source;
       this->get_source_cons_adv_diff(ipt, interpolated_x, source);
 
-<<<<<<< HEAD
-=======
-
->>>>>>> fb5f6804
+
       // Get wind
       //--------
       Vector<double> wind(DIM);
@@ -170,7 +164,6 @@
 
         // If the node is hanging, get the number of master nodes
         if (is_node_hanging)
-<<<<<<< HEAD
         {
           hang_info_pt = this->node_pt(l)->hanging_pt();
           n_master = hang_info_pt->nmaster();
@@ -178,15 +171,6 @@
         // Otherwise there is just one master node, the node itself
         else
         {
-=======
-        {
-          hang_info_pt = this->node_pt(l)->hanging_pt();
-          n_master = hang_info_pt->nmaster();
-        }
-        // Otherwise there is just one master node, the node itself
-        else
-        {
->>>>>>> fb5f6804
           n_master = 1;
         }
 
@@ -344,10 +328,7 @@
     } // End of loop over integration points
   }
 
-<<<<<<< HEAD
-=======
-
->>>>>>> fb5f6804
+
   //====================================================================
   // Force build of templates
   //====================================================================
