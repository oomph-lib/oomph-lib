--- conflicted
+++ resolved
@@ -79,15 +79,10 @@
     */
 #endif
 
+
     // Find out how many nodes there are in the element
     unsigned n_node = nnode();
 
-<<<<<<< HEAD
-=======
-    // Find out how many nodes there are in the element
-    unsigned n_node = nnode();
-
->>>>>>> fb5f6804
     // Find the indices at which the local velocities are stored
     unsigned u_nodal_index[DIM];
     for (unsigned i = 0; i < DIM; i++)
@@ -150,10 +145,7 @@
     }
   }
 
-<<<<<<< HEAD
-=======
-
->>>>>>> fb5f6804
+
   //======================================================================
   /// Compute the Cauchy stress tensor at local coordinate s for
   /// displacement formulation.
@@ -197,10 +189,7 @@
     }
   }
 
-<<<<<<< HEAD
-=======
-
->>>>>>> fb5f6804
+
   /// \short Performs a div-conserving transformation of the vector basis
   /// functions from the reference element to the actual element
   template<unsigned DIM>
@@ -745,7 +734,6 @@
     {
       // Find the local coordinates at the integration point
       for (unsigned i = 0; i < DIM; i++)
-<<<<<<< HEAD
       {
         s[i] = integral_pt()->knot(ipt, i);
       }
@@ -783,45 +771,6 @@
       // loop over the vector basis functions to find interpolated x
       for (unsigned l = 0; l < n_node; l++)
       {
-=======
-      {
-        s[i] = integral_pt()->knot(ipt, i);
-      }
-
-      // Get the weight of the intetgration point
-      double w = integral_pt()->weight(ipt);
-
-      // Call the basis functions and test functions and get the
-      // (geometric) jacobian of the current element
-      double J = shape_basis_test_local_at_knot(ipt,
-                                                psi,
-                                                dpsidx,
-                                                u_basis,
-                                                u_test,
-                                                du_basis_dx,
-                                                du_test_dx,
-                                                q_basis,
-                                                q_test,
-                                                p_basis,
-                                                p_test,
-                                                div_q_basis_ds,
-                                                div_q_test_ds);
-
-      // Storage for interpolated values
-      Vector<double> interpolated_x(DIM, 0.0);
-      Vector<double> interpolated_u(DIM, 0.0);
-      DenseMatrix<double> interpolated_du_dx(DIM, DIM, 0.0);
-      double interpolated_div_du_dt_dx = 0.0;
-      Vector<double> interpolated_d2u_dt2(DIM, 0.0);
-      Vector<double> interpolated_q(DIM, 0.0);
-      double interpolated_div_q_ds = 0.0;
-      Vector<double> interpolated_dq_dt(DIM, 0.0);
-      double interpolated_p = 0.0;
-
-      // loop over the vector basis functions to find interpolated x
-      for (unsigned l = 0; l < n_node; l++)
-      {
->>>>>>> fb5f6804
         // Loop over the geometric basis functions
         for (unsigned i = 0; i < DIM; i++)
         {
@@ -1002,10 +951,7 @@
         } // End of loop over dimensions
       } // End of loop over u test functions
 
-<<<<<<< HEAD
-=======
-
->>>>>>> fb5f6804
+
       // Darcy:
       // Loop over the test functions
       for (unsigned l = 0; l < n_q_basis; l++)
