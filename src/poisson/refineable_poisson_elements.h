// LIC// ====================================================================
// LIC// This file forms part of oomph-lib, the object-oriented,
// LIC// multi-physics finite-element library, available
// LIC// at http://www.oomph-lib.org.
// LIC//
// LIC// Copyright (C) 2006-2021 Matthias Heil and Andrew Hazel
// LIC//
// LIC// This library is free software; you can redistribute it and/or
// LIC// modify it under the terms of the GNU Lesser General Public
// LIC// License as published by the Free Software Foundation; either
// LIC// version 2.1 of the License, or (at your option) any later version.
// LIC//
// LIC// This library is distributed in the hope that it will be useful,
// LIC// but WITHOUT ANY WARRANTY; without even the implied warranty of
// LIC// MERCHANTABILITY or FITNESS FOR A PARTICULAR PURPOSE.  See the GNU
// LIC// Lesser General Public License for more details.
// LIC//
// LIC// You should have received a copy of the GNU Lesser General Public
// LIC// License along with this library; if not, write to the Free Software
// LIC// Foundation, Inc., 51 Franklin Street, Fifth Floor, Boston, MA
// LIC// 02110-1301  USA.
// LIC//
// LIC// The authors may be contacted at oomph-lib@maths.man.ac.uk.
// LIC//
// LIC//====================================================================
// Header file for refineable QPoissonElement elements

#ifndef OOMPH_REFINEABLE_POISSON_ELEMENTS_HEADER
#define OOMPH_REFINEABLE_POISSON_ELEMENTS_HEADER

// Config header generated by autoconfig
#ifdef HAVE_CONFIG_H
#include <oomph-lib-config.h>
#endif

<<<<<<< HEAD
// oomph-lib headers
#include "generic/refineable_quad_element.h"
#include "generic/refineable_brick_element.h"
#include "generic/hp_refineable_elements.h"
#include "generic/error_estimator.h"
=======

// oomph-lib headers
#include "../generic/refineable_quad_element.h"
#include "../generic/refineable_brick_element.h"
#include "../generic/hp_refineable_elements.h"
#include "../generic/error_estimator.h"
>>>>>>> fb5f6804
#include "poisson_elements.h"

namespace oomph
{
  ///////////////////////////////////////////////////////////////////////////
  ///////////////////////////////////////////////////////////////////////////

<<<<<<< HEAD
=======

>>>>>>> fb5f6804
  //======================================================================
  /// Refineable version of Poisson equations
  ///
  ///
  //======================================================================
  template<unsigned DIM>
<<<<<<< HEAD
  class RefineablePoissonEquations :
    public virtual PoissonEquations<DIM>,
    public virtual RefineableElement,
    public virtual ElementWithZ2ErrorEstimator
  {
  public:
    /// \short Constructor, simply call other constructors
    RefineablePoissonEquations() :
      PoissonEquations<DIM>(),
      RefineableElement(),
      ElementWithZ2ErrorEstimator()
=======
  class RefineablePoissonEquations : public virtual PoissonEquations<DIM>,
                                     public virtual RefineableElement,
                                     public virtual ElementWithZ2ErrorEstimator
  {
  public:
    /// \short Constructor, simply call other constructors
    RefineablePoissonEquations()
      : PoissonEquations<DIM>(),
        RefineableElement(),
        ElementWithZ2ErrorEstimator()
>>>>>>> fb5f6804
    {
    }

    /// Broken copy constructor
    RefineablePoissonEquations(const RefineablePoissonEquations<DIM>& dummy)
    {
      BrokenCopy::broken_copy("RefineablePoissonEquations");
    }

    /// Broken assignment operator
    void operator=(const RefineablePoissonEquations<DIM>&)
    {
      BrokenCopy::broken_assign("RefineablePoissonEquations");
    }

    /// Number of 'flux' terms for Z2 error estimation
    unsigned num_Z2_flux_terms()
    {
      return DIM;
    }

    /// Get 'flux' for Z2 error recovery:  Standard flux.from Poisson equations
    void get_Z2_flux(const Vector<double>& s, Vector<double>& flux)
    {
      this->get_flux(s, flux);
    }

    /// Get error against and norm of exact flux
    void compute_exact_Z2_error(
      std::ostream& outfile,
      FiniteElement::SteadyExactSolutionFctPt exact_flux_pt,
      double& error,
      double& norm);

    /// \short Get the function value u in Vector.
    /// Note: Given the generality of the interface (this function
    /// is usually called from black-box documentation or interpolation
    /// routines), the values Vector sets its own size in here.
    void get_interpolated_values(const Vector<double>& s,
                                 Vector<double>& values)
    {
      // Set size of Vector: u
      values.resize(1);

      // Find number of nodes
      unsigned n_node = nnode();

      // Local shape function
      Shape psi(n_node);

      // Find values of shape function
      shape(s, psi);

      // Initialise value of u
      values[0] = 0.0;

      // Find the index at which the poisson unknown is stored
      unsigned u_nodal_index = this->u_index_poisson();

      // Loop over the local nodes and sum up the values
      for (unsigned l = 0; l < n_node; l++)
      {
        values[0] += this->nodal_value(l, u_nodal_index) * psi[l];
      }
    }

<<<<<<< HEAD
=======

>>>>>>> fb5f6804
    /// \short Get the function value u in Vector.
    /// Note: Given the generality of the interface (this function
    /// is usually called from black-box documentation or interpolation
    /// routines), the values Vector sets its own size in here.
    void get_interpolated_values(const unsigned& t,
                                 const Vector<double>& s,
                                 Vector<double>& values)
    {
      if (t != 0)
      {
        std::string error_message =
          "Time-dependent version of get_interpolated_values() ";
        error_message += "not implemented for this element \n";
        throw OomphLibError(
          error_message,
          "RefineablePoissonEquations::get_interpolated_values()",
          OOMPH_EXCEPTION_LOCATION);
      }
      else
      {
        // Make sure that we call this particular object's steady
        // get_interpolated_values (it could get overloaded lower down)
        RefineablePoissonEquations<DIM>::get_interpolated_values(s, values);
      }
    }

<<<<<<< HEAD
=======

>>>>>>> fb5f6804
    ///  Further build: Copy source function pointer from father element
    void further_build()
    {
      this->Source_fct_pt = dynamic_cast<RefineablePoissonEquations<DIM>*>(
                              this->father_element_pt())
                              ->source_fct_pt();
    }
<<<<<<< HEAD

  private:
    /// \short Add element's contribution to elemental residual vector and/or
    /// Jacobian matrix
    /// flag=1: compute both
    /// flag=0: compute only residual vector
    void fill_in_generic_residual_contribution_poisson(
      Vector<double>& residuals,
      DenseMatrix<double>& jacobian,
      const unsigned& flag);

    /// \short Compute derivatives of elemental residual vector with respect
    /// to nodal coordinates. Overwrites default implementation in
    /// FiniteElement base class.
    /// dresidual_dnodal_coordinates(l,i,j) = d res(l) / dX_{ij}
    virtual void get_dresidual_dnodal_coordinates(
      RankThreeTensor<double>& dresidual_dnodal_coordinates);
  };

  //======================================================================
  /// Refineable version of 2D QPoissonElement elements
  ///
  ///
  //======================================================================
  template<unsigned DIM, unsigned NNODE_1D>
  class RefineableQPoissonElement :
    public QPoissonElement<DIM, NNODE_1D>,
    public virtual RefineablePoissonEquations<DIM>,
    public virtual RefineableQElement<DIM>
  {
  public:
    /// \short Constructor, simply call the other constructors
    RefineableQPoissonElement() :
      RefineableElement(),
      RefineablePoissonEquations<DIM>(),
      RefineableQElement<DIM>(),
      QPoissonElement<DIM, NNODE_1D>()
    {
    }
=======
>>>>>>> fb5f6804

    /// Broken copy constructor
    RefineableQPoissonElement(
      const RefineableQPoissonElement<DIM, NNODE_1D>& dummy)
    {
      BrokenCopy::broken_copy("RefineableQuadPoissonElement");
    }

<<<<<<< HEAD
    /// Broken assignment operator
    void operator=(const RefineableQPoissonElement<DIM, NNODE_1D>&)
    {
      BrokenCopy::broken_assign("RefineableQuadPoissonElement");
=======
  private:
    /// \short Add element's contribution to elemental residual vector and/or
    /// Jacobian matrix
    /// flag=1: compute both
    /// flag=0: compute only residual vector
    void fill_in_generic_residual_contribution_poisson(
      Vector<double>& residuals,
      DenseMatrix<double>& jacobian,
      const unsigned& flag);

    /// \short Compute derivatives of elemental residual vector with respect
    /// to nodal coordinates. Overwrites default implementation in
    /// FiniteElement base class.
    /// dresidual_dnodal_coordinates(l,i,j) = d res(l) / dX_{ij}
    virtual void get_dresidual_dnodal_coordinates(
      RankThreeTensor<double>& dresidual_dnodal_coordinates);
  };


  //======================================================================
  /// Refineable version of 2D QPoissonElement elements
  ///
  ///
  //======================================================================
  template<unsigned DIM, unsigned NNODE_1D>
  class RefineableQPoissonElement
    : public QPoissonElement<DIM, NNODE_1D>,
      public virtual RefineablePoissonEquations<DIM>,
      public virtual RefineableQElement<DIM>
  {
  public:
    /// \short Constructor, simply call the other constructors
    RefineableQPoissonElement()
      : RefineableElement(),
        RefineablePoissonEquations<DIM>(),
        RefineableQElement<DIM>(),
        QPoissonElement<DIM, NNODE_1D>()
    {
>>>>>>> fb5f6804
    }

    /// Number of continuously interpolated values: 1
    unsigned ncont_interpolated_values() const
    {
      return 1;
    }

<<<<<<< HEAD
    /// \short Number of vertex nodes in the element
    unsigned nvertex_node() const
    {
      return QPoissonElement<DIM, NNODE_1D>::nvertex_node();
    }

    /// \short Pointer to the j-th vertex node in the element
    Node* vertex_node_pt(const unsigned& j) const
    {
      return QPoissonElement<DIM, NNODE_1D>::vertex_node_pt(j);
    }

    /// Rebuild from sons: empty
    void rebuild_from_sons(Mesh*& mesh_pt) {}

    /// \short Order of recovery shape functions for Z2 error estimation:
    /// Same order as shape functions.
    unsigned nrecovery_order()
    {
      return (NNODE_1D - 1);
    }

    ///  \short Perform additional hanging node procedures for variables
    /// that are not interpolated by all nodes. Empty.
    void further_setup_hanging_nodes() {}
  };

  //======================================================================
  /// p-refineable version of 2D QPoissonElement elements
  //======================================================================
  template<unsigned DIM>
  class PRefineableQPoissonElement :
    public QPoissonElement<DIM, 2>,
    public virtual RefineablePoissonEquations<DIM>,
    public virtual PRefineableQElement<DIM>
  {
  public:
    /// \short Constructor, simply call the other constructors
    PRefineableQPoissonElement() :
      RefineableElement(),
      RefineablePoissonEquations<DIM>(),
      PRefineableQElement<DIM>(),
      QPoissonElement<DIM, 2>()
    {
      // Set integration scheme
      // (To avoid memory leaks in pre-build and p-refine where new
      // integration schemes are created)
      this->set_integration_scheme(new GaussLobattoLegendre<DIM, 2>);
    }

    /// Destructor (to avoid memory leaks)
    ~PRefineableQPoissonElement()
    {
      delete this->integral_pt();
    }

    /// Broken copy constructor
    PRefineableQPoissonElement(const PRefineableQPoissonElement<DIM>& dummy)
    {
      BrokenCopy::broken_copy("PRefineableQPoissonElement");
    }

    /// Broken assignment operator
    void operator=(const PRefineableQPoissonElement<DIM>&)
    {
      BrokenCopy::broken_assign("PRefineableQPoissonElement");
    }

    void further_build();

    /// Number of continuously interpolated values: 1
    unsigned ncont_interpolated_values() const
    {
      return 1;
    }

    /// \short Number of vertex nodes in the element
    unsigned nvertex_node() const
    {
      return QPoissonElement<DIM, 2>::nvertex_node();
    }

    /// \short Pointer to the j-th vertex node in the element
    Node* vertex_node_pt(const unsigned& j) const
    {
      return QPoissonElement<DIM, 2>::vertex_node_pt(j);
    }
=======
    /// Broken copy constructor
    RefineableQPoissonElement(
      const RefineableQPoissonElement<DIM, NNODE_1D>& dummy)
    {
      BrokenCopy::broken_copy("RefineableQuadPoissonElement");
    }

    /// Broken assignment operator
    void operator=(const RefineableQPoissonElement<DIM, NNODE_1D>&)
    {
      BrokenCopy::broken_assign("RefineableQuadPoissonElement");
    }

    /// Number of continuously interpolated values: 1
    unsigned ncont_interpolated_values() const
    {
      return 1;
    }

    /// \short Number of vertex nodes in the element
    unsigned nvertex_node() const
    {
      return QPoissonElement<DIM, NNODE_1D>::nvertex_node();
    }

    /// \short Pointer to the j-th vertex node in the element
    Node* vertex_node_pt(const unsigned& j) const
    {
      return QPoissonElement<DIM, NNODE_1D>::vertex_node_pt(j);
    }

    /// Rebuild from sons: empty
    void rebuild_from_sons(Mesh*& mesh_pt) {}

    /// \short Order of recovery shape functions for Z2 error estimation:
    /// Same order as shape functions.
    unsigned nrecovery_order()
    {
      return (NNODE_1D - 1);
    }

    ///  \short Perform additional hanging node procedures for variables
    /// that are not interpolated by all nodes. Empty.
    void further_setup_hanging_nodes() {}
  };
>>>>>>> fb5f6804

    /// \short Order of recovery shape functions for Z2 error estimation:
    /// - Same order as shape functions.
    // unsigned nrecovery_order()
    // {
    //  if(this->nnode_1d() < 4) {return (this->nnode_1d()-1);}
    //  else {return 3;}
    // }
    /// - Constant recovery order, since recovery order of the first element
    ///   is used for the whole mesh.
    unsigned nrecovery_order()
    {
      return 3;
    }

<<<<<<< HEAD
    void compute_energy_error(
      std::ostream& outfile,
      FiniteElement::SteadyExactSolutionFctPt exact_grad_pt,
      double& error,
      double& norm);
  };

  ////////////////////////////////////////////////////////////////////////
  ////////////////////////////////////////////////////////////////////////
  ////////////////////////////////////////////////////////////////////////

  //=======================================================================
  /// Face geometry for the RefineableQuadPoissonElement elements: The spatial
  /// dimension of the face elements is one lower than that of the
  /// bulk element but they have the same number of points
  /// along their 1D edges.
  //=======================================================================
  template<unsigned DIM, unsigned NNODE_1D>
  class FaceGeometry<RefineableQPoissonElement<DIM, NNODE_1D>> :
    public virtual QElement<DIM - 1, NNODE_1D>
  {
  public:
    /// \short Constructor: Call the constructor for the
    /// appropriate lower-dimensional QElement
    FaceGeometry() : QElement<DIM - 1, NNODE_1D>() {}
  };

} // namespace oomph

=======
  //======================================================================
  /// p-refineable version of 2D QPoissonElement elements
  //======================================================================
  template<unsigned DIM>
  class PRefineableQPoissonElement
    : public QPoissonElement<DIM, 2>,
      public virtual RefineablePoissonEquations<DIM>,
      public virtual PRefineableQElement<DIM>
  {
  public:
    /// \short Constructor, simply call the other constructors
    PRefineableQPoissonElement()
      : RefineableElement(),
        RefineablePoissonEquations<DIM>(),
        PRefineableQElement<DIM>(),
        QPoissonElement<DIM, 2>()
    {
      // Set integration scheme
      // (To avoid memory leaks in pre-build and p-refine where new
      // integration schemes are created)
      this->set_integration_scheme(new GaussLobattoLegendre<DIM, 2>);
    }

    /// Destructor (to avoid memory leaks)
    ~PRefineableQPoissonElement()
    {
      delete this->integral_pt();
    }


    /// Broken copy constructor
    PRefineableQPoissonElement(const PRefineableQPoissonElement<DIM>& dummy)
    {
      BrokenCopy::broken_copy("PRefineableQPoissonElement");
    }

    /// Broken assignment operator
    void operator=(const PRefineableQPoissonElement<DIM>&)
    {
      BrokenCopy::broken_assign("PRefineableQPoissonElement");
    }

    void further_build();

    /// Number of continuously interpolated values: 1
    unsigned ncont_interpolated_values() const
    {
      return 1;
    }

    /// \short Number of vertex nodes in the element
    unsigned nvertex_node() const
    {
      return QPoissonElement<DIM, 2>::nvertex_node();
    }

    /// \short Pointer to the j-th vertex node in the element
    Node* vertex_node_pt(const unsigned& j) const
    {
      return QPoissonElement<DIM, 2>::vertex_node_pt(j);
    }

    /// \short Order of recovery shape functions for Z2 error estimation:
    /// - Same order as shape functions.
    // unsigned nrecovery_order()
    // {
    //  if(this->nnode_1d() < 4) {return (this->nnode_1d()-1);}
    //  else {return 3;}
    // }
    /// - Constant recovery order, since recovery order of the first element
    ///   is used for the whole mesh.
    unsigned nrecovery_order()
    {
      return 3;
    }

    void compute_energy_error(
      std::ostream& outfile,
      FiniteElement::SteadyExactSolutionFctPt exact_grad_pt,
      double& error,
      double& norm);
  };


  ////////////////////////////////////////////////////////////////////////
  ////////////////////////////////////////////////////////////////////////
  ////////////////////////////////////////////////////////////////////////


  //=======================================================================
  /// Face geometry for the RefineableQuadPoissonElement elements: The spatial
  /// dimension of the face elements is one lower than that of the
  /// bulk element but they have the same number of points
  /// along their 1D edges.
  //=======================================================================
  template<unsigned DIM, unsigned NNODE_1D>
  class FaceGeometry<RefineableQPoissonElement<DIM, NNODE_1D>>
    : public virtual QElement<DIM - 1, NNODE_1D>
  {
  public:
    /// \short Constructor: Call the constructor for the
    /// appropriate lower-dimensional QElement
    FaceGeometry() : QElement<DIM - 1, NNODE_1D>() {}
  };

} // namespace oomph

>>>>>>> fb5f6804
#endif<|MERGE_RESOLUTION|>--- conflicted
+++ resolved
@@ -33,20 +33,12 @@
 #include <oomph-lib-config.h>
 #endif
 
-<<<<<<< HEAD
+
 // oomph-lib headers
 #include "generic/refineable_quad_element.h"
 #include "generic/refineable_brick_element.h"
 #include "generic/hp_refineable_elements.h"
 #include "generic/error_estimator.h"
-=======
-
-// oomph-lib headers
-#include "../generic/refineable_quad_element.h"
-#include "../generic/refineable_brick_element.h"
-#include "../generic/hp_refineable_elements.h"
-#include "../generic/error_estimator.h"
->>>>>>> fb5f6804
 #include "poisson_elements.h"
 
 namespace oomph
@@ -54,29 +46,13 @@
   ///////////////////////////////////////////////////////////////////////////
   ///////////////////////////////////////////////////////////////////////////
 
-<<<<<<< HEAD
-=======
-
->>>>>>> fb5f6804
+
   //======================================================================
   /// Refineable version of Poisson equations
   ///
   ///
   //======================================================================
   template<unsigned DIM>
-<<<<<<< HEAD
-  class RefineablePoissonEquations :
-    public virtual PoissonEquations<DIM>,
-    public virtual RefineableElement,
-    public virtual ElementWithZ2ErrorEstimator
-  {
-  public:
-    /// \short Constructor, simply call other constructors
-    RefineablePoissonEquations() :
-      PoissonEquations<DIM>(),
-      RefineableElement(),
-      ElementWithZ2ErrorEstimator()
-=======
   class RefineablePoissonEquations : public virtual PoissonEquations<DIM>,
                                      public virtual RefineableElement,
                                      public virtual ElementWithZ2ErrorEstimator
@@ -87,7 +63,6 @@
       : PoissonEquations<DIM>(),
         RefineableElement(),
         ElementWithZ2ErrorEstimator()
->>>>>>> fb5f6804
     {
     }
 
@@ -154,10 +129,7 @@
       }
     }
 
-<<<<<<< HEAD
-=======
-
->>>>>>> fb5f6804
+
     /// \short Get the function value u in Vector.
     /// Note: Given the generality of the interface (this function
     /// is usually called from black-box documentation or interpolation
@@ -184,10 +156,7 @@
       }
     }
 
-<<<<<<< HEAD
-=======
-
->>>>>>> fb5f6804
+
     ///  Further build: Copy source function pointer from father element
     void further_build()
     {
@@ -195,62 +164,8 @@
                               this->father_element_pt())
                               ->source_fct_pt();
     }
-<<<<<<< HEAD
-
-  private:
-    /// \short Add element's contribution to elemental residual vector and/or
-    /// Jacobian matrix
-    /// flag=1: compute both
-    /// flag=0: compute only residual vector
-    void fill_in_generic_residual_contribution_poisson(
-      Vector<double>& residuals,
-      DenseMatrix<double>& jacobian,
-      const unsigned& flag);
-
-    /// \short Compute derivatives of elemental residual vector with respect
-    /// to nodal coordinates. Overwrites default implementation in
-    /// FiniteElement base class.
-    /// dresidual_dnodal_coordinates(l,i,j) = d res(l) / dX_{ij}
-    virtual void get_dresidual_dnodal_coordinates(
-      RankThreeTensor<double>& dresidual_dnodal_coordinates);
-  };
-
-  //======================================================================
-  /// Refineable version of 2D QPoissonElement elements
-  ///
-  ///
-  //======================================================================
-  template<unsigned DIM, unsigned NNODE_1D>
-  class RefineableQPoissonElement :
-    public QPoissonElement<DIM, NNODE_1D>,
-    public virtual RefineablePoissonEquations<DIM>,
-    public virtual RefineableQElement<DIM>
-  {
-  public:
-    /// \short Constructor, simply call the other constructors
-    RefineableQPoissonElement() :
-      RefineableElement(),
-      RefineablePoissonEquations<DIM>(),
-      RefineableQElement<DIM>(),
-      QPoissonElement<DIM, NNODE_1D>()
-    {
-    }
-=======
->>>>>>> fb5f6804
-
-    /// Broken copy constructor
-    RefineableQPoissonElement(
-      const RefineableQPoissonElement<DIM, NNODE_1D>& dummy)
-    {
-      BrokenCopy::broken_copy("RefineableQuadPoissonElement");
-    }
-
-<<<<<<< HEAD
-    /// Broken assignment operator
-    void operator=(const RefineableQPoissonElement<DIM, NNODE_1D>&)
-    {
-      BrokenCopy::broken_assign("RefineableQuadPoissonElement");
-=======
+
+
   private:
     /// \short Add element's contribution to elemental residual vector and/or
     /// Jacobian matrix
@@ -289,7 +204,20 @@
         RefineableQElement<DIM>(),
         QPoissonElement<DIM, NNODE_1D>()
     {
->>>>>>> fb5f6804
+    }
+
+
+    /// Broken copy constructor
+    RefineableQPoissonElement(
+      const RefineableQPoissonElement<DIM, NNODE_1D>& dummy)
+    {
+      BrokenCopy::broken_copy("RefineableQuadPoissonElement");
+    }
+
+    /// Broken assignment operator
+    void operator=(const RefineableQPoissonElement<DIM, NNODE_1D>&)
+    {
+      BrokenCopy::broken_assign("RefineableQuadPoissonElement");
     }
 
     /// Number of continuously interpolated values: 1
@@ -298,7 +226,6 @@
       return 1;
     }
 
-<<<<<<< HEAD
     /// \short Number of vertex nodes in the element
     unsigned nvertex_node() const
     {
@@ -326,159 +253,7 @@
     void further_setup_hanging_nodes() {}
   };
 
-  //======================================================================
-  /// p-refineable version of 2D QPoissonElement elements
-  //======================================================================
-  template<unsigned DIM>
-  class PRefineableQPoissonElement :
-    public QPoissonElement<DIM, 2>,
-    public virtual RefineablePoissonEquations<DIM>,
-    public virtual PRefineableQElement<DIM>
-  {
-  public:
-    /// \short Constructor, simply call the other constructors
-    PRefineableQPoissonElement() :
-      RefineableElement(),
-      RefineablePoissonEquations<DIM>(),
-      PRefineableQElement<DIM>(),
-      QPoissonElement<DIM, 2>()
-    {
-      // Set integration scheme
-      // (To avoid memory leaks in pre-build and p-refine where new
-      // integration schemes are created)
-      this->set_integration_scheme(new GaussLobattoLegendre<DIM, 2>);
-    }
-
-    /// Destructor (to avoid memory leaks)
-    ~PRefineableQPoissonElement()
-    {
-      delete this->integral_pt();
-    }
-
-    /// Broken copy constructor
-    PRefineableQPoissonElement(const PRefineableQPoissonElement<DIM>& dummy)
-    {
-      BrokenCopy::broken_copy("PRefineableQPoissonElement");
-    }
-
-    /// Broken assignment operator
-    void operator=(const PRefineableQPoissonElement<DIM>&)
-    {
-      BrokenCopy::broken_assign("PRefineableQPoissonElement");
-    }
-
-    void further_build();
-
-    /// Number of continuously interpolated values: 1
-    unsigned ncont_interpolated_values() const
-    {
-      return 1;
-    }
-
-    /// \short Number of vertex nodes in the element
-    unsigned nvertex_node() const
-    {
-      return QPoissonElement<DIM, 2>::nvertex_node();
-    }
-
-    /// \short Pointer to the j-th vertex node in the element
-    Node* vertex_node_pt(const unsigned& j) const
-    {
-      return QPoissonElement<DIM, 2>::vertex_node_pt(j);
-    }
-=======
-    /// Broken copy constructor
-    RefineableQPoissonElement(
-      const RefineableQPoissonElement<DIM, NNODE_1D>& dummy)
-    {
-      BrokenCopy::broken_copy("RefineableQuadPoissonElement");
-    }
-
-    /// Broken assignment operator
-    void operator=(const RefineableQPoissonElement<DIM, NNODE_1D>&)
-    {
-      BrokenCopy::broken_assign("RefineableQuadPoissonElement");
-    }
-
-    /// Number of continuously interpolated values: 1
-    unsigned ncont_interpolated_values() const
-    {
-      return 1;
-    }
-
-    /// \short Number of vertex nodes in the element
-    unsigned nvertex_node() const
-    {
-      return QPoissonElement<DIM, NNODE_1D>::nvertex_node();
-    }
-
-    /// \short Pointer to the j-th vertex node in the element
-    Node* vertex_node_pt(const unsigned& j) const
-    {
-      return QPoissonElement<DIM, NNODE_1D>::vertex_node_pt(j);
-    }
-
-    /// Rebuild from sons: empty
-    void rebuild_from_sons(Mesh*& mesh_pt) {}
-
-    /// \short Order of recovery shape functions for Z2 error estimation:
-    /// Same order as shape functions.
-    unsigned nrecovery_order()
-    {
-      return (NNODE_1D - 1);
-    }
-
-    ///  \short Perform additional hanging node procedures for variables
-    /// that are not interpolated by all nodes. Empty.
-    void further_setup_hanging_nodes() {}
-  };
->>>>>>> fb5f6804
-
-    /// \short Order of recovery shape functions for Z2 error estimation:
-    /// - Same order as shape functions.
-    // unsigned nrecovery_order()
-    // {
-    //  if(this->nnode_1d() < 4) {return (this->nnode_1d()-1);}
-    //  else {return 3;}
-    // }
-    /// - Constant recovery order, since recovery order of the first element
-    ///   is used for the whole mesh.
-    unsigned nrecovery_order()
-    {
-      return 3;
-    }
-
-<<<<<<< HEAD
-    void compute_energy_error(
-      std::ostream& outfile,
-      FiniteElement::SteadyExactSolutionFctPt exact_grad_pt,
-      double& error,
-      double& norm);
-  };
-
-  ////////////////////////////////////////////////////////////////////////
-  ////////////////////////////////////////////////////////////////////////
-  ////////////////////////////////////////////////////////////////////////
-
-  //=======================================================================
-  /// Face geometry for the RefineableQuadPoissonElement elements: The spatial
-  /// dimension of the face elements is one lower than that of the
-  /// bulk element but they have the same number of points
-  /// along their 1D edges.
-  //=======================================================================
-  template<unsigned DIM, unsigned NNODE_1D>
-  class FaceGeometry<RefineableQPoissonElement<DIM, NNODE_1D>> :
-    public virtual QElement<DIM - 1, NNODE_1D>
-  {
-  public:
-    /// \short Constructor: Call the constructor for the
-    /// appropriate lower-dimensional QElement
-    FaceGeometry() : QElement<DIM - 1, NNODE_1D>() {}
-  };
-
-} // namespace oomph
-
-=======
+
   //======================================================================
   /// p-refineable version of 2D QPoissonElement elements
   //======================================================================
@@ -586,5 +361,4 @@
 
 } // namespace oomph
 
->>>>>>> fb5f6804
 #endif