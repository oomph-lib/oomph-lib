// LIC// ====================================================================
// LIC// This file forms part of oomph-lib, the object-oriented,
// LIC// multi-physics finite-element library, available
// LIC// at http://www.oomph-lib.org.
// LIC//
// LIC// Copyright (C) 2006-2021 Matthias Heil and Andrew Hazel
// LIC//
// LIC// This library is free software; you can redistribute it and/or
// LIC// modify it under the terms of the GNU Lesser General Public
// LIC// License as published by the Free Software Foundation; either
// LIC// version 2.1 of the License, or (at your option) any later version.
// LIC//
// LIC// This library is distributed in the hope that it will be useful,
// LIC// but WITHOUT ANY WARRANTY; without even the implied warranty of
// LIC// MERCHANTABILITY or FITNESS FOR A PARTICULAR PURPOSE.  See the GNU
// LIC// Lesser General Public License for more details.
// LIC//
// LIC// You should have received a copy of the GNU Lesser General Public
// LIC// License along with this library; if not, write to the Free Software
// LIC// Foundation, Inc., 51 Franklin Street, Fifth Floor, Boston, MA
// LIC// 02110-1301  USA.
// LIC//
// LIC// The authors may be contacted at oomph-lib@maths.man.ac.uk.
// LIC//
// LIC//====================================================================
// Non-inline functions and static data for spectral poisson elements
#include "spectral_poisson_elements.h"

namespace oomph
{
  //==========================================================================
  // Static value that returns the number of variables at each node, always 1
  //==========================================================================
  template<unsigned DIM, unsigned NNODE_1D>
  const unsigned QSpectralPoissonElement<DIM, NNODE_1D>::Initial_Nvalue = 1;

  template class QSpectralPoissonElement<1, 2>;
  template class QSpectralPoissonElement<1, 3>;
  template class QSpectralPoissonElement<1, 4>;
  template class QSpectralPoissonElement<1, 5>;
  template class QSpectralPoissonElement<1, 6>;
  template class QSpectralPoissonElement<1, 7>;
  template class QSpectralPoissonElement<1, 8>;
  template class QSpectralPoissonElement<1, 9>;

  template class QSpectralPoissonElement<2, 2>;
  template class QSpectralPoissonElement<2, 3>;
  template class QSpectralPoissonElement<2, 4>;
  template class QSpectralPoissonElement<2, 5>;
  template class QSpectralPoissonElement<2, 6>;
  template class QSpectralPoissonElement<2, 7>;
  template class QSpectralPoissonElement<2, 8>;

<<<<<<< HEAD
=======

>>>>>>> fb5f6804
  template class QSpectralPoissonElement<3, 2>;
  template class QSpectralPoissonElement<3, 3>;
  template class QSpectralPoissonElement<3, 4>;
  template class QSpectralPoissonElement<3, 5>;
  template class QSpectralPoissonElement<3, 6>;
  template class QSpectralPoissonElement<3, 7>;
  template class QSpectralPoissonElement<3, 8>;

} // namespace oomph<|MERGE_RESOLUTION|>--- conflicted
+++ resolved
@@ -26,6 +26,7 @@
 // Non-inline functions and static data for spectral poisson elements
 #include "spectral_poisson_elements.h"
 
+
 namespace oomph
 {
   //==========================================================================
@@ -51,10 +52,7 @@
   template class QSpectralPoissonElement<2, 7>;
   template class QSpectralPoissonElement<2, 8>;
 
-<<<<<<< HEAD
-=======
 
->>>>>>> fb5f6804
   template class QSpectralPoissonElement<3, 2>;
   template class QSpectralPoissonElement<3, 3>;
   template class QSpectralPoissonElement<3, 4>;
