--- conflicted
+++ resolved
@@ -26,6 +26,7 @@
 // Non-inline functions for Poisson elements
 #include "poisson_elements.h"
 
+
 namespace oomph
 {
   //======================================================================
@@ -35,10 +36,7 @@
   template<unsigned DIM, unsigned NNODE_1D>
   const unsigned QPoissonElement<DIM, NNODE_1D>::Initial_Nvalue = 1;
 
-<<<<<<< HEAD
-=======
-
->>>>>>> fb5f6804
+
   //======================================================================
   /// Compute element residual Vector and/or element Jacobian matrix
   ///
@@ -104,25 +102,15 @@
         }
       }
 
+
       // Get source function
       //-------------------
       double source;
       get_source_poisson(ipt, interpolated_x, source);
 
-<<<<<<< HEAD
       // Assemble residuals and Jacobian
       //--------------------------------
 
-=======
-      // Get source function
-      //-------------------
-      double source;
-      get_source_poisson(ipt, interpolated_x, source);
-
-      // Assemble residuals and Jacobian
-      //--------------------------------
-
->>>>>>> fb5f6804
       // Loop over the test functions
       for (unsigned l = 0; l < n_node; l++)
       {
@@ -166,6 +154,7 @@
     } // End of loop over integration points
   }
 
+
   //======================================================================
   /// Compute derivatives of elemental residual vector with respect
   /// to nodal coordinates (fully analytical).
@@ -179,7 +168,6 @@
     // Determine number of nodes in element
     const unsigned n_node = nnode();
 
-<<<<<<< HEAD
     // Set up memory for the shape and test functions
     Shape psi(n_node), test(n_node);
     DShape dpsidx(n_node, DIM), dtestdx(n_node, DIM);
@@ -207,48 +195,6 @@
     // Integer to store the local equation number
     int local_eqn = 0;
 
-=======
-  //======================================================================
-  /// Compute derivatives of elemental residual vector with respect
-  /// to nodal coordinates (fully analytical).
-  /// dresidual_dnodal_coordinates(l,i,j) = d res(l) / dX_{ij}
-  /// Overloads the FD-based version in the FE base class.
-  //======================================================================
-  template<unsigned DIM>
-  void PoissonEquations<DIM>::get_dresidual_dnodal_coordinates(
-    RankThreeTensor<double>& dresidual_dnodal_coordinates)
-  {
-    // Determine number of nodes in element
-    const unsigned n_node = nnode();
-
-    // Set up memory for the shape and test functions
-    Shape psi(n_node), test(n_node);
-    DShape dpsidx(n_node, DIM), dtestdx(n_node, DIM);
-
-    // Deriatives of shape fct derivatives w.r.t. nodal coords
-    RankFourTensor<double> d_dpsidx_dX(DIM, n_node, n_node, DIM);
-    RankFourTensor<double> d_dtestdx_dX(DIM, n_node, n_node, DIM);
-
-    // Derivative of Jacobian of mapping w.r.t. to nodal coords
-    DenseMatrix<double> dJ_dX(DIM, n_node);
-
-    // Derivatives of derivative of u w.r.t. nodal coords
-    RankThreeTensor<double> d_dudx_dX(DIM, n_node, DIM);
-
-    // Source function and its gradient
-    double source;
-    Vector<double> d_source_dx(DIM);
-
-    // Index at which the poisson unknown is stored
-    const unsigned u_nodal_index = u_index_poisson();
-
-    // Determine the number of integration points
-    const unsigned n_intpt = integral_pt()->nweight();
-
-    // Integer to store the local equation number
-    int local_eqn = 0;
-
->>>>>>> fb5f6804
     // Loop over the integration points
     for (unsigned ipt = 0; ipt < n_intpt; ipt++)
     {
@@ -343,7 +289,7 @@
       }
     } // End of loop over integration points
   }
-<<<<<<< HEAD
+
 
   //======================================================================
   /// Self-test:  Return 0 for OK
@@ -370,6 +316,7 @@
     }
   }
 
+
   //======================================================================
   /// Output function:
   ///
@@ -383,39 +330,10 @@
   {
     // Vector of local coordinates
     Vector<double> s(DIM);
-=======
-
-
-  //======================================================================
-  /// Self-test:  Return 0 for OK
-  //======================================================================
-  template<unsigned DIM>
-  unsigned PoissonEquations<DIM>::self_test()
-  {
-    bool passed = true;
-
-    // Check lower-level stuff
-    if (FiniteElement::self_test() != 0)
-    {
-      passed = false;
-    }
-
-    // Return verdict
-    if (passed)
-    {
-      return 0;
-    }
-    else
-    {
-      return 1;
-    }
-  }
->>>>>>> fb5f6804
 
     // Tecplot header info
     outfile << tecplot_zone_string(nplot);
 
-<<<<<<< HEAD
     // Loop over plot points
     unsigned num_plot_points = nplot_points(nplot);
     for (unsigned iplot = 0; iplot < num_plot_points; iplot++)
@@ -434,6 +352,7 @@
     write_tecplot_zone_footer(outfile, nplot);
   }
 
+
   //======================================================================
   /// C-style output function:
   ///
@@ -450,25 +369,6 @@
     // Tecplot header info
     fprintf(file_pt, "%s", tecplot_zone_string(nplot).c_str());
 
-=======
-  //======================================================================
-  /// Output function:
-  ///
-  ///   x,y,u   or    x,y,z,u
-  ///
-  /// nplot points in each coordinate direction
-  //======================================================================
-  template<unsigned DIM>
-  void PoissonEquations<DIM>::output(std::ostream& outfile,
-                                     const unsigned& nplot)
-  {
-    // Vector of local coordinates
-    Vector<double> s(DIM);
-
-    // Tecplot header info
-    outfile << tecplot_zone_string(nplot);
-
->>>>>>> fb5f6804
     // Loop over plot points
     unsigned num_plot_points = nplot_points(nplot);
     for (unsigned iplot = 0; iplot < num_plot_points; iplot++)
@@ -478,7 +378,6 @@
 
       for (unsigned i = 0; i < DIM; i++)
       {
-<<<<<<< HEAD
         fprintf(file_pt, "%g ", interpolated_x(s, i));
       }
       fprintf(file_pt, "%g \n", interpolated_u_poisson(s));
@@ -487,6 +386,7 @@
     // Write tecplot footer (e.g. FE connectivity lists)
     write_tecplot_zone_footer(file_pt, nplot);
   }
+
 
   //======================================================================
   /// Output exact solution
@@ -514,34 +414,6 @@
     // Exact solution Vector (here a scalar)
     Vector<double> exact_soln(1);
 
-=======
-        outfile << interpolated_x(s, i) << " ";
-      }
-      outfile << interpolated_u_poisson(s) << std::endl;
-    }
-
-    // Write tecplot footer (e.g. FE connectivity lists)
-    write_tecplot_zone_footer(outfile, nplot);
-  }
-
-
-  //======================================================================
-  /// C-style output function:
-  ///
-  ///   x,y,u   or    x,y,z,u
-  ///
-  /// nplot points in each coordinate direction
-  //======================================================================
-  template<unsigned DIM>
-  void PoissonEquations<DIM>::output(FILE* file_pt, const unsigned& nplot)
-  {
-    // Vector of local coordinates
-    Vector<double> s(DIM);
-
-    // Tecplot header info
-    fprintf(file_pt, "%s", tecplot_zone_string(nplot).c_str());
-
->>>>>>> fb5f6804
     // Loop over plot points
     unsigned num_plot_points = nplot_points(nplot);
     for (unsigned iplot = 0; iplot < num_plot_points; iplot++)
@@ -549,7 +421,6 @@
       // Get local coordinates of plot point
       get_s_plot(iplot, nplot, s);
 
-<<<<<<< HEAD
       // Get x position as Vector
       interpolated_x(s, x);
 
@@ -567,6 +438,7 @@
     // Write tecplot footer (e.g. FE connectivity lists)
     write_tecplot_zone_footer(outfile, nplot);
   }
+
 
   //=======================================================================
   /// Compute norm of the solution
@@ -599,124 +471,16 @@
       {
         s[i] = this->integral_pt()->knot(ipt, i);
       }
-=======
-      for (unsigned i = 0; i < DIM; i++)
-      {
-        fprintf(file_pt, "%g ", interpolated_x(s, i));
-      }
-      fprintf(file_pt, "%g \n", interpolated_u_poisson(s));
-    }
-
-    // Write tecplot footer (e.g. FE connectivity lists)
-    write_tecplot_zone_footer(file_pt, nplot);
-  }
-
-
-  //======================================================================
-  /// Output exact solution
-  ///
-  /// Solution is provided via function pointer.
-  /// Plot at a given number of plot points.
-  ///
-  ///   x,y,u_exact    or    x,y,z,u_exact
-  //======================================================================
-  template<unsigned DIM>
-  void PoissonEquations<DIM>::output_fct(
-    std::ostream& outfile,
-    const unsigned& nplot,
-    FiniteElement::SteadyExactSolutionFctPt exact_soln_pt)
-  {
-    // Vector of local coordinates
-    Vector<double> s(DIM);
-
-    // Vector for coordintes
-    Vector<double> x(DIM);
-
-    // Tecplot header info
-    outfile << tecplot_zone_string(nplot);
-
-    // Exact solution Vector (here a scalar)
-    Vector<double> exact_soln(1);
-
-    // Loop over plot points
-    unsigned num_plot_points = nplot_points(nplot);
-    for (unsigned iplot = 0; iplot < num_plot_points; iplot++)
-    {
-      // Get local coordinates of plot point
-      get_s_plot(iplot, nplot, s);
-
-      // Get x position as Vector
-      interpolated_x(s, x);
-
-      // Get exact solution at this point
-      (*exact_soln_pt)(x, exact_soln);
-
-      // Output x,y,...,u_exact
-      for (unsigned i = 0; i < DIM; i++)
-      {
-        outfile << x[i] << " ";
-      }
-      outfile << exact_soln[0] << std::endl;
-    }
-
-    // Write tecplot footer (e.g. FE connectivity lists)
-    write_tecplot_zone_footer(outfile, nplot);
-  }
->>>>>>> fb5f6804
 
       // Get the integral weight
       double w = this->integral_pt()->weight(ipt);
 
-<<<<<<< HEAD
       // Get jacobian of mapping
       double J = this->J_eulerian(s);
 
       // Premultiply the weights and the Jacobian
       double W = w * J;
 
-=======
-  //=======================================================================
-  /// Compute norm of the solution
-  //=======================================================================
-  template<unsigned DIM>
-  void PoissonEquations<DIM>::compute_norm(double& norm)
-  {
-    // Initialise
-    norm = 0.0;
-
-    // Vector of local coordinates
-    Vector<double> s(DIM);
-
-    // Solution
-    double u = 0.0;
-
-    // Find out how many nodes there are in the element
-    unsigned n_node = this->nnode();
-
-    Shape psi(n_node);
-
-    // Set the value of n_intpt
-    unsigned n_intpt = this->integral_pt()->nweight();
-
-    // Loop over the integration points
-    for (unsigned ipt = 0; ipt < n_intpt; ipt++)
-    {
-      // Assign values of s
-      for (unsigned i = 0; i < DIM; i++)
-      {
-        s[i] = this->integral_pt()->knot(ipt, i);
-      }
-
-      // Get the integral weight
-      double w = this->integral_pt()->weight(ipt);
-
-      // Get jacobian of mapping
-      double J = this->J_eulerian(s);
-
-      // Premultiply the weights and the Jacobian
-      double W = w * J;
-
->>>>>>> fb5f6804
       // Get FE function value
       u = this->interpolated_u_poisson(s);
 
@@ -774,17 +538,6 @@
 
       // Get the integral weight
       double w = integral_pt()->weight(ipt);
-<<<<<<< HEAD
-
-      // Get jacobian of mapping
-      double J = J_eulerian(s);
-
-      // Premultiply the weights and the Jacobian
-      double W = w * J;
-
-      // Get x position as Vector
-      interpolated_x(s, x);
-=======
 
       // Get jacobian of mapping
       double J = J_eulerian(s);
@@ -813,26 +566,7 @@
       error += (exact_soln[0] - u_fe) * (exact_soln[0] - u_fe) * W;
     }
   }
->>>>>>> fb5f6804
-
-      // Get FE function value
-      double u_fe = interpolated_u_poisson(s);
-
-      // Get exact solution at this point
-      (*exact_soln_pt)(x, exact_soln);
-
-      // Output x,y,...,error
-      for (unsigned i = 0; i < DIM; i++)
-      {
-        outfile << x[i] << " ";
-      }
-      outfile << exact_soln[0] << " " << exact_soln[0] - u_fe << std::endl;
-
-      // Add to error and norm
-      norm += exact_soln[0] * exact_soln[0] * W;
-      error += (exact_soln[0] - u_fe) * (exact_soln[0] - u_fe) * W;
-    }
-  }
+
 
   //====================================================================
   // Force build of templates
