// LIC// ====================================================================
// LIC// This file forms part of oomph-lib, the object-oriented,
// LIC// multi-physics finite-element library, available
// LIC// at http://www.oomph-lib.org.
// LIC//
// LIC// Copyright (C) 2006-2021 Matthias Heil and Andrew Hazel
// LIC//
// LIC// This library is free software; you can redistribute it and/or
// LIC// modify it under the terms of the GNU Lesser General Public
// LIC// License as published by the Free Software Foundation; either
// LIC// version 2.1 of the License, or (at your option) any later version.
// LIC//
// LIC// This library is distributed in the hope that it will be useful,
// LIC// but WITHOUT ANY WARRANTY; without even the implied warranty of
// LIC// MERCHANTABILITY or FITNESS FOR A PARTICULAR PURPOSE.  See the GNU
// LIC// Lesser General Public License for more details.
// LIC//
// LIC// You should have received a copy of the GNU Lesser General Public
// LIC// License along with this library; if not, write to the Free Software
// LIC// Foundation, Inc., 51 Franklin Street, Fifth Floor, Boston, MA
// LIC// 02110-1301  USA.
// LIC//
// LIC// The authors may be contacted at oomph-lib@maths.man.ac.uk.
// LIC//
// LIC//====================================================================
// Non-inline functions for the refineable linearised axisymmetric
// Navier-Stokes elements

// oomph-lib includes
#include "refineable_linearised_navier_stokes_elements.h"

namespace oomph
{
  //=======================================================================
  /// Compute the residuals for the refineable linearised axisymmetric
  /// Navier--Stokes equations; flag=1(or 0): do (or don't) compute the
  /// Jacobian as well.
  //=======================================================================
  void RefineableLinearisedNavierStokesEquations::
    fill_in_generic_residual_contribution_linearised_nst(
      Vector<double>& residuals,
      DenseMatrix<double>& jacobian,
      DenseMatrix<double>& mass_matrix,
      unsigned flag)
  {
    // Get the time from the first node in the element
    const double time = this->node_pt(0)->time_stepper_pt()->time();

    // Determine number of nodes in the element
    const unsigned n_node = nnode();

    // Determine how many pressure values there are associated with
    // a single pressure component
    const unsigned n_pres = npres_linearised_nst();

    const unsigned n_veloc = 4 * DIM;

    // Get the nodal indices at which the velocity is stored
    unsigned u_nodal_index[n_veloc];
    for (unsigned i = 0; i < n_veloc; ++i)
    {
      u_nodal_index[i] = u_index_linearised_nst(i);
    }

    // Which nodal values represent the two pressure components?
    // (Negative if pressure is not based on nodal interpolation).
    Vector<int> p_index(2);
    for (unsigned i = 0; i < 2; i++)
    {
      p_index[i] = this->p_index_linearised_nst(i);
    }

    // Local array of booleans that are true if the l-th pressure value is
    // hanging (avoid repeated virtual function calls)
    bool pressure_dof_is_hanging[n_pres];

    // If the pressure is stored at a node
    if (p_index[0] >= 0)
    {
      // Read out whether the pressure is hanging
      for (unsigned l = 0; l < n_pres; ++l)
      {
        pressure_dof_is_hanging[l] =
          pressure_node_pt(l)->is_hanging(p_index[0]);
      }
    }
    // Otherwise the pressure is not stored at a node and so cannot hang
    else
    {
      for (unsigned l = 0; l < n_pres; ++l)
      {
        pressure_dof_is_hanging[l] = false;
      }
    }

<<<<<<< HEAD
=======

>>>>>>> fb5f6804
    // Set up memory for the fluid shape and test functions
    Shape psif(n_node), testf(n_node);
    DShape dpsifdx(n_node, DIM), dtestfdx(n_node, DIM);

    // Set up memory for the pressure shape and test functions
    Shape psip(n_pres), testp(n_pres);

    // Determine number of integration points
    const unsigned n_intpt = integral_pt()->nweight();

    // Set up memory for the vector to hold local coordinates (two dimensions)
    Vector<double> s(DIM);

    // Get physical variables from the element
    // (Reynolds number must be multiplied by the density ratio)
    const double scaled_re = re() * density_ratio();
    const double scaled_re_st = re_st() * density_ratio();
    const double visc_ratio = viscosity_ratio();

    const double eval_real = lambda();
    const double eval_imag = omega();

    const std::complex<double> eigenvalue(eval_real, eval_imag);

    // Integers used to store the local equation numbers
    int local_eqn = 0;

    // Local storage for pointers to hang info objects
    HangInfo* hang_info_pt = 0;

    // Loop over the integration points
    for (unsigned ipt = 0; ipt < n_intpt; ipt++)
    {
      // Assign values of the local coordinates s
      for (unsigned i = 0; i < DIM; i++)
      {
        s[i] = integral_pt()->knot(ipt, i);
      }

      // Get the integral weight
      const double w = integral_pt()->weight(ipt);

      // Calculate the fluid shape and test functions, and their derivatives
      // w.r.t. the global coordinates
      const double J = dshape_and_dtest_eulerian_at_knot_linearised_nst(
        ipt, psif, dpsifdx, testf, dtestfdx);

      // Calculate the pressure shape and test functions
      pshape_linearised_nst(s, psip, testp);

      // Premultiply the weights and the Jacobian of the mapping between
      // local and global coordinates
      const double W = w * J;

      // Allocate storage for the position and the derivative of the
      // mesh positions w.r.t. time
      Vector<double> interpolated_x(DIM, 0.0);
      // Vector<double> mesh_velocity(2,0.0);

      // Allocate storage for the velocity components (six of these)
      // and their derivatives w.r.t. time
      Vector<std::complex<double>> interpolated_u(DIM);
      // Vector<double> dudt(6,0.0);
      // Allocate storage for the eigen function normalisation
      Vector<std::complex<double>> interpolated_u_normalisation(DIM);
      for (unsigned i = 0; i < DIM; ++i)
      {
        interpolated_u[i].real(0.0);
        interpolated_u[i].imag(0.0);
        interpolated_u_normalisation[i].real(0.0);
        interpolated_u_normalisation[i].imag(0.0);
      }

      // Allocate storage for the pressure components (two of these
      std::complex<double> interpolated_p(0.0, 0.0);
      std::complex<double> interpolated_p_normalisation(0.0, 0.0);

      // Allocate storage for the derivatives of the velocity components
      // w.r.t. global coordinates (r and z)
      Vector<Vector<std::complex<double>>> interpolated_dudx(DIM);
      for (unsigned i = 0; i < DIM; ++i)
      {
        interpolated_dudx[i].resize(DIM);
        for (unsigned j = 0; j < DIM; ++j)
        {
          interpolated_dudx[i][j].real(0.0);
          interpolated_dudx[i][j].imag(0.0);
        }
      }

      // Calculate pressure at the integration point
      // -------------------------------------------

      // Loop over pressure degrees of freedom (associated with a single
      // pressure component) in the element
      for (unsigned l = 0; l < n_pres; l++)
      {
        // Cache the shape function
        const double psip_ = psip(l);

        // Get the complex nodal pressure values
        const std::complex<double> p_value(this->p_linearised_nst(l, 0),
                                           this->p_linearised_nst(l, 1));

        // Add contribution
        interpolated_p += p_value * psip_;

        // Repeat for normalisation
        const std::complex<double> p_norm_value(this->p_linearised_nst(l, 2),
                                                this->p_linearised_nst(l, 3));
        interpolated_p_normalisation += p_norm_value * psip_;
      }
      // End of loop over the pressure degrees of freedom in the element

      // Calculate velocities and their derivatives at the integration point
      // -------------------------------------------------------------------

      // Loop over the element's nodes
      for (unsigned l = 0; l < n_node; l++)
      {
        // Cache the shape function
        const double psif_ = psif(l);

        // Loop over the DIM coordinate directions
        for (unsigned i = 0; i < DIM; i++)
        {
          interpolated_x[i] += this->nodal_position(l, i) * psif_;
        }

        // Loop over the DIM complex velocity components
        for (unsigned i = 0; i < DIM; i++)
        {
          // Get the value
          const std::complex<double> u_value(
            this->nodal_value(l, u_nodal_index[2 * i + 0]),
            this->nodal_value(l, u_nodal_index[2 * i + 1]));

          // Add contribution
          interpolated_u[i] += u_value * psif_;

          // Add contribution to dudt
          // dudt[i] += du_dt_linearised_nst(l,i)*psif_;

          // Loop over two coordinate directions (for derivatives)
          for (unsigned j = 0; j < DIM; j++)
          {
            interpolated_dudx[i][j] += u_value * dpsifdx(l, j);
          }

          // Interpolate the normalisation function
          const std::complex<double> normalisation_value(
            this->nodal_value(l, u_nodal_index[2 * (DIM + i)]),
            this->nodal_value(l, u_nodal_index[2 * (DIM + i) + 1]));
          interpolated_u_normalisation[i] += normalisation_value * psif_;
        }
      } // End of loop over the element's nodes

      // Get the mesh velocity if ALE is enabled
      /*if(!ALE_is_disabled)
       {
        // Loop over the element's nodes
        for(unsigned l=0;l<n_node;l++)
         {
          // Loop over the two coordinate directions
          for(unsigned i=0;i<2;i++)
           {
            mesh_velocity[i] += this->raw_dnodal_position_dt(l,i)*psif(l);
           }
         }
         }*/

      // Get velocities and their derivatives from base flow problem
      // -----------------------------------------------------------

      // Allocate storage for the velocity components of the base state
      // solution (initialise to zero)
      Vector<double> base_flow_u(DIM, 0.0);

      // Get the user-defined base state solution velocity components
      get_base_flow_u(time, ipt, interpolated_x, base_flow_u);

      // Allocate storage for the derivatives of the base state solution's
      // velocity components w.r.t. global coordinate (r and z)
      // N.B. the derivatives of the base flow components w.r.t. the
      // azimuthal coordinate direction (theta) are always zero since the
      // base flow is axisymmetric
      DenseMatrix<double> base_flow_dudx(DIM, DIM, 0.0);

      // Get the derivatives of the user-defined base state solution
      // velocity components w.r.t. global coordinates
      get_base_flow_dudx(time, ipt, interpolated_x, base_flow_dudx);

<<<<<<< HEAD
=======

>>>>>>> fb5f6804
      // MOMENTUM EQUATIONS
      //------------------

      // Number of master nodes
      unsigned n_master = 1;

      // Storage for the weight of the shape function
      double hang_weight = 1.0;

      // Loop over the test functions
      for (unsigned l = 0; l < n_node; l++)
      {
        // Local boolean to indicate whether the node is hanging
        bool is_node_hanging = node_pt(l)->is_hanging();

        if (is_node_hanging)
        {
          hang_info_pt = node_pt(l)->hanging_pt();

          // Read out number of master nodes from hanging data
          n_master = hang_info_pt->nmaster();
        }
        // Otherwise the node is its own master
        else
        {
          n_master = 1;
        }

        // Loop over the master nodes
        for (unsigned m = 0; m < n_master; m++)
        {
          // Loop over the velocity components
          for (unsigned i = 0; i < DIM; i++)
          {
            // Assemble the residuals
            // Time dependent term
            std::complex<double> residual_contribution =
              -scaled_re_st * eigenvalue * interpolated_u[i] * testf[l] * W;
            // Pressure term
            residual_contribution += interpolated_p * dtestfdx(l, i) * W;
            // Viscous terms
            for (unsigned k = 0; k < DIM; ++k)
            {
              residual_contribution -=
                visc_ratio *
                (interpolated_dudx[i][k] + Gamma[i] * interpolated_dudx[k][i]) *
                dtestfdx(l, k) * W;
            }

            // Advective terms
            for (unsigned k = 0; k < DIM; ++k)
            {
              residual_contribution -=
                scaled_re *
                (base_flow_u[k] * interpolated_dudx[i][k] +
                 interpolated_u[k] * base_flow_dudx(i, k)) *
                testf[l] * W;
            }

            // Now separate real and imaginary parts

            if (is_node_hanging)
            {
              local_eqn = this->local_hang_eqn(hang_info_pt->master_node_pt(m),
                                               u_nodal_index[2 * i]);
              hang_weight = hang_info_pt->master_weight(m);
            }
            // If node is not hanging number or not
            else
            {
              local_eqn = nodal_local_eqn(l, u_nodal_index[2 * i]);
              hang_weight = 1.0;
            }

            if (local_eqn >= 0)
            {
              residuals[local_eqn] +=
                residual_contribution.real() * hang_weight;
            }

<<<<<<< HEAD
=======

>>>>>>> fb5f6804
            if (is_node_hanging)
            {
              local_eqn = this->local_hang_eqn(hang_info_pt->master_node_pt(m),
                                               u_nodal_index[2 * i + 1]);
              hang_weight = hang_info_pt->master_weight(m);
            }
            // If node is not hanging number or not
            else
            {
              local_eqn = nodal_local_eqn(l, u_nodal_index[2 * i + 1]);
              hang_weight = 1.0;
            }
            if (local_eqn >= 0)
            {
              residuals[local_eqn] +=
                residual_contribution.imag() * hang_weight;
            }

<<<<<<< HEAD
=======

>>>>>>> fb5f6804
            // CALCULATE THE JACOBIAN
            /*if(flag)
              {
              //Loop over the velocity shape functions again
              for(unsigned l2=0;l2<n_node;l2++)
              {
              //Loop over the velocity components again
              for(unsigned i2=0;i2<DIM;i2++)
              {
              //If at a non-zero degree of freedom add in the entry
              local_unknown = nodal_local_eqn(l2,u_nodal_index[i2]);
              if(local_unknown >= 0)
              {
              //Add contribution to Elemental Matrix
              jacobian(local_eqn,local_unknown)
              -= visc_ratio*Gamma[i]*dpsifdx(l2,i)*dtestfdx(l,i2)*W;

              //Extra component if i2 = i
              if(i2 == i)
              {
              //Loop over velocity components
              for(unsigned k=0;k<DIM;k++)
              {
              jacobian(local_eqn,local_unknown)
              -= visc_ratio*dpsifdx(l2,k)*dtestfdx(l,k)*W;
              }
              }

              //Now add in the inertial terms
              jacobian(local_eqn,local_unknown)
              -= scaled_re*psif[l2]*interpolated_dudx(i,i2)*testf[l]*W;

              //Extra component if i2=i
              if(i2 == i)
              {
              //Add the mass matrix term (only diagonal entries)
              //Note that this is positive because the mass matrix
              //is taken to the other side of the equation when
              //formulating the generalised eigenproblem.
              if(flag==2)
              {
              mass_matrix(local_eqn,local_unknown) +=
              scaled_re_st*psif[l2]*testf[l]*W;
              }

              //du/dt term
              jacobian(local_eqn,local_unknown)
              -= scaled_re_st*
              node_pt(l2)->time_stepper_pt()->weight(1,0)*
              psif[l2]*testf[l]*W;

              //Loop over the velocity components
              for(unsigned k=0;k<DIM;k++)
              {
              double tmp=scaled_re*interpolated_u[k];
              if (!ALE_is_disabled) tmp-=scaled_re_st*mesh_velocity[k];
              jacobian(local_eqn,local_unknown) -=
              tmp*dpsifdx(l2,k)*testf[l]*W;
              }
              }

              }
              }
              }

              //Now loop over pressure shape functions
              //This is the contribution from pressure gradient
              for(unsigned l2=0;l2<n_pres;l2++)
              {
              //If we are at a non-zero degree of freedom in the entry
              local_unknown = p_local_eqn(l2);
              if(local_unknown >= 0)
              {
              jacobian(local_eqn,local_unknown)
              += psip[l2]*dtestfdx(l,i)*W;
              }
              }
              } //End of Jacobian calculation

              }*/ //End of if not boundary condition statement

          } // End of loop over dimension
        } // End of loop over master nodes
      } // End of loop over shape functions

<<<<<<< HEAD
=======

>>>>>>> fb5f6804
      // CONTINUITY EQUATION
      //-------------------

      // Loop over the shape functions
      for (unsigned l = 0; l < n_pres; l++)
      {
        if (pressure_dof_is_hanging[l])
        {
          hang_info_pt = this->pressure_node_pt(l)->hanging_pt(p_index[0]);
          n_master = hang_info_pt->nmaster();
        }
        else
        {
          n_master = 1;
        }

        // Loop over the master nodes
        for (unsigned m = 0; m < n_master; ++m)
        {
          // Assemble the residuals
          std::complex<double> residual_contribution = interpolated_dudx[0][0];
          for (unsigned k = 1; k < DIM; ++k)
          {
            residual_contribution += interpolated_dudx[k][k];
          }

          if (pressure_dof_is_hanging[l])
          {
            local_eqn =
              this->local_hang_eqn(hang_info_pt->master_node_pt(m), p_index[0]);
            hang_weight = hang_info_pt->master_weight(m);
          }
          else
          {
            local_eqn = this->p_local_eqn(l, 0);
            hang_weight = 1.0;
          }

          // If not a boundary conditions
          if (local_eqn >= 0)
          {
            residuals[local_eqn] +=
              residual_contribution.real() * testp[l] * W * hang_weight;
          }

          if (pressure_dof_is_hanging[l])
          {
            local_eqn =
              this->local_hang_eqn(hang_info_pt->master_node_pt(m), p_index[1]);
            hang_weight = hang_info_pt->master_weight(m);
          }
          else
          {
            local_eqn = this->p_local_eqn(l, 1);
            hang_weight = 1.0;
          }

          // If not a boundary conditions
          if (local_eqn >= 0)
          {
            residuals[local_eqn] +=
              residual_contribution.imag() * testp[l] * W * hang_weight;
          }

        } // End of loop over master nodes
      } // End of loop over l

      // Normalisation condition. Leave this alone because there is
      // no test function involved.
      std::complex<double> residual_contribution =
        interpolated_p_normalisation * interpolated_p;
      for (unsigned k = 0; k < DIM; ++k)
      {
        residual_contribution +=
          interpolated_u_normalisation[k] * interpolated_u[k];
      }

      local_eqn = this->eigenvalue_local_eqn(0);
      if (local_eqn >= 0)
      {
        residuals[local_eqn] += residual_contribution.real() * W;
      }

      local_eqn = this->eigenvalue_local_eqn(1);
      if (local_eqn >= 0)
      {
        residuals[local_eqn] += residual_contribution.imag() * W;
      }

    } // End of loop over the integration points

  } // End of fill_in_generic_residual_contribution_linearised_nst

} // End of namespace oomph<|MERGE_RESOLUTION|>--- conflicted
+++ resolved
@@ -93,10 +93,7 @@
       }
     }
 
-<<<<<<< HEAD
-=======
-
->>>>>>> fb5f6804
+
     // Set up memory for the fluid shape and test functions
     Shape psif(n_node), testf(n_node);
     DShape dpsifdx(n_node, DIM), dtestfdx(n_node, DIM);
@@ -289,10 +286,7 @@
       // velocity components w.r.t. global coordinates
       get_base_flow_dudx(time, ipt, interpolated_x, base_flow_dudx);
 
-<<<<<<< HEAD
-=======
-
->>>>>>> fb5f6804
+
       // MOMENTUM EQUATIONS
       //------------------
 
@@ -373,10 +367,7 @@
                 residual_contribution.real() * hang_weight;
             }
 
-<<<<<<< HEAD
-=======
-
->>>>>>> fb5f6804
+
             if (is_node_hanging)
             {
               local_eqn = this->local_hang_eqn(hang_info_pt->master_node_pt(m),
@@ -395,10 +386,7 @@
                 residual_contribution.imag() * hang_weight;
             }
 
-<<<<<<< HEAD
-=======
-
->>>>>>> fb5f6804
+
             // CALCULATE THE JACOBIAN
             /*if(flag)
               {
@@ -484,10 +472,7 @@
         } // End of loop over master nodes
       } // End of loop over shape functions
 
-<<<<<<< HEAD
-=======
-
->>>>>>> fb5f6804
+
       // CONTINUITY EQUATION
       //-------------------
 
