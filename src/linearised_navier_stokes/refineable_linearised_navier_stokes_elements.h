// LIC// ====================================================================
// LIC// This file forms part of oomph-lib, the object-oriented,
// LIC// multi-physics finite-element library, available
// LIC// at http://www.oomph-lib.org.
// LIC//
// LIC// Copyright (C) 2006-2021 Matthias Heil and Andrew Hazel
// LIC//
// LIC// This library is free software; you can redistribute it and/or
// LIC// modify it under the terms of the GNU Lesser General Public
// LIC// License as published by the Free Software Foundation; either
// LIC// version 2.1 of the License, or (at your option) any later version.
// LIC//
// LIC// This library is distributed in the hope that it will be useful,
// LIC// but WITHOUT ANY WARRANTY; without even the implied warranty of
// LIC// MERCHANTABILITY or FITNESS FOR A PARTICULAR PURPOSE.  See the GNU
// LIC// Lesser General Public License for more details.
// LIC//
// LIC// You should have received a copy of the GNU Lesser General Public
// LIC// License along with this library; if not, write to the Free Software
// LIC// Foundation, Inc., 51 Franklin Street, Fifth Floor, Boston, MA
// LIC// 02110-1301  USA.
// LIC//
// LIC// The authors may be contacted at oomph-lib@maths.man.ac.uk.
// LIC//
// LIC//====================================================================
// Header file for refineable linearised axisymmetric Navier-Stokes elements

#ifndef OOMPH_REFINEABLE_LINEARISED_NAVIER_STOKES_ELEMENTS_HEADER
#define OOMPH_REFINEABLE_LINEARISED_NAVIER_STOKES_ELEMENTS_HEADER

// Config header generated by autoconfig
#ifdef HAVE_CONFIG_H
#include <oomph-lib-config.h>
#endif

// oomph-lib includes
#include "generic/refineable_quad_element.h"
#include "generic/error_estimator.h"
#include "linearised_navier_stokes_elements.h"

namespace oomph
{
  //=======================================================================
  /// \short Refineable version of the linearised axisymmetric
  /// Navier--Stokes equations
  //=======================================================================
<<<<<<< HEAD
  class RefineableLinearisedNavierStokesEquations :
    public virtual LinearisedNavierStokesEquations,
    public virtual RefineableElement,
    public virtual ElementWithZ2ErrorEstimator
=======
  class RefineableLinearisedNavierStokesEquations
    : public virtual LinearisedNavierStokesEquations,
      public virtual RefineableElement,
      public virtual ElementWithZ2ErrorEstimator
>>>>>>> fb5f6804
  {
  protected:
    /// \short Pointer to n_p-th pressure node (Default: NULL,
    /// indicating that pressure is not based on nodal interpolation).
    virtual Node* pressure_node_pt(const unsigned& n_p)
    {
      return NULL;
    }

    /// \short Unpin all pressure dofs in the element
    virtual void unpin_elemental_pressure_dofs() = 0;

    /// \short Pin unused nodal pressure dofs (empty by default, because
    /// by default pressure dofs are not associated with nodes)
    virtual void pin_elemental_redundant_nodal_pressure_dofs() {}

  public:
    /// \short Empty Constructor
<<<<<<< HEAD
    RefineableLinearisedNavierStokesEquations() :
      LinearisedNavierStokesEquations(),
      RefineableElement(),
      ElementWithZ2ErrorEstimator()
=======
    RefineableLinearisedNavierStokesEquations()
      : LinearisedNavierStokesEquations(),
        RefineableElement(),
        ElementWithZ2ErrorEstimator()
>>>>>>> fb5f6804
    {
    }

    /// Number of 'flux' terms for Z2 error estimation
    unsigned num_Z2_flux_terms()
    {
      // 3 diagonal strain rates, 3 off diagonal real and imaginary parts
      return 2 * (DIM + ((DIM * DIM) - DIM) / 2);
    }

    /// \short Get 'flux' for Z2 error recovery:   Upper triangular entries
    /// in strain rate tensor.
    void get_Z2_flux(const Vector<double>& s, Vector<double>& flux)
    {
#ifdef PARANOID
      unsigned num_entries = 2 * (DIM + ((DIM * DIM) - DIM) / 2);
      if (flux.size() != num_entries)
      {
        std::ostringstream error_message;
        error_message << "The flux vector has the wrong number of entries, "
                      << flux.size() << ", whereas it should be " << num_entries
                      << std::endl;
        throw OomphLibError(
          error_message.str(),
          "RefineableLinearisedNavierStokesEquations::get_Z2_flux()",
          OOMPH_EXCEPTION_LOCATION);
      }
#endif

      // Get strain rate matrix
      DenseMatrix<double> real_strainrate(DIM);
      this->strain_rate(s, real_strainrate, 0);
      DenseMatrix<double> imag_strainrate(DIM);
      this->strain_rate(s, imag_strainrate, 1);

<<<<<<< HEAD
=======

>>>>>>> fb5f6804
      // Pack into flux Vector
      unsigned icount = 0;

      // Start with diagonal terms
      for (unsigned i = 0; i < DIM; i++)
      {
        flux[icount] = real_strainrate(i, i);
        icount++;
      }

      // Off diagonals row by row
      for (unsigned i = 0; i < DIM; i++)
      {
        for (unsigned j = i + 1; j < DIM; j++)
        {
          flux[icount] = real_strainrate(i, j);
          icount++;
        }
      }

      // Start with diagonal terms
      for (unsigned i = 0; i < DIM; i++)
      {
        flux[icount] = imag_strainrate(i, i);
        icount++;
      }

      // Off diagonals row by row
      for (unsigned i = 0; i < DIM; i++)
      {
        for (unsigned j = i + 1; j < DIM; j++)
        {
          flux[icount] = imag_strainrate(i, j);
          icount++;
        }
      }
    }

    ///  Further build: pass the pointers down to the sons
    void further_build()
    {
      // Find the father element
      RefineableLinearisedNavierStokesEquations* cast_father_element_pt =
        dynamic_cast<RefineableLinearisedNavierStokesEquations*>(
          this->father_element_pt());
<<<<<<< HEAD

      // Set the viscosity ratio pointer
      this->Viscosity_Ratio_pt = cast_father_element_pt->viscosity_ratio_pt();

      // Set the density ratio pointer
      this->Density_Ratio_pt = cast_father_element_pt->density_ratio_pt();

      // Set pointer to global Reynolds number
      this->Re_pt = cast_father_element_pt->re_pt();

      // Set pointer to global Reynolds number x Strouhal number (=Womersley)
      this->ReSt_pt = cast_father_element_pt->re_st_pt();

=======

      // Set the viscosity ratio pointer
      this->Viscosity_Ratio_pt = cast_father_element_pt->viscosity_ratio_pt();

      // Set the density ratio pointer
      this->Density_Ratio_pt = cast_father_element_pt->density_ratio_pt();

      // Set pointer to global Reynolds number
      this->Re_pt = cast_father_element_pt->re_pt();

      // Set pointer to global Reynolds number x Strouhal number (=Womersley)
      this->ReSt_pt = cast_father_element_pt->re_st_pt();

>>>>>>> fb5f6804
      if (cast_father_element_pt->normalisation_element_pt() != 0)
      {
        // Pass down the normalisation element
        this->set_eigenfunction_normalisation_element(
          cast_father_element_pt->normalisation_element_pt());
      }

      // Set the ALE_is_disabled flag
      this->ALE_is_disabled = cast_father_element_pt->ALE_is_disabled;
    }

    /// \short Loop over all elements in Vector (which typically contains
    /// all the elements in a fluid mesh) and pin the nodal pressure degrees
    /// of freedom that are not being used. Function uses
    /// the member function
    /// - \c RefineableLinearisedNavierStokesEquations::
    ///       pin_all_nodal_pressure_dofs()
    /// .
    /// which is empty by default and should be implemented for
    /// elements with nodal pressure degrees of freedom
    /// (e.g. for refineable Taylor-Hood.)
    static void pin_redundant_nodal_pressures(
      const Vector<GeneralisedElement*>& element_pt)
    {
      // Loop over all elements to brutally pin all nodal pressure degrees of
      // freedom
      const unsigned n_element = element_pt.size();
      for (unsigned e = 0; e < n_element; e++)
      {
        dynamic_cast<RefineableLinearisedNavierStokesEquations*>(element_pt[e])
          ->pin_elemental_redundant_nodal_pressure_dofs();
      }
    }

    /// Unpin all pressure dofs in elements listed in Vector
    static void unpin_all_pressure_dofs(
      const Vector<GeneralisedElement*>& element_pt)
    {
      // Loop over all elements to brutally unpin all nodal pressure degrees of
      // freedom and internal pressure degrees of freedom
      const unsigned n_element = element_pt.size();
      for (unsigned e = 0; e < n_element; e++)
      {
        dynamic_cast<RefineableLinearisedNavierStokesEquations*>(element_pt[e])
          ->unpin_elemental_pressure_dofs();
      }
    }

<<<<<<< HEAD
=======

>>>>>>> fb5f6804
  private:
    /// \short Add element's contribution to the elemental residual vector
    /// and/or Jacobian matrix
    /// flag=1: compute both
    /// flag=0: compute only residual vector
    void fill_in_generic_residual_contribution_linearised_nst(
      Vector<double>& residuals,
      DenseMatrix<double>& jacobian,
      DenseMatrix<double>& mass_matrix,
      unsigned flag);
<<<<<<< HEAD
=======

  }; // End of RefineableLinearisedNavierStokesEquations class defn
>>>>>>> fb5f6804

  }; // End of RefineableLinearisedNavierStokesEquations class defn

  //////////////////////////////////////////////////////////////////////////////
  //////////////////////////////////////////////////////////////////////////////
  //////////////////////////////////////////////////////////////////////////////
<<<<<<< HEAD

  //=======================================================================
  /// \short Refineable version of linearised axisymmetric quadratic
  /// Crouzeix-Raviart elements
  //=======================================================================
  class RefineableLinearisedQCrouzeixRaviartElement :
    public LinearisedQCrouzeixRaviartElement,
    public virtual RefineableLinearisedNavierStokesEquations,
    public virtual RefineableQElement<2>
  {
  private:
    /// Unpin all the internal pressure freedoms
    void unpin_elemental_pressure_dofs()
    {
      const unsigned n_pres = this->npres_linearised_nst();
      // Loop over pressure dofs and unpin
      for (unsigned l = 0; l < n_pres; l++)
      {
        // There are two pressure components
        for (unsigned i = 0; i < 2; i++)
        {
          this->internal_data_pt(P_linearised_nst_internal_index[i])->unpin(l);
        }
      }
    }
=======
>>>>>>> fb5f6804

  public:
    /// Constructor
    RefineableLinearisedQCrouzeixRaviartElement() :
      RefineableElement(),
      RefineableLinearisedNavierStokesEquations(),
      RefineableQElement<2>(),
      LinearisedQCrouzeixRaviartElement()
    {
    }

<<<<<<< HEAD
=======
  //=======================================================================
  /// \short Refineable version of linearised axisymmetric quadratic
  /// Crouzeix-Raviart elements
  //=======================================================================
  class RefineableLinearisedQCrouzeixRaviartElement
    : public LinearisedQCrouzeixRaviartElement,
      public virtual RefineableLinearisedNavierStokesEquations,
      public virtual RefineableQElement<2>
  {
  private:
    /// Unpin all the internal pressure freedoms
    void unpin_elemental_pressure_dofs()
    {
      const unsigned n_pres = this->npres_linearised_nst();
      // Loop over pressure dofs and unpin
      for (unsigned l = 0; l < n_pres; l++)
      {
        // There are two pressure components
        for (unsigned i = 0; i < 2; i++)
        {
          this->internal_data_pt(P_linearised_nst_internal_index[i])->unpin(l);
        }
      }
    }

  public:
    /// Constructor
    RefineableLinearisedQCrouzeixRaviartElement()
      : RefineableElement(),
        RefineableLinearisedNavierStokesEquations(),
        RefineableQElement<2>(),
        LinearisedQCrouzeixRaviartElement()
    {
    }

>>>>>>> fb5f6804
    /// Number of continuously interpolated values: 4*DIM (velocities)
    unsigned ncont_interpolated_values() const
    {
      return 4 * DIM;
    }

    /// Rebuild from sons: Reconstruct pressure from the (merged) sons
    void rebuild_from_sons(Mesh*& mesh_pt)
    {
      using namespace QuadTreeNames;

      // Central pressure value:
      // -----------------------

      // Use average of the sons central pressure values
      // Other options: Take average of the four (discontinuous)
      // pressure values at the father's midpoint]

      Vector<double> av_press(2, 0.0);

      // Loop over the sons
      for (unsigned ison = 0; ison < 4; ison++)
      {
        // Loop over the two pressure components
        for (unsigned i = 0; i < 2; i++)
        {
          // Add the sons midnode pressure
          av_press[i] +=
            quadtree_pt()
              ->son_pt(ison)
              ->object_pt()
              ->internal_data_pt(P_linearised_nst_internal_index[i])
              ->value(0);
        }
      }

      // Use the average
      for (unsigned i = 0; i < 2; i++)
      {
        internal_data_pt(P_linearised_nst_internal_index[i])
          ->set_value(0, 0.25 * av_press[i]);
      }

      Vector<double> slope1(2, 0.0), slope2(2, 0.0);

      // Loop over pressure components
      for (unsigned i = 0; i < 2; i++)
      {
        // Slope in s_0 direction
        // ----------------------

        // Use average of the 2 FD approximations based on the
        // elements central pressure values
        // [Other options: Take average of the four
        // pressure derivatives]

        slope1[i] = quadtree_pt()
                      ->son_pt(SE)
                      ->object_pt()
                      ->internal_data_pt(P_linearised_nst_internal_index[i])
                      ->value(0) -
                    quadtree_pt()
                      ->son_pt(SW)
                      ->object_pt()
                      ->internal_data_pt(P_linearised_nst_internal_index[i])
                      ->value(0);

        slope2[i] = quadtree_pt()
                      ->son_pt(NE)
                      ->object_pt()
                      ->internal_data_pt(P_linearised_nst_internal_index[i])
                      ->value(0) -
                    quadtree_pt()
                      ->son_pt(NW)
                      ->object_pt()
                      ->internal_data_pt(P_linearised_nst_internal_index[i])
                      ->value(0);

        // Use the average
        internal_data_pt(P_linearised_nst_internal_index[i])
          ->set_value(1, 0.5 * (slope1[i] + slope2[i]));

        // Slope in s_1 direction
        // ----------------------

        // Use average of the 2 FD approximations based on the
        // elements central pressure values
        // [Other options: Take average of the four
        // pressure derivatives]

        slope1[i] = quadtree_pt()
                      ->son_pt(NE)
                      ->object_pt()
                      ->internal_data_pt(P_linearised_nst_internal_index[i])
                      ->value(0) -
                    quadtree_pt()
                      ->son_pt(SE)
                      ->object_pt()
                      ->internal_data_pt(P_linearised_nst_internal_index[i])
                      ->value(0);

        slope2[i] = quadtree_pt()
                      ->son_pt(NW)
                      ->object_pt()
                      ->internal_data_pt(P_linearised_nst_internal_index[i])
                      ->value(0) -
                    quadtree_pt()
                      ->son_pt(SW)
                      ->object_pt()
                      ->internal_data_pt(P_linearised_nst_internal_index[i])
                      ->value(0);

        // Use the average
        internal_data_pt(P_linearised_nst_internal_index[i])
          ->set_value(2, 0.5 * (slope1[i] + slope2[i]));
      } // End of loop over pressure components
    }

    /// \short Order of recovery shape functions for Z2 error estimation:
    /// Same order as shape functions.
    unsigned nrecovery_order()
    {
      return 2;
    }

    /// \short Number of vertex nodes in the element
    unsigned nvertex_node() const
    {
      return LinearisedQCrouzeixRaviartElement::nvertex_node();
    }

    /// \short Pointer to the j-th vertex node in the element
    Node* vertex_node_pt(const unsigned& j) const
    {
      return LinearisedQCrouzeixRaviartElement::vertex_node_pt(j);
    }

    /// \short Get the function value u in Vector.
    /// Note: Given the generality of the interface (this function
    /// is usually called from black-box documentation or interpolation
    /// routines), the values Vector sets its own size in here.
    void get_interpolated_values(const Vector<double>& s,
                                 Vector<double>& values)
    {
      // Determine size of values Vector: U^C, U^S, W^C, W^S, V^C, V^S
      const unsigned n_values = 4 * DIM;

      // Set size of values Vector and initialise to zero
      values.resize(n_values, 0.0);

      // Calculate velocities: values[0],...
      for (unsigned i = 0; i < n_values; i++)
      {
        values[i] = interpolated_u_linearised_nst(s, i);
      }
    }

    /// \short Get all function values [U^C,U^S,...,P^S] at previous timestep t
    /// (t=0: present; t>0: previous timestep).
    /// \n
    /// Note: Given the generality of the interface (this function is
    /// usually called from black-box documentation or interpolation
    /// routines), the values Vector sets its own size in here.
    /// \n
    /// Note: No pressure history is kept, so pressure is always
    /// the current value.
    void get_interpolated_values(const unsigned& t,
                                 const Vector<double>& s,
                                 Vector<double>& values)
    {
      // Set size of Vector: U^C, U^S, W^C, W^S, V^C, V^S
      values.resize(4 * DIM);

      // Initialise to zero
      for (unsigned i = 0; i < 4 * DIM; i++)
      {
        values[i] = 0.0;
      }

      // Determine number of nodes in element
      const unsigned n_node = nnode();

      // Shape functions
      Shape psif(n_node);
      shape(s, psif);

      // Calculate velocities: values[0],...
      for (unsigned i = 0; i < (4 * DIM); i++)
      {
        // Get the local index at which the i-th velocity is stored
        const unsigned u_local_index = u_index_linearised_nst(i);
        for (unsigned l = 0; l < n_node; l++)
        {
          values[i] += nodal_value(t, l, u_local_index) * psif[l];
        }
      }
    }

    /// \short Perform additional hanging node procedures for variables
    /// that are not interpolated by all nodes. Empty
    void further_setup_hanging_nodes() {}

    /// Further build for Crouzeix_Raviart interpolates the internal
    /// pressure dofs from father element: Make sure pressure values and
    /// dp/ds agree between fathers and sons at the midpoints of the son
    /// elements.
    void further_build()
    {
      // Call the generic further build
      RefineableLinearisedNavierStokesEquations::further_build();

      using namespace QuadTreeNames;

      // What type of son am I? Ask my quadtree representation...
      int son_type = quadtree_pt()->son_type();

      // Pointer to my father (in element impersonation)
      RefineableElement* father_el_pt = quadtree_pt()->father_pt()->object_pt();

      Vector<double> s_father(2);

      // Son midpoint is located at the following coordinates in father element:

      // South west son
      if (son_type == SW)
      {
        s_father[0] = -0.5;
        s_father[1] = -0.5;
      }
      // South east son
      else if (son_type == SE)
      {
        s_father[0] = 0.5;
        s_father[1] = -0.5;
      }
      // North east son
      else if (son_type == NE)
      {
        s_father[0] = 0.5;
        s_father[1] = 0.5;
      }

      // North west son
      else if (son_type == NW)
      {
        s_father[0] = -0.5;
        s_father[1] = 0.5;
      }

      // Pressure values in father element
      // ---------------------------------

      // Find pointer to father element
      RefineableLinearisedQCrouzeixRaviartElement* cast_father_el_pt =
        dynamic_cast<RefineableLinearisedQCrouzeixRaviartElement*>(
          father_el_pt);

      // Set up storage for pressure in father element
      Vector<double> press(2, 0.0);

      // Loop over pressure components
      for (unsigned i = 0; i < 2; i++)
      {
        // Get pressure from father element
        press[i] =
          cast_father_el_pt->interpolated_p_linearised_nst(s_father, i);

        // Pressure value gets copied straight into internal dof:
        internal_data_pt(P_linearised_nst_internal_index[i])
          ->set_value(0, press[i]);

        // The slopes get copied from father
        internal_data_pt(P_linearised_nst_internal_index[i])
          ->set_value(1,
                      0.5 *
                        cast_father_el_pt
                          ->internal_data_pt(P_linearised_nst_internal_index[i])
                          ->value(1));

        internal_data_pt(P_linearised_nst_internal_index[i])
          ->set_value(2,
                      0.5 *
                        cast_father_el_pt
                          ->internal_data_pt(P_linearised_nst_internal_index[i])
                          ->value(2));
      } // End of loop over pressure components
    }

  }; // End of RefineableLinearisedQCrouzeixRaviartElement defn

<<<<<<< HEAD
  ///////////////////////////////////////////////////////////////////////////
  ///////////////////////////////////////////////////////////////////////////
  ///////////////////////////////////////////////////////////////////////////

=======

  ///////////////////////////////////////////////////////////////////////////
  ///////////////////////////////////////////////////////////////////////////
  ///////////////////////////////////////////////////////////////////////////


>>>>>>> fb5f6804
  //=======================================================================
  /// \short Face geometry of the refineable linearised axisym
  /// Crouzeix-Raviart elements
  //=======================================================================
  template<>
<<<<<<< HEAD
  class FaceGeometry<RefineableLinearisedQCrouzeixRaviartElement> :
    public virtual FaceGeometry<LinearisedQCrouzeixRaviartElement>
=======
  class FaceGeometry<RefineableLinearisedQCrouzeixRaviartElement>
    : public virtual FaceGeometry<LinearisedQCrouzeixRaviartElement>
>>>>>>> fb5f6804
  {
  public:
    FaceGeometry() : FaceGeometry<LinearisedQCrouzeixRaviartElement>() {}
  };

<<<<<<< HEAD
=======

>>>>>>> fb5f6804
  //=======================================================================
  /// \short Face geometry of face geometric of the refineable linearised
  /// axisym Crouzeix-Raviart elements
  //=======================================================================
  template<>
<<<<<<< HEAD
  class FaceGeometry<
    FaceGeometry<RefineableLinearisedQCrouzeixRaviartElement>> :
    public virtual FaceGeometry<FaceGeometry<LinearisedQCrouzeixRaviartElement>>
  {
  public:
    FaceGeometry() :
      FaceGeometry<FaceGeometry<LinearisedQCrouzeixRaviartElement>>()
    {
    }
  };

  //////////////////////////////////////////////////////////////////////////////
  //////////////////////////////////////////////////////////////////////////////
  //////////////////////////////////////////////////////////////////////////////

=======
  class FaceGeometry<FaceGeometry<RefineableLinearisedQCrouzeixRaviartElement>>
    : public virtual FaceGeometry<
        FaceGeometry<LinearisedQCrouzeixRaviartElement>>
  {
  public:
    FaceGeometry()
      : FaceGeometry<FaceGeometry<LinearisedQCrouzeixRaviartElement>>()
    {
    }
  };


  //////////////////////////////////////////////////////////////////////////////
  //////////////////////////////////////////////////////////////////////////////
  //////////////////////////////////////////////////////////////////////////////


>>>>>>> fb5f6804
  //=======================================================================
  /// \short Refineable version of linearised axisymmetric quadratic
  /// Taylor-Hood elements
  //=======================================================================
<<<<<<< HEAD
  class RefineableLinearisedQTaylorHoodElement :
    public LinearisedQTaylorHoodElement,
    public virtual RefineableLinearisedNavierStokesEquations,
    public virtual RefineableQElement<2>
=======
  class RefineableLinearisedQTaylorHoodElement
    : public LinearisedQTaylorHoodElement,
      public virtual RefineableLinearisedNavierStokesEquations,
      public virtual RefineableQElement<2>
>>>>>>> fb5f6804
  {
  private:
    /// Pointer to n_p-th pressure node
    Node* pressure_node_pt(const unsigned& n_p)
    {
      return this->node_pt(this->Pconv[n_p]);
    }

    /// Unpin all pressure dofs
    void unpin_elemental_pressure_dofs()
    {
      // Determine number of nodes in element
      const unsigned n_node = this->nnode();

      // Get nodal indeces of the two pressure components
      Vector<int> p_index(2);
      for (unsigned i = 0; i < 2; i++)
      {
        p_index[i] = this->p_index_linearised_nst(i);
      }

      // Loop over nodes and unpin both pressure components
      for (unsigned n = 0; n < n_node; n++)
      {
        for (unsigned i = 0; i < 2; i++)
        {
          this->node_pt(n)->unpin(p_index[i]);
        }
      }
    }

    ///  Unpin the proper nodal pressure dofs
    void pin_elemental_redundant_nodal_pressure_dofs()
    {
      // Determine number of nodes in element
      const unsigned n_node = this->nnode();

      // Get nodal indeces of the two pressure components
      Vector<int> p_index(2);
      for (unsigned i = 0; i < 2; i++)
      {
        p_index[i] = this->p_index_linearised_nst(i);
      }

      // Loop over all nodes and pin all the nodal pressures
      for (unsigned n = 0; n < n_node; n++)
      {
        for (unsigned i = 0; i < 2; i++)
        {
          this->node_pt(n)->pin(p_index[i]);
        }
      }

      // Loop over all actual pressure nodes and unpin if they're not hanging
      const unsigned n_pres = this->npres_linearised_nst();
      for (unsigned l = 0; l < n_pres; l++)
      {
        Node* nod_pt = this->node_pt(this->Pconv[l]);
        for (unsigned i = 0; i < 2; i++)
        {
          if (!nod_pt->is_hanging(p_index[i]))
          {
            nod_pt->unpin(p_index[i]);
          }
        }
      }
    }

  public:
    /// \short Constructor:
<<<<<<< HEAD
    RefineableLinearisedQTaylorHoodElement() :
      RefineableElement(),
      RefineableLinearisedNavierStokesEquations(),
      RefineableQElement<2>(),
      LinearisedQTaylorHoodElement()
=======
    RefineableLinearisedQTaylorHoodElement()
      : RefineableElement(),
        RefineableLinearisedNavierStokesEquations(),
        RefineableQElement<2>(),
        LinearisedQTaylorHoodElement()
>>>>>>> fb5f6804
    {
    }

    /// \short Number of values (pinned or dofs) required at node n.
    /// Bumped up to 8 so we don't have to worry if a hanging mid-side node
    /// gets shared by a corner node (which has extra degrees of freedom)
    unsigned required_nvalue(const unsigned& n) const
    {
      return 8;
    }

    /// \short Number of continuously interpolated values: 8
    /// (6 velocities + 2 pressures)
    unsigned ncont_interpolated_values() const
    {
      return 8;
    }

    /// Rebuild from sons: empty
    void rebuild_from_sons(Mesh*& mesh_pt) {}

    /// \short Order of recovery shape functions for Z2 error estimation:
    /// Same order as shape functions.
    unsigned nrecovery_order()
    {
      return 2;
    }

    /// Number of vertex nodes in the element
    unsigned nvertex_node() const
    {
      return LinearisedQTaylorHoodElement::nvertex_node();
    }

    /// Pointer to the j-th vertex node in the element
    Node* vertex_node_pt(const unsigned& j) const
    {
      return LinearisedQTaylorHoodElement::vertex_node_pt(j);
    }

    /// \short Get the function value u in Vector.
    /// Note: Given the generality of the interface (this function
    /// is usually called from black-box documentation or interpolation
    /// routines), the values Vector sets its own size in here.
    void get_interpolated_values(const Vector<double>& s,
                                 Vector<double>& values)
    {
      // Determine size of values Vector:
      // U^C, U^S, W^C, W^S, V^C, V^S, P^C, P^S
      const unsigned n_values = 2 * (DIM + 1);

      // Set size of values Vector and initialise to zero
      values.resize(n_values, 0.0);

      // Calculate velocities: values[0],...
      for (unsigned i = 0; i < (2 * DIM); i++)
      {
        values[i] = interpolated_u_linearised_nst(s, i);
      }

      // Calculate pressure: values[DIM], values[DIM+1]
      for (unsigned i = 0; i < 2; i++)
      {
        values[DIM + i] = interpolated_p_linearised_nst(s, i);
      }
    }

    /// \short Get the function value u in Vector.
    /// Note: Given the generality of the interface (this function
    /// is usually called from black-box documentation or interpolation
    /// routines), the values Vector sets its own size in here.
    void get_interpolated_values(const unsigned& t,
                                 const Vector<double>& s,
                                 Vector<double>& values)
    {
      // Set size of values Vector: U^C, U^S, W^C, W^S, V^C, V^S, P^C, P^S
      values.resize(2 * (DIM + 1));

      // Initialise all entries to zero
      for (unsigned i = 0; i < 2 * (DIM + 1); i++)
      {
        values[i] = 0.0;
      }

      // Determine number of nodes in element
      const unsigned n_node = nnode();

      // Shape functions
      Shape psif(n_node);
      shape(s, psif);

      // Calculate velocities: values[0],...
      for (unsigned i = 0; i < (2 * DIM); i++)
      {
        // Get the nodal coordinate of the velocity
        const unsigned u_nodal_index = u_index_linearised_nst(i);
        for (unsigned l = 0; l < n_node; l++)
        {
          values[i] += nodal_value(t, l, u_nodal_index) * psif[l];
        }
      }

      // Calculate pressure: values[DIM], values[DIM+1]
      // (no history is carried in the pressure)
      for (unsigned i = 0; i < 2; i++)
      {
        values[DIM + i] = interpolated_p_linearised_nst(s, i);
      }
    }

    ///  \short Perform additional hanging node procedures for variables
    /// that are not interpolated by all nodes. The two pressure components
    /// are stored at the 6th and 7th location in each node
    void further_setup_hanging_nodes()
    {
      for (unsigned i = 0; i < 2; i++)
      {
        this->setup_hang_for_value((2 * DIM) + i);
      }
    }

    /// \short The velocities are isoparametric and so the "nodes"
    /// interpolating the velocities are the geometric nodes. The
    /// pressure "nodes" are a subset of the nodes, so when n_value==6
    /// or 7, the n-th pressure node is returned.
    Node* interpolating_node_pt(const unsigned& n, const int& n_value)

    {
      // The only different nodes are the pressure nodes
      if (n_value == (2 * DIM) || n_value == ((2 * DIM) + 1))
      {
        return this->node_pt(this->Pconv[n]);
      }

      // The other variables are interpolated via the usual nodes
      else
      {
        return this->node_pt(n);
      }
    }

    /// \short The pressure nodes are the corner nodes, so when n_value==6
    /// or 7, the fraction is the same as the 1d node number, 0 or 1.
    double local_one_d_fraction_of_interpolating_node(const unsigned& n1d,
                                                      const unsigned& i,
                                                      const int& n_value)
    {
      if (n_value == (2 * DIM) || n_value == ((2 * DIM) + 1))
      {
        // The pressure nodes are just located on the boundaries at 0 or 1
        return double(n1d);
      }
      // Otherwise the velocity nodes are the same as the geometric ones
      else
      {
        return this->local_one_d_fraction_of_node(n1d, i);
      }
    }

    /// \short The velocity nodes are the same as the geometric nodes.
    /// The pressure nodes must be calculated by using the same methods
    /// as the geometric nodes, but by recalling that there are only two
    /// pressure nodes per edge.
    Node* get_interpolating_node_at_local_coordinate(const Vector<double>& s,
                                                     const int& n_value)
    {
      // If we are calculating pressure nodes
      if (n_value == static_cast<int>(2 * DIM) ||
          n_value == static_cast<int>((2 * DIM) + 1))
      {
        // Storage for the index of the pressure node
        unsigned total_index = 0;
        // The number of nodes along each 1d edge is 2.
        const unsigned NNODE_1D = 2;
        // Storage for the index along each boundary
        // Note that it's only a 2D spatial element
        Vector<int> index(2);
        // Loop over the coordinates
        for (unsigned i = 0; i < 2; i++)
        {
          // If we are at the lower limit, the index is zero
          if (s[i] == -1.0)
          {
            index[i] = 0;
          }

          // If we are at the upper limit, the index is the number of nodes
          // minus 1
          else if (s[i] == 1.0)
          {
            index[i] = NNODE_1D - 1;
          }

          // Otherwise, we have to calculate the index in general
          else
          {
            // For uniformly spaced nodes the 0th node number would be
            double float_index = 0.5 * (1.0 + s[i]) * (NNODE_1D - 1);
            index[i] = int(float_index);
            // What is the excess. This should be safe because the
            // taking the integer part rounds down
            double excess = float_index - index[i];
            // If the excess is bigger than our tolerance there is no node,
            // return null
            if ((excess > FiniteElement::Node_location_tolerance) &&
                ((1.0 - excess) > FiniteElement::Node_location_tolerance))
            {
              return 0;
            }
          }
          /// Construct the general pressure index from the components.
          total_index +=
            index[i] * static_cast<unsigned>(pow(static_cast<float>(NNODE_1D),
                                                 static_cast<int>(i)));
        }
        // If we've got here we have a node, so let's return a pointer to it
        return this->node_pt(this->Pconv[total_index]);
      }
      // Otherwise velocity nodes are the same as pressure nodes
      else
      {
        return this->get_node_at_local_coordinate(s);
      }
    }

<<<<<<< HEAD
=======

>>>>>>> fb5f6804
    /// \short The number of 1d pressure nodes is 2, the number of 1d
    /// velocity nodes is the same as the number of 1d geometric nodes.
    unsigned ninterpolating_node_1d(const int& n_value)
    {
      if (n_value == (2 * DIM) || n_value == ((2 * DIM) + 1))
      {
        return 2;
      }
      else
      {
        return this->nnode_1d();
      }
    }

    /// \short The number of pressure nodes is 4. The number of
    /// velocity nodes is the same as the number of geometric nodes.
    unsigned ninterpolating_node(const int& n_value)
    {
      if (n_value == (2 * DIM) || n_value == ((2 * DIM) + 1))
      {
        return 4;
      }
      else
      {
        return this->nnode();
      }
    }

    /// \short The basis interpolating the pressure is given by pshape().
    //// The basis interpolating the velocity is shape().
    void interpolating_basis(const Vector<double>& s,
                             Shape& psi,
                             const int& n_value) const
    {
      if (n_value == (2 * DIM) || n_value == ((2 * DIM) + 1))
      {
        return this->pshape_linearised_nst(s, psi);
      }
      else
      {
        return this->shape(s, psi);
      }
    }

  }; // End of RefineableLinearisedQTaylorHoodElement class defn

<<<<<<< HEAD
  ///////////////////////////////////////////////////////////////////////////
  ///////////////////////////////////////////////////////////////////////////
  ///////////////////////////////////////////////////////////////////////////

=======

  ///////////////////////////////////////////////////////////////////////////
  ///////////////////////////////////////////////////////////////////////////
  ///////////////////////////////////////////////////////////////////////////


>>>>>>> fb5f6804
  //=======================================================================
  /// \short Face geometry of the refineable linearised axisym
  /// Taylor-Hood elements
  //=======================================================================
  template<>
<<<<<<< HEAD
  class FaceGeometry<RefineableLinearisedQTaylorHoodElement> :
    public virtual FaceGeometry<LinearisedQTaylorHoodElement>
=======
  class FaceGeometry<RefineableLinearisedQTaylorHoodElement>
    : public virtual FaceGeometry<LinearisedQTaylorHoodElement>
>>>>>>> fb5f6804
  {
  public:
    FaceGeometry() : FaceGeometry<LinearisedQTaylorHoodElement>() {}
  };

<<<<<<< HEAD
=======

>>>>>>> fb5f6804
  //=======================================================================
  /// \short Face geometry of face geometric of the refineable linearised
  /// axisym Taylor-Hood elements
  //=======================================================================
  template<>
<<<<<<< HEAD
  class FaceGeometry<FaceGeometry<RefineableLinearisedQTaylorHoodElement>> :
    public virtual FaceGeometry<FaceGeometry<LinearisedQTaylorHoodElement>>
=======
  class FaceGeometry<FaceGeometry<RefineableLinearisedQTaylorHoodElement>>
    : public virtual FaceGeometry<FaceGeometry<LinearisedQTaylorHoodElement>>
>>>>>>> fb5f6804
  {
  public:
    FaceGeometry() : FaceGeometry<FaceGeometry<LinearisedQTaylorHoodElement>>()
    {
    }
  };
<<<<<<< HEAD
=======

>>>>>>> fb5f6804

} // End of namespace oomph

#endif<|MERGE_RESOLUTION|>--- conflicted
+++ resolved
@@ -44,17 +44,10 @@
   /// \short Refineable version of the linearised axisymmetric
   /// Navier--Stokes equations
   //=======================================================================
-<<<<<<< HEAD
-  class RefineableLinearisedNavierStokesEquations :
-    public virtual LinearisedNavierStokesEquations,
-    public virtual RefineableElement,
-    public virtual ElementWithZ2ErrorEstimator
-=======
   class RefineableLinearisedNavierStokesEquations
     : public virtual LinearisedNavierStokesEquations,
       public virtual RefineableElement,
       public virtual ElementWithZ2ErrorEstimator
->>>>>>> fb5f6804
   {
   protected:
     /// \short Pointer to n_p-th pressure node (Default: NULL,
@@ -73,17 +66,10 @@
 
   public:
     /// \short Empty Constructor
-<<<<<<< HEAD
-    RefineableLinearisedNavierStokesEquations() :
-      LinearisedNavierStokesEquations(),
-      RefineableElement(),
-      ElementWithZ2ErrorEstimator()
-=======
     RefineableLinearisedNavierStokesEquations()
       : LinearisedNavierStokesEquations(),
         RefineableElement(),
         ElementWithZ2ErrorEstimator()
->>>>>>> fb5f6804
     {
     }
 
@@ -119,10 +105,7 @@
       DenseMatrix<double> imag_strainrate(DIM);
       this->strain_rate(s, imag_strainrate, 1);
 
-<<<<<<< HEAD
-=======
-
->>>>>>> fb5f6804
+
       // Pack into flux Vector
       unsigned icount = 0;
 
@@ -168,7 +151,6 @@
       RefineableLinearisedNavierStokesEquations* cast_father_element_pt =
         dynamic_cast<RefineableLinearisedNavierStokesEquations*>(
           this->father_element_pt());
-<<<<<<< HEAD
 
       // Set the viscosity ratio pointer
       this->Viscosity_Ratio_pt = cast_father_element_pt->viscosity_ratio_pt();
@@ -182,21 +164,6 @@
       // Set pointer to global Reynolds number x Strouhal number (=Womersley)
       this->ReSt_pt = cast_father_element_pt->re_st_pt();
 
-=======
-
-      // Set the viscosity ratio pointer
-      this->Viscosity_Ratio_pt = cast_father_element_pt->viscosity_ratio_pt();
-
-      // Set the density ratio pointer
-      this->Density_Ratio_pt = cast_father_element_pt->density_ratio_pt();
-
-      // Set pointer to global Reynolds number
-      this->Re_pt = cast_father_element_pt->re_pt();
-
-      // Set pointer to global Reynolds number x Strouhal number (=Womersley)
-      this->ReSt_pt = cast_father_element_pt->re_st_pt();
-
->>>>>>> fb5f6804
       if (cast_father_element_pt->normalisation_element_pt() != 0)
       {
         // Pass down the normalisation element
@@ -245,10 +212,7 @@
       }
     }
 
-<<<<<<< HEAD
-=======
-
->>>>>>> fb5f6804
+
   private:
     /// \short Add element's contribution to the elemental residual vector
     /// and/or Jacobian matrix
@@ -259,58 +223,15 @@
       DenseMatrix<double>& jacobian,
       DenseMatrix<double>& mass_matrix,
       unsigned flag);
-<<<<<<< HEAD
-=======
 
   }; // End of RefineableLinearisedNavierStokesEquations class defn
->>>>>>> fb5f6804
-
-  }; // End of RefineableLinearisedNavierStokesEquations class defn
+
 
   //////////////////////////////////////////////////////////////////////////////
   //////////////////////////////////////////////////////////////////////////////
   //////////////////////////////////////////////////////////////////////////////
-<<<<<<< HEAD
-
-  //=======================================================================
-  /// \short Refineable version of linearised axisymmetric quadratic
-  /// Crouzeix-Raviart elements
-  //=======================================================================
-  class RefineableLinearisedQCrouzeixRaviartElement :
-    public LinearisedQCrouzeixRaviartElement,
-    public virtual RefineableLinearisedNavierStokesEquations,
-    public virtual RefineableQElement<2>
-  {
-  private:
-    /// Unpin all the internal pressure freedoms
-    void unpin_elemental_pressure_dofs()
-    {
-      const unsigned n_pres = this->npres_linearised_nst();
-      // Loop over pressure dofs and unpin
-      for (unsigned l = 0; l < n_pres; l++)
-      {
-        // There are two pressure components
-        for (unsigned i = 0; i < 2; i++)
-        {
-          this->internal_data_pt(P_linearised_nst_internal_index[i])->unpin(l);
-        }
-      }
-    }
-=======
->>>>>>> fb5f6804
-
-  public:
-    /// Constructor
-    RefineableLinearisedQCrouzeixRaviartElement() :
-      RefineableElement(),
-      RefineableLinearisedNavierStokesEquations(),
-      RefineableQElement<2>(),
-      LinearisedQCrouzeixRaviartElement()
-    {
-    }
-
-<<<<<<< HEAD
-=======
+
+
   //=======================================================================
   /// \short Refineable version of linearised axisymmetric quadratic
   /// Crouzeix-Raviart elements
@@ -346,7 +267,6 @@
     {
     }
 
->>>>>>> fb5f6804
     /// Number of continuously interpolated values: 4*DIM (velocities)
     unsigned ncont_interpolated_values() const
     {
@@ -637,62 +557,30 @@
 
   }; // End of RefineableLinearisedQCrouzeixRaviartElement defn
 
-<<<<<<< HEAD
+
   ///////////////////////////////////////////////////////////////////////////
   ///////////////////////////////////////////////////////////////////////////
   ///////////////////////////////////////////////////////////////////////////
 
-=======
-
-  ///////////////////////////////////////////////////////////////////////////
-  ///////////////////////////////////////////////////////////////////////////
-  ///////////////////////////////////////////////////////////////////////////
-
-
->>>>>>> fb5f6804
+
   //=======================================================================
   /// \short Face geometry of the refineable linearised axisym
   /// Crouzeix-Raviart elements
   //=======================================================================
   template<>
-<<<<<<< HEAD
-  class FaceGeometry<RefineableLinearisedQCrouzeixRaviartElement> :
-    public virtual FaceGeometry<LinearisedQCrouzeixRaviartElement>
-=======
   class FaceGeometry<RefineableLinearisedQCrouzeixRaviartElement>
     : public virtual FaceGeometry<LinearisedQCrouzeixRaviartElement>
->>>>>>> fb5f6804
   {
   public:
     FaceGeometry() : FaceGeometry<LinearisedQCrouzeixRaviartElement>() {}
   };
 
-<<<<<<< HEAD
-=======
-
->>>>>>> fb5f6804
+
   //=======================================================================
   /// \short Face geometry of face geometric of the refineable linearised
   /// axisym Crouzeix-Raviart elements
   //=======================================================================
   template<>
-<<<<<<< HEAD
-  class FaceGeometry<
-    FaceGeometry<RefineableLinearisedQCrouzeixRaviartElement>> :
-    public virtual FaceGeometry<FaceGeometry<LinearisedQCrouzeixRaviartElement>>
-  {
-  public:
-    FaceGeometry() :
-      FaceGeometry<FaceGeometry<LinearisedQCrouzeixRaviartElement>>()
-    {
-    }
-  };
-
-  //////////////////////////////////////////////////////////////////////////////
-  //////////////////////////////////////////////////////////////////////////////
-  //////////////////////////////////////////////////////////////////////////////
-
-=======
   class FaceGeometry<FaceGeometry<RefineableLinearisedQCrouzeixRaviartElement>>
     : public virtual FaceGeometry<
         FaceGeometry<LinearisedQCrouzeixRaviartElement>>
@@ -710,22 +598,14 @@
   //////////////////////////////////////////////////////////////////////////////
 
 
->>>>>>> fb5f6804
   //=======================================================================
   /// \short Refineable version of linearised axisymmetric quadratic
   /// Taylor-Hood elements
   //=======================================================================
-<<<<<<< HEAD
-  class RefineableLinearisedQTaylorHoodElement :
-    public LinearisedQTaylorHoodElement,
-    public virtual RefineableLinearisedNavierStokesEquations,
-    public virtual RefineableQElement<2>
-=======
   class RefineableLinearisedQTaylorHoodElement
     : public LinearisedQTaylorHoodElement,
       public virtual RefineableLinearisedNavierStokesEquations,
       public virtual RefineableQElement<2>
->>>>>>> fb5f6804
   {
   private:
     /// Pointer to n_p-th pressure node
@@ -796,19 +676,11 @@
 
   public:
     /// \short Constructor:
-<<<<<<< HEAD
-    RefineableLinearisedQTaylorHoodElement() :
-      RefineableElement(),
-      RefineableLinearisedNavierStokesEquations(),
-      RefineableQElement<2>(),
-      LinearisedQTaylorHoodElement()
-=======
     RefineableLinearisedQTaylorHoodElement()
       : RefineableElement(),
         RefineableLinearisedNavierStokesEquations(),
         RefineableQElement<2>(),
         LinearisedQTaylorHoodElement()
->>>>>>> fb5f6804
     {
     }
 
@@ -1034,10 +906,7 @@
       }
     }
 
-<<<<<<< HEAD
-=======
-
->>>>>>> fb5f6804
+
     /// \short The number of 1d pressure nodes is 2, the number of 1d
     /// velocity nodes is the same as the number of 1d geometric nodes.
     unsigned ninterpolating_node_1d(const int& n_value)
@@ -1084,62 +953,39 @@
 
   }; // End of RefineableLinearisedQTaylorHoodElement class defn
 
-<<<<<<< HEAD
+
   ///////////////////////////////////////////////////////////////////////////
   ///////////////////////////////////////////////////////////////////////////
   ///////////////////////////////////////////////////////////////////////////
 
-=======
-
-  ///////////////////////////////////////////////////////////////////////////
-  ///////////////////////////////////////////////////////////////////////////
-  ///////////////////////////////////////////////////////////////////////////
-
-
->>>>>>> fb5f6804
+
   //=======================================================================
   /// \short Face geometry of the refineable linearised axisym
   /// Taylor-Hood elements
   //=======================================================================
   template<>
-<<<<<<< HEAD
-  class FaceGeometry<RefineableLinearisedQTaylorHoodElement> :
-    public virtual FaceGeometry<LinearisedQTaylorHoodElement>
-=======
   class FaceGeometry<RefineableLinearisedQTaylorHoodElement>
     : public virtual FaceGeometry<LinearisedQTaylorHoodElement>
->>>>>>> fb5f6804
   {
   public:
     FaceGeometry() : FaceGeometry<LinearisedQTaylorHoodElement>() {}
   };
 
-<<<<<<< HEAD
-=======
-
->>>>>>> fb5f6804
+
   //=======================================================================
   /// \short Face geometry of face geometric of the refineable linearised
   /// axisym Taylor-Hood elements
   //=======================================================================
   template<>
-<<<<<<< HEAD
-  class FaceGeometry<FaceGeometry<RefineableLinearisedQTaylorHoodElement>> :
-    public virtual FaceGeometry<FaceGeometry<LinearisedQTaylorHoodElement>>
-=======
   class FaceGeometry<FaceGeometry<RefineableLinearisedQTaylorHoodElement>>
     : public virtual FaceGeometry<FaceGeometry<LinearisedQTaylorHoodElement>>
->>>>>>> fb5f6804
   {
   public:
     FaceGeometry() : FaceGeometry<FaceGeometry<LinearisedQTaylorHoodElement>>()
     {
     }
   };
-<<<<<<< HEAD
-=======
-
->>>>>>> fb5f6804
+
 
 } // End of namespace oomph
 
