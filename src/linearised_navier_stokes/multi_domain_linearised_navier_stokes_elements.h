--- conflicted
+++ resolved
@@ -36,35 +36,18 @@
 // Use the oomph namespace
 using namespace oomph;
 
-<<<<<<< HEAD
-/////////////////////////////////////////////////////////////////////////
-/////////////////////////////////////////////////////////////////////////
-/////////////////////////////////////////////////////////////////////////
-
-=======
-
-/////////////////////////////////////////////////////////////////////////
-/////////////////////////////////////////////////////////////////////////
-/////////////////////////////////////////////////////////////////////////
-
-
->>>>>>> fb5f6804
+
+/////////////////////////////////////////////////////////////////////////
+/////////////////////////////////////////////////////////////////////////
+/////////////////////////////////////////////////////////////////////////
+
+
 //======================================================================
 /// Build a LinearisedQTaylorHood element that inherits from
 /// ElementWithExternalElement so that it can "communicate" with an
 /// axisymmetric Navier-Stokes element that provides the base flow
 /// velocities and their derivatives w.r.t. global coordinates (r and z)
 //======================================================================
-<<<<<<< HEAD
-class LinearisedQTaylorHoodMultiDomainElement :
-  public virtual LinearisedQTaylorHoodElement,
-  public virtual ElementWithExternalElement
-{
-public:
-  /// Constructor: call the underlying constructors
-  LinearisedQTaylorHoodMultiDomainElement() :
-    LinearisedQTaylorHoodElement(), ElementWithExternalElement()
-=======
 class LinearisedQTaylorHoodMultiDomainElement
   : public virtual LinearisedQTaylorHoodElement,
     public virtual ElementWithExternalElement
@@ -73,7 +56,6 @@
   /// Constructor: call the underlying constructors
   LinearisedQTaylorHoodMultiDomainElement()
     : LinearisedQTaylorHoodElement(), ElementWithExternalElement()
->>>>>>> fb5f6804
   {
     // There are two interactions: the base flow velocities and their
     // derivatives w.r.t. global coordinates
@@ -158,10 +140,7 @@
 
   } // End of overloaded get_base_flow_dudx function
 
-<<<<<<< HEAD
-=======
-
->>>>>>> fb5f6804
+
   /// \short Compute the element's residual vector and the Jacobian matrix
   void fill_in_contribution_to_jacobian(Vector<double>& residuals,
                                         DenseMatrix<double>& jacobian)
@@ -175,35 +154,18 @@
   }
 };
 
-<<<<<<< HEAD
-/////////////////////////////////////////////////////////////////////////
-/////////////////////////////////////////////////////////////////////////
-/////////////////////////////////////////////////////////////////////////
-
-=======
-
-/////////////////////////////////////////////////////////////////////////
-/////////////////////////////////////////////////////////////////////////
-/////////////////////////////////////////////////////////////////////////
-
-
->>>>>>> fb5f6804
+
+/////////////////////////////////////////////////////////////////////////
+/////////////////////////////////////////////////////////////////////////
+/////////////////////////////////////////////////////////////////////////
+
+
 //======================================================================
 /// Build a LinearisedQCrouzeixRaviart element that inherits
 /// from ElementWithExternalElement so that it can "communicate" with an
 /// axisymmetric Navier-Stokes element that provides the base flow
 /// velocities and their derivatives w.r.t. global coordinates (r and z)
 //======================================================================
-<<<<<<< HEAD
-class LinearisedQCrouzeixRaviartMultiDomainElement :
-  public virtual LinearisedQCrouzeixRaviartElement,
-  public virtual ElementWithExternalElement
-{
-public:
-  /// Constructor: call the underlying constructors
-  LinearisedQCrouzeixRaviartMultiDomainElement() :
-    LinearisedQCrouzeixRaviartElement(), ElementWithExternalElement()
-=======
 class LinearisedQCrouzeixRaviartMultiDomainElement
   : public virtual LinearisedQCrouzeixRaviartElement,
     public virtual ElementWithExternalElement
@@ -212,7 +174,6 @@
   /// Constructor: call the underlying constructors
   LinearisedQCrouzeixRaviartMultiDomainElement()
     : LinearisedQCrouzeixRaviartElement(), ElementWithExternalElement()
->>>>>>> fb5f6804
   {
     // There are two interactions: the base flow velocities and their
     // derivatives w.r.t. global coordinates
@@ -297,10 +258,7 @@
 
   } // End of overloaded get_base_flow_dudx function
 
-<<<<<<< HEAD
-=======
-
->>>>>>> fb5f6804
+
   /// \short Compute the element's residual vector and the Jacobian matrix
   void fill_in_contribution_to_jacobian(Vector<double>& residuals,
                                         DenseMatrix<double>& jacobian)
@@ -314,19 +272,12 @@
   }
 };
 
-<<<<<<< HEAD
-/////////////////////////////////////////////////////////////////////////
-/////////////////////////////////////////////////////////////////////////
-/////////////////////////////////////////////////////////////////////////
-
-=======
-
-/////////////////////////////////////////////////////////////////////////
-/////////////////////////////////////////////////////////////////////////
-/////////////////////////////////////////////////////////////////////////
-
-
->>>>>>> fb5f6804
+
+/////////////////////////////////////////////////////////////////////////
+/////////////////////////////////////////////////////////////////////////
+/////////////////////////////////////////////////////////////////////////
+
+
 //======================================================================
 /// \short Build a RefineableLinearisedQTaylorHood element
 /// that inherits from ElementWithExternalElement so that it can
@@ -334,16 +285,6 @@
 /// provides the base flow velocities and their derivatives w.r.t.
 /// global coordinates (r and z)
 //======================================================================
-<<<<<<< HEAD
-class RefineableLinearisedQTaylorHoodMultiDomainElement :
-  public virtual RefineableLinearisedQTaylorHoodElement,
-  public virtual ElementWithExternalElement
-{
-public:
-  /// Constructor: call the underlying constructors
-  RefineableLinearisedQTaylorHoodMultiDomainElement() :
-    RefineableLinearisedQTaylorHoodElement(), ElementWithExternalElement()
-=======
 class RefineableLinearisedQTaylorHoodMultiDomainElement
   : public virtual RefineableLinearisedQTaylorHoodElement,
     public virtual ElementWithExternalElement
@@ -352,7 +293,6 @@
   /// Constructor: call the underlying constructors
   RefineableLinearisedQTaylorHoodMultiDomainElement()
     : RefineableLinearisedQTaylorHoodElement(), ElementWithExternalElement()
->>>>>>> fb5f6804
   {
     // There are two interactions: the base flow velocities and their
     // derivatives w.r.t. global coordinates
@@ -437,10 +377,7 @@
 
   } // End of overloaded get_base_flow_dudx function
 
-<<<<<<< HEAD
-=======
-
->>>>>>> fb5f6804
+
   /// \short Compute the element's residual vector and the Jacobian matrix
   void fill_in_contribution_to_jacobian(Vector<double>& residuals,
                                         DenseMatrix<double>& jacobian)
@@ -454,19 +391,12 @@
   }
 };
 
-<<<<<<< HEAD
-/////////////////////////////////////////////////////////////////////////
-/////////////////////////////////////////////////////////////////////////
-/////////////////////////////////////////////////////////////////////////
-
-=======
-
-/////////////////////////////////////////////////////////////////////////
-/////////////////////////////////////////////////////////////////////////
-/////////////////////////////////////////////////////////////////////////
-
-
->>>>>>> fb5f6804
+
+/////////////////////////////////////////////////////////////////////////
+/////////////////////////////////////////////////////////////////////////
+/////////////////////////////////////////////////////////////////////////
+
+
 //======================================================================
 /// \short Build a RefineableLinearisedQCrouzeixRaviart element
 /// that inherits from ElementWithExternalElement so that it can
@@ -474,16 +404,6 @@
 /// provides the base flow velocities and their derivatives w.r.t.
 /// global coordinates (r and z)
 //======================================================================
-<<<<<<< HEAD
-class RefineableLinearisedQCrouzeixRaviartMultiDomainElement :
-  public virtual RefineableLinearisedQCrouzeixRaviartElement,
-  public virtual ElementWithExternalElement
-{
-public:
-  /// Constructor: call the underlying constructors
-  RefineableLinearisedQCrouzeixRaviartMultiDomainElement() :
-    RefineableLinearisedQCrouzeixRaviartElement(), ElementWithExternalElement()
-=======
 class RefineableLinearisedQCrouzeixRaviartMultiDomainElement
   : public virtual RefineableLinearisedQCrouzeixRaviartElement,
     public virtual ElementWithExternalElement
@@ -493,7 +413,6 @@
   RefineableLinearisedQCrouzeixRaviartMultiDomainElement()
     : RefineableLinearisedQCrouzeixRaviartElement(),
       ElementWithExternalElement()
->>>>>>> fb5f6804
   {
     // There are two interactions: the base flow velocities and their
     // derivatives w.r.t. global coordinates
@@ -578,10 +497,7 @@
 
   } // End of overloaded get_base_flow_dudx function
 
-<<<<<<< HEAD
-=======
-
->>>>>>> fb5f6804
+
   /// \short Compute the element's residual vector and the Jacobian matrix
   void fill_in_contribution_to_jacobian(Vector<double>& residuals,
                                         DenseMatrix<double>& jacobian)
