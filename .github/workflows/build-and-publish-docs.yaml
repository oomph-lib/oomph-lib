name: Documentation

on:
  push:
    branches:
<<<<<<< HEAD
      - fix_doc
#     - main
=======
      - main
  workflow_dispatch:
    inputs:
      publishBranch:
        description: 'Branch to publish built docs'
        required: true
        default: 'gh-pages'
>>>>>>> c99d57ca

jobs:
  build-and-deploy:

    runs-on: ubuntu-latest

    steps:
    - name: Checkout
      uses: actions/checkout@v2
      with:
        persist-credentials: false
        
    - name: Install requirements (minus doxygen)
      run: sudo apt-get install make automake libtool libtool-bin autoconf gfortran g++ texlive texlive-latex-extra texlive-font-utils

    - name: Bleeding edge doxygen 
      run: |
        wget https://personal.maths.manchester.ac.uk/oomphlib/oomph-lib_external_distfiles//doxygen-1.9.2.linux.bin.tar.gz
        tar xvfz doxygen-1.9.2.linux.bin.tar.gz
        sudo apt install libclang1-9
        sudo apt install libclang-cpp9
        echo "new doxygen (as installed):"
        doxygen-1.9.2/bin/doxygen --version
        sudo mv doxygen-1.9.2/bin/doxygen /usr/bin/doxygen
        echo "new doxygen (installed in /usr/bin):"
        which doxygen
        doxygen --version

    - name: Pick configuration
      run: cp config/configure_options/build_web_version config/configure_options/current
    - name: Configure
      run: ./non_interactive_autogen.sh -sn
    - name: Build bin
      run: make -C bin
    - name: Build doc
      run: make -C doc
    - name: Run website install script
      run: ./bin/website_install.sh
    - name: Grab redirect file
      run: cp ./bin/redirect.html ./build/website/index.html
    - name: Deploy
      uses: JamesIves/github-pages-deploy-action@releases/v3
      with:
        GITHUB_TOKEN: ${{ secrets.GITHUB_TOKEN }}
        BRANCH: ${{ github.event.inputs.publishBranch }} # The branch the action should deploy to.
        FOLDER: build/website # The folder the action should deploy.
        CLEAN: true<|MERGE_RESOLUTION|>--- conflicted
+++ resolved
@@ -3,10 +3,6 @@
 on:
   push:
     branches:
-<<<<<<< HEAD
-      - fix_doc
-#     - main
-=======
       - main
   workflow_dispatch:
     inputs:
@@ -14,7 +10,6 @@
         description: 'Branch to publish built docs'
         required: true
         default: 'gh-pages'
->>>>>>> c99d57ca
 
 jobs:
   build-and-deploy:
