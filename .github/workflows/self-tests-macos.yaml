name: macOS self-tests

on: push

jobs:
  build:
    runs-on: macos-latest
    steps:
      - name: Check out repository
        uses: actions/checkout@v4

      - name: Install requirements
        run: brew install make automake libtool autoconf doxygen && brew reinstall gfortran

<<<<<<< HEAD
=======
      # PM: Temporary patch to handle deprecation of Python 2.7 by GitHub runners. Should be removed
      # as soon as we have moved to a more recent version of Trilinos. N.B. we install Python 3
      # again after installing Python 2.7, as the installation of the latter forces the former to
      # be unlinked, and thus Python 3 won't be found by other programs. Installing it again doesn't
      # overwrite the Python 2 installation.
      - name: Install Python 2.7
        uses: LizardByte/setup-python-action@master
        with:
          python-version: "2.7"

      - name: Install Python 3.13
        uses: LizardByte/setup-python-action@master
        with:
          python-version: "3.13"

      - name: Extra config
        run:
          printf '%s\n' '--enable-suppress-cgal-build --disable-shared' >> config/configure_options/default \
          && ( export LC_ALL=C; sort -o config/configure_options/default config/configure_options/default )

>>>>>>> 4b5c73a0
      - name: Build
        run: ./non_interactive_autogen.sh -c config/configure_options/default_macos -s -j$(sysctl -n hw.logicalcpu)

      # Continue running even if the test fails so that the validation.log can be
      # uploaded and reviewed later on
      - name: Validate
        id: self_tests
        run: ./bin/parallel_self_test.py
        continue-on-error: true

      - name: Upload validation log file
        uses: actions/upload-artifact@v4
        with:
          name: validation-${{ runner.os }}.log
          path: ./validation.log

      - name: Propagate self-test status
        if: steps.self_tests.outcome == 'failure'
        run: exit 1<|MERGE_RESOLUTION|>--- conflicted
+++ resolved
@@ -12,8 +12,6 @@
       - name: Install requirements
         run: brew install make automake libtool autoconf doxygen && brew reinstall gfortran
 
-<<<<<<< HEAD
-=======
       # PM: Temporary patch to handle deprecation of Python 2.7 by GitHub runners. Should be removed
       # as soon as we have moved to a more recent version of Trilinos. N.B. we install Python 3
       # again after installing Python 2.7, as the installation of the latter forces the former to
@@ -29,12 +27,6 @@
         with:
           python-version: "3.13"
 
-      - name: Extra config
-        run:
-          printf '%s\n' '--enable-suppress-cgal-build --disable-shared' >> config/configure_options/default \
-          && ( export LC_ALL=C; sort -o config/configure_options/default config/configure_options/default )
-
->>>>>>> 4b5c73a0
       - name: Build
         run: ./non_interactive_autogen.sh -c config/configure_options/default_macos -s -j$(sysctl -n hw.logicalcpu)
 
