--- conflicted
+++ resolved
@@ -665,10 +665,6 @@
 AM_CONDITIONAL(HAVE_HSL_SOURCES, test x$have_hsl_sources = xtrue)
 
 
-<<<<<<< HEAD
-
-=======
->>>>>>> 04fea84c
 # Build flags that can be set during configure stage
 #---------------------------------------------------
 
