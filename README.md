<div align="center">
  <a href="http://oomph-lib.maths.man.ac.uk">
    <img alt="reviewdog" src="./doc/figures/oomph_logo.png">
  </a>
</div>

<<<<<<< HEAD
[![License: LGPL v2.1](https://img.shields.io/badge/License-LGPL%20v2.1-blue.svg)](https://www.gnu.org/licenses/lgpl-2.1)
[![Ubuntu tests status](../../../actions/workflows/test-ubuntu.yaml/badge.svg)](../../../actions/workflows/test-ubuntu.yaml)
[![macOS tests status](../../../actions/workflows/test-macos.yaml/badge.svg)](../../../actions/workflows/test-macos.yaml)
[![Documentation](../../../actions/workflows/build-and-publish-docs.yaml/badge.svg)](../../../actions/workflows/build-and-publish-docs.yaml)

## Table of contents

  - [Description](#description)
  - [Compatibility](#compatibility)
  - [Documentation to-do list](#documentation-to-do-list)
  - [Recommended](#recommended)
  - [Usage](#usage)
    - [Building and installing](#building-and-installing)
    - [Useful CMake flags](#useful-cmake-flags)
    - [Examples/testing](#examplestesting)
    - [Uninstall](#uninstall)
    - [Development](#development)
  - [Packaging](#packaging)
  - [Helpful CMake resources](#helpful-cmake-resources)
  - [Community](#community)
=======
<div align="center">
  <a href="./LICENCE">
    <img alt="License: LGPL v2.1" src="https://img.shields.io/badge/License-LGPL%20v2.1-blue.svg">
  </a>
  <a href="../../actions/workflows/build-and-publish-docs.yaml">
    <img alt="Documentation" src="../../actions/workflows/build-and-publish-docs.yaml/badge.svg?branch=main">
  </a>
</div>

<br>

<div align="center">
    <table style="width:55%">
    <tr>
        <th>Test platform</th>
        <th><a href="../../tree/main"><code>main</code></a></th>
        <th><a href="../../tree/development"><code>development</code></a></th>
    </tr>
    <tr>
        <td>Ubuntu</td>
        <td>
            <a href="../../actions/workflows/self-tests-ubuntu.yaml">
                <img alt="Ubuntu" src="../../actions/workflows/self-tests-ubuntu.yaml/badge.svg?branch=main">
            </a>
        </td>
        <td>
            <a href="../../actions/workflows/self-tests-ubuntu.yaml">
                <img alt="Ubuntu" src="../../actions/workflows/self-tests-ubuntu.yaml/badge.svg?branch=development">
            </a>
        </td>
    </tr>
    <tr>
        <td>macOS</td>
        <td>
            <a href="../../actions/workflows/self-tests-macos.yaml">
                <img alt="macOS" src="../../actions/workflows/self-tests-macos.yaml/badge.svg?branch=main">
            </a>
        </td>
        <td>
            <a href="../../actions/workflows/self-tests-macos.yaml">
                <img alt="macOS" src="../../actions/workflows/self-tests-macos.yaml/badge.svg?branch=development">
            </a>
        </td>
    </tr>
    </table>
</div>
>>>>>>> 0826b5d4

## Description

Please consult the file [`INSTALL.md`](INSTALL.md) in this directory for
installation instructions.

The [`oomph-lib` homepage](http://www.oomph-lib.org) provides much more detail on
installation instructions, tutorials, and licencing information. Provided you
have downloaded a distribution that contains the documentation and you have the
required tools (mainly `doxygen`; get it from [here](http://www.doxygen.org))
available on your machine, the installation procedure will create a local copy
of the `oomph-lib` webpages and the entire online documentation in the `doc`
directory. In particular, `doc/html/index.html` is a local copy of the `oomph-lib`
homepage.

To learn more about contributing to `oomph-lib`, please see
[`CONTRIBUTING.md`](CONTRIBUTING.md).

## Compatibility


Operating system | Support provided?
-----------------|-----------------
Ubuntu | Yes
macOS | Yes
Windows | No

## Documentation to-do list

Finish documenting the following:

- [x] Basic build instructions.
- [x] How to build with Ninja.
- [ ] Usage via FetchContent.
- [ ] Adding a new library.
- [ ] Adding a new demo-driver.
- [ ] Packaging with CPack.

## Recommended

We strongly advocate the use of [Ninja](https://github.com/ninja-build/ninja)
for its automatic parallelisation of the build process. Ninja creates clear,
human-readable build files and allows for fast incremental builds.

We use the ``cmake-format`` pre-commit hook to automatically format
``CMakeLists.txt`` files. For this you will need to install ``pre-commit``
([available here](https://pre-commit.com/)) using the following
```bash
>>> pip install pre-commit
```
The ``.pre-commit-config.yaml`` will take care of the rest. Do not edit the
``.cmake-format.json`` file.

## Usage

### Building and installing

To configure, build and install the project using Ninja (recommended), ``cd``
into the root directory of the oomph-lib project and run the following:
```bash
>>> cmake -G Ninja -B build              # Configure and generate build system
>>> cd build && ninja && ninja install   # Build and install
```
If you'd prefer to use Makefile Generators for your build system instead, run
```bash
>>> cmake -B build
>>> cd build && make && make install
```
### Useful CMake flags

To customise your build, provide arguments of the form ``-D<YOUR-FLAG-HERE>``
at the CMake configuration/generation step.

To specify a ``Release`` build (i.e. optimised; the default is ``Debug``) use
```bash
  -DCMAKE_BUILD_TYPE=Release
```
To specify the installation location append the flag
```bash
  -DCMAKE_INSTALL_PREFIX=~/my-custom-install
```
To enable the use of MPI (if available on your system) use
```bash
  -DOOMPH_ENABLE_MPI
```
### Examples/testing

``oomph-lib`` comes with an extensive list of well-documented examples situated
in the ``demo_drivers`` directory. The driver codes in these folders are also
used to validate the library. To run all of these tests, enter the
``demo_drivers`` folder and run the following:
```bash
>>> cmake -G Ninja -B build   # Configure and generate build system for demo_drivers project
>>> cd build && ctest         # Enter the build folder and execute all tests
```
If you intend to use Makefile Generators, remove "``-G Ninja``" from the first
command. Note that unlike the lightweight unit-tests in the ``tests/`` folder,
these "integration tests" are more intensive and take much longer to complete.
After running all of the self-tests, you may wish to get rid of the output. To
do so, simply delete the ``build`` folder, i.e.
```bash
>>> cd ..           # Exit the build folder into the parent demo_drivers folder
>>> rm -rf build    # Wipe the self-tests output
```
The approach described above allows you to test the entire ``oomph-lib`` build,
all at once. However you may wish to test a smaller subset of these problems or
just one. To do this, you may either:

- (i) provide ``ctest`` with a filter to select the tests that you wish to run (described further below), or
- (ii) enter any child project and rerun the same commands as above.

Here, a child project refers to any subfolder containing a ``CMakeLists.txt``
file that invokes the ``project(...)`` command (e.g.
``demo_drivers/poisson/one_d_poisson``). If you opt for the latter option you
will notice that inside each child folder there is a shell script called
``validate.sh``, inherited from the old Autotools-based build system, which runs
the executables and compares them against the validation data in the
``validata`` folder. **You should not edit the ``validate.sh`` scipt or the data
in ``validata``.**

For those of you comfortable with CMake, you may wish to control the target
properties of executables in a ``CMakeLists.txt`` file. You may also notice that
you are unable to apply target-based CMake commands because CMake is unable to
recognise the name of the target you have provided. The reason for this is that
inside ``oomph_add_executable(...)`` and ``oomph_add_test(...)`` we create a
unique target name for each executable/test by appending the SHA1 hash of the
path to the target. This allows us to provide a unified self-test build (from
the base ``demo_drivers`` folder) that avoid clashes between target names. We do
rely on the user never creating two targets with the same name in the same
folder but this should always be the case. To use target-based commands on a
particular target, create a hash of the path, append it to the original target
name and use that name for your commands:
```cmake
  string(SHA1 PATH_HASH "${CMAKE_CURRENT_LIST_DIR}")           # Create hash
  set(HASHED_TARGET_NAME <YOUR-EXECUTABLE-NAME>_${PATH_HASH})  # Append hash
```
**In progress**:

- [ ] Add a "make self-test" command for the root oomph-lib directory which executes all of the self-tests.
- [ ] Document CTest usages:
   - [ ] Parallel execution; append a ``-j <N>`` flag.
   - [ ] Test filtering:
      - [ ] Filter by labels ``-L <label>`` or
      - [ ] Regular expression matching; run all tests beginning with poisson: ``-R '^poisson'``
      - [ ] Run all but ``<test-name>``: ``-E <test-name>``
      - [ ] Run ony ``<test-1>`` and ``<test-2>``: ``-R '<test-1>|<test-2>'``
   - [ ] Reading output of failed tests: ``cat build/Testing/Temporary/LastTest.log``
   - [ ] List of failed tests: ``cat build/Testing/Temporary/LastTestsFailed.log``
   - [ ] Repeating failed tests: ``--rerun-failed``
   - [ ] Repeat failed test and log output: ``--rerun-failed --output-on-failure``
   - [ ] Disable test: ``set_tests_properties(<test-name> PROPERTIES DISABLED YES)``
   - [ ] Demand parallel codes to run in serial: ``set_tests_properties(FooWithBar PROPERTIES RUN_SERIAL)``;
   - [ ] Providing a RESOURCE_LOCK for parallel codes.
   - [ ] Note that in all cases here, if you specify the target name, you must rememeber to append the SHA1 path hash.

### Uninstall

To uninstall the project, enter the ``build`` folder, remove the installed
project files and delete the build folder using the following
```bash
>>> cd build
>>> ninja uninstall   # replace ninja with make if using Autotools
>>> cd ..
>>> rm -rf build
```
### Development

To define your own executable that uses the oomph-lib library, you will first
need to import the ``oomphlib`` package after it has been installed. Once this
has been done, you can define your own executable using the helper function
``oomph_add_executable(...)`` ([defined here](cmake/OomphAddExecutable.cmake>)).
For example, to create an executable called ``one_d_poisson`` from the source
``one_d_poisson.cc`` using the Poisson library (``oomph::poisson``), use
```cmake
  find_package(oomphlib REQUIRED)
  oomph_add_executable(NAME one_d_poisson
                       SOURCES one_d_poisson.cc
                       LIBRARIES oomph::poisson)
```
You may wish to provide additional information to the build of your executable.
A few notable options provided by this function are

- ``CXX_STANDARD``: The C++ standard. The only arguments we currently allow are 11, 14, or 17 (corresponding to C++11, C++14, and C++17, respectively). We currently assume C++11 for all files in the library. Specifying a more modern standard may result in unexpected consequences. Don't say we didn't warn you!
- ``CXX_OPTIONS``: Compiler flags (e.g. ``-Wall``, ``-O3``). However, this is likely to only affect your executable and not the library. (``TODO: Find out about this!``)
- ``CXX_DEFINITIONS``: Preprocessor definition(s). Arguments to this keyword do not require a ``-D`` prefix; CMake will automatically prepend it for you.

For example
```cmake
  oomph_add_executable(NAME one_d_poisson
                       SOURCES one_d_poisson.cc
                       LIBRARIES oomph::poisson
                       CXX_STANDARD 11
                       CXX_OPTIONS -Wall -Werror
                       CXX_DEFINITIONS REFINEABLE)
```
If you are comfortable with CMake and you wish to specify your own executable
using the standard CMake functions then make sure to add the following line
after calling ``add_executable``
```cmake
      target_compile_definitions(<your-target> ${OOMPH_COMPILE_DEFINITIONS})
```
where ``<your-target>`` is the name of your executable. This imports the compile
definitions defined by ``oomph-lib`` (during its build) that are needed to make
sure all of the code required is available to your executable.

## Packaging

**Work in progress.**

## Helpful CMake resources

For those of you new to CMake, you may wish to consult the following resources:

* The excellently-written "Professional CMake: A Practical Guide" by Scott Craig.
* The [Awesome CMake](https://github.com/onqtam/awesome-cmake) repository.
* [An Introduction to Modern CMake](https://cliutils.gitlab.io/modern-cmake/).
* ...and the list goes on (so add more!).

## Community

The original "architects" of `oomph-lib` (in alphabetical order) are
[**Andrew Hazel**](https://github.com/alhazel) (**co-founder**) &
[**Matthias Heil**](https://github.com/MatthiasHeilManchester) (**co-founder**).
Alongside the library founders, `oomph-lib` is currently maintained with the
help of [**Jonathan Deakin**](https://github.com/jondea) and
[**Puneet Matharu**](https://github.com/PuneetMatharu). However, the library has
received (and is still receiving) significant contributions from former/current
project/MSc/PhD students and collaborators. For an exhaustive list, see
[`CONTRIBUTORS.md`](CONTRIBUTORS.md).

If you're interested in joining the team, get in touch. We're always looking for
more help!<|MERGE_RESOLUTION|>--- conflicted
+++ resolved
@@ -4,28 +4,6 @@
   </a>
 </div>
 
-<<<<<<< HEAD
-[![License: LGPL v2.1](https://img.shields.io/badge/License-LGPL%20v2.1-blue.svg)](https://www.gnu.org/licenses/lgpl-2.1)
-[![Ubuntu tests status](../../../actions/workflows/test-ubuntu.yaml/badge.svg)](../../../actions/workflows/test-ubuntu.yaml)
-[![macOS tests status](../../../actions/workflows/test-macos.yaml/badge.svg)](../../../actions/workflows/test-macos.yaml)
-[![Documentation](../../../actions/workflows/build-and-publish-docs.yaml/badge.svg)](../../../actions/workflows/build-and-publish-docs.yaml)
-
-## Table of contents
-
-  - [Description](#description)
-  - [Compatibility](#compatibility)
-  - [Documentation to-do list](#documentation-to-do-list)
-  - [Recommended](#recommended)
-  - [Usage](#usage)
-    - [Building and installing](#building-and-installing)
-    - [Useful CMake flags](#useful-cmake-flags)
-    - [Examples/testing](#examplestesting)
-    - [Uninstall](#uninstall)
-    - [Development](#development)
-  - [Packaging](#packaging)
-  - [Helpful CMake resources](#helpful-cmake-resources)
-  - [Community](#community)
-=======
 <div align="center">
   <a href="./LICENCE">
     <img alt="License: LGPL v2.1" src="https://img.shields.io/badge/License-LGPL%20v2.1-blue.svg">
@@ -72,7 +50,22 @@
     </tr>
     </table>
 </div>
->>>>>>> 0826b5d4
+
+## Table of contents
+
+  - [Description](#description)
+  - [Compatibility](#compatibility)
+  - [Documentation to-do list](#documentation-to-do-list)
+  - [Recommended](#recommended)
+  - [Usage](#usage)
+    - [Building and installing](#building-and-installing)
+    - [Useful CMake flags](#useful-cmake-flags)
+    - [Examples/testing](#examplestesting)
+    - [Uninstall](#uninstall)
+    - [Development](#development)
+  - [Packaging](#packaging)
+  - [Helpful CMake resources](#helpful-cmake-resources)
+  - [Community](#community)
 
 ## Description
 
