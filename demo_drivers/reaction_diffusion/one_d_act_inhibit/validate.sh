--- conflicted
+++ resolved
@@ -1,11 +1,7 @@
 #! /bin/sh
 
 # Get the OOPMH-LIB root directory from a makefile
-<<<<<<< HEAD
 OOMPH_ROOT_DIR=$1
-=======
-OOMPH_ROOT_DIR=$(make -s --no-print-directory print-top_builddir)
->>>>>>> fb5f6804
 
 #Set the number of tests to be checked
 NUM_TESTS=1
@@ -50,27 +46,16 @@
 echo " " >>validation.log
 cat RESLT/step10.dat >one_d_act_inhibit.dat
 
-<<<<<<< HEAD
 if test "$2" = "no_fpdiff"; then
   echo "dummy [OK] -- Can't run fpdiff.py because we don't have python or validata" >>validation.log
 else
   $OOMPH_ROOT_DIR/scripts/fpdiff.py ../validata/one_d_act_inhibit.dat.gz \
-=======
-if test "$1" = "no_fpdiff"; then
-  echo "dummy [OK] -- Can't run fpdiff.py because we don't have python or validata" >>validation.log
-else
-  ../../../../bin/fpdiff.py ../validata/one_d_act_inhibit.dat.gz \
->>>>>>> fb5f6804
     one_d_act_inhibit.dat >>validation.log
 fi
 
 # Append output to global validation log file
 #--------------------------------------------
-<<<<<<< HEAD
 cat validation.log >>$OOMPH_ROOT_DIR/validation.log
-=======
-cat validation.log >>../../../../validation.log
->>>>>>> fb5f6804
 
 cd ..
 
