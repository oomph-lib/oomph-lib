#! /bin/sh

# Get the OOMPH-LIB root directory from a makefile
OOMPH_ROOT_DIR=$1

#Set the number of tests to be checked
NUM_TESTS=1

# Setup validation directory
#---------------------------
touch Validation
rm -r -f Validation
mkdir Validation

# Validation for orr sommerfeld
#------------------------------
cd Validation

<<<<<<< HEAD
# Validation for orr sommerfeld
#------------------------------
cd Validation
=======
if [ -f ../../orr_sommerfeld ]; then


echo "Running orr_sommerfeld validation "
mkdir RESLT
cd RESLT
if [ -f ../../orr_sommerfeld ]; then
../../orr_sommerfeld > ../OUTPUT_orr_sommerfeld
fi
cd ..
echo "done"
echo " " >> validation.log
echo "Orr-Sommerfeld validation" >> validation.log
echo "--------------------------" >> validation.log
echo " " >> validation.log
echo "Validation directory: " >> validation.log
echo " " >> validation.log
echo "  " `pwd` >> validation.log
echo " " >> validation.log
if [ -f ../../orr_sommerfeld ]; then
cat RESLT/neutral.dat > orr_sommerfeld_results.dat
fi

>>>>>>> ce11c04d

if [ -f ../../orr_sommerfeld ]; then
  echo "Running orr_sommerfeld validation "
  mkdir RESLT
  cd RESLT
  if [ -f ../../orr_sommerfeld ]; then
    ../../orr_sommerfeld >../OUTPUT_orr_sommerfeld
  fi
  cd ..
  echo "done"
  echo " " >>validation.log
  echo "Orr-Sommerfeld validation" >>validation.log
  echo "--------------------------" >>validation.log
  echo " " >>validation.log
  echo "Validation directory: " >>validation.log
  echo " " >>validation.log
  echo "  " $(pwd) >>validation.log
  echo " " >>validation.log
  if [ -f ../../orr_sommerfeld ]; then
    cat RESLT/neutral.dat >orr_sommerfeld_results.dat
  fi

  if test "$1" = "no_fpdiff"; then
    echo "dummy [OK] -- Can't run fpdiff.py because we don't have python or validata" >>validation.log
  else
    if [ -s orr_sommerfeld_results.dat ]; then
      $OOMPH_ROOT_DIR/scripts/fpdiff.py ../validata/orr_sommerfeld_results.dat.gz \
        orr_sommerfeld_results.dat 0.3 1.0e-14 >>validation.log
    else
      echo "dummy [OK] -- Orr-Sommerfeld driver has not run, probably because Trilinos is not installed" >>validation.log
    fi
  fi
else
<<<<<<< HEAD
  echo ""
  echo "Not running orr_sommerfeld test; needs trilinos"
  echo ""
  echo "[OK] (Dummy for non-existent Trilinos)" >>validation.log
fi

=======
if [ -s orr_sommerfeld_results.dat ]; then
../../../../bin/fpdiff.py ../validata/orr_sommerfeld_results.dat.gz   \
    orr_sommerfeld_results.dat  0.3  1.0e-14 >> validation.log
else
 echo "dummy [OK] -- Orr-Sommerfeld driver has not run, probably because Trilinos is not installed" >> validation.log
fi
fi


else

echo ""
echo "Not running orr_sommerfeld test; needs trilinos"
echo ""
echo "[OK] (Dummy for non-existent Trilinos)"  >> validation.log

fi

>>>>>>> ce11c04d
# Append output to global validation log file
#--------------------------------------------
cat validation.log >>$OOMPH_ROOT_DIR/validation.log

cd ..

#######################################################################

#Check that we get the correct number of OKs
# validate_ok_count will exit with status
# 0 if all tests has passed.
# 1 if some tests failed.
# 2 if there are more 'OK' than expected.
. $OOMPH_ROOT_DIR/scripts/validate_ok_count

# Never get here
exit 10<|MERGE_RESOLUTION|>--- conflicted
+++ resolved
@@ -16,36 +16,12 @@
 #------------------------------
 cd Validation
 
-<<<<<<< HEAD
-# Validation for orr sommerfeld
-#------------------------------
-cd Validation
-=======
 if [ -f ../../orr_sommerfeld ]; then
 
 
 echo "Running orr_sommerfeld validation "
 mkdir RESLT
 cd RESLT
-if [ -f ../../orr_sommerfeld ]; then
-../../orr_sommerfeld > ../OUTPUT_orr_sommerfeld
-fi
-cd ..
-echo "done"
-echo " " >> validation.log
-echo "Orr-Sommerfeld validation" >> validation.log
-echo "--------------------------" >> validation.log
-echo " " >> validation.log
-echo "Validation directory: " >> validation.log
-echo " " >> validation.log
-echo "  " `pwd` >> validation.log
-echo " " >> validation.log
-if [ -f ../../orr_sommerfeld ]; then
-cat RESLT/neutral.dat > orr_sommerfeld_results.dat
-fi
-
->>>>>>> ce11c04d
-
 if [ -f ../../orr_sommerfeld ]; then
   echo "Running orr_sommerfeld validation "
   mkdir RESLT
@@ -78,22 +54,11 @@
     fi
   fi
 else
-<<<<<<< HEAD
   echo ""
   echo "Not running orr_sommerfeld test; needs trilinos"
   echo ""
   echo "[OK] (Dummy for non-existent Trilinos)" >>validation.log
 fi
-
-=======
-if [ -s orr_sommerfeld_results.dat ]; then
-../../../../bin/fpdiff.py ../validata/orr_sommerfeld_results.dat.gz   \
-    orr_sommerfeld_results.dat  0.3  1.0e-14 >> validation.log
-else
- echo "dummy [OK] -- Orr-Sommerfeld driver has not run, probably because Trilinos is not installed" >> validation.log
-fi
-fi
-
 
 else
 
@@ -104,7 +69,6 @@
 
 fi
 
->>>>>>> ce11c04d
 # Append output to global validation log file
 #--------------------------------------------
 cat validation.log >>$OOMPH_ROOT_DIR/validation.log
