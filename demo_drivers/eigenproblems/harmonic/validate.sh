--- conflicted
+++ resolved
@@ -34,11 +34,7 @@
 echo " " >> validation.log
 cat RESLT/eigenvalues1.dat RESLT/soln1.dat > res_qz.dat
 if [ -e RESLT/eigenvalues2.dat ]; then
-<<<<<<< HEAD
-  cat RESLT/eigenvalues2.dat RESLT/soln2.dat > res_anasazi.dat
-=======
     cat RESLT/eigenvalues2.dat RESLT/soln2.dat > res_anasazi.dat
->>>>>>> ce11c04d
 fi
 mv RESLT RESLT_harmonic
 
@@ -49,17 +45,10 @@
 echo "QZ Test: " >> validation.log
 $OOMPH_ROOT_DIR/scripts/fpdiff.py  ../validata/harmonic_results.dat.gz   \
     res_qz.dat  0.1 1.0e-13 >> validation.log
-<<<<<<< HEAD
 # Only if we have Trilinos
 echo "Anasazi Test: " >> validation.log
 if [ -s res_anasazi.dat ]; then
 $OOMPH_ROOT_DIR/scripts/fpdiff.py  ../validata/harmonic_results.dat.gz   \
-=======
-#Only if we have trilions
-echo "Anasazi Test: " >> validation.log
-if [ -s res_anasazi.dat ]; then
-../../../../bin/fpdiff.py  ../validata/harmonic_results.dat.gz   \
->>>>>>> ce11c04d
     res_anasazi.dat  0.1 1.0e-13 >> validation.log
 else
  echo "dummy [OK] -- Anasazi test has not run, probably because Trilinos is not installed" >> validation.log       
@@ -82,14 +71,8 @@
 echo " " >> validation.log
 cat RESLT/eigenvalues1.dat RESLT/soln1.dat > res_qz_complex.dat
 if [ -s eigenvalues2.dat ]; then
-<<<<<<< HEAD
-  cat RESLT/eigenvalues2.dat RESLT/soln2.dat > res_anasazi_complex.dat
-fi
-
-=======
     cat RESLT/eigenvalues2.dat RESLT/soln2.dat > res_anasazi_complex.dat
 fi
->>>>>>> ce11c04d
 
 if test "$2" = "no_fpdiff"; then
   echo "dummy [OK] -- Can't run fpdiff.py because we don't have python or validata" >> validation.log
@@ -99,11 +82,7 @@
     res_qz_complex.dat  0.1 1.0e-13 >> validation.log
 echo "Anasazi Test: " >> validation.log
 if [ -s res_anasazi_complex.dat ]; then
-<<<<<<< HEAD
 $OOMPH_ROOT_DIR/scripts/fpdiff.py  ../validata/comp_harmonic_results.dat.gz   \
-=======
-../../../../bin/fpdiff.py  ../validata/comp_harmonic_results.dat.gz   \
->>>>>>> ce11c04d
     res_anasazi_complex.dat  0.1 1.0e-13 >> validation.log
 else
  echo "dummy [OK] -- Anasazi test has not run, probably because Trilinos is not installed" >> validation.log       
