--- conflicted
+++ resolved
@@ -40,12 +40,6 @@
 if test "$2" = "no_fpdiff"; then
   echo "dummy [OK] -- Can't run fpdiff.py because we don't have python or validata" >> validation.log
 else
-<<<<<<< HEAD
-echo "ARPACK Test: " >> validation.log
-$OOMPH_ROOT_DIR/scripts/fpdiff.py  ../validata/harmonic_results.dat.gz   \
-    res_arpack.dat  0.1 1.0e-13 >> validation.log
-=======
->>>>>>> c7eaba40
 echo "QZ Test: " >> validation.log
 $OOMPH_ROOT_DIR/scripts/fpdiff.py  ../validata/harmonic_results.dat.gz   \
     res_qz.dat  0.1 1.0e-13 >> validation.log
@@ -80,12 +74,6 @@
 if test "$2" = "no_fpdiff"; then
   echo "dummy [OK] -- Can't run fpdiff.py because we don't have python or validata" >> validation.log
 else
-<<<<<<< HEAD
-echo "ARPACK Test: " >> validation.log
-$OOMPH_ROOT_DIR/scripts/fpdiff.py  ../validata/comp_harmonic_results.dat.gz   \
-    res_arpack_complex.dat  0.1 1.0e-13 >> validation.log
-=======
->>>>>>> c7eaba40
 echo "QZ Test: " >> validation.log
 $OOMPH_ROOT_DIR/scripts/fpdiff.py  ../validata/comp_harmonic_results.dat.gz   \
     res_qz_complex.dat  0.1 1.0e-13 >> validation.log
