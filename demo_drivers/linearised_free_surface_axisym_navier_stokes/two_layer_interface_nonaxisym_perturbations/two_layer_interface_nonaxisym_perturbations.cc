//LIC// ====================================================================
//LIC// This file forms part of oomph-lib, the object-oriented,
//LIC// multi-physics finite-element library, available
//LIC// at http://www.oomph-lib.org.
<<<<<<< HEAD
//LIC//
//LIC// Copyright (C) 2006-2021 Matthias Heil and Andrew Hazel
//LIC//
=======
//LIC// 
//LIC// Copyright (C) 2006-2022 Matthias Heil and Andrew Hazel
//LIC// 
>>>>>>> 463b95ea
//LIC// This library is free software; you can redistribute it and/or
//LIC// modify it under the terms of the GNU Lesser General Public
//LIC// License as published by the Free Software Foundation; either
//LIC// version 2.1 of the License, or (at your option) any later version.
//LIC//
//LIC// This library is distributed in the hope that it will be useful,
//LIC// but WITHOUT ANY WARRANTY; without even the implied warranty of
//LIC// MERCHANTABILITY or FITNESS FOR A PARTICULAR PURPOSE.  See the GNU
//LIC// Lesser General Public License for more details.
//LIC//
//LIC// You should have received a copy of the GNU Lesser General Public
//LIC// License along with this library; if not, write to the Free Software
//LIC// Foundation, Inc., 51 Franklin Street, Fifth Floor, Boston, MA
//LIC// 02110-1301  USA.
//LIC//
//LIC// The authors may be contacted at oomph-lib@maths.man.ac.uk.
//LIC//
//LIC//====================================================================
// Driver for a non-axisymmetric two fluid relaxing interface problem,
// where the mesh is deformed using a spine-based node-update strategy.

// Generic oomph-lib header
#include "generic.h"

// Linearised axisymmetric Navier-Stokes headers
#include "linearised_axisym_navier_stokes_elements.h"
#include "linearised_axisym_navier_stokes_elements.cc"
#include "multi_domain_linearised_axisym_navier_stokes_elements.h"

// Interface headers
#include "fluid_interface.h"
#include "linearised_axisymmetric_fluid_interface_elements.h"
#include "linearised_axisymmetric_fluid_interface_elements.cc"

// Perturbed spine headers
#include "perturbed_spines.h"
#include "perturbed_spines.cc"

// Bessel function headers
#include "oomph_crbond_bessel.h"

// The mesh
#include "meshes/two_layer_spine_mesh.h"
#include "two_layer_perturbed_spine_mesh.h"

// Catch floating point exceptions
#include <fenv.h>

using namespace std;

using namespace oomph;

using namespace MathematicalConstants;



//==start_of_namespace_for_physical_parameters===========================
/// Namespace for physical parameters
//=======================================================================
namespace GlobalPhysicalVariables
{

 /// Reynolds number
 double Re = 50.0;

 /// Strouhal number
 double St = 1.0;

 /// Womersley number (Reynolds x Strouhal, computed automatically)
 double ReSt;

 /// Product of Reynolds number and inverse of Froude number
 double ReInvFr = 50.0; // (Fr = 1)

 /// Ratio of viscosity in upper fluid to viscosity in lower
 /// fluid. Reynolds number etc. is based on viscosity in lower fluid.
 double Viscosity_Ratio = 0.1;

 /// Ratio of density in upper fluid to density in lower
 /// fluid. Reynolds number etc. is based on density in lower fluid.
 double Density_Ratio = 1.0;

 /// Capillary number
 double Ca = 1.0;

 /// Direction of gravity
 Vector<double> G(3);

 /// Vector of azimuthal mode numbers to investigate
 Vector<int> Vector_of_azimuthal_mode_numbers;

} // End of namespace



/// //////////////////////////////////////////////////////////////////////
/// //////////////////////////////////////////////////////////////////////
/// //////////////////////////////////////////////////////////////////////



//=======================================================================
/// Function-type-object to perform comparison of elements
//=======================================================================
class ElementCmp
{

public:

 /// Comparison. Are the values identical or not?
 bool operator()(GeneralisedElement* const &x,
                 GeneralisedElement* const &y) const
  {
   FiniteElement* cast_x = dynamic_cast<FiniteElement*>(x);
   FiniteElement* cast_y = dynamic_cast<FiniteElement*>(y);

   // Orders elements vertically, starting from the bottom of each spine
   if((cast_x==0) || (cast_y==0)) { return 0; }
   else
    {
     return ((cast_x->node_pt(0)->x(0) + 1.0e-8*cast_x->node_pt(0)->x(1))
             < (cast_y->node_pt(0)->x(0) + 1.0e-8*cast_y->node_pt(0)->x(1)));
    }
  }
};



/// //////////////////////////////////////////////////////////////////////
/// //////////////////////////////////////////////////////////////////////
/// //////////////////////////////////////////////////////////////////////



//=====start_of_base_state_problem_class=================================
/// Base state problem class for viscous two-layer rotating
/// cylinder problem
//=======================================================================
template<class BASE_ELEMENT,class TIMESTEPPER>
class BaseStateProblem : public Problem
{

public:

 /// Constructor: Pass the width of the domain in the r direction,
 /// and the heights of both bottom (fluid 1) and top (fluid 2) layers.
 /// Also pass the number of elements in both horizontal regions in the
 /// r direction and the number of elements in all three vertical regions
 /// in the z direction, along with the fractions which determine the
 /// spacings of those regions.
 BaseStateProblem(const unsigned &n_r, const unsigned &n_z1,
                  const unsigned &n_z2, const double &h1, const double &h2);

 /// Destructor (empty)
 ~BaseStateProblem() {}

 /// Set initial condition (incl previous timesteps)
 void set_initial_condition();

 /// Set the boundary conditions
 void set_boundary_conditions();

 /// Access function for the specific timestepper
 TIMESTEPPER* time_stepper_pt()
  {
   return dynamic_cast<TIMESTEPPER*>(Problem::time_stepper_pt());
  }

 /// Doc the solution
 void doc_solution(DocInfo* &doc_info_pt);

 /// Create interface elements at boundary between upper and lower layers
 void create_interface_elements();

 /// Access function for bulk mesh
 TwoLayerSpineMesh<BASE_ELEMENT>* bulk_mesh_pt() { return Bulk_mesh_pt; }

 /// Access function for surface mesh
 Mesh* surface_mesh_pt() { return Surface_mesh_pt; }

private:

 /// Spine heights/lengths are unknowns in the problem so their values get
 /// corrected during each Newton step. However, changing their value does
 /// not automatically change the nodal positions, so we need to update all
 /// of them here.
 void actions_before_newton_convergence_check()
  {
   Bulk_mesh_pt->node_update();
  }

 /// Update the problem specs before solve (empty)
 void actions_before_newton_solve() {}

 /// Update the problem specs after solve (empty)
 void actions_after_newton_solve() {}

<<<<<<< HEAD
 /// \short Actions before the timestep (update the the time-dependent
=======
 /// Actions before the timestep (update the the time-dependent 
>>>>>>> 463b95ea
 /// boundary conditions)
 void actions_before_implicit_timestep() {}

 /// Fix pressure in element e at pressure dof pdof and set to pvalue
 void fix_pressure(const unsigned &e, const unsigned &pdof,
                   const double &pvalue)
  {
   dynamic_cast<BASE_ELEMENT*>(mesh_pt()->element_pt(e))
    ->fix_pressure(pdof,pvalue);
  }

 /// Pointer to the (specific) "bulk" mesh
 TwoLayerSpineMesh<BASE_ELEMENT>* Bulk_mesh_pt;

 /// Pointer to the "surface" mesh
 Mesh* Surface_mesh_pt;

 /// Index at which the i-th velocity component is stored
 Vector<unsigned> U_nodal_index;

}; // End of base_state_problem class



//========start_of_base_state_constructor================================
/// Constructor for base state Tuckerman counter-rotating lids problem
//=======================================================================
template<class BASE_ELEMENT,class TIMESTEPPER>
BaseStateProblem<BASE_ELEMENT,TIMESTEPPER>::
BaseStateProblem(const unsigned &n_r, const unsigned &n_z1,
                 const unsigned &n_z2, const double &h1, const double &h2)
{
 // Always take one newton step even if the initial residuals are
 // below the required tolerance
 Problem::Always_take_one_newton_step = true;

 // Allocate the timestepper (this constructs the time object as well)
 add_time_stepper_pt(new TIMESTEPPER);

 // Build and assign "bulk" mesh
 Bulk_mesh_pt = new TwoLayerSpineMesh<BASE_ELEMENT>
  (n_r,n_z1,n_z2,1.0,h1,h2,time_stepper_pt());

 // Create "surface mesh" that will contain only the interface elements.
 // The constructor just creates the mesh without giving it any elements,
 // nodes, etc.
 Surface_mesh_pt = new Mesh;

 // Add the two sub meshes to the problem
 add_sub_mesh(Bulk_mesh_pt);
 add_sub_mesh(Surface_mesh_pt);

 // Combine all submeshes into a single Mesh
 build_global_mesh();

 // -------------------------------------------------------------------
 // Get information from elements about the order of nodal data storage
 // -------------------------------------------------------------------

 // Get a pointer to the first element in the mesh -- note that we
 // are assuming that the indices will be the same in each element
 BASE_ELEMENT* el_pt = dynamic_cast<BASE_ELEMENT*>
  (Bulk_mesh_pt->element_pt(0));

 // Determine indices at which velocities are stored
 this->U_nodal_index.resize(3);
 for(unsigned i=0;i<3;i++)
  {
   U_nodal_index[i] = el_pt->u_index_axi_nst(i);
  }

 // --------------------------------------------
 // Set the boundary conditions for this problem
 // --------------------------------------------

 // Determine number of nodes in the mesh
 const unsigned n_node = Bulk_mesh_pt->nnode();

 // Pin all azimuthal velocities throughout the bulk of the domain
 for(unsigned n=0;n<n_node;n++)
  {
   for(unsigned i=0;i<3;i++)
    {
     Bulk_mesh_pt->node_pt(n)->pin(U_nodal_index[0]);
    }
  }

 // ------------------------------------
 // Pin all velocity dofs in the problem
 // ------------------------------------

 // Loop over all nodes
 for(unsigned n=0;n<n_node;n++)
  {
   // Loop over the velocity components and pin the value
   for(unsigned i=0;i<3;i++) { Bulk_mesh_pt->node_pt(n)->pin(i); }
  }

 // ----------------------
 // Prescribe the pressure
 // ----------------------

 // Determine number of bulk elements in lower and upper fluid
 const unsigned n_lower = Bulk_mesh_pt->nlower();
 const unsigned n_upper = Bulk_mesh_pt->nupper();

 // Loop over elements in the lower layer
 for(unsigned e=0;e<n_lower;e++)
  {
   // Upcast from GeneralisedElement to the present element
   BASE_ELEMENT *el_pt = dynamic_cast<BASE_ELEMENT*>
    (Bulk_mesh_pt->lower_layer_element_pt(e));

   // In these 9-node elements, the 4-th node is always positioned at s1=0,s2=0
   // where s1, s2 are the local coordinates (and the "first" node is the 0-th)
   const double eulerian_z_pos_middle_node = el_pt->node_pt(4)->x(1);

   // Determine the value of the pressure at this node
   const double p_val_at_middle_node =
    GlobalPhysicalVariables::G[1]*
    GlobalPhysicalVariables::ReInvFr*eulerian_z_pos_middle_node;

   // Specify the pressure analytically
   el_pt->fix_pressure(0,p_val_at_middle_node);
   el_pt->fix_pressure(1,0.0);
   el_pt->fix_pressure(2,(GlobalPhysicalVariables::G[1]*
                          GlobalPhysicalVariables::ReInvFr/(n_z1+n_z2)));
  }

 // Loop over elements in the upper layer
 for(unsigned e=0;e<n_upper;e++)
  {
   // Upcast from GeneralisedElement to the present element
   BASE_ELEMENT *el_pt = dynamic_cast<BASE_ELEMENT*>
    (Bulk_mesh_pt->upper_layer_element_pt(e));

   // In these elements, the 4-th node is always positioned at s1=0,s2=0
   // where s1, s2 are the local coordinates (and the "first" node is the 0-th)
   const double eulerian_z_pos_middle_node = el_pt->node_pt(4)->x(1);

   // Determine the value of the pressure at this node
   const double p_val_at_middle_node =
    GlobalPhysicalVariables::G[1]*
    GlobalPhysicalVariables::Density_Ratio*
    GlobalPhysicalVariables::ReInvFr*eulerian_z_pos_middle_node;

   // Specify the pressure analytically
   el_pt->fix_pressure(0,p_val_at_middle_node
                       + (GlobalPhysicalVariables::G[1]*
                          GlobalPhysicalVariables::ReInvFr*
                          (1.0-GlobalPhysicalVariables::Density_Ratio)));
   el_pt->fix_pressure(1,0.0);
   el_pt->fix_pressure(2,(GlobalPhysicalVariables::G[1]*
                          GlobalPhysicalVariables::Density_Ratio*
                          GlobalPhysicalVariables::ReInvFr/(n_z1+n_z2)));
  }

 // ---------------------
 // Pin all spine heights
 // ---------------------

 // Determine the number of spines in the mesh
 const unsigned n_spine = Bulk_mesh_pt->nspine();

 // Loop over all spines
 for(unsigned i=0;i<n_spine;i++)
  {
   // Pin the spine height
   Bulk_mesh_pt->spine_pt(i)->spine_height_pt()->pin(0);

   // Set the value to the height of the lower fluid layer (h1)
   Bulk_mesh_pt->spine_pt(i)->spine_height_pt()->set_value(0,h1);
  }

 // ----------------------------------------------------------------
 // Complete the problem setup to make the elements fully functional
 // ----------------------------------------------------------------

 // Loop over bulk elements in lower fluid
 for(unsigned e=0;e<n_lower;e++)
  {
   // Upcast from GeneralisedElement to the present element
   BASE_ELEMENT* el_pt = dynamic_cast<BASE_ELEMENT*>
    (Bulk_mesh_pt->lower_layer_element_pt(e));

   // Set the Reynolds number
   el_pt->re_pt() = &GlobalPhysicalVariables::Re;

   // Set the Womersley number
   el_pt->re_st_pt() = &GlobalPhysicalVariables::ReSt;

   // Set the product of the Reynolds number and inverse Froude number
   el_pt->re_invfr_pt() = &GlobalPhysicalVariables::ReInvFr;

   // Set the direction of gravity
   el_pt->g_pt() = &GlobalPhysicalVariables::G;

  } // End of loop over bulk elements in lower fluid

 // Loop over bulk elements in upper fluid
 for(unsigned e=0;e<n_upper;e++)
  {
   // Upcast from GeneralisedElement to the present element
   BASE_ELEMENT* el_pt = dynamic_cast<BASE_ELEMENT*>
    (Bulk_mesh_pt->upper_layer_element_pt(e));

   // Set the Reynolds number
   el_pt->re_pt() = &GlobalPhysicalVariables::Re;

   // Set the Womersley number
   el_pt->re_st_pt() = &GlobalPhysicalVariables::ReSt;

   // Set the product of the Reynolds number and inverse Froude number
   el_pt->re_invfr_pt() = &GlobalPhysicalVariables::ReInvFr;

   // Set the direction of gravity
   el_pt->g_pt() = &GlobalPhysicalVariables::G;

   // Set the viscosity ratio
   el_pt->viscosity_ratio_pt() = &GlobalPhysicalVariables::Viscosity_Ratio;

   // Set the density ratio
   el_pt->density_ratio_pt() = &GlobalPhysicalVariables::Density_Ratio;

  } // End of loop over bulk elements in upper fluid

 // Set the pressure in the first element at 'node' 0 to 0.0
 fix_pressure(0,0,0.0);

 // Pin all the spine heights
 for(unsigned s=0;s<n_spine;s++)
  {
   Bulk_mesh_pt->spine_pt(s)->spine_height_pt()->pin(0);
  }

 // Set up equation numbering scheme
 std::cout << "Number of equations: " << assign_eqn_numbers() << std::endl;

} // End of base state constructor



//======start_of_base_state_set_initial_condition========================
/// Set the initial conditions to be zero everywhere for base state
//=======================================================================
template<class BASE_ELEMENT,class TIMESTEPPER>
void BaseStateProblem<BASE_ELEMENT,TIMESTEPPER>::
set_initial_condition()
{
 // Determine number of nodes in mesh
 const unsigned n_node = mesh_pt()->nnode();

 // Loop over all nodes in mesh
 for(unsigned n=0;n<n_node;n++)
  {
   // Loop over the three velocity components
   for(unsigned i=0;i<3;i++)
    {
     // Set velocity component i of node n to zero
     mesh_pt()->node_pt(n)->set_value(U_nodal_index[i],0.0);
    }
  }

 // Initialise the previous velocity values and positions for timestepping
 // corresponding to an impulsive start
 assign_initial_values_impulsive();

} // End of set_initial_condition for base state



//==start_of_base_state_doc_solution=====================================
/// Document the base state solution
//=======================================================================
template<class BASE_ELEMENT,class TIMESTEPPER>
void BaseStateProblem<BASE_ELEMENT,TIMESTEPPER>::
doc_solution(DocInfo* &doc_info_pt)
{
 ofstream some_file;
 char filename[256];

 // Set number of plot points (in each coordinate direction)
 const unsigned npts_bulk = 2;

 // Open solution output file
 sprintf(filename,"%s/base_soln%i.dat",
         doc_info_pt->directory().c_str(),
         doc_info_pt->number());
 some_file.open(filename);

 // Output solution to file
 Bulk_mesh_pt->output(some_file,npts_bulk);

 // Close solution output file
 some_file.close();

} // End of doc_solution for base state



/// //////////////////////////////////////////////////////////////////////
/// //////////////////////////////////////////////////////////////////////
/// //////////////////////////////////////////////////////////////////////



//==start_of_perturbed_state_problem_class===============================
/// Perturbed state problem class for Tuckerman counter-rotating lids
/// problem
//=======================================================================
template<class BASE_ELEMENT,class PERTURBED_ELEMENT,class TIMESTEPPER>
class PerturbedStateProblem : public Problem
{

public:

 /// Constructor: Pass the width of the domain in the r direction,
 /// and the heights of both bottom (fluid 1) and top (fluid 2) layers.
 /// Also pass the number of elements in both horizontal regions in the
 /// r direction and the number of elements in all three vertical regions
 /// in the z direction, along with the fractions which determine the
 /// spacings of those regions. Also pass a pointer to the base state mesh.
 PerturbedStateProblem(const unsigned &n_r,
                       const unsigned &n_z1, const unsigned &n_z2,
                       const double &h1, const double &h2,
                       SpineMesh* external_bulk_mesh_pt,
                       int azimuthal_mode_number);

 /// Destructor (empty)
 ~PerturbedStateProblem() {}

 /// Set initial conditions (velocities given random values in range [0,1])
 void set_initial_condition();

 /// Set up the (homogeneous) boundary conditions
 void set_boundary_conditions();

 /// Access function for the base state mesh
 TwoLayerSpineMesh<BASE_ELEMENT>* base_state_bulk_mesh_pt()
  {
   return dynamic_cast<TwoLayerSpineMesh<BASE_ELEMENT>*>
    (Base_state_bulk_mesh_pt);
  }

 /// Access function for the specific timestepper
 TIMESTEPPER* time_stepper_pt()
  {
   return dynamic_cast<TIMESTEPPER*>(Problem::time_stepper_pt());
  }

 /// Doc the solution
 void doc_solution(DocInfo* &doc_info_pt,const bool& output_soln=true);

 /// Create and initialise a trace file
 void create_trace_file(DocInfo* &doc_info_pt)
  {
   // Open trace file
   char filename[256];
   sprintf(filename,"%s/perturbed_trace_k%i.dat",
           doc_info_pt->directory().c_str(),
           Azimuthal_mode_number);
   Trace_file.open(filename);

   // Initialise
   Trace_file << "time, height (cosine), height (sine), growth_rate, d_kinetic_energy_dt, kinetic_energy"
              << std::endl;
  }

 /// Clear and close trace file
 void close_trace_file() { Trace_file.clear(); Trace_file.close(); }

 /// Access function for trace file
 ofstream& trace_file() { return Trace_file; }

 /// Create interface elements at boundary between upper and lower layers
 void create_interface_elements();

 /// Access function for bulk mesh
 TwoLayerPerturbedSpineMesh<PERTURBED_ELEMENT>* bulk_mesh_pt()
  {
   return Bulk_mesh_pt;
  }

 /// Access function for surface mesh
 Mesh* surface_mesh_pt()
  {
   return Surface_mesh_pt;
  }

private:

 /// Update mesh to have nodal positions equal to that of the
 /// base state mesh
 void actions_before_newton_convergence_check()
  {
   Bulk_mesh_pt->node_update();
  }

 /// Update before solve (empty)
 void actions_before_newton_solve() {}

 /// Update after solve (empty)
 void actions_after_newton_solve() {}

 /// Actions before timestep (empty)
 void actions_before_implicit_timestep()
  {
   // Shift perturbed spine height history values
   // -------------------------------------------

   const unsigned n_perturbed_spine = Bulk_mesh_pt->nspine();
   for(unsigned i=0;i<n_perturbed_spine;i++)
    {
     Bulk_mesh_pt->perturbed_spine_pt(i)->height_pt()->time_stepper_pt()->
      shift_time_values(Bulk_mesh_pt->perturbed_spine_pt(i)->height_pt());
    }
  }

 /// Update the problem specs after solve (empty)
 void actions_after_implicit_timestep() {}

 /// Fix pressure in element e at pressure dof pdof and set to pvalue
 void fix_pressure(const unsigned& e, const unsigned& pdof,
                   const double& pvalue)
  {
   dynamic_cast<PERTURBED_ELEMENT*>(mesh_pt()->element_pt(e))
    ->fix_pressure(pdof,pvalue);
  }

 /// Pointer to the base state mesh
 SpineMesh* Base_state_bulk_mesh_pt;

 /// Pointer to the (specific) "bulk" mesh
 TwoLayerPerturbedSpineMesh<PERTURBED_ELEMENT>* Bulk_mesh_pt;

 /// Pointer to the "surface" mesh
 Mesh* Surface_mesh_pt;

 /// Trace file
 ofstream Trace_file;

 /// Azimuthal mode number
 int Azimuthal_mode_number;

 /// Index at which the i-th velocity component is stored
 Vector<unsigned> U_nodal_index;

 /// Index at which the i-th component of the perturbation
 /// to the nodal coordinate is stored.
 Vector<unsigned> Xhat_nodal_index;

}; // End of perturbed_state_problem class



//==start_of_perturbed_state_constructor=================================
/// Constructor for perturbed state Tuckerman counter-rotating lids
/// problem
//=======================================================================
template<class BASE_ELEMENT,class PERTURBED_ELEMENT,class TIMESTEPPER>
PerturbedStateProblem
<BASE_ELEMENT,PERTURBED_ELEMENT,TIMESTEPPER>::
PerturbedStateProblem(const unsigned &n_r, const unsigned &n_z1,
                      const unsigned &n_z2, const double &h1, const double &h2,
                      SpineMesh* external_bulk_mesh_pt,
                      int azimuthal_mode_number)
 : Base_state_bulk_mesh_pt(external_bulk_mesh_pt),
   Azimuthal_mode_number(azimuthal_mode_number)
{
 // Always take one newton step even if the initial residuals are
 // below the required tolerance
 Problem::Always_take_one_newton_step = true;

 // Allocate the timestepper (this constructs the time object as well)
 add_time_stepper_pt(new TIMESTEPPER);

 // Build and assign mesh
 Bulk_mesh_pt = new TwoLayerPerturbedSpineMesh<PERTURBED_ELEMENT>
  (n_r,n_z1,n_z2,1.0,h1,h2,Base_state_bulk_mesh_pt,time_stepper_pt());

 // Create "surface mesh" that will contain only the interface elements.
 // The constructor just creates the mesh without giving it any elements,
 // nodes, etc.
 Surface_mesh_pt = new Mesh;

 // Add the two sub meshes to the problem
 add_sub_mesh(Bulk_mesh_pt);
 add_sub_mesh(Surface_mesh_pt);

 // Combine all submeshes into a single Mesh
 build_global_mesh();

 // -------------------------------------------------------------------
 // Get information from elements about the order of nodal data storage
 // -------------------------------------------------------------------

 // Get a pointer to the first element in the mesh -- note that we
 // are assuming that the indices will be the same in each element
 PERTURBED_ELEMENT* el_pt = dynamic_cast<PERTURBED_ELEMENT*>
  (Bulk_mesh_pt->element_pt(0));

 // Determine indices at which the perturbations to the nodal positions
 // are stored
 this->Xhat_nodal_index.resize(4);
 for(unsigned i=0;i<4;i++)
  {
   Xhat_nodal_index[i] = el_pt->xhat_index_lin_axi_nst(i);
  }

 // Determine indices at which velocities are stored
 this->U_nodal_index.resize(6);
 for(unsigned i=0;i<6;i++)
  {
   U_nodal_index[i] = el_pt->u_index_lin_axi_nst(i);
  }

 // Pass nodal indices of cosine (i=2) and sine (i=3) components of the
 // perturbation to the nodal z-position to the bulk mesh. This
 // information is used in the node_update function
 Bulk_mesh_pt->set_perturbation_to_nodal_positions_indices
  (Xhat_nodal_index[2],Xhat_nodal_index[3]);

 // --------------------------------------------
 // Set the boundary conditions for this problem
 // --------------------------------------------

 // All nodes are free by default -- just pin the ones that have
 // Dirichlet conditions here

 // Determine number of mesh boundaries
 const unsigned n_boundary = mesh_pt()->nboundary();

 // Loop over mesh boundaries
 for(unsigned b=0;b<n_boundary;b++)
  {
   // Determine number of nodes on boundary b
   const unsigned n_node = mesh_pt()->nboundary_node(b);

   // Loop over nodes on boundary b
   for(unsigned n=0;n<n_node;n++)
    {
     // On top and bottom solid boundaries, pin all velocity components
     if(b==0 || b==2)
      {
       mesh_pt()->boundary_node_pt(b,n)->pin(U_nodal_index[0]);
       mesh_pt()->boundary_node_pt(b,n)->pin(U_nodal_index[1]);
       mesh_pt()->boundary_node_pt(b,n)->pin(U_nodal_index[2]);
       mesh_pt()->boundary_node_pt(b,n)->pin(U_nodal_index[3]);
       mesh_pt()->boundary_node_pt(b,n)->pin(U_nodal_index[4]);
       mesh_pt()->boundary_node_pt(b,n)->pin(U_nodal_index[5]);
      }
     // On outer wall, pin only radial and azimuthal velocities
     // (slippery outer wall)
     else if(b==1)
      {
       mesh_pt()->boundary_node_pt(b,n)->pin(U_nodal_index[0]);
       mesh_pt()->boundary_node_pt(b,n)->pin(U_nodal_index[1]);
       mesh_pt()->boundary_node_pt(b,n)->pin(U_nodal_index[4]);
       mesh_pt()->boundary_node_pt(b,n)->pin(U_nodal_index[5]);
      }
     // On symmetry boundary, boundary conditions differ depending on
     // the azimuthal mode number
     else if(b==3)
      {
       // If k=0, pin only radial and azimuthal velocity components
       if(Azimuthal_mode_number==0)
        {
         mesh_pt()->boundary_node_pt(b,n)->pin(U_nodal_index[0]);
         mesh_pt()->boundary_node_pt(b,n)->pin(U_nodal_index[1]);
         mesh_pt()->boundary_node_pt(b,n)->pin(U_nodal_index[4]);
         mesh_pt()->boundary_node_pt(b,n)->pin(U_nodal_index[5]);
        }
       // If k is ODD, pin axial velocity only
       else if(Azimuthal_mode_number%2)
        {
         mesh_pt()->boundary_node_pt(b,n)->pin(U_nodal_index[2]);
         mesh_pt()->boundary_node_pt(b,n)->pin(U_nodal_index[3]);
        }
       // If k is EVEN (and non-zero), pin all velocity components
       else
        {
         mesh_pt()->boundary_node_pt(b,n)->pin(U_nodal_index[0]);
         mesh_pt()->boundary_node_pt(b,n)->pin(U_nodal_index[1]);
         mesh_pt()->boundary_node_pt(b,n)->pin(U_nodal_index[2]);
         mesh_pt()->boundary_node_pt(b,n)->pin(U_nodal_index[3]);
         mesh_pt()->boundary_node_pt(b,n)->pin(U_nodal_index[4]);
         mesh_pt()->boundary_node_pt(b,n)->pin(U_nodal_index[5]);
        }
      }
    } // End of loop over nodes on boundary b
  } // End of loop over mesh boundaries

 // Pin all perturbations to the nodal positions (since these are
 // dependent variables and therefore not dofs)
 const unsigned n_node = Bulk_mesh_pt->nnode();
 for(unsigned n=0;n<n_node;n++)
  {
   for(unsigned i=0;i<4;i++)
    {
     Bulk_mesh_pt->node_pt(n)->pin(Xhat_nodal_index[i]);
    }
  }

 // ---------------------------------------------------
 // If k==0, pin all dofs corresponding to "sine parts"
 // ---------------------------------------------------
 if(Azimuthal_mode_number==0)
  {
   // Pin all the sine components of the velocity values
   for(unsigned n=0;n<n_node;n++)
    {
     Bulk_mesh_pt->node_pt(n)->pin(U_nodal_index[1]);
     Bulk_mesh_pt->node_pt(n)->pin(U_nodal_index[3]);
     Bulk_mesh_pt->node_pt(n)->pin(U_nodal_index[5]);
    }

   // Pin all the sine components of the pressure dofs
   const unsigned n_element = Bulk_mesh_pt->nelement();
   for(unsigned e=0;e<n_element;e++)
    {
     // Loop over the three pressure dofs (sine parts)
     for(unsigned i=0;i<3;i++)
      {
       // Pin the values and set them equal to zero
       dynamic_cast<PERTURBED_ELEMENT*>(mesh_pt()->element_pt(e))->
        fix_sine_component_of_pressure(i,0.0);
      }
    }

   // Pin all the sine components of the perturbed spine heights and set
   // them to zero
   const unsigned n_perturbed_spine = Bulk_mesh_pt->nspine();
   for(unsigned i=0;i<n_perturbed_spine;i++)
    {
     Bulk_mesh_pt->perturbed_spine_pt(i)->height_pt()->pin(1);
     Bulk_mesh_pt->perturbed_spine_pt(i)->height(1) = 0.0;
    }
  } // End of if k==0

 // -------------------------------------------------------------------
 // If k>0, pin interface height on the symmetry axis (both components)
 // -------------------------------------------------------------------
 if(Azimuthal_mode_number>0)
  {
   Bulk_mesh_pt->perturbed_spine_pt(0)->height_pt()->pin(0);
   Bulk_mesh_pt->perturbed_spine_pt(0)->height_pt()->pin(1);
   Bulk_mesh_pt->perturbed_spine_pt(0)->height(0) = 0.0;
   Bulk_mesh_pt->perturbed_spine_pt(0)->height(1) = 0.0;
  }

 // ----------------------------------------------------------------
 // Complete the problem setup to make the elements fully functional
 // ----------------------------------------------------------------

 // Determine number of bulk elements in lower and upper fluid
 const unsigned n_lower = Bulk_mesh_pt->nlower();
 const unsigned n_upper = Bulk_mesh_pt->nupper();

 // Loop over bulk elements in lower fluid
 for(unsigned e=0;e<n_lower;e++)
  {
   // Upcast from GeneralisedElement to the present element
   PERTURBED_ELEMENT* el_pt = dynamic_cast<PERTURBED_ELEMENT*>
    (Bulk_mesh_pt->lower_layer_element_pt(e));

   // Set the Reynolds number
   el_pt->re_pt() = &GlobalPhysicalVariables::Re;

   // Set the Womersley number
   el_pt->re_st_pt() = &GlobalPhysicalVariables::ReSt;

   // Set the product of the Reynolds number and inverse Froude number
   el_pt->re_invfr_pt() = &GlobalPhysicalVariables::ReInvFr;

   // Set the direction of gravity
   el_pt->g_pt() = &GlobalPhysicalVariables::G;

   // Set the azimuthal mode number
   el_pt->azimuthal_mode_number_pt() = &Azimuthal_mode_number;

   // These terms in the Jacobian matrix are provided analytically, so
   // by filling them in from geometric data we would be "double counting"
   el_pt->enable_bypass_fill_in_jacobian_from_geometric_data();

  } // End of loop over bulk elements in lower fluid

 // Loop over bulk elements in upper fluid
 for(unsigned e=0;e<n_upper;e++)
  {
   // Upcast from GeneralisedElement to the present element
   PERTURBED_ELEMENT* el_pt = dynamic_cast<PERTURBED_ELEMENT*>
    (Bulk_mesh_pt->upper_layer_element_pt(e));

   // Set the Reynolds number
   el_pt->re_pt() = &GlobalPhysicalVariables::Re;

   // Set the Womersley number
   el_pt->re_st_pt() = &GlobalPhysicalVariables::ReSt;

   // Set the product of the Reynolds number and inverse Froude number
   el_pt->re_invfr_pt() = &GlobalPhysicalVariables::ReInvFr;

   // Set the direction of gravity
   el_pt->g_pt() = &GlobalPhysicalVariables::G;

   // Set the viscosity ratio
   el_pt->viscosity_ratio_pt() = &GlobalPhysicalVariables::Viscosity_Ratio;

   // Set the density ratio
   el_pt->density_ratio_pt() = &GlobalPhysicalVariables::Density_Ratio;

   // Set the azimuthal mode number
   el_pt->azimuthal_mode_number_pt() = &Azimuthal_mode_number;

   // These terms in the Jacobian matrix are provided analytically, so
   // by filling them in from geometric data we would be "double counting"
   el_pt->enable_bypass_fill_in_jacobian_from_geometric_data();

  } // End of loop over bulk elements in upper fluid

 // Fix pressure ONLY when looking for axisymmetric modes
 if(Azimuthal_mode_number==0) { fix_pressure(0,0,0.0); }

 // ------------------------------------------------------------
 // Set up interaction between base and perturbed state problems
 // ------------------------------------------------------------

 // First interaction (base state velocities)
 Multi_domain_functions::setup_multi_domain_interaction<BASE_ELEMENT>
  (this,mesh_pt(),external_bulk_mesh_pt,0);

 // Second interaction (base state velocity derivatives w.r.t.
 // global spatial coordinates)
 Multi_domain_functions::setup_multi_domain_interaction<BASE_ELEMENT>
  (this,mesh_pt(),external_bulk_mesh_pt,1);

 // Third interaction (base state pressure)
 Multi_domain_functions::setup_multi_domain_interaction<BASE_ELEMENT>
  (this,mesh_pt(),external_bulk_mesh_pt,2);

 // Fourth interaction (base state velocity derivatives w.r.t. time)
 Multi_domain_functions::setup_multi_domain_interaction<BASE_ELEMENT>
  (this,mesh_pt(),external_bulk_mesh_pt,3);

 // Fourth interaction (base state velocity derivatives w.r.t. time)
 Multi_domain_functions::setup_multi_domain_interaction<BASE_ELEMENT>
  (this,mesh_pt(),external_bulk_mesh_pt,3);

 // Fifth interaction (base state velocity derivatives w.r.t.
 // local spatial coordinates)
 Multi_domain_functions::setup_multi_domain_interaction<BASE_ELEMENT>
  (this,mesh_pt(),external_bulk_mesh_pt,4);

 // Set up equation numbering scheme
 std::cout << "Number of equations: " << assign_eqn_numbers() << std::endl;

} // End of perturbed state constructor



//======start_of_perturbed_state_set_initial_condition===================
/// Perturb the interface
//=======================================================================
template<class BASE_ELEMENT,class PERTURBED_ELEMENT,class TIMESTEPPER>
void PerturbedStateProblem<BASE_ELEMENT,PERTURBED_ELEMENT,TIMESTEPPER>::
set_initial_condition()
{
 // Determine number of nodes in mesh
 const unsigned n_node = mesh_pt()->nnode();

 // Loop over all nodes in mesh
 for(unsigned n=0;n<n_node;n++)
  {
   // Loop over the six velocity components
   for(unsigned i=0;i<6;i++)
    {
     // Set velocity component i of node n to zero
     mesh_pt()->node_pt(n)->set_value(U_nodal_index[i],0.0);
    }
  }

 // Set value of epsilon
 const double epsilon = 0.01;

 // Determine number of perturbed_spines in mesh
 const unsigned n_perturbed_spine = Bulk_mesh_pt->nspine();

 // Determine number of history values used by timestepper (assume
 // same timestepper is used for all perturbed spine heights)
 const unsigned n_history_vals = Bulk_mesh_pt->perturbed_spine_pt(0)->
  height_pt()->time_stepper_pt()->ntstorage();

 // Initialise height
 double height = 0.0;

 // Initialise Bessel functions (only need the first!)
 double j0, j1, y0, y1, j0p, j1p, y0p, y1p;

 // Loop over perturbed_spines in mesh
 for(unsigned i=0;i<n_perturbed_spine;i++)
  {
   // Determine radial coordinate of perturbed_spine
   const double r = mesh_pt()->boundary_node_pt(0,i)->x(0);

   // Compute Bessel functions
   const double k_bessel = 3.8317;
   CRBond_Bessel::bessjy01a(k_bessel*r,j0,j1,y0,y1,j0p,j1p,y0p,y1p);

   // Compute profile
   // In the axisymmetric case this has to be volume conserving
   if(Azimuthal_mode_number==0)
    {
     height = epsilon*j0;
    }
   // In the non-axisymmetric case this has to equal zero at r=0, but
   // the volume conservation is automatically handled by the theta-
   // dependence.
   else { height = epsilon*0.5*(1.0 - cos(2.0*MathematicalConstants::Pi*r)); }

   // Set perturbed_spine height (copy into all history values)
   for(unsigned t=0;t<n_history_vals;t++)
    {
     Bulk_mesh_pt->perturbed_spine_pt(i)->height(t,0) = height;
     Bulk_mesh_pt->perturbed_spine_pt(i)->height(t,1) = height;
    }
  } // End of loop over perturbed spines

 // Update nodes in bulk mesh
 Bulk_mesh_pt->node_update();

 // Initialise the previous velocity values for timestepping
 // corresponding to an impulsive start
 assign_initial_values_impulsive();

 // Set the boundary conditions
 set_boundary_conditions();

} // End of set_initial_condition for perturbed state



//============start_of_perturbed_state_create_interface_elements=========
/// Create Interface Elements at the free surface between the two fluids
/// in the mesh pointed to by bulk_mesh_pt and add the elements to the
/// Mesh object pointeed to by surface_mesh_pt.
//=======================================================================
template<class BASE_ELEMENT,class PERTURBED_ELEMENT,class TIMESTEPPER>
void PerturbedStateProblem<BASE_ELEMENT,PERTURBED_ELEMENT,TIMESTEPPER>::
create_interface_elements()
{
 // Determine the number of horizontal elements
 const unsigned n_r = this->Bulk_mesh_pt->nx();

 // Determine number of bulk elements in the lower layer
 const unsigned n_z1 = this->Bulk_mesh_pt->ny1();

 // Loop over the horizontal elements
 for(unsigned e=0;e<n_r;e++)
  {
   // Construct a new 1D line element on the face on which the local
   // coordinate 1 is fixed at its max. value (1) -- Face 2
   FiniteElement* interface_element_element_pt =
    new PerturbedSpineLinearisedAxisymmetricFluidInterfaceElement
    <PERTURBED_ELEMENT>
    (this->Bulk_mesh_pt->finite_element_pt(n_r*(n_z1-1)+e),2);

   // Add the interface element to the surface mesh
   this->Surface_mesh_pt->add_element_pt(interface_element_element_pt);
  }

 // ----------------------------------------------------------------
 // Complete the problem setup to make the elements fully functional
 // ----------------------------------------------------------------

 // Determine number of 1D interface elements in mesh
 const unsigned n_interface_element = this->Surface_mesh_pt->nelement();

 // Loop over interface elements
 for(unsigned e=0;e<n_interface_element;e++)
  {
   // Upcast from GeneralisedElement to the present element
   PerturbedSpineLinearisedAxisymmetricFluidInterfaceElement
    <PERTURBED_ELEMENT>* el_pt =
    dynamic_cast<PerturbedSpineLinearisedAxisymmetricFluidInterfaceElement
    <PERTURBED_ELEMENT>*>(this->Surface_mesh_pt->element_pt(e));

   // Set the Strouhal number
   el_pt->st_pt() = &GlobalPhysicalVariables::St;

   // Set the Capillary number
   el_pt->ca_pt() = &GlobalPhysicalVariables::Ca;

   // Set the azimuthal mode number
   el_pt->azimuthal_mode_number_pt() = &Azimuthal_mode_number;

   // These terms in the Jacobian matrix are provided analytically, so
   // by filling them in from geometric data we would be "double counting"
   el_pt->enable_bypass_fill_in_jacobian_from_geometric_data();
  }

} // End of create_interface_elements



//======start_of_perturbed_state_set_boundary_conditions=================
/// Set the (homogeneous) boundary conditions for the perturbed state
//=======================================================================
template<class BASE_ELEMENT,class PERTURBED_ELEMENT,class TIMESTEPPER>
void PerturbedStateProblem<BASE_ELEMENT,PERTURBED_ELEMENT,TIMESTEPPER>::
set_boundary_conditions()
{
 // Determine number of mesh boundaries
 const unsigned n_boundary = mesh_pt()->nboundary();

 // Loop over mesh boundaries
 for(unsigned b=0;b<n_boundary;b++)
  {
   // Determine number of nodes on boundary b
   const unsigned n_node = mesh_pt()->nboundary_node(b);

   // Loop over nodes on boundary b
   for(unsigned n=0;n<n_node;n++)
    {
     // For the top and bottom lids set all components to zero
     if(b==0 || b==2)
      {
       mesh_pt()->boundary_node_pt(b,n)->set_value(0,U_nodal_index[0],0.0);
       mesh_pt()->boundary_node_pt(b,n)->set_value(0,U_nodal_index[1],0.0);
       mesh_pt()->boundary_node_pt(b,n)->set_value(0,U_nodal_index[2],0.0);
       mesh_pt()->boundary_node_pt(b,n)->set_value(0,U_nodal_index[3],0.0);
       mesh_pt()->boundary_node_pt(b,n)->set_value(0,U_nodal_index[4],0.0);
       mesh_pt()->boundary_node_pt(b,n)->set_value(0,U_nodal_index[5],0.0);
      }
     // For the outer (slippery) wall set the radial and azimuthal
     // components only to zero
     else if(b==1)
      {
       mesh_pt()->boundary_node_pt(b,n)->set_value(0,U_nodal_index[0],0.0);
       mesh_pt()->boundary_node_pt(b,n)->set_value(0,U_nodal_index[1],0.0);
       mesh_pt()->boundary_node_pt(b,n)->set_value(0,U_nodal_index[4],0.0);
       mesh_pt()->boundary_node_pt(b,n)->set_value(0,U_nodal_index[5],0.0);
      }
     // Symmetry boundary
     else if(b==3)
      {
       // If k=0, set only radial and azimuthal velocity components to zero
       if(Azimuthal_mode_number==0)
        {
         mesh_pt()->boundary_node_pt(b,n)->set_value(0,U_nodal_index[0],0.0);
         mesh_pt()->boundary_node_pt(b,n)->set_value(0,U_nodal_index[1],0.0);
         mesh_pt()->boundary_node_pt(b,n)->set_value(0,U_nodal_index[4],0.0);
         mesh_pt()->boundary_node_pt(b,n)->set_value(0,U_nodal_index[5],0.0);
        }
       // If k is ODD, set only axial velocity component to zero
       else if(Azimuthal_mode_number%2)
        {
         mesh_pt()->boundary_node_pt(b,n)->set_value(0,U_nodal_index[2],0.0);
         mesh_pt()->boundary_node_pt(b,n)->set_value(0,U_nodal_index[3],0.0);
        }
       // If k is EVEN (and non-zero), set all velocity components to zero
       else
        {
         mesh_pt()->boundary_node_pt(b,n)->set_value(0,U_nodal_index[0],0.0);
         mesh_pt()->boundary_node_pt(b,n)->set_value(0,U_nodal_index[1],0.0);
         mesh_pt()->boundary_node_pt(b,n)->set_value(0,U_nodal_index[2],0.0);
         mesh_pt()->boundary_node_pt(b,n)->set_value(0,U_nodal_index[3],0.0);
         mesh_pt()->boundary_node_pt(b,n)->set_value(0,U_nodal_index[4],0.0);
         mesh_pt()->boundary_node_pt(b,n)->set_value(0,U_nodal_index[5],0.0);
        }
      }
    } // End of loop over nodes on boundary b
  } // End of loop over mesh boundaries
} // End of set_boundary_conditions for perturbed state



//==start_of_perturbed_state_doc_solution================================
/// Document the perturbed state solution
//=======================================================================
template<class BASE_ELEMENT,class PERTURBED_ELEMENT,class TIMESTEPPER>
void PerturbedStateProblem<BASE_ELEMENT,PERTURBED_ELEMENT,TIMESTEPPER>::
doc_solution(DocInfo* &doc_info_pt,const bool& output_soln)
{
 // Decide which spine to use for documenting heights in trace file
 // ---------------------------------------------------------------

 // Initialise "trace spine"
 unsigned trace_spine = 0;

 // Determine the number of spines in the mesh
 const unsigned n_spine = Bulk_mesh_pt->nspine();

 // Make decision based on azimuthal mode number
 if(Azimuthal_mode_number==0) { trace_spine = 0; }
 else { trace_spine = (n_spine-1)/2; }

 // Compute kinetic energy of perturbation
 // --------------------------------------

 // Initialise kinetic energy and its derivative w.r.t. time
 double kinetic_energy = 0.0;
 double d_kinetic_energy_dt = 0.0;

 // Loop over bulk elements in lower layer
 const unsigned n_lower = Bulk_mesh_pt->nlower();
 for(unsigned e=0;e<n_lower;e++)
  {
   // Upcast from GeneralisedElement to the present element
   PERTURBED_ELEMENT *el_pt = dynamic_cast<PERTURBED_ELEMENT*>
    (Bulk_mesh_pt->lower_layer_element_pt(e));

   // Initialise element's contributions to kinetic energy and its deriv
   double el_kinetic_energy = 0.0;
   double el_d_kinetic_energy_dt = 0.0;

   // Compute element's contributions to kinetic energy and its deriv
   el_pt->dkin_energy_dt(d_kinetic_energy_dt,el_kinetic_energy);

   // Add contribution to "global" kinetic energy and its deriv
   // (Don't forget to multiply through by the element's density ratio
   // in both cases)
   kinetic_energy += (el_pt->density_ratio())*el_kinetic_energy;
   d_kinetic_energy_dt += (el_pt->density_ratio())*el_d_kinetic_energy_dt;
  }

 // Loop over bulk elements in upper layer
 const unsigned n_upper = Bulk_mesh_pt->nupper();
 for(unsigned e=0;e<n_upper;e++)
  {
   // Upcast from GeneralisedElement to the present element
   PERTURBED_ELEMENT *el_pt = dynamic_cast<PERTURBED_ELEMENT*>
    (Bulk_mesh_pt->upper_layer_element_pt(e));

   // Initialise element's contributions to kinetic energy and its deriv
   double el_kinetic_energy = 0.0;
   double el_d_kinetic_energy_dt = 0.0;

   // Compute element's contributions to kinetic energy and its deriv
   el_pt->dkin_energy_dt(d_kinetic_energy_dt,el_kinetic_energy);

   // Add contribution to "global" kinetic energy and its deriv
   // (Don't forget to multiply through by the element's density ratio
   // in both cases)
   kinetic_energy += (el_pt->density_ratio())*el_kinetic_energy;
   d_kinetic_energy_dt += (el_pt->density_ratio())*el_d_kinetic_energy_dt;
  }

 // Compute growth rate by considering relative growth
 // (see A. Hazel and R. Hewitt's torus linear stab paper 2011, page 21)
 double growth_rate = 0.0;
 if(kinetic_energy!=0.0)
  {
   growth_rate = (0.5*d_kinetic_energy_dt)/kinetic_energy;
  }

 // Document in trace file
 Trace_file << time_pt()->time() << " "
            << Bulk_mesh_pt->perturbed_spine_pt(trace_spine)->height(0)
            << " "
            << Bulk_mesh_pt->perturbed_spine_pt(trace_spine)->height(1)
            << " "
            << growth_rate << " "
            << d_kinetic_energy_dt << " "
            << kinetic_energy << std::endl;

 // If desired, output solution to file
 if(output_soln)
  {
   ofstream some_file;
   char filename[256];

   // Set number of plot points (in each coordinate direction)
   const unsigned npts_bulk = 5;
   const unsigned npts_surface = 5;

   // Open solution output file
   sprintf(filename,"%s/perturbed_k%i_soln%i.dat",
           doc_info_pt->directory().c_str(),
           Azimuthal_mode_number,
           doc_info_pt->number());
   some_file.open(filename);

   // Output solution to file
   Bulk_mesh_pt->output(some_file,npts_bulk);

   // Close solution output file
   some_file.close();

   // Open interface solution output file
   sprintf(filename,
           "%s/perturbation_to_interface_k%i_soln%i.dat",
           doc_info_pt->directory().c_str(),
           Azimuthal_mode_number,
           doc_info_pt->number());
   some_file.open(filename);

   // Output solution to file
   const unsigned n_interface_element = Surface_mesh_pt->nelement();
   for(unsigned e=0;e<n_interface_element;e++)
    {
     // Upcast from GeneralisedElement to the present element
     PerturbedSpineLinearisedAxisymmetricFluidInterfaceElement
      <PERTURBED_ELEMENT>* el_pt =
      dynamic_cast<PerturbedSpineLinearisedAxisymmetricFluidInterfaceElement
      <PERTURBED_ELEMENT>*>(Surface_mesh_pt->element_pt(e));

     // Output solution to file
     el_pt->output_perturbation_to_interface(some_file,npts_surface);
    }

   // Close solution output file
   some_file.close();

   // Open interface solution output file
   sprintf(filename,
           "%s/combined_interface_position_k%i_soln%i.dat",
           doc_info_pt->directory().c_str(),
           Azimuthal_mode_number,
           doc_info_pt->number());
   some_file.open(filename);

   // Output solution to file
   for(unsigned e=0;e<n_interface_element;e++)
    {
     // Upcast from GeneralisedElement to the present element
     PerturbedSpineLinearisedAxisymmetricFluidInterfaceElement
      <PERTURBED_ELEMENT>* el_pt =
      dynamic_cast<PerturbedSpineLinearisedAxisymmetricFluidInterfaceElement
      <PERTURBED_ELEMENT>*>(Surface_mesh_pt->element_pt(e));

     // Output solution to file
     el_pt->output_interface_position(some_file,npts_surface);
    }

   // Close solution output file
   some_file.close();

  }

} // End of doc_solution for perturbed state



/// //////////////////////////////////////////////////////////////////////
/// //////////////////////////////////////////////////////////////////////
/// //////////////////////////////////////////////////////////////////////



//==start_of_main========================================================
/// Driver for two-layer rotating cylinder problem, where we directly
/// simulate the instability by kicking off the base and perturbed state
/// problems together and watching to see whether the perturbation
/// grows or decays.
//=======================================================================
int main(int argc, char* argv[])
{
 // Store command line arguments
 CommandLineArgs::setup(argc,argv);

 // Set duration of timestep
 const double dt = 0.05;

 // Set number of elements in radial (r) direction
 const unsigned base_n_r = 10;
 const unsigned perturbed_n_r = 10;

 // Set number of elements in axial (z) direction in lower fluid
 const unsigned base_n_z1 = 10;
 const unsigned perturbed_n_z1 = 10;

 // Set number of elements in axial (z) direction in upper fluid
 const unsigned base_n_z2 = 10;
 const unsigned perturbed_n_z2 = 10;

 // Height of lower fluid layer
 const double h1 = 1.0;

 // Height of upper fluid layer
 const double h2 = 1.0;

 // Compute the Womersley number
 GlobalPhysicalVariables::ReSt =
  GlobalPhysicalVariables::Re*GlobalPhysicalVariables::St;

 // Set direction of gravity (vertically downwards)
 GlobalPhysicalVariables::G[0] = 0.0;
 GlobalPhysicalVariables::G[1] = -1.0;
 GlobalPhysicalVariables::G[2] = 0.0;

 // Set azimuthal mode numbers to investigate
 for(int i=0;i<3;i++)
  {
   GlobalPhysicalVariables::Vector_of_azimuthal_mode_numbers.push_back(i);
  }

 // Set maximum time to run simulation for
 double t_max = 8.0;

 // If we are doing a validation run, set maximum time to be lower
 if(CommandLineArgs::Argc>1) { t_max = 0.1; }

 // Build base state problem
 BaseStateProblem<SpineElement<AxisymmetricQCrouzeixRaviartElement >,BDF<2> >
  base_problem(base_n_r,base_n_z1,base_n_z2,h1,h2);

 // Determine the size of the azimuthal mode number vector
 const unsigned n_perturbed_problems =
  GlobalPhysicalVariables::Vector_of_azimuthal_mode_numbers.size();

 // Initialise vector of pointers to perturbation problems
 Vector<PerturbedStateProblem<SpineElement
  <AxisymmetricQCrouzeixRaviartElement >,
  PerturbedSpineElement
  <LinearisedAxisymmetricQCrouzeixRaviartMultiDomainElement >,
  BDF<2> >* > perturbed_problem_pt(n_perturbed_problems);

 // Build perturbed state problems
 for(unsigned i=0;i<n_perturbed_problems;i++)
  {
   perturbed_problem_pt[i] = new
    PerturbedStateProblem<SpineElement<AxisymmetricQCrouzeixRaviartElement >,
    PerturbedSpineElement
    <LinearisedAxisymmetricQCrouzeixRaviartMultiDomainElement >,
    BDF<2> > (perturbed_n_r,perturbed_n_z1,perturbed_n_z2,h1,h2,
              base_problem.bulk_mesh_pt(),
              GlobalPhysicalVariables::Vector_of_azimuthal_mode_numbers[i]);
  }

 // Create interface elements (this has to be done after
 // interaction is set up in perturbed state problem constructor)
 for(unsigned i=0;i<n_perturbed_problems;i++)
  {
   perturbed_problem_pt[i]->create_interface_elements();
  }

 // Rebuild global mesh from the sub-meshes
 base_problem.rebuild_global_mesh();
 for(unsigned i=0;i<n_perturbed_problems;i++)
  {
   perturbed_problem_pt[i]->rebuild_global_mesh();
  }

 // Assign equation numbers
 base_problem.assign_eqn_numbers();
 for(unsigned i=0;i<n_perturbed_problems;i++)
  {
   perturbed_problem_pt[i]->assign_eqn_numbers();
  }

 // Sort the elements in the base state problem (for frontal solver)
 std::sort(base_problem.mesh_pt()->element_pt().begin(),
           base_problem.mesh_pt()->element_pt().end(),
           ElementCmp());

 // Sort the elements in the perturbed state problem (for frontal solver)
 for(unsigned i=0;i<n_perturbed_problems;i++)
  {
   std::sort(perturbed_problem_pt[i]->mesh_pt()->element_pt().begin(),
             perturbed_problem_pt[i]->mesh_pt()->element_pt().end(),
             ElementCmp());
  }

 // Doc number of elements in both problems
 cout << "Number of elements:" << endl;
 cout << " - base, bulk         = "
      << base_problem.bulk_mesh_pt()->nelement() << endl;
 cout << " - base, surface      = "
      << base_problem.surface_mesh_pt()->nelement() << endl;
 for(unsigned i=0;i<n_perturbed_problems;i++)
  {
   cout << " - perturbed (" << i+1 << " of "
        << n_perturbed_problems << "), bulk    = "
        << perturbed_problem_pt[i]->bulk_mesh_pt()->nelement() << endl;
   cout << " - perturbed (" << i+1 << " of "
        << n_perturbed_problems << "), surface = "
        << perturbed_problem_pt[i]->surface_mesh_pt()->nelement() << endl;
  }

 // Initialise doc_info object
 DocInfo* doc_info_pt = new DocInfo();

 // Set output directory for solutions
 doc_info_pt->set_directory("RESLT");

 // Initialise counter for solutions
 doc_info_pt->number()=0;

 // Create and initialise trace file
 for(unsigned i=0;i<n_perturbed_problems;i++)
  {
   perturbed_problem_pt[i]->create_trace_file(doc_info_pt);
  }

 // Initialise timestep (also sets weights for all timesteppers)
 base_problem.initialise_dt(dt);
 for(unsigned i=0;i<n_perturbed_problems;i++)
  {
   perturbed_problem_pt[i]->initialise_dt(dt);
  }

 // Set initial conditions
 base_problem.set_initial_condition();
 for(unsigned i=0;i<n_perturbed_problems;i++)
  {
   perturbed_problem_pt[i]->set_initial_condition();
  }

 // Create info file
 ofstream info_file;
 char info_filename[100];
 sprintf(info_filename,"%s/info.dat",doc_info_pt->directory().c_str());
 info_file.open(info_filename);
 info_file.close();

 // Output base state solution
 base_problem.doc_solution(doc_info_pt);

 // Doc perturbed state initial conditions
 for(unsigned i=0;i<n_perturbed_problems;i++)
  {
   perturbed_problem_pt[i]->doc_solution(doc_info_pt,true);
  }

 // Increment counter for solutions
 doc_info_pt->number()++;

 // Determine number of timesteps
 const unsigned n_timestep = unsigned(t_max/dt);

 // Timestepping loop
 for(unsigned t=0;t<n_timestep;t++)
  {
   // Output timestep and global time to screen
   cout << "  Timestep " << t << " of " << n_timestep
        << "; Time is " << perturbed_problem_pt[0]->time_pt()->time()
        << endl;

   // Output timestep and global time to oomph output
   oomph_info << "================================"
              << "==============================\n"
              << "  Timestep " << t << " of " << n_timestep
              << "; Time is " << perturbed_problem_pt[0]->time_pt()->time()
              << "\n=============================="
              << "================================"
              << std::endl;

   // Solve perturbed problems
   for(unsigned i=0;i<n_perturbed_problems;i++)
    {
     oomph_info << "\nPerturbed problem (" << i+1 << " of "
                << n_perturbed_problems
                << "):\n-----------------------------\n" << endl;
     perturbed_problem_pt[i]->unsteady_newton_solve(dt);
    }

   // Doc all problems
   base_problem.doc_solution(doc_info_pt);
   for(unsigned i=0;i<n_perturbed_problems;i++)
    {
     perturbed_problem_pt[i]->doc_solution(doc_info_pt,true);
    }

   // Increment counter for solutions
   doc_info_pt->number()++;

  } // End of loop over timesteps

 // Clear and close trace files
 for(unsigned i=0;i<n_perturbed_problems;i++)
  {
   perturbed_problem_pt[i]->close_trace_file();
  }

} // End of main<|MERGE_RESOLUTION|>--- conflicted
+++ resolved
@@ -1,36 +1,30 @@
-//LIC// ====================================================================
-//LIC// This file forms part of oomph-lib, the object-oriented,
-//LIC// multi-physics finite-element library, available
-//LIC// at http://www.oomph-lib.org.
-<<<<<<< HEAD
-//LIC//
-//LIC// Copyright (C) 2006-2021 Matthias Heil and Andrew Hazel
-//LIC//
-=======
-//LIC// 
-//LIC// Copyright (C) 2006-2022 Matthias Heil and Andrew Hazel
-//LIC// 
->>>>>>> 463b95ea
-//LIC// This library is free software; you can redistribute it and/or
-//LIC// modify it under the terms of the GNU Lesser General Public
-//LIC// License as published by the Free Software Foundation; either
-//LIC// version 2.1 of the License, or (at your option) any later version.
-//LIC//
-//LIC// This library is distributed in the hope that it will be useful,
-//LIC// but WITHOUT ANY WARRANTY; without even the implied warranty of
-//LIC// MERCHANTABILITY or FITNESS FOR A PARTICULAR PURPOSE.  See the GNU
-//LIC// Lesser General Public License for more details.
-//LIC//
-//LIC// You should have received a copy of the GNU Lesser General Public
-//LIC// License along with this library; if not, write to the Free Software
-//LIC// Foundation, Inc., 51 Franklin Street, Fifth Floor, Boston, MA
-//LIC// 02110-1301  USA.
-//LIC//
-//LIC// The authors may be contacted at oomph-lib@maths.man.ac.uk.
-//LIC//
-//LIC//====================================================================
-// Driver for a non-axisymmetric two fluid relaxing interface problem,
-// where the mesh is deformed using a spine-based node-update strategy.
+// LIC// ====================================================================
+// LIC// This file forms part of oomph-lib, the object-oriented,
+// LIC// multi-physics finite-element library, available
+// LIC// at http://www.oomph-lib.org.
+// LIC//
+// LIC// Copyright (C) 2006-2022 Matthias Heil and Andrew Hazel
+// LIC//
+// LIC// This library is free software; you can redistribute it and/or
+// LIC// modify it under the terms of the GNU Lesser General Public
+// LIC// License as published by the Free Software Foundation; either
+// LIC// version 2.1 of the License, or (at your option) any later version.
+// LIC//
+// LIC// This library is distributed in the hope that it will be useful,
+// LIC// but WITHOUT ANY WARRANTY; without even the implied warranty of
+// LIC// MERCHANTABILITY or FITNESS FOR A PARTICULAR PURPOSE.  See the GNU
+// LIC// Lesser General Public License for more details.
+// LIC//
+// LIC// You should have received a copy of the GNU Lesser General Public
+// LIC// License along with this library; if not, write to the Free Software
+// LIC// Foundation, Inc., 51 Franklin Street, Fifth Floor, Boston, MA
+// LIC// 02110-1301  USA.
+// LIC//
+// LIC// The authors may be contacted at oomph-lib@maths.man.ac.uk.
+// LIC//
+// LIC//====================================================================
+//  Driver for a non-axisymmetric two fluid relaxing interface problem,
+//  where the mesh is deformed using a spine-based node-update strategy.
 
 // Generic oomph-lib header
 #include "generic.h"
@@ -64,7 +58,6 @@
 using namespace oomph;
 
 using namespace MathematicalConstants;
-
 
 
 //==start_of_namespace_for_physical_parameters===========================
@@ -73,43 +66,41 @@
 namespace GlobalPhysicalVariables
 {
 
- /// Reynolds number
- double Re = 50.0;
-
- /// Strouhal number
- double St = 1.0;
-
- /// Womersley number (Reynolds x Strouhal, computed automatically)
- double ReSt;
-
- /// Product of Reynolds number and inverse of Froude number
- double ReInvFr = 50.0; // (Fr = 1)
-
- /// Ratio of viscosity in upper fluid to viscosity in lower
- /// fluid. Reynolds number etc. is based on viscosity in lower fluid.
- double Viscosity_Ratio = 0.1;
-
- /// Ratio of density in upper fluid to density in lower
- /// fluid. Reynolds number etc. is based on density in lower fluid.
- double Density_Ratio = 1.0;
-
- /// Capillary number
- double Ca = 1.0;
-
- /// Direction of gravity
- Vector<double> G(3);
-
- /// Vector of azimuthal mode numbers to investigate
- Vector<int> Vector_of_azimuthal_mode_numbers;
-
-} // End of namespace
-
-
-
-/// //////////////////////////////////////////////////////////////////////
-/// //////////////////////////////////////////////////////////////////////
-/// //////////////////////////////////////////////////////////////////////
-
+  /// Reynolds number
+  double Re = 50.0;
+
+  /// Strouhal number
+  double St = 1.0;
+
+  /// Womersley number (Reynolds x Strouhal, computed automatically)
+  double ReSt;
+
+  /// Product of Reynolds number and inverse of Froude number
+  double ReInvFr = 50.0; // (Fr = 1)
+
+  /// Ratio of viscosity in upper fluid to viscosity in lower
+  /// fluid. Reynolds number etc. is based on viscosity in lower fluid.
+  double Viscosity_Ratio = 0.1;
+
+  /// Ratio of density in upper fluid to density in lower
+  /// fluid. Reynolds number etc. is based on density in lower fluid.
+  double Density_Ratio = 1.0;
+
+  /// Capillary number
+  double Ca = 1.0;
+
+  /// Direction of gravity
+  Vector<double> G(3);
+
+  /// Vector of azimuthal mode numbers to investigate
+  Vector<int> Vector_of_azimuthal_mode_numbers;
+
+} // namespace GlobalPhysicalVariables
+
+
+/////////////////////////////////////////////////////////////////////////
+/////////////////////////////////////////////////////////////////////////
+/////////////////////////////////////////////////////////////////////////
 
 
 //=======================================================================
@@ -117,941 +108,964 @@
 //=======================================================================
 class ElementCmp
 {
-
 public:
-
- /// Comparison. Are the values identical or not?
- bool operator()(GeneralisedElement* const &x,
-                 GeneralisedElement* const &y) const
-  {
-   FiniteElement* cast_x = dynamic_cast<FiniteElement*>(x);
-   FiniteElement* cast_y = dynamic_cast<FiniteElement*>(y);
-
-   // Orders elements vertically, starting from the bottom of each spine
-   if((cast_x==0) || (cast_y==0)) { return 0; }
-   else
-    {
-     return ((cast_x->node_pt(0)->x(0) + 1.0e-8*cast_x->node_pt(0)->x(1))
-             < (cast_y->node_pt(0)->x(0) + 1.0e-8*cast_y->node_pt(0)->x(1)));
+  /// Comparison. Are the values identical or not?
+  bool operator()(GeneralisedElement* const& x,
+                  GeneralisedElement* const& y) const
+  {
+    FiniteElement* cast_x = dynamic_cast<FiniteElement*>(x);
+    FiniteElement* cast_y = dynamic_cast<FiniteElement*>(y);
+
+    // Orders elements vertically, starting from the bottom of each spine
+    if ((cast_x == 0) || (cast_y == 0))
+    {
+      return 0;
+    }
+    else
+    {
+      return ((cast_x->node_pt(0)->x(0) + 1.0e-8 * cast_x->node_pt(0)->x(1)) <
+              (cast_y->node_pt(0)->x(0) + 1.0e-8 * cast_y->node_pt(0)->x(1)));
     }
   }
 };
 
 
-
-/// //////////////////////////////////////////////////////////////////////
-/// //////////////////////////////////////////////////////////////////////
-/// //////////////////////////////////////////////////////////////////////
-
+/////////////////////////////////////////////////////////////////////////
+/////////////////////////////////////////////////////////////////////////
+/////////////////////////////////////////////////////////////////////////
 
 
 //=====start_of_base_state_problem_class=================================
 /// Base state problem class for viscous two-layer rotating
 /// cylinder problem
 //=======================================================================
-template<class BASE_ELEMENT,class TIMESTEPPER>
+template<class BASE_ELEMENT, class TIMESTEPPER>
 class BaseStateProblem : public Problem
 {
-
 public:
-
- /// Constructor: Pass the width of the domain in the r direction,
- /// and the heights of both bottom (fluid 1) and top (fluid 2) layers.
- /// Also pass the number of elements in both horizontal regions in the
- /// r direction and the number of elements in all three vertical regions
- /// in the z direction, along with the fractions which determine the
- /// spacings of those regions.
- BaseStateProblem(const unsigned &n_r, const unsigned &n_z1,
-                  const unsigned &n_z2, const double &h1, const double &h2);
-
- /// Destructor (empty)
- ~BaseStateProblem() {}
-
- /// Set initial condition (incl previous timesteps)
- void set_initial_condition();
-
- /// Set the boundary conditions
- void set_boundary_conditions();
-
- /// Access function for the specific timestepper
- TIMESTEPPER* time_stepper_pt()
-  {
-   return dynamic_cast<TIMESTEPPER*>(Problem::time_stepper_pt());
-  }
-
- /// Doc the solution
- void doc_solution(DocInfo* &doc_info_pt);
-
- /// Create interface elements at boundary between upper and lower layers
- void create_interface_elements();
-
- /// Access function for bulk mesh
- TwoLayerSpineMesh<BASE_ELEMENT>* bulk_mesh_pt() { return Bulk_mesh_pt; }
-
- /// Access function for surface mesh
- Mesh* surface_mesh_pt() { return Surface_mesh_pt; }
+  /// Constructor: Pass the width of the domain in the r direction,
+  /// and the heights of both bottom (fluid 1) and top (fluid 2) layers.
+  /// Also pass the number of elements in both horizontal regions in the
+  /// r direction and the number of elements in all three vertical regions
+  /// in the z direction, along with the fractions which determine the
+  /// spacings of those regions.
+  BaseStateProblem(const unsigned& n_r,
+                   const unsigned& n_z1,
+                   const unsigned& n_z2,
+                   const double& h1,
+                   const double& h2);
+
+  /// Destructor (empty)
+  ~BaseStateProblem() {}
+
+  /// Set initial condition (incl previous timesteps)
+  void set_initial_condition();
+
+  /// Set the boundary conditions
+  void set_boundary_conditions();
+
+  /// Access function for the specific timestepper
+  TIMESTEPPER* time_stepper_pt()
+  {
+    return dynamic_cast<TIMESTEPPER*>(Problem::time_stepper_pt());
+  }
+
+  /// Doc the solution
+  void doc_solution(DocInfo*& doc_info_pt);
+
+  /// Create interface elements at boundary between upper and lower layers
+  void create_interface_elements();
+
+  /// Access function for bulk mesh
+  TwoLayerSpineMesh<BASE_ELEMENT>* bulk_mesh_pt()
+  {
+    return Bulk_mesh_pt;
+  }
+
+  /// Access function for surface mesh
+  Mesh* surface_mesh_pt()
+  {
+    return Surface_mesh_pt;
+  }
 
 private:
-
- /// Spine heights/lengths are unknowns in the problem so their values get
- /// corrected during each Newton step. However, changing their value does
- /// not automatically change the nodal positions, so we need to update all
- /// of them here.
- void actions_before_newton_convergence_check()
-  {
-   Bulk_mesh_pt->node_update();
-  }
-
- /// Update the problem specs before solve (empty)
- void actions_before_newton_solve() {}
-
- /// Update the problem specs after solve (empty)
- void actions_after_newton_solve() {}
-
-<<<<<<< HEAD
- /// \short Actions before the timestep (update the the time-dependent
-=======
- /// Actions before the timestep (update the the time-dependent 
->>>>>>> 463b95ea
- /// boundary conditions)
- void actions_before_implicit_timestep() {}
-
- /// Fix pressure in element e at pressure dof pdof and set to pvalue
- void fix_pressure(const unsigned &e, const unsigned &pdof,
-                   const double &pvalue)
-  {
-   dynamic_cast<BASE_ELEMENT*>(mesh_pt()->element_pt(e))
-    ->fix_pressure(pdof,pvalue);
-  }
-
- /// Pointer to the (specific) "bulk" mesh
- TwoLayerSpineMesh<BASE_ELEMENT>* Bulk_mesh_pt;
-
- /// Pointer to the "surface" mesh
- Mesh* Surface_mesh_pt;
-
- /// Index at which the i-th velocity component is stored
- Vector<unsigned> U_nodal_index;
+  /// Spine heights/lengths are unknowns in the problem so their values get
+  /// corrected during each Newton step. However, changing their value does
+  /// not automatically change the nodal positions, so we need to update all
+  /// of them here.
+  void actions_before_newton_convergence_check()
+  {
+    Bulk_mesh_pt->node_update();
+  }
+
+  /// Update the problem specs before solve (empty)
+  void actions_before_newton_solve() {}
+
+  /// Update the problem specs after solve (empty)
+  void actions_after_newton_solve() {}
+
+  /// Actions before the timestep (update the the time-dependent
+  /// boundary conditions)
+  void actions_before_implicit_timestep() {}
+
+  /// Fix pressure in element e at pressure dof pdof and set to pvalue
+  void fix_pressure(const unsigned& e,
+                    const unsigned& pdof,
+                    const double& pvalue)
+  {
+    dynamic_cast<BASE_ELEMENT*>(mesh_pt()->element_pt(e))
+      ->fix_pressure(pdof, pvalue);
+  }
+
+  /// Pointer to the (specific) "bulk" mesh
+  TwoLayerSpineMesh<BASE_ELEMENT>* Bulk_mesh_pt;
+
+  /// Pointer to the "surface" mesh
+  Mesh* Surface_mesh_pt;
+
+  /// Index at which the i-th velocity component is stored
+  Vector<unsigned> U_nodal_index;
 
 }; // End of base_state_problem class
-
 
 
 //========start_of_base_state_constructor================================
 /// Constructor for base state Tuckerman counter-rotating lids problem
 //=======================================================================
-template<class BASE_ELEMENT,class TIMESTEPPER>
-BaseStateProblem<BASE_ELEMENT,TIMESTEPPER>::
-BaseStateProblem(const unsigned &n_r, const unsigned &n_z1,
-                 const unsigned &n_z2, const double &h1, const double &h2)
+template<class BASE_ELEMENT, class TIMESTEPPER>
+BaseStateProblem<BASE_ELEMENT, TIMESTEPPER>::BaseStateProblem(
+  const unsigned& n_r,
+  const unsigned& n_z1,
+  const unsigned& n_z2,
+  const double& h1,
+  const double& h2)
 {
- // Always take one newton step even if the initial residuals are
- // below the required tolerance
- Problem::Always_take_one_newton_step = true;
-
- // Allocate the timestepper (this constructs the time object as well)
- add_time_stepper_pt(new TIMESTEPPER);
-
- // Build and assign "bulk" mesh
- Bulk_mesh_pt = new TwoLayerSpineMesh<BASE_ELEMENT>
-  (n_r,n_z1,n_z2,1.0,h1,h2,time_stepper_pt());
-
- // Create "surface mesh" that will contain only the interface elements.
- // The constructor just creates the mesh without giving it any elements,
- // nodes, etc.
- Surface_mesh_pt = new Mesh;
-
- // Add the two sub meshes to the problem
- add_sub_mesh(Bulk_mesh_pt);
- add_sub_mesh(Surface_mesh_pt);
-
- // Combine all submeshes into a single Mesh
- build_global_mesh();
-
- // -------------------------------------------------------------------
- // Get information from elements about the order of nodal data storage
- // -------------------------------------------------------------------
-
- // Get a pointer to the first element in the mesh -- note that we
- // are assuming that the indices will be the same in each element
- BASE_ELEMENT* el_pt = dynamic_cast<BASE_ELEMENT*>
-  (Bulk_mesh_pt->element_pt(0));
-
- // Determine indices at which velocities are stored
- this->U_nodal_index.resize(3);
- for(unsigned i=0;i<3;i++)
-  {
-   U_nodal_index[i] = el_pt->u_index_axi_nst(i);
-  }
-
- // --------------------------------------------
- // Set the boundary conditions for this problem
- // --------------------------------------------
-
- // Determine number of nodes in the mesh
- const unsigned n_node = Bulk_mesh_pt->nnode();
-
- // Pin all azimuthal velocities throughout the bulk of the domain
- for(unsigned n=0;n<n_node;n++)
-  {
-   for(unsigned i=0;i<3;i++)
-    {
-     Bulk_mesh_pt->node_pt(n)->pin(U_nodal_index[0]);
-    }
-  }
-
- // ------------------------------------
- // Pin all velocity dofs in the problem
- // ------------------------------------
-
- // Loop over all nodes
- for(unsigned n=0;n<n_node;n++)
-  {
-   // Loop over the velocity components and pin the value
-   for(unsigned i=0;i<3;i++) { Bulk_mesh_pt->node_pt(n)->pin(i); }
-  }
-
- // ----------------------
- // Prescribe the pressure
- // ----------------------
-
- // Determine number of bulk elements in lower and upper fluid
- const unsigned n_lower = Bulk_mesh_pt->nlower();
- const unsigned n_upper = Bulk_mesh_pt->nupper();
-
- // Loop over elements in the lower layer
- for(unsigned e=0;e<n_lower;e++)
-  {
-   // Upcast from GeneralisedElement to the present element
-   BASE_ELEMENT *el_pt = dynamic_cast<BASE_ELEMENT*>
-    (Bulk_mesh_pt->lower_layer_element_pt(e));
-
-   // In these 9-node elements, the 4-th node is always positioned at s1=0,s2=0
-   // where s1, s2 are the local coordinates (and the "first" node is the 0-th)
-   const double eulerian_z_pos_middle_node = el_pt->node_pt(4)->x(1);
-
-   // Determine the value of the pressure at this node
-   const double p_val_at_middle_node =
-    GlobalPhysicalVariables::G[1]*
-    GlobalPhysicalVariables::ReInvFr*eulerian_z_pos_middle_node;
-
-   // Specify the pressure analytically
-   el_pt->fix_pressure(0,p_val_at_middle_node);
-   el_pt->fix_pressure(1,0.0);
-   el_pt->fix_pressure(2,(GlobalPhysicalVariables::G[1]*
-                          GlobalPhysicalVariables::ReInvFr/(n_z1+n_z2)));
-  }
-
- // Loop over elements in the upper layer
- for(unsigned e=0;e<n_upper;e++)
-  {
-   // Upcast from GeneralisedElement to the present element
-   BASE_ELEMENT *el_pt = dynamic_cast<BASE_ELEMENT*>
-    (Bulk_mesh_pt->upper_layer_element_pt(e));
-
-   // In these elements, the 4-th node is always positioned at s1=0,s2=0
-   // where s1, s2 are the local coordinates (and the "first" node is the 0-th)
-   const double eulerian_z_pos_middle_node = el_pt->node_pt(4)->x(1);
-
-   // Determine the value of the pressure at this node
-   const double p_val_at_middle_node =
-    GlobalPhysicalVariables::G[1]*
-    GlobalPhysicalVariables::Density_Ratio*
-    GlobalPhysicalVariables::ReInvFr*eulerian_z_pos_middle_node;
-
-   // Specify the pressure analytically
-   el_pt->fix_pressure(0,p_val_at_middle_node
-                       + (GlobalPhysicalVariables::G[1]*
-                          GlobalPhysicalVariables::ReInvFr*
-                          (1.0-GlobalPhysicalVariables::Density_Ratio)));
-   el_pt->fix_pressure(1,0.0);
-   el_pt->fix_pressure(2,(GlobalPhysicalVariables::G[1]*
-                          GlobalPhysicalVariables::Density_Ratio*
-                          GlobalPhysicalVariables::ReInvFr/(n_z1+n_z2)));
-  }
-
- // ---------------------
- // Pin all spine heights
- // ---------------------
-
- // Determine the number of spines in the mesh
- const unsigned n_spine = Bulk_mesh_pt->nspine();
-
- // Loop over all spines
- for(unsigned i=0;i<n_spine;i++)
-  {
-   // Pin the spine height
-   Bulk_mesh_pt->spine_pt(i)->spine_height_pt()->pin(0);
-
-   // Set the value to the height of the lower fluid layer (h1)
-   Bulk_mesh_pt->spine_pt(i)->spine_height_pt()->set_value(0,h1);
-  }
-
- // ----------------------------------------------------------------
- // Complete the problem setup to make the elements fully functional
- // ----------------------------------------------------------------
-
- // Loop over bulk elements in lower fluid
- for(unsigned e=0;e<n_lower;e++)
-  {
-   // Upcast from GeneralisedElement to the present element
-   BASE_ELEMENT* el_pt = dynamic_cast<BASE_ELEMENT*>
-    (Bulk_mesh_pt->lower_layer_element_pt(e));
-
-   // Set the Reynolds number
-   el_pt->re_pt() = &GlobalPhysicalVariables::Re;
-
-   // Set the Womersley number
-   el_pt->re_st_pt() = &GlobalPhysicalVariables::ReSt;
-
-   // Set the product of the Reynolds number and inverse Froude number
-   el_pt->re_invfr_pt() = &GlobalPhysicalVariables::ReInvFr;
-
-   // Set the direction of gravity
-   el_pt->g_pt() = &GlobalPhysicalVariables::G;
+  // Always take one newton step even if the initial residuals are
+  // below the required tolerance
+  Problem::Always_take_one_newton_step = true;
+
+  // Allocate the timestepper (this constructs the time object as well)
+  add_time_stepper_pt(new TIMESTEPPER);
+
+  // Build and assign "bulk" mesh
+  Bulk_mesh_pt = new TwoLayerSpineMesh<BASE_ELEMENT>(
+    n_r, n_z1, n_z2, 1.0, h1, h2, time_stepper_pt());
+
+  // Create "surface mesh" that will contain only the interface elements.
+  // The constructor just creates the mesh without giving it any elements,
+  // nodes, etc.
+  Surface_mesh_pt = new Mesh;
+
+  // Add the two sub meshes to the problem
+  add_sub_mesh(Bulk_mesh_pt);
+  add_sub_mesh(Surface_mesh_pt);
+
+  // Combine all submeshes into a single Mesh
+  build_global_mesh();
+
+  // -------------------------------------------------------------------
+  // Get information from elements about the order of nodal data storage
+  // -------------------------------------------------------------------
+
+  // Get a pointer to the first element in the mesh -- note that we
+  // are assuming that the indices will be the same in each element
+  BASE_ELEMENT* el_pt =
+    dynamic_cast<BASE_ELEMENT*>(Bulk_mesh_pt->element_pt(0));
+
+  // Determine indices at which velocities are stored
+  this->U_nodal_index.resize(3);
+  for (unsigned i = 0; i < 3; i++)
+  {
+    U_nodal_index[i] = el_pt->u_index_axi_nst(i);
+  }
+
+  // --------------------------------------------
+  // Set the boundary conditions for this problem
+  // --------------------------------------------
+
+  // Determine number of nodes in the mesh
+  const unsigned n_node = Bulk_mesh_pt->nnode();
+
+  // Pin all azimuthal velocities throughout the bulk of the domain
+  for (unsigned n = 0; n < n_node; n++)
+  {
+    for (unsigned i = 0; i < 3; i++)
+    {
+      Bulk_mesh_pt->node_pt(n)->pin(U_nodal_index[0]);
+    }
+  }
+
+  // ------------------------------------
+  // Pin all velocity dofs in the problem
+  // ------------------------------------
+
+  // Loop over all nodes
+  for (unsigned n = 0; n < n_node; n++)
+  {
+    // Loop over the velocity components and pin the value
+    for (unsigned i = 0; i < 3; i++)
+    {
+      Bulk_mesh_pt->node_pt(n)->pin(i);
+    }
+  }
+
+  // ----------------------
+  // Prescribe the pressure
+  // ----------------------
+
+  // Determine number of bulk elements in lower and upper fluid
+  const unsigned n_lower = Bulk_mesh_pt->nlower();
+  const unsigned n_upper = Bulk_mesh_pt->nupper();
+
+  // Loop over elements in the lower layer
+  for (unsigned e = 0; e < n_lower; e++)
+  {
+    // Upcast from GeneralisedElement to the present element
+    BASE_ELEMENT* el_pt =
+      dynamic_cast<BASE_ELEMENT*>(Bulk_mesh_pt->lower_layer_element_pt(e));
+
+    // In these 9-node elements, the 4-th node is always positioned at s1=0,s2=0
+    // where s1, s2 are the local coordinates (and the "first" node is the 0-th)
+    const double eulerian_z_pos_middle_node = el_pt->node_pt(4)->x(1);
+
+    // Determine the value of the pressure at this node
+    const double p_val_at_middle_node = GlobalPhysicalVariables::G[1] *
+                                        GlobalPhysicalVariables::ReInvFr *
+                                        eulerian_z_pos_middle_node;
+
+    // Specify the pressure analytically
+    el_pt->fix_pressure(0, p_val_at_middle_node);
+    el_pt->fix_pressure(1, 0.0);
+    el_pt->fix_pressure(2,
+                        (GlobalPhysicalVariables::G[1] *
+                         GlobalPhysicalVariables::ReInvFr / (n_z1 + n_z2)));
+  }
+
+  // Loop over elements in the upper layer
+  for (unsigned e = 0; e < n_upper; e++)
+  {
+    // Upcast from GeneralisedElement to the present element
+    BASE_ELEMENT* el_pt =
+      dynamic_cast<BASE_ELEMENT*>(Bulk_mesh_pt->upper_layer_element_pt(e));
+
+    // In these elements, the 4-th node is always positioned at s1=0,s2=0
+    // where s1, s2 are the local coordinates (and the "first" node is the 0-th)
+    const double eulerian_z_pos_middle_node = el_pt->node_pt(4)->x(1);
+
+    // Determine the value of the pressure at this node
+    const double p_val_at_middle_node =
+      GlobalPhysicalVariables::G[1] * GlobalPhysicalVariables::Density_Ratio *
+      GlobalPhysicalVariables::ReInvFr * eulerian_z_pos_middle_node;
+
+    // Specify the pressure analytically
+    el_pt->fix_pressure(
+      0,
+      p_val_at_middle_node +
+        (GlobalPhysicalVariables::G[1] * GlobalPhysicalVariables::ReInvFr *
+         (1.0 - GlobalPhysicalVariables::Density_Ratio)));
+    el_pt->fix_pressure(1, 0.0);
+    el_pt->fix_pressure(
+      2,
+      (GlobalPhysicalVariables::G[1] * GlobalPhysicalVariables::Density_Ratio *
+       GlobalPhysicalVariables::ReInvFr / (n_z1 + n_z2)));
+  }
+
+  // ---------------------
+  // Pin all spine heights
+  // ---------------------
+
+  // Determine the number of spines in the mesh
+  const unsigned n_spine = Bulk_mesh_pt->nspine();
+
+  // Loop over all spines
+  for (unsigned i = 0; i < n_spine; i++)
+  {
+    // Pin the spine height
+    Bulk_mesh_pt->spine_pt(i)->spine_height_pt()->pin(0);
+
+    // Set the value to the height of the lower fluid layer (h1)
+    Bulk_mesh_pt->spine_pt(i)->spine_height_pt()->set_value(0, h1);
+  }
+
+  // ----------------------------------------------------------------
+  // Complete the problem setup to make the elements fully functional
+  // ----------------------------------------------------------------
+
+  // Loop over bulk elements in lower fluid
+  for (unsigned e = 0; e < n_lower; e++)
+  {
+    // Upcast from GeneralisedElement to the present element
+    BASE_ELEMENT* el_pt =
+      dynamic_cast<BASE_ELEMENT*>(Bulk_mesh_pt->lower_layer_element_pt(e));
+
+    // Set the Reynolds number
+    el_pt->re_pt() = &GlobalPhysicalVariables::Re;
+
+    // Set the Womersley number
+    el_pt->re_st_pt() = &GlobalPhysicalVariables::ReSt;
+
+    // Set the product of the Reynolds number and inverse Froude number
+    el_pt->re_invfr_pt() = &GlobalPhysicalVariables::ReInvFr;
+
+    // Set the direction of gravity
+    el_pt->g_pt() = &GlobalPhysicalVariables::G;
 
   } // End of loop over bulk elements in lower fluid
 
- // Loop over bulk elements in upper fluid
- for(unsigned e=0;e<n_upper;e++)
-  {
-   // Upcast from GeneralisedElement to the present element
-   BASE_ELEMENT* el_pt = dynamic_cast<BASE_ELEMENT*>
-    (Bulk_mesh_pt->upper_layer_element_pt(e));
-
-   // Set the Reynolds number
-   el_pt->re_pt() = &GlobalPhysicalVariables::Re;
-
-   // Set the Womersley number
-   el_pt->re_st_pt() = &GlobalPhysicalVariables::ReSt;
-
-   // Set the product of the Reynolds number and inverse Froude number
-   el_pt->re_invfr_pt() = &GlobalPhysicalVariables::ReInvFr;
-
-   // Set the direction of gravity
-   el_pt->g_pt() = &GlobalPhysicalVariables::G;
-
-   // Set the viscosity ratio
-   el_pt->viscosity_ratio_pt() = &GlobalPhysicalVariables::Viscosity_Ratio;
-
-   // Set the density ratio
-   el_pt->density_ratio_pt() = &GlobalPhysicalVariables::Density_Ratio;
+  // Loop over bulk elements in upper fluid
+  for (unsigned e = 0; e < n_upper; e++)
+  {
+    // Upcast from GeneralisedElement to the present element
+    BASE_ELEMENT* el_pt =
+      dynamic_cast<BASE_ELEMENT*>(Bulk_mesh_pt->upper_layer_element_pt(e));
+
+    // Set the Reynolds number
+    el_pt->re_pt() = &GlobalPhysicalVariables::Re;
+
+    // Set the Womersley number
+    el_pt->re_st_pt() = &GlobalPhysicalVariables::ReSt;
+
+    // Set the product of the Reynolds number and inverse Froude number
+    el_pt->re_invfr_pt() = &GlobalPhysicalVariables::ReInvFr;
+
+    // Set the direction of gravity
+    el_pt->g_pt() = &GlobalPhysicalVariables::G;
+
+    // Set the viscosity ratio
+    el_pt->viscosity_ratio_pt() = &GlobalPhysicalVariables::Viscosity_Ratio;
+
+    // Set the density ratio
+    el_pt->density_ratio_pt() = &GlobalPhysicalVariables::Density_Ratio;
 
   } // End of loop over bulk elements in upper fluid
 
- // Set the pressure in the first element at 'node' 0 to 0.0
- fix_pressure(0,0,0.0);
-
- // Pin all the spine heights
- for(unsigned s=0;s<n_spine;s++)
-  {
-   Bulk_mesh_pt->spine_pt(s)->spine_height_pt()->pin(0);
-  }
-
- // Set up equation numbering scheme
- std::cout << "Number of equations: " << assign_eqn_numbers() << std::endl;
+  // Set the pressure in the first element at 'node' 0 to 0.0
+  fix_pressure(0, 0, 0.0);
+
+  // Pin all the spine heights
+  for (unsigned s = 0; s < n_spine; s++)
+  {
+    Bulk_mesh_pt->spine_pt(s)->spine_height_pt()->pin(0);
+  }
+
+  // Set up equation numbering scheme
+  std::cout << "Number of equations: " << assign_eqn_numbers() << std::endl;
 
 } // End of base state constructor
-
 
 
 //======start_of_base_state_set_initial_condition========================
 /// Set the initial conditions to be zero everywhere for base state
 //=======================================================================
-template<class BASE_ELEMENT,class TIMESTEPPER>
-void BaseStateProblem<BASE_ELEMENT,TIMESTEPPER>::
-set_initial_condition()
+template<class BASE_ELEMENT, class TIMESTEPPER>
+void BaseStateProblem<BASE_ELEMENT, TIMESTEPPER>::set_initial_condition()
 {
- // Determine number of nodes in mesh
- const unsigned n_node = mesh_pt()->nnode();
-
- // Loop over all nodes in mesh
- for(unsigned n=0;n<n_node;n++)
-  {
-   // Loop over the three velocity components
-   for(unsigned i=0;i<3;i++)
-    {
-     // Set velocity component i of node n to zero
-     mesh_pt()->node_pt(n)->set_value(U_nodal_index[i],0.0);
-    }
-  }
-
- // Initialise the previous velocity values and positions for timestepping
- // corresponding to an impulsive start
- assign_initial_values_impulsive();
+  // Determine number of nodes in mesh
+  const unsigned n_node = mesh_pt()->nnode();
+
+  // Loop over all nodes in mesh
+  for (unsigned n = 0; n < n_node; n++)
+  {
+    // Loop over the three velocity components
+    for (unsigned i = 0; i < 3; i++)
+    {
+      // Set velocity component i of node n to zero
+      mesh_pt()->node_pt(n)->set_value(U_nodal_index[i], 0.0);
+    }
+  }
+
+  // Initialise the previous velocity values and positions for timestepping
+  // corresponding to an impulsive start
+  assign_initial_values_impulsive();
 
 } // End of set_initial_condition for base state
-
 
 
 //==start_of_base_state_doc_solution=====================================
 /// Document the base state solution
 //=======================================================================
-template<class BASE_ELEMENT,class TIMESTEPPER>
-void BaseStateProblem<BASE_ELEMENT,TIMESTEPPER>::
-doc_solution(DocInfo* &doc_info_pt)
+template<class BASE_ELEMENT, class TIMESTEPPER>
+void BaseStateProblem<BASE_ELEMENT, TIMESTEPPER>::doc_solution(
+  DocInfo*& doc_info_pt)
 {
- ofstream some_file;
- char filename[256];
-
- // Set number of plot points (in each coordinate direction)
- const unsigned npts_bulk = 2;
-
- // Open solution output file
- sprintf(filename,"%s/base_soln%i.dat",
-         doc_info_pt->directory().c_str(),
-         doc_info_pt->number());
- some_file.open(filename);
-
- // Output solution to file
- Bulk_mesh_pt->output(some_file,npts_bulk);
-
- // Close solution output file
- some_file.close();
+  ofstream some_file;
+  char filename[256];
+
+  // Set number of plot points (in each coordinate direction)
+  const unsigned npts_bulk = 2;
+
+  // Open solution output file
+  sprintf(filename,
+          "%s/base_soln%i.dat",
+          doc_info_pt->directory().c_str(),
+          doc_info_pt->number());
+  some_file.open(filename);
+
+  // Output solution to file
+  Bulk_mesh_pt->output(some_file, npts_bulk);
+
+  // Close solution output file
+  some_file.close();
 
 } // End of doc_solution for base state
 
 
-
-/// //////////////////////////////////////////////////////////////////////
-/// //////////////////////////////////////////////////////////////////////
-/// //////////////////////////////////////////////////////////////////////
-
+/////////////////////////////////////////////////////////////////////////
+/////////////////////////////////////////////////////////////////////////
+/////////////////////////////////////////////////////////////////////////
 
 
 //==start_of_perturbed_state_problem_class===============================
 /// Perturbed state problem class for Tuckerman counter-rotating lids
 /// problem
 //=======================================================================
-template<class BASE_ELEMENT,class PERTURBED_ELEMENT,class TIMESTEPPER>
+template<class BASE_ELEMENT, class PERTURBED_ELEMENT, class TIMESTEPPER>
 class PerturbedStateProblem : public Problem
 {
-
 public:
-
- /// Constructor: Pass the width of the domain in the r direction,
- /// and the heights of both bottom (fluid 1) and top (fluid 2) layers.
- /// Also pass the number of elements in both horizontal regions in the
- /// r direction and the number of elements in all three vertical regions
- /// in the z direction, along with the fractions which determine the
- /// spacings of those regions. Also pass a pointer to the base state mesh.
- PerturbedStateProblem(const unsigned &n_r,
-                       const unsigned &n_z1, const unsigned &n_z2,
-                       const double &h1, const double &h2,
-                       SpineMesh* external_bulk_mesh_pt,
-                       int azimuthal_mode_number);
-
- /// Destructor (empty)
- ~PerturbedStateProblem() {}
-
- /// Set initial conditions (velocities given random values in range [0,1])
- void set_initial_condition();
-
- /// Set up the (homogeneous) boundary conditions
- void set_boundary_conditions();
-
- /// Access function for the base state mesh
- TwoLayerSpineMesh<BASE_ELEMENT>* base_state_bulk_mesh_pt()
-  {
-   return dynamic_cast<TwoLayerSpineMesh<BASE_ELEMENT>*>
-    (Base_state_bulk_mesh_pt);
-  }
-
- /// Access function for the specific timestepper
- TIMESTEPPER* time_stepper_pt()
-  {
-   return dynamic_cast<TIMESTEPPER*>(Problem::time_stepper_pt());
-  }
-
- /// Doc the solution
- void doc_solution(DocInfo* &doc_info_pt,const bool& output_soln=true);
-
- /// Create and initialise a trace file
- void create_trace_file(DocInfo* &doc_info_pt)
-  {
-   // Open trace file
-   char filename[256];
-   sprintf(filename,"%s/perturbed_trace_k%i.dat",
-           doc_info_pt->directory().c_str(),
-           Azimuthal_mode_number);
-   Trace_file.open(filename);
-
-   // Initialise
-   Trace_file << "time, height (cosine), height (sine), growth_rate, d_kinetic_energy_dt, kinetic_energy"
-              << std::endl;
-  }
-
- /// Clear and close trace file
- void close_trace_file() { Trace_file.clear(); Trace_file.close(); }
-
- /// Access function for trace file
- ofstream& trace_file() { return Trace_file; }
-
- /// Create interface elements at boundary between upper and lower layers
- void create_interface_elements();
-
- /// Access function for bulk mesh
- TwoLayerPerturbedSpineMesh<PERTURBED_ELEMENT>* bulk_mesh_pt()
-  {
-   return Bulk_mesh_pt;
-  }
-
- /// Access function for surface mesh
- Mesh* surface_mesh_pt()
-  {
-   return Surface_mesh_pt;
+  /// Constructor: Pass the width of the domain in the r direction,
+  /// and the heights of both bottom (fluid 1) and top (fluid 2) layers.
+  /// Also pass the number of elements in both horizontal regions in the
+  /// r direction and the number of elements in all three vertical regions
+  /// in the z direction, along with the fractions which determine the
+  /// spacings of those regions. Also pass a pointer to the base state mesh.
+  PerturbedStateProblem(const unsigned& n_r,
+                        const unsigned& n_z1,
+                        const unsigned& n_z2,
+                        const double& h1,
+                        const double& h2,
+                        SpineMesh* external_bulk_mesh_pt,
+                        int azimuthal_mode_number);
+
+  /// Destructor (empty)
+  ~PerturbedStateProblem() {}
+
+  /// Set initial conditions (velocities given random values in range [0,1])
+  void set_initial_condition();
+
+  /// Set up the (homogeneous) boundary conditions
+  void set_boundary_conditions();
+
+  /// Access function for the base state mesh
+  TwoLayerSpineMesh<BASE_ELEMENT>* base_state_bulk_mesh_pt()
+  {
+    return dynamic_cast<TwoLayerSpineMesh<BASE_ELEMENT>*>(
+      Base_state_bulk_mesh_pt);
+  }
+
+  /// Access function for the specific timestepper
+  TIMESTEPPER* time_stepper_pt()
+  {
+    return dynamic_cast<TIMESTEPPER*>(Problem::time_stepper_pt());
+  }
+
+  /// Doc the solution
+  void doc_solution(DocInfo*& doc_info_pt, const bool& output_soln = true);
+
+  /// Create and initialise a trace file
+  void create_trace_file(DocInfo*& doc_info_pt)
+  {
+    // Open trace file
+    char filename[256];
+    sprintf(filename,
+            "%s/perturbed_trace_k%i.dat",
+            doc_info_pt->directory().c_str(),
+            Azimuthal_mode_number);
+    Trace_file.open(filename);
+
+    // Initialise
+    Trace_file << "time, height (cosine), height (sine), growth_rate, "
+                  "d_kinetic_energy_dt, kinetic_energy"
+               << std::endl;
+  }
+
+  /// Clear and close trace file
+  void close_trace_file()
+  {
+    Trace_file.clear();
+    Trace_file.close();
+  }
+
+  /// Access function for trace file
+  ofstream& trace_file()
+  {
+    return Trace_file;
+  }
+
+  /// Create interface elements at boundary between upper and lower layers
+  void create_interface_elements();
+
+  /// Access function for bulk mesh
+  TwoLayerPerturbedSpineMesh<PERTURBED_ELEMENT>* bulk_mesh_pt()
+  {
+    return Bulk_mesh_pt;
+  }
+
+  /// Access function for surface mesh
+  Mesh* surface_mesh_pt()
+  {
+    return Surface_mesh_pt;
   }
 
 private:
-
- /// Update mesh to have nodal positions equal to that of the
- /// base state mesh
- void actions_before_newton_convergence_check()
-  {
-   Bulk_mesh_pt->node_update();
-  }
-
- /// Update before solve (empty)
- void actions_before_newton_solve() {}
-
- /// Update after solve (empty)
- void actions_after_newton_solve() {}
-
- /// Actions before timestep (empty)
- void actions_before_implicit_timestep()
-  {
-   // Shift perturbed spine height history values
-   // -------------------------------------------
-
-   const unsigned n_perturbed_spine = Bulk_mesh_pt->nspine();
-   for(unsigned i=0;i<n_perturbed_spine;i++)
-    {
-     Bulk_mesh_pt->perturbed_spine_pt(i)->height_pt()->time_stepper_pt()->
-      shift_time_values(Bulk_mesh_pt->perturbed_spine_pt(i)->height_pt());
-    }
-  }
-
- /// Update the problem specs after solve (empty)
- void actions_after_implicit_timestep() {}
-
- /// Fix pressure in element e at pressure dof pdof and set to pvalue
- void fix_pressure(const unsigned& e, const unsigned& pdof,
-                   const double& pvalue)
-  {
-   dynamic_cast<PERTURBED_ELEMENT*>(mesh_pt()->element_pt(e))
-    ->fix_pressure(pdof,pvalue);
-  }
-
- /// Pointer to the base state mesh
- SpineMesh* Base_state_bulk_mesh_pt;
-
- /// Pointer to the (specific) "bulk" mesh
- TwoLayerPerturbedSpineMesh<PERTURBED_ELEMENT>* Bulk_mesh_pt;
-
- /// Pointer to the "surface" mesh
- Mesh* Surface_mesh_pt;
-
- /// Trace file
- ofstream Trace_file;
-
- /// Azimuthal mode number
- int Azimuthal_mode_number;
-
- /// Index at which the i-th velocity component is stored
- Vector<unsigned> U_nodal_index;
-
- /// Index at which the i-th component of the perturbation
- /// to the nodal coordinate is stored.
- Vector<unsigned> Xhat_nodal_index;
+  /// Update mesh to have nodal positions equal to that of the
+  /// base state mesh
+  void actions_before_newton_convergence_check()
+  {
+    Bulk_mesh_pt->node_update();
+  }
+
+  /// Update before solve (empty)
+  void actions_before_newton_solve() {}
+
+  /// Update after solve (empty)
+  void actions_after_newton_solve() {}
+
+  /// Actions before timestep (empty)
+  void actions_before_implicit_timestep()
+  {
+    // Shift perturbed spine height history values
+    // -------------------------------------------
+
+    const unsigned n_perturbed_spine = Bulk_mesh_pt->nspine();
+    for (unsigned i = 0; i < n_perturbed_spine; i++)
+    {
+      Bulk_mesh_pt->perturbed_spine_pt(i)
+        ->height_pt()
+        ->time_stepper_pt()
+        ->shift_time_values(Bulk_mesh_pt->perturbed_spine_pt(i)->height_pt());
+    }
+  }
+
+  /// Update the problem specs after solve (empty)
+  void actions_after_implicit_timestep() {}
+
+  /// Fix pressure in element e at pressure dof pdof and set to pvalue
+  void fix_pressure(const unsigned& e,
+                    const unsigned& pdof,
+                    const double& pvalue)
+  {
+    dynamic_cast<PERTURBED_ELEMENT*>(mesh_pt()->element_pt(e))
+      ->fix_pressure(pdof, pvalue);
+  }
+
+  /// Pointer to the base state mesh
+  SpineMesh* Base_state_bulk_mesh_pt;
+
+  /// Pointer to the (specific) "bulk" mesh
+  TwoLayerPerturbedSpineMesh<PERTURBED_ELEMENT>* Bulk_mesh_pt;
+
+  /// Pointer to the "surface" mesh
+  Mesh* Surface_mesh_pt;
+
+  /// Trace file
+  ofstream Trace_file;
+
+  /// Azimuthal mode number
+  int Azimuthal_mode_number;
+
+  /// Index at which the i-th velocity component is stored
+  Vector<unsigned> U_nodal_index;
+
+  /// Index at which the i-th component of the perturbation
+  /// to the nodal coordinate is stored.
+  Vector<unsigned> Xhat_nodal_index;
 
 }; // End of perturbed_state_problem class
-
 
 
 //==start_of_perturbed_state_constructor=================================
 /// Constructor for perturbed state Tuckerman counter-rotating lids
 /// problem
 //=======================================================================
-template<class BASE_ELEMENT,class PERTURBED_ELEMENT,class TIMESTEPPER>
-PerturbedStateProblem
-<BASE_ELEMENT,PERTURBED_ELEMENT,TIMESTEPPER>::
-PerturbedStateProblem(const unsigned &n_r, const unsigned &n_z1,
-                      const unsigned &n_z2, const double &h1, const double &h2,
-                      SpineMesh* external_bulk_mesh_pt,
-                      int azimuthal_mode_number)
- : Base_state_bulk_mesh_pt(external_bulk_mesh_pt),
-   Azimuthal_mode_number(azimuthal_mode_number)
+template<class BASE_ELEMENT, class PERTURBED_ELEMENT, class TIMESTEPPER>
+PerturbedStateProblem<BASE_ELEMENT, PERTURBED_ELEMENT, TIMESTEPPER>::
+  PerturbedStateProblem(const unsigned& n_r,
+                        const unsigned& n_z1,
+                        const unsigned& n_z2,
+                        const double& h1,
+                        const double& h2,
+                        SpineMesh* external_bulk_mesh_pt,
+                        int azimuthal_mode_number)
+  : Base_state_bulk_mesh_pt(external_bulk_mesh_pt),
+    Azimuthal_mode_number(azimuthal_mode_number)
 {
- // Always take one newton step even if the initial residuals are
- // below the required tolerance
- Problem::Always_take_one_newton_step = true;
-
- // Allocate the timestepper (this constructs the time object as well)
- add_time_stepper_pt(new TIMESTEPPER);
-
- // Build and assign mesh
- Bulk_mesh_pt = new TwoLayerPerturbedSpineMesh<PERTURBED_ELEMENT>
-  (n_r,n_z1,n_z2,1.0,h1,h2,Base_state_bulk_mesh_pt,time_stepper_pt());
-
- // Create "surface mesh" that will contain only the interface elements.
- // The constructor just creates the mesh without giving it any elements,
- // nodes, etc.
- Surface_mesh_pt = new Mesh;
-
- // Add the two sub meshes to the problem
- add_sub_mesh(Bulk_mesh_pt);
- add_sub_mesh(Surface_mesh_pt);
-
- // Combine all submeshes into a single Mesh
- build_global_mesh();
-
- // -------------------------------------------------------------------
- // Get information from elements about the order of nodal data storage
- // -------------------------------------------------------------------
-
- // Get a pointer to the first element in the mesh -- note that we
- // are assuming that the indices will be the same in each element
- PERTURBED_ELEMENT* el_pt = dynamic_cast<PERTURBED_ELEMENT*>
-  (Bulk_mesh_pt->element_pt(0));
-
- // Determine indices at which the perturbations to the nodal positions
- // are stored
- this->Xhat_nodal_index.resize(4);
- for(unsigned i=0;i<4;i++)
-  {
-   Xhat_nodal_index[i] = el_pt->xhat_index_lin_axi_nst(i);
-  }
-
- // Determine indices at which velocities are stored
- this->U_nodal_index.resize(6);
- for(unsigned i=0;i<6;i++)
-  {
-   U_nodal_index[i] = el_pt->u_index_lin_axi_nst(i);
-  }
-
- // Pass nodal indices of cosine (i=2) and sine (i=3) components of the
- // perturbation to the nodal z-position to the bulk mesh. This
- // information is used in the node_update function
- Bulk_mesh_pt->set_perturbation_to_nodal_positions_indices
-  (Xhat_nodal_index[2],Xhat_nodal_index[3]);
-
- // --------------------------------------------
- // Set the boundary conditions for this problem
- // --------------------------------------------
-
- // All nodes are free by default -- just pin the ones that have
- // Dirichlet conditions here
-
- // Determine number of mesh boundaries
- const unsigned n_boundary = mesh_pt()->nboundary();
-
- // Loop over mesh boundaries
- for(unsigned b=0;b<n_boundary;b++)
-  {
-   // Determine number of nodes on boundary b
-   const unsigned n_node = mesh_pt()->nboundary_node(b);
-
-   // Loop over nodes on boundary b
-   for(unsigned n=0;n<n_node;n++)
-    {
-     // On top and bottom solid boundaries, pin all velocity components
-     if(b==0 || b==2)
+  // Always take one newton step even if the initial residuals are
+  // below the required tolerance
+  Problem::Always_take_one_newton_step = true;
+
+  // Allocate the timestepper (this constructs the time object as well)
+  add_time_stepper_pt(new TIMESTEPPER);
+
+  // Build and assign mesh
+  Bulk_mesh_pt = new TwoLayerPerturbedSpineMesh<PERTURBED_ELEMENT>(
+    n_r, n_z1, n_z2, 1.0, h1, h2, Base_state_bulk_mesh_pt, time_stepper_pt());
+
+  // Create "surface mesh" that will contain only the interface elements.
+  // The constructor just creates the mesh without giving it any elements,
+  // nodes, etc.
+  Surface_mesh_pt = new Mesh;
+
+  // Add the two sub meshes to the problem
+  add_sub_mesh(Bulk_mesh_pt);
+  add_sub_mesh(Surface_mesh_pt);
+
+  // Combine all submeshes into a single Mesh
+  build_global_mesh();
+
+  // -------------------------------------------------------------------
+  // Get information from elements about the order of nodal data storage
+  // -------------------------------------------------------------------
+
+  // Get a pointer to the first element in the mesh -- note that we
+  // are assuming that the indices will be the same in each element
+  PERTURBED_ELEMENT* el_pt =
+    dynamic_cast<PERTURBED_ELEMENT*>(Bulk_mesh_pt->element_pt(0));
+
+  // Determine indices at which the perturbations to the nodal positions
+  // are stored
+  this->Xhat_nodal_index.resize(4);
+  for (unsigned i = 0; i < 4; i++)
+  {
+    Xhat_nodal_index[i] = el_pt->xhat_index_lin_axi_nst(i);
+  }
+
+  // Determine indices at which velocities are stored
+  this->U_nodal_index.resize(6);
+  for (unsigned i = 0; i < 6; i++)
+  {
+    U_nodal_index[i] = el_pt->u_index_lin_axi_nst(i);
+  }
+
+  // Pass nodal indices of cosine (i=2) and sine (i=3) components of the
+  // perturbation to the nodal z-position to the bulk mesh. This
+  // information is used in the node_update function
+  Bulk_mesh_pt->set_perturbation_to_nodal_positions_indices(
+    Xhat_nodal_index[2], Xhat_nodal_index[3]);
+
+  // --------------------------------------------
+  // Set the boundary conditions for this problem
+  // --------------------------------------------
+
+  // All nodes are free by default -- just pin the ones that have
+  // Dirichlet conditions here
+
+  // Determine number of mesh boundaries
+  const unsigned n_boundary = mesh_pt()->nboundary();
+
+  // Loop over mesh boundaries
+  for (unsigned b = 0; b < n_boundary; b++)
+  {
+    // Determine number of nodes on boundary b
+    const unsigned n_node = mesh_pt()->nboundary_node(b);
+
+    // Loop over nodes on boundary b
+    for (unsigned n = 0; n < n_node; n++)
+    {
+      // On top and bottom solid boundaries, pin all velocity components
+      if (b == 0 || b == 2)
       {
-       mesh_pt()->boundary_node_pt(b,n)->pin(U_nodal_index[0]);
-       mesh_pt()->boundary_node_pt(b,n)->pin(U_nodal_index[1]);
-       mesh_pt()->boundary_node_pt(b,n)->pin(U_nodal_index[2]);
-       mesh_pt()->boundary_node_pt(b,n)->pin(U_nodal_index[3]);
-       mesh_pt()->boundary_node_pt(b,n)->pin(U_nodal_index[4]);
-       mesh_pt()->boundary_node_pt(b,n)->pin(U_nodal_index[5]);
+        mesh_pt()->boundary_node_pt(b, n)->pin(U_nodal_index[0]);
+        mesh_pt()->boundary_node_pt(b, n)->pin(U_nodal_index[1]);
+        mesh_pt()->boundary_node_pt(b, n)->pin(U_nodal_index[2]);
+        mesh_pt()->boundary_node_pt(b, n)->pin(U_nodal_index[3]);
+        mesh_pt()->boundary_node_pt(b, n)->pin(U_nodal_index[4]);
+        mesh_pt()->boundary_node_pt(b, n)->pin(U_nodal_index[5]);
       }
-     // On outer wall, pin only radial and azimuthal velocities
-     // (slippery outer wall)
-     else if(b==1)
+      // On outer wall, pin only radial and azimuthal velocities
+      // (slippery outer wall)
+      else if (b == 1)
       {
-       mesh_pt()->boundary_node_pt(b,n)->pin(U_nodal_index[0]);
-       mesh_pt()->boundary_node_pt(b,n)->pin(U_nodal_index[1]);
-       mesh_pt()->boundary_node_pt(b,n)->pin(U_nodal_index[4]);
-       mesh_pt()->boundary_node_pt(b,n)->pin(U_nodal_index[5]);
+        mesh_pt()->boundary_node_pt(b, n)->pin(U_nodal_index[0]);
+        mesh_pt()->boundary_node_pt(b, n)->pin(U_nodal_index[1]);
+        mesh_pt()->boundary_node_pt(b, n)->pin(U_nodal_index[4]);
+        mesh_pt()->boundary_node_pt(b, n)->pin(U_nodal_index[5]);
       }
-     // On symmetry boundary, boundary conditions differ depending on
-     // the azimuthal mode number
-     else if(b==3)
+      // On symmetry boundary, boundary conditions differ depending on
+      // the azimuthal mode number
+      else if (b == 3)
       {
-       // If k=0, pin only radial and azimuthal velocity components
-       if(Azimuthal_mode_number==0)
+        // If k=0, pin only radial and azimuthal velocity components
+        if (Azimuthal_mode_number == 0)
         {
-         mesh_pt()->boundary_node_pt(b,n)->pin(U_nodal_index[0]);
-         mesh_pt()->boundary_node_pt(b,n)->pin(U_nodal_index[1]);
-         mesh_pt()->boundary_node_pt(b,n)->pin(U_nodal_index[4]);
-         mesh_pt()->boundary_node_pt(b,n)->pin(U_nodal_index[5]);
+          mesh_pt()->boundary_node_pt(b, n)->pin(U_nodal_index[0]);
+          mesh_pt()->boundary_node_pt(b, n)->pin(U_nodal_index[1]);
+          mesh_pt()->boundary_node_pt(b, n)->pin(U_nodal_index[4]);
+          mesh_pt()->boundary_node_pt(b, n)->pin(U_nodal_index[5]);
         }
-       // If k is ODD, pin axial velocity only
-       else if(Azimuthal_mode_number%2)
+        // If k is ODD, pin axial velocity only
+        else if (Azimuthal_mode_number % 2)
         {
-         mesh_pt()->boundary_node_pt(b,n)->pin(U_nodal_index[2]);
-         mesh_pt()->boundary_node_pt(b,n)->pin(U_nodal_index[3]);
+          mesh_pt()->boundary_node_pt(b, n)->pin(U_nodal_index[2]);
+          mesh_pt()->boundary_node_pt(b, n)->pin(U_nodal_index[3]);
         }
-       // If k is EVEN (and non-zero), pin all velocity components
-       else
+        // If k is EVEN (and non-zero), pin all velocity components
+        else
         {
-         mesh_pt()->boundary_node_pt(b,n)->pin(U_nodal_index[0]);
-         mesh_pt()->boundary_node_pt(b,n)->pin(U_nodal_index[1]);
-         mesh_pt()->boundary_node_pt(b,n)->pin(U_nodal_index[2]);
-         mesh_pt()->boundary_node_pt(b,n)->pin(U_nodal_index[3]);
-         mesh_pt()->boundary_node_pt(b,n)->pin(U_nodal_index[4]);
-         mesh_pt()->boundary_node_pt(b,n)->pin(U_nodal_index[5]);
+          mesh_pt()->boundary_node_pt(b, n)->pin(U_nodal_index[0]);
+          mesh_pt()->boundary_node_pt(b, n)->pin(U_nodal_index[1]);
+          mesh_pt()->boundary_node_pt(b, n)->pin(U_nodal_index[2]);
+          mesh_pt()->boundary_node_pt(b, n)->pin(U_nodal_index[3]);
+          mesh_pt()->boundary_node_pt(b, n)->pin(U_nodal_index[4]);
+          mesh_pt()->boundary_node_pt(b, n)->pin(U_nodal_index[5]);
         }
       }
     } // End of loop over nodes on boundary b
   } // End of loop over mesh boundaries
 
- // Pin all perturbations to the nodal positions (since these are
- // dependent variables and therefore not dofs)
- const unsigned n_node = Bulk_mesh_pt->nnode();
- for(unsigned n=0;n<n_node;n++)
-  {
-   for(unsigned i=0;i<4;i++)
-    {
-     Bulk_mesh_pt->node_pt(n)->pin(Xhat_nodal_index[i]);
-    }
-  }
-
- // ---------------------------------------------------
- // If k==0, pin all dofs corresponding to "sine parts"
- // ---------------------------------------------------
- if(Azimuthal_mode_number==0)
-  {
-   // Pin all the sine components of the velocity values
-   for(unsigned n=0;n<n_node;n++)
-    {
-     Bulk_mesh_pt->node_pt(n)->pin(U_nodal_index[1]);
-     Bulk_mesh_pt->node_pt(n)->pin(U_nodal_index[3]);
-     Bulk_mesh_pt->node_pt(n)->pin(U_nodal_index[5]);
-    }
-
-   // Pin all the sine components of the pressure dofs
-   const unsigned n_element = Bulk_mesh_pt->nelement();
-   for(unsigned e=0;e<n_element;e++)
-    {
-     // Loop over the three pressure dofs (sine parts)
-     for(unsigned i=0;i<3;i++)
+  // Pin all perturbations to the nodal positions (since these are
+  // dependent variables and therefore not dofs)
+  const unsigned n_node = Bulk_mesh_pt->nnode();
+  for (unsigned n = 0; n < n_node; n++)
+  {
+    for (unsigned i = 0; i < 4; i++)
+    {
+      Bulk_mesh_pt->node_pt(n)->pin(Xhat_nodal_index[i]);
+    }
+  }
+
+  // ---------------------------------------------------
+  // If k==0, pin all dofs corresponding to "sine parts"
+  // ---------------------------------------------------
+  if (Azimuthal_mode_number == 0)
+  {
+    // Pin all the sine components of the velocity values
+    for (unsigned n = 0; n < n_node; n++)
+    {
+      Bulk_mesh_pt->node_pt(n)->pin(U_nodal_index[1]);
+      Bulk_mesh_pt->node_pt(n)->pin(U_nodal_index[3]);
+      Bulk_mesh_pt->node_pt(n)->pin(U_nodal_index[5]);
+    }
+
+    // Pin all the sine components of the pressure dofs
+    const unsigned n_element = Bulk_mesh_pt->nelement();
+    for (unsigned e = 0; e < n_element; e++)
+    {
+      // Loop over the three pressure dofs (sine parts)
+      for (unsigned i = 0; i < 3; i++)
       {
-       // Pin the values and set them equal to zero
-       dynamic_cast<PERTURBED_ELEMENT*>(mesh_pt()->element_pt(e))->
-        fix_sine_component_of_pressure(i,0.0);
+        // Pin the values and set them equal to zero
+        dynamic_cast<PERTURBED_ELEMENT*>(mesh_pt()->element_pt(e))
+          ->fix_sine_component_of_pressure(i, 0.0);
       }
     }
 
-   // Pin all the sine components of the perturbed spine heights and set
-   // them to zero
-   const unsigned n_perturbed_spine = Bulk_mesh_pt->nspine();
-   for(unsigned i=0;i<n_perturbed_spine;i++)
-    {
-     Bulk_mesh_pt->perturbed_spine_pt(i)->height_pt()->pin(1);
-     Bulk_mesh_pt->perturbed_spine_pt(i)->height(1) = 0.0;
+    // Pin all the sine components of the perturbed spine heights and set
+    // them to zero
+    const unsigned n_perturbed_spine = Bulk_mesh_pt->nspine();
+    for (unsigned i = 0; i < n_perturbed_spine; i++)
+    {
+      Bulk_mesh_pt->perturbed_spine_pt(i)->height_pt()->pin(1);
+      Bulk_mesh_pt->perturbed_spine_pt(i)->height(1) = 0.0;
     }
   } // End of if k==0
 
- // -------------------------------------------------------------------
- // If k>0, pin interface height on the symmetry axis (both components)
- // -------------------------------------------------------------------
- if(Azimuthal_mode_number>0)
-  {
-   Bulk_mesh_pt->perturbed_spine_pt(0)->height_pt()->pin(0);
-   Bulk_mesh_pt->perturbed_spine_pt(0)->height_pt()->pin(1);
-   Bulk_mesh_pt->perturbed_spine_pt(0)->height(0) = 0.0;
-   Bulk_mesh_pt->perturbed_spine_pt(0)->height(1) = 0.0;
-  }
-
- // ----------------------------------------------------------------
- // Complete the problem setup to make the elements fully functional
- // ----------------------------------------------------------------
-
- // Determine number of bulk elements in lower and upper fluid
- const unsigned n_lower = Bulk_mesh_pt->nlower();
- const unsigned n_upper = Bulk_mesh_pt->nupper();
-
- // Loop over bulk elements in lower fluid
- for(unsigned e=0;e<n_lower;e++)
-  {
-   // Upcast from GeneralisedElement to the present element
-   PERTURBED_ELEMENT* el_pt = dynamic_cast<PERTURBED_ELEMENT*>
-    (Bulk_mesh_pt->lower_layer_element_pt(e));
-
-   // Set the Reynolds number
-   el_pt->re_pt() = &GlobalPhysicalVariables::Re;
-
-   // Set the Womersley number
-   el_pt->re_st_pt() = &GlobalPhysicalVariables::ReSt;
-
-   // Set the product of the Reynolds number and inverse Froude number
-   el_pt->re_invfr_pt() = &GlobalPhysicalVariables::ReInvFr;
-
-   // Set the direction of gravity
-   el_pt->g_pt() = &GlobalPhysicalVariables::G;
-
-   // Set the azimuthal mode number
-   el_pt->azimuthal_mode_number_pt() = &Azimuthal_mode_number;
-
-   // These terms in the Jacobian matrix are provided analytically, so
-   // by filling them in from geometric data we would be "double counting"
-   el_pt->enable_bypass_fill_in_jacobian_from_geometric_data();
+  // -------------------------------------------------------------------
+  // If k>0, pin interface height on the symmetry axis (both components)
+  // -------------------------------------------------------------------
+  if (Azimuthal_mode_number > 0)
+  {
+    Bulk_mesh_pt->perturbed_spine_pt(0)->height_pt()->pin(0);
+    Bulk_mesh_pt->perturbed_spine_pt(0)->height_pt()->pin(1);
+    Bulk_mesh_pt->perturbed_spine_pt(0)->height(0) = 0.0;
+    Bulk_mesh_pt->perturbed_spine_pt(0)->height(1) = 0.0;
+  }
+
+  // ----------------------------------------------------------------
+  // Complete the problem setup to make the elements fully functional
+  // ----------------------------------------------------------------
+
+  // Determine number of bulk elements in lower and upper fluid
+  const unsigned n_lower = Bulk_mesh_pt->nlower();
+  const unsigned n_upper = Bulk_mesh_pt->nupper();
+
+  // Loop over bulk elements in lower fluid
+  for (unsigned e = 0; e < n_lower; e++)
+  {
+    // Upcast from GeneralisedElement to the present element
+    PERTURBED_ELEMENT* el_pt =
+      dynamic_cast<PERTURBED_ELEMENT*>(Bulk_mesh_pt->lower_layer_element_pt(e));
+
+    // Set the Reynolds number
+    el_pt->re_pt() = &GlobalPhysicalVariables::Re;
+
+    // Set the Womersley number
+    el_pt->re_st_pt() = &GlobalPhysicalVariables::ReSt;
+
+    // Set the product of the Reynolds number and inverse Froude number
+    el_pt->re_invfr_pt() = &GlobalPhysicalVariables::ReInvFr;
+
+    // Set the direction of gravity
+    el_pt->g_pt() = &GlobalPhysicalVariables::G;
+
+    // Set the azimuthal mode number
+    el_pt->azimuthal_mode_number_pt() = &Azimuthal_mode_number;
+
+    // These terms in the Jacobian matrix are provided analytically, so
+    // by filling them in from geometric data we would be "double counting"
+    el_pt->enable_bypass_fill_in_jacobian_from_geometric_data();
 
   } // End of loop over bulk elements in lower fluid
 
- // Loop over bulk elements in upper fluid
- for(unsigned e=0;e<n_upper;e++)
-  {
-   // Upcast from GeneralisedElement to the present element
-   PERTURBED_ELEMENT* el_pt = dynamic_cast<PERTURBED_ELEMENT*>
-    (Bulk_mesh_pt->upper_layer_element_pt(e));
-
-   // Set the Reynolds number
-   el_pt->re_pt() = &GlobalPhysicalVariables::Re;
-
-   // Set the Womersley number
-   el_pt->re_st_pt() = &GlobalPhysicalVariables::ReSt;
-
-   // Set the product of the Reynolds number and inverse Froude number
-   el_pt->re_invfr_pt() = &GlobalPhysicalVariables::ReInvFr;
-
-   // Set the direction of gravity
-   el_pt->g_pt() = &GlobalPhysicalVariables::G;
-
-   // Set the viscosity ratio
-   el_pt->viscosity_ratio_pt() = &GlobalPhysicalVariables::Viscosity_Ratio;
-
-   // Set the density ratio
-   el_pt->density_ratio_pt() = &GlobalPhysicalVariables::Density_Ratio;
-
-   // Set the azimuthal mode number
-   el_pt->azimuthal_mode_number_pt() = &Azimuthal_mode_number;
-
-   // These terms in the Jacobian matrix are provided analytically, so
-   // by filling them in from geometric data we would be "double counting"
-   el_pt->enable_bypass_fill_in_jacobian_from_geometric_data();
+  // Loop over bulk elements in upper fluid
+  for (unsigned e = 0; e < n_upper; e++)
+  {
+    // Upcast from GeneralisedElement to the present element
+    PERTURBED_ELEMENT* el_pt =
+      dynamic_cast<PERTURBED_ELEMENT*>(Bulk_mesh_pt->upper_layer_element_pt(e));
+
+    // Set the Reynolds number
+    el_pt->re_pt() = &GlobalPhysicalVariables::Re;
+
+    // Set the Womersley number
+    el_pt->re_st_pt() = &GlobalPhysicalVariables::ReSt;
+
+    // Set the product of the Reynolds number and inverse Froude number
+    el_pt->re_invfr_pt() = &GlobalPhysicalVariables::ReInvFr;
+
+    // Set the direction of gravity
+    el_pt->g_pt() = &GlobalPhysicalVariables::G;
+
+    // Set the viscosity ratio
+    el_pt->viscosity_ratio_pt() = &GlobalPhysicalVariables::Viscosity_Ratio;
+
+    // Set the density ratio
+    el_pt->density_ratio_pt() = &GlobalPhysicalVariables::Density_Ratio;
+
+    // Set the azimuthal mode number
+    el_pt->azimuthal_mode_number_pt() = &Azimuthal_mode_number;
+
+    // These terms in the Jacobian matrix are provided analytically, so
+    // by filling them in from geometric data we would be "double counting"
+    el_pt->enable_bypass_fill_in_jacobian_from_geometric_data();
 
   } // End of loop over bulk elements in upper fluid
 
- // Fix pressure ONLY when looking for axisymmetric modes
- if(Azimuthal_mode_number==0) { fix_pressure(0,0,0.0); }
-
- // ------------------------------------------------------------
- // Set up interaction between base and perturbed state problems
- // ------------------------------------------------------------
-
- // First interaction (base state velocities)
- Multi_domain_functions::setup_multi_domain_interaction<BASE_ELEMENT>
-  (this,mesh_pt(),external_bulk_mesh_pt,0);
-
- // Second interaction (base state velocity derivatives w.r.t.
- // global spatial coordinates)
- Multi_domain_functions::setup_multi_domain_interaction<BASE_ELEMENT>
-  (this,mesh_pt(),external_bulk_mesh_pt,1);
-
- // Third interaction (base state pressure)
- Multi_domain_functions::setup_multi_domain_interaction<BASE_ELEMENT>
-  (this,mesh_pt(),external_bulk_mesh_pt,2);
-
- // Fourth interaction (base state velocity derivatives w.r.t. time)
- Multi_domain_functions::setup_multi_domain_interaction<BASE_ELEMENT>
-  (this,mesh_pt(),external_bulk_mesh_pt,3);
-
- // Fourth interaction (base state velocity derivatives w.r.t. time)
- Multi_domain_functions::setup_multi_domain_interaction<BASE_ELEMENT>
-  (this,mesh_pt(),external_bulk_mesh_pt,3);
-
- // Fifth interaction (base state velocity derivatives w.r.t.
- // local spatial coordinates)
- Multi_domain_functions::setup_multi_domain_interaction<BASE_ELEMENT>
-  (this,mesh_pt(),external_bulk_mesh_pt,4);
-
- // Set up equation numbering scheme
- std::cout << "Number of equations: " << assign_eqn_numbers() << std::endl;
+  // Fix pressure ONLY when looking for axisymmetric modes
+  if (Azimuthal_mode_number == 0)
+  {
+    fix_pressure(0, 0, 0.0);
+  }
+
+  // ------------------------------------------------------------
+  // Set up interaction between base and perturbed state problems
+  // ------------------------------------------------------------
+
+  // First interaction (base state velocities)
+  Multi_domain_functions::setup_multi_domain_interaction<BASE_ELEMENT>(
+    this, mesh_pt(), external_bulk_mesh_pt, 0);
+
+  // Second interaction (base state velocity derivatives w.r.t.
+  // global spatial coordinates)
+  Multi_domain_functions::setup_multi_domain_interaction<BASE_ELEMENT>(
+    this, mesh_pt(), external_bulk_mesh_pt, 1);
+
+  // Third interaction (base state pressure)
+  Multi_domain_functions::setup_multi_domain_interaction<BASE_ELEMENT>(
+    this, mesh_pt(), external_bulk_mesh_pt, 2);
+
+  // Fourth interaction (base state velocity derivatives w.r.t. time)
+  Multi_domain_functions::setup_multi_domain_interaction<BASE_ELEMENT>(
+    this, mesh_pt(), external_bulk_mesh_pt, 3);
+
+  // Fourth interaction (base state velocity derivatives w.r.t. time)
+  Multi_domain_functions::setup_multi_domain_interaction<BASE_ELEMENT>(
+    this, mesh_pt(), external_bulk_mesh_pt, 3);
+
+  // Fifth interaction (base state velocity derivatives w.r.t.
+  // local spatial coordinates)
+  Multi_domain_functions::setup_multi_domain_interaction<BASE_ELEMENT>(
+    this, mesh_pt(), external_bulk_mesh_pt, 4);
+
+  // Set up equation numbering scheme
+  std::cout << "Number of equations: " << assign_eqn_numbers() << std::endl;
 
 } // End of perturbed state constructor
-
 
 
 //======start_of_perturbed_state_set_initial_condition===================
 /// Perturb the interface
 //=======================================================================
-template<class BASE_ELEMENT,class PERTURBED_ELEMENT,class TIMESTEPPER>
-void PerturbedStateProblem<BASE_ELEMENT,PERTURBED_ELEMENT,TIMESTEPPER>::
-set_initial_condition()
+template<class BASE_ELEMENT, class PERTURBED_ELEMENT, class TIMESTEPPER>
+void PerturbedStateProblem<BASE_ELEMENT, PERTURBED_ELEMENT, TIMESTEPPER>::
+  set_initial_condition()
 {
- // Determine number of nodes in mesh
- const unsigned n_node = mesh_pt()->nnode();
-
- // Loop over all nodes in mesh
- for(unsigned n=0;n<n_node;n++)
-  {
-   // Loop over the six velocity components
-   for(unsigned i=0;i<6;i++)
-    {
-     // Set velocity component i of node n to zero
-     mesh_pt()->node_pt(n)->set_value(U_nodal_index[i],0.0);
-    }
-  }
-
- // Set value of epsilon
- const double epsilon = 0.01;
-
- // Determine number of perturbed_spines in mesh
- const unsigned n_perturbed_spine = Bulk_mesh_pt->nspine();
-
- // Determine number of history values used by timestepper (assume
- // same timestepper is used for all perturbed spine heights)
- const unsigned n_history_vals = Bulk_mesh_pt->perturbed_spine_pt(0)->
-  height_pt()->time_stepper_pt()->ntstorage();
-
- // Initialise height
- double height = 0.0;
-
- // Initialise Bessel functions (only need the first!)
- double j0, j1, y0, y1, j0p, j1p, y0p, y1p;
-
- // Loop over perturbed_spines in mesh
- for(unsigned i=0;i<n_perturbed_spine;i++)
-  {
-   // Determine radial coordinate of perturbed_spine
-   const double r = mesh_pt()->boundary_node_pt(0,i)->x(0);
-
-   // Compute Bessel functions
-   const double k_bessel = 3.8317;
-   CRBond_Bessel::bessjy01a(k_bessel*r,j0,j1,y0,y1,j0p,j1p,y0p,y1p);
-
-   // Compute profile
-   // In the axisymmetric case this has to be volume conserving
-   if(Azimuthal_mode_number==0)
-    {
-     height = epsilon*j0;
-    }
-   // In the non-axisymmetric case this has to equal zero at r=0, but
-   // the volume conservation is automatically handled by the theta-
-   // dependence.
-   else { height = epsilon*0.5*(1.0 - cos(2.0*MathematicalConstants::Pi*r)); }
-
-   // Set perturbed_spine height (copy into all history values)
-   for(unsigned t=0;t<n_history_vals;t++)
-    {
-     Bulk_mesh_pt->perturbed_spine_pt(i)->height(t,0) = height;
-     Bulk_mesh_pt->perturbed_spine_pt(i)->height(t,1) = height;
+  // Determine number of nodes in mesh
+  const unsigned n_node = mesh_pt()->nnode();
+
+  // Loop over all nodes in mesh
+  for (unsigned n = 0; n < n_node; n++)
+  {
+    // Loop over the six velocity components
+    for (unsigned i = 0; i < 6; i++)
+    {
+      // Set velocity component i of node n to zero
+      mesh_pt()->node_pt(n)->set_value(U_nodal_index[i], 0.0);
+    }
+  }
+
+  // Set value of epsilon
+  const double epsilon = 0.01;
+
+  // Determine number of perturbed_spines in mesh
+  const unsigned n_perturbed_spine = Bulk_mesh_pt->nspine();
+
+  // Determine number of history values used by timestepper (assume
+  // same timestepper is used for all perturbed spine heights)
+  const unsigned n_history_vals = Bulk_mesh_pt->perturbed_spine_pt(0)
+                                    ->height_pt()
+                                    ->time_stepper_pt()
+                                    ->ntstorage();
+
+  // Initialise height
+  double height = 0.0;
+
+  // Initialise Bessel functions (only need the first!)
+  double j0, j1, y0, y1, j0p, j1p, y0p, y1p;
+
+  // Loop over perturbed_spines in mesh
+  for (unsigned i = 0; i < n_perturbed_spine; i++)
+  {
+    // Determine radial coordinate of perturbed_spine
+    const double r = mesh_pt()->boundary_node_pt(0, i)->x(0);
+
+    // Compute Bessel functions
+    const double k_bessel = 3.8317;
+    CRBond_Bessel::bessjy01a(k_bessel * r, j0, j1, y0, y1, j0p, j1p, y0p, y1p);
+
+    // Compute profile
+    // In the axisymmetric case this has to be volume conserving
+    if (Azimuthal_mode_number == 0)
+    {
+      height = epsilon * j0;
+    }
+    // In the non-axisymmetric case this has to equal zero at r=0, but
+    // the volume conservation is automatically handled by the theta-
+    // dependence.
+    else
+    {
+      height = epsilon * 0.5 * (1.0 - cos(2.0 * MathematicalConstants::Pi * r));
+    }
+
+    // Set perturbed_spine height (copy into all history values)
+    for (unsigned t = 0; t < n_history_vals; t++)
+    {
+      Bulk_mesh_pt->perturbed_spine_pt(i)->height(t, 0) = height;
+      Bulk_mesh_pt->perturbed_spine_pt(i)->height(t, 1) = height;
     }
   } // End of loop over perturbed spines
 
- // Update nodes in bulk mesh
- Bulk_mesh_pt->node_update();
-
- // Initialise the previous velocity values for timestepping
- // corresponding to an impulsive start
- assign_initial_values_impulsive();
-
- // Set the boundary conditions
- set_boundary_conditions();
+  // Update nodes in bulk mesh
+  Bulk_mesh_pt->node_update();
+
+  // Initialise the previous velocity values for timestepping
+  // corresponding to an impulsive start
+  assign_initial_values_impulsive();
+
+  // Set the boundary conditions
+  set_boundary_conditions();
 
 } // End of set_initial_condition for perturbed state
-
 
 
 //============start_of_perturbed_state_create_interface_elements=========
@@ -1059,128 +1073,139 @@
 /// in the mesh pointed to by bulk_mesh_pt and add the elements to the
 /// Mesh object pointeed to by surface_mesh_pt.
 //=======================================================================
-template<class BASE_ELEMENT,class PERTURBED_ELEMENT,class TIMESTEPPER>
-void PerturbedStateProblem<BASE_ELEMENT,PERTURBED_ELEMENT,TIMESTEPPER>::
-create_interface_elements()
+template<class BASE_ELEMENT, class PERTURBED_ELEMENT, class TIMESTEPPER>
+void PerturbedStateProblem<BASE_ELEMENT, PERTURBED_ELEMENT, TIMESTEPPER>::
+  create_interface_elements()
 {
- // Determine the number of horizontal elements
- const unsigned n_r = this->Bulk_mesh_pt->nx();
-
- // Determine number of bulk elements in the lower layer
- const unsigned n_z1 = this->Bulk_mesh_pt->ny1();
-
- // Loop over the horizontal elements
- for(unsigned e=0;e<n_r;e++)
-  {
-   // Construct a new 1D line element on the face on which the local
-   // coordinate 1 is fixed at its max. value (1) -- Face 2
-   FiniteElement* interface_element_element_pt =
-    new PerturbedSpineLinearisedAxisymmetricFluidInterfaceElement
-    <PERTURBED_ELEMENT>
-    (this->Bulk_mesh_pt->finite_element_pt(n_r*(n_z1-1)+e),2);
-
-   // Add the interface element to the surface mesh
-   this->Surface_mesh_pt->add_element_pt(interface_element_element_pt);
-  }
-
- // ----------------------------------------------------------------
- // Complete the problem setup to make the elements fully functional
- // ----------------------------------------------------------------
-
- // Determine number of 1D interface elements in mesh
- const unsigned n_interface_element = this->Surface_mesh_pt->nelement();
-
- // Loop over interface elements
- for(unsigned e=0;e<n_interface_element;e++)
-  {
-   // Upcast from GeneralisedElement to the present element
-   PerturbedSpineLinearisedAxisymmetricFluidInterfaceElement
-    <PERTURBED_ELEMENT>* el_pt =
-    dynamic_cast<PerturbedSpineLinearisedAxisymmetricFluidInterfaceElement
-    <PERTURBED_ELEMENT>*>(this->Surface_mesh_pt->element_pt(e));
-
-   // Set the Strouhal number
-   el_pt->st_pt() = &GlobalPhysicalVariables::St;
-
-   // Set the Capillary number
-   el_pt->ca_pt() = &GlobalPhysicalVariables::Ca;
-
-   // Set the azimuthal mode number
-   el_pt->azimuthal_mode_number_pt() = &Azimuthal_mode_number;
-
-   // These terms in the Jacobian matrix are provided analytically, so
-   // by filling them in from geometric data we would be "double counting"
-   el_pt->enable_bypass_fill_in_jacobian_from_geometric_data();
+  // Determine the number of horizontal elements
+  const unsigned n_r = this->Bulk_mesh_pt->nx();
+
+  // Determine number of bulk elements in the lower layer
+  const unsigned n_z1 = this->Bulk_mesh_pt->ny1();
+
+  // Loop over the horizontal elements
+  for (unsigned e = 0; e < n_r; e++)
+  {
+    // Construct a new 1D line element on the face on which the local
+    // coordinate 1 is fixed at its max. value (1) -- Face 2
+    FiniteElement* interface_element_element_pt =
+      new PerturbedSpineLinearisedAxisymmetricFluidInterfaceElement<
+        PERTURBED_ELEMENT>(
+        this->Bulk_mesh_pt->finite_element_pt(n_r * (n_z1 - 1) + e), 2);
+
+    // Add the interface element to the surface mesh
+    this->Surface_mesh_pt->add_element_pt(interface_element_element_pt);
+  }
+
+  // ----------------------------------------------------------------
+  // Complete the problem setup to make the elements fully functional
+  // ----------------------------------------------------------------
+
+  // Determine number of 1D interface elements in mesh
+  const unsigned n_interface_element = this->Surface_mesh_pt->nelement();
+
+  // Loop over interface elements
+  for (unsigned e = 0; e < n_interface_element; e++)
+  {
+    // Upcast from GeneralisedElement to the present element
+    PerturbedSpineLinearisedAxisymmetricFluidInterfaceElement<
+      PERTURBED_ELEMENT>* el_pt =
+      dynamic_cast<PerturbedSpineLinearisedAxisymmetricFluidInterfaceElement<
+        PERTURBED_ELEMENT>*>(this->Surface_mesh_pt->element_pt(e));
+
+    // Set the Strouhal number
+    el_pt->st_pt() = &GlobalPhysicalVariables::St;
+
+    // Set the Capillary number
+    el_pt->ca_pt() = &GlobalPhysicalVariables::Ca;
+
+    // Set the azimuthal mode number
+    el_pt->azimuthal_mode_number_pt() = &Azimuthal_mode_number;
+
+    // These terms in the Jacobian matrix are provided analytically, so
+    // by filling them in from geometric data we would be "double counting"
+    el_pt->enable_bypass_fill_in_jacobian_from_geometric_data();
   }
 
 } // End of create_interface_elements
-
 
 
 //======start_of_perturbed_state_set_boundary_conditions=================
 /// Set the (homogeneous) boundary conditions for the perturbed state
 //=======================================================================
-template<class BASE_ELEMENT,class PERTURBED_ELEMENT,class TIMESTEPPER>
-void PerturbedStateProblem<BASE_ELEMENT,PERTURBED_ELEMENT,TIMESTEPPER>::
-set_boundary_conditions()
+template<class BASE_ELEMENT, class PERTURBED_ELEMENT, class TIMESTEPPER>
+void PerturbedStateProblem<BASE_ELEMENT, PERTURBED_ELEMENT, TIMESTEPPER>::
+  set_boundary_conditions()
 {
- // Determine number of mesh boundaries
- const unsigned n_boundary = mesh_pt()->nboundary();
-
- // Loop over mesh boundaries
- for(unsigned b=0;b<n_boundary;b++)
-  {
-   // Determine number of nodes on boundary b
-   const unsigned n_node = mesh_pt()->nboundary_node(b);
-
-   // Loop over nodes on boundary b
-   for(unsigned n=0;n<n_node;n++)
-    {
-     // For the top and bottom lids set all components to zero
-     if(b==0 || b==2)
+  // Determine number of mesh boundaries
+  const unsigned n_boundary = mesh_pt()->nboundary();
+
+  // Loop over mesh boundaries
+  for (unsigned b = 0; b < n_boundary; b++)
+  {
+    // Determine number of nodes on boundary b
+    const unsigned n_node = mesh_pt()->nboundary_node(b);
+
+    // Loop over nodes on boundary b
+    for (unsigned n = 0; n < n_node; n++)
+    {
+      // For the top and bottom lids set all components to zero
+      if (b == 0 || b == 2)
       {
-       mesh_pt()->boundary_node_pt(b,n)->set_value(0,U_nodal_index[0],0.0);
-       mesh_pt()->boundary_node_pt(b,n)->set_value(0,U_nodal_index[1],0.0);
-       mesh_pt()->boundary_node_pt(b,n)->set_value(0,U_nodal_index[2],0.0);
-       mesh_pt()->boundary_node_pt(b,n)->set_value(0,U_nodal_index[3],0.0);
-       mesh_pt()->boundary_node_pt(b,n)->set_value(0,U_nodal_index[4],0.0);
-       mesh_pt()->boundary_node_pt(b,n)->set_value(0,U_nodal_index[5],0.0);
+        mesh_pt()->boundary_node_pt(b, n)->set_value(0, U_nodal_index[0], 0.0);
+        mesh_pt()->boundary_node_pt(b, n)->set_value(0, U_nodal_index[1], 0.0);
+        mesh_pt()->boundary_node_pt(b, n)->set_value(0, U_nodal_index[2], 0.0);
+        mesh_pt()->boundary_node_pt(b, n)->set_value(0, U_nodal_index[3], 0.0);
+        mesh_pt()->boundary_node_pt(b, n)->set_value(0, U_nodal_index[4], 0.0);
+        mesh_pt()->boundary_node_pt(b, n)->set_value(0, U_nodal_index[5], 0.0);
       }
-     // For the outer (slippery) wall set the radial and azimuthal
-     // components only to zero
-     else if(b==1)
+      // For the outer (slippery) wall set the radial and azimuthal
+      // components only to zero
+      else if (b == 1)
       {
-       mesh_pt()->boundary_node_pt(b,n)->set_value(0,U_nodal_index[0],0.0);
-       mesh_pt()->boundary_node_pt(b,n)->set_value(0,U_nodal_index[1],0.0);
-       mesh_pt()->boundary_node_pt(b,n)->set_value(0,U_nodal_index[4],0.0);
-       mesh_pt()->boundary_node_pt(b,n)->set_value(0,U_nodal_index[5],0.0);
+        mesh_pt()->boundary_node_pt(b, n)->set_value(0, U_nodal_index[0], 0.0);
+        mesh_pt()->boundary_node_pt(b, n)->set_value(0, U_nodal_index[1], 0.0);
+        mesh_pt()->boundary_node_pt(b, n)->set_value(0, U_nodal_index[4], 0.0);
+        mesh_pt()->boundary_node_pt(b, n)->set_value(0, U_nodal_index[5], 0.0);
       }
-     // Symmetry boundary
-     else if(b==3)
+      // Symmetry boundary
+      else if (b == 3)
       {
-       // If k=0, set only radial and azimuthal velocity components to zero
-       if(Azimuthal_mode_number==0)
+        // If k=0, set only radial and azimuthal velocity components to zero
+        if (Azimuthal_mode_number == 0)
         {
-         mesh_pt()->boundary_node_pt(b,n)->set_value(0,U_nodal_index[0],0.0);
-         mesh_pt()->boundary_node_pt(b,n)->set_value(0,U_nodal_index[1],0.0);
-         mesh_pt()->boundary_node_pt(b,n)->set_value(0,U_nodal_index[4],0.0);
-         mesh_pt()->boundary_node_pt(b,n)->set_value(0,U_nodal_index[5],0.0);
+          mesh_pt()->boundary_node_pt(b, n)->set_value(
+            0, U_nodal_index[0], 0.0);
+          mesh_pt()->boundary_node_pt(b, n)->set_value(
+            0, U_nodal_index[1], 0.0);
+          mesh_pt()->boundary_node_pt(b, n)->set_value(
+            0, U_nodal_index[4], 0.0);
+          mesh_pt()->boundary_node_pt(b, n)->set_value(
+            0, U_nodal_index[5], 0.0);
         }
-       // If k is ODD, set only axial velocity component to zero
-       else if(Azimuthal_mode_number%2)
+        // If k is ODD, set only axial velocity component to zero
+        else if (Azimuthal_mode_number % 2)
         {
-         mesh_pt()->boundary_node_pt(b,n)->set_value(0,U_nodal_index[2],0.0);
-         mesh_pt()->boundary_node_pt(b,n)->set_value(0,U_nodal_index[3],0.0);
+          mesh_pt()->boundary_node_pt(b, n)->set_value(
+            0, U_nodal_index[2], 0.0);
+          mesh_pt()->boundary_node_pt(b, n)->set_value(
+            0, U_nodal_index[3], 0.0);
         }
-       // If k is EVEN (and non-zero), set all velocity components to zero
-       else
+        // If k is EVEN (and non-zero), set all velocity components to zero
+        else
         {
-         mesh_pt()->boundary_node_pt(b,n)->set_value(0,U_nodal_index[0],0.0);
-         mesh_pt()->boundary_node_pt(b,n)->set_value(0,U_nodal_index[1],0.0);
-         mesh_pt()->boundary_node_pt(b,n)->set_value(0,U_nodal_index[2],0.0);
-         mesh_pt()->boundary_node_pt(b,n)->set_value(0,U_nodal_index[3],0.0);
-         mesh_pt()->boundary_node_pt(b,n)->set_value(0,U_nodal_index[4],0.0);
-         mesh_pt()->boundary_node_pt(b,n)->set_value(0,U_nodal_index[5],0.0);
+          mesh_pt()->boundary_node_pt(b, n)->set_value(
+            0, U_nodal_index[0], 0.0);
+          mesh_pt()->boundary_node_pt(b, n)->set_value(
+            0, U_nodal_index[1], 0.0);
+          mesh_pt()->boundary_node_pt(b, n)->set_value(
+            0, U_nodal_index[2], 0.0);
+          mesh_pt()->boundary_node_pt(b, n)->set_value(
+            0, U_nodal_index[3], 0.0);
+          mesh_pt()->boundary_node_pt(b, n)->set_value(
+            0, U_nodal_index[4], 0.0);
+          mesh_pt()->boundary_node_pt(b, n)->set_value(
+            0, U_nodal_index[5], 0.0);
         }
       }
     } // End of loop over nodes on boundary b
@@ -1188,178 +1213,178 @@
 } // End of set_boundary_conditions for perturbed state
 
 
-
 //==start_of_perturbed_state_doc_solution================================
 /// Document the perturbed state solution
 //=======================================================================
-template<class BASE_ELEMENT,class PERTURBED_ELEMENT,class TIMESTEPPER>
-void PerturbedStateProblem<BASE_ELEMENT,PERTURBED_ELEMENT,TIMESTEPPER>::
-doc_solution(DocInfo* &doc_info_pt,const bool& output_soln)
+template<class BASE_ELEMENT, class PERTURBED_ELEMENT, class TIMESTEPPER>
+void PerturbedStateProblem<BASE_ELEMENT, PERTURBED_ELEMENT, TIMESTEPPER>::
+  doc_solution(DocInfo*& doc_info_pt, const bool& output_soln)
 {
- // Decide which spine to use for documenting heights in trace file
- // ---------------------------------------------------------------
-
- // Initialise "trace spine"
- unsigned trace_spine = 0;
-
- // Determine the number of spines in the mesh
- const unsigned n_spine = Bulk_mesh_pt->nspine();
-
- // Make decision based on azimuthal mode number
- if(Azimuthal_mode_number==0) { trace_spine = 0; }
- else { trace_spine = (n_spine-1)/2; }
-
- // Compute kinetic energy of perturbation
- // --------------------------------------
-
- // Initialise kinetic energy and its derivative w.r.t. time
- double kinetic_energy = 0.0;
- double d_kinetic_energy_dt = 0.0;
-
- // Loop over bulk elements in lower layer
- const unsigned n_lower = Bulk_mesh_pt->nlower();
- for(unsigned e=0;e<n_lower;e++)
-  {
-   // Upcast from GeneralisedElement to the present element
-   PERTURBED_ELEMENT *el_pt = dynamic_cast<PERTURBED_ELEMENT*>
-    (Bulk_mesh_pt->lower_layer_element_pt(e));
-
-   // Initialise element's contributions to kinetic energy and its deriv
-   double el_kinetic_energy = 0.0;
-   double el_d_kinetic_energy_dt = 0.0;
-
-   // Compute element's contributions to kinetic energy and its deriv
-   el_pt->dkin_energy_dt(d_kinetic_energy_dt,el_kinetic_energy);
-
-   // Add contribution to "global" kinetic energy and its deriv
-   // (Don't forget to multiply through by the element's density ratio
-   // in both cases)
-   kinetic_energy += (el_pt->density_ratio())*el_kinetic_energy;
-   d_kinetic_energy_dt += (el_pt->density_ratio())*el_d_kinetic_energy_dt;
-  }
-
- // Loop over bulk elements in upper layer
- const unsigned n_upper = Bulk_mesh_pt->nupper();
- for(unsigned e=0;e<n_upper;e++)
-  {
-   // Upcast from GeneralisedElement to the present element
-   PERTURBED_ELEMENT *el_pt = dynamic_cast<PERTURBED_ELEMENT*>
-    (Bulk_mesh_pt->upper_layer_element_pt(e));
-
-   // Initialise element's contributions to kinetic energy and its deriv
-   double el_kinetic_energy = 0.0;
-   double el_d_kinetic_energy_dt = 0.0;
-
-   // Compute element's contributions to kinetic energy and its deriv
-   el_pt->dkin_energy_dt(d_kinetic_energy_dt,el_kinetic_energy);
-
-   // Add contribution to "global" kinetic energy and its deriv
-   // (Don't forget to multiply through by the element's density ratio
-   // in both cases)
-   kinetic_energy += (el_pt->density_ratio())*el_kinetic_energy;
-   d_kinetic_energy_dt += (el_pt->density_ratio())*el_d_kinetic_energy_dt;
-  }
-
- // Compute growth rate by considering relative growth
- // (see A. Hazel and R. Hewitt's torus linear stab paper 2011, page 21)
- double growth_rate = 0.0;
- if(kinetic_energy!=0.0)
-  {
-   growth_rate = (0.5*d_kinetic_energy_dt)/kinetic_energy;
-  }
-
- // Document in trace file
- Trace_file << time_pt()->time() << " "
-            << Bulk_mesh_pt->perturbed_spine_pt(trace_spine)->height(0)
-            << " "
-            << Bulk_mesh_pt->perturbed_spine_pt(trace_spine)->height(1)
-            << " "
-            << growth_rate << " "
-            << d_kinetic_energy_dt << " "
-            << kinetic_energy << std::endl;
-
- // If desired, output solution to file
- if(output_soln)
-  {
-   ofstream some_file;
-   char filename[256];
-
-   // Set number of plot points (in each coordinate direction)
-   const unsigned npts_bulk = 5;
-   const unsigned npts_surface = 5;
-
-   // Open solution output file
-   sprintf(filename,"%s/perturbed_k%i_soln%i.dat",
-           doc_info_pt->directory().c_str(),
-           Azimuthal_mode_number,
-           doc_info_pt->number());
-   some_file.open(filename);
-
-   // Output solution to file
-   Bulk_mesh_pt->output(some_file,npts_bulk);
-
-   // Close solution output file
-   some_file.close();
-
-   // Open interface solution output file
-   sprintf(filename,
-           "%s/perturbation_to_interface_k%i_soln%i.dat",
-           doc_info_pt->directory().c_str(),
-           Azimuthal_mode_number,
-           doc_info_pt->number());
-   some_file.open(filename);
-
-   // Output solution to file
-   const unsigned n_interface_element = Surface_mesh_pt->nelement();
-   for(unsigned e=0;e<n_interface_element;e++)
-    {
-     // Upcast from GeneralisedElement to the present element
-     PerturbedSpineLinearisedAxisymmetricFluidInterfaceElement
-      <PERTURBED_ELEMENT>* el_pt =
-      dynamic_cast<PerturbedSpineLinearisedAxisymmetricFluidInterfaceElement
-      <PERTURBED_ELEMENT>*>(Surface_mesh_pt->element_pt(e));
-
-     // Output solution to file
-     el_pt->output_perturbation_to_interface(some_file,npts_surface);
-    }
-
-   // Close solution output file
-   some_file.close();
-
-   // Open interface solution output file
-   sprintf(filename,
-           "%s/combined_interface_position_k%i_soln%i.dat",
-           doc_info_pt->directory().c_str(),
-           Azimuthal_mode_number,
-           doc_info_pt->number());
-   some_file.open(filename);
-
-   // Output solution to file
-   for(unsigned e=0;e<n_interface_element;e++)
-    {
-     // Upcast from GeneralisedElement to the present element
-     PerturbedSpineLinearisedAxisymmetricFluidInterfaceElement
-      <PERTURBED_ELEMENT>* el_pt =
-      dynamic_cast<PerturbedSpineLinearisedAxisymmetricFluidInterfaceElement
-      <PERTURBED_ELEMENT>*>(Surface_mesh_pt->element_pt(e));
-
-     // Output solution to file
-     el_pt->output_interface_position(some_file,npts_surface);
-    }
-
-   // Close solution output file
-   some_file.close();
-
+  // Decide which spine to use for documenting heights in trace file
+  // ---------------------------------------------------------------
+
+  // Initialise "trace spine"
+  unsigned trace_spine = 0;
+
+  // Determine the number of spines in the mesh
+  const unsigned n_spine = Bulk_mesh_pt->nspine();
+
+  // Make decision based on azimuthal mode number
+  if (Azimuthal_mode_number == 0)
+  {
+    trace_spine = 0;
+  }
+  else
+  {
+    trace_spine = (n_spine - 1) / 2;
+  }
+
+  // Compute kinetic energy of perturbation
+  // --------------------------------------
+
+  // Initialise kinetic energy and its derivative w.r.t. time
+  double kinetic_energy = 0.0;
+  double d_kinetic_energy_dt = 0.0;
+
+  // Loop over bulk elements in lower layer
+  const unsigned n_lower = Bulk_mesh_pt->nlower();
+  for (unsigned e = 0; e < n_lower; e++)
+  {
+    // Upcast from GeneralisedElement to the present element
+    PERTURBED_ELEMENT* el_pt =
+      dynamic_cast<PERTURBED_ELEMENT*>(Bulk_mesh_pt->lower_layer_element_pt(e));
+
+    // Initialise element's contributions to kinetic energy and its deriv
+    double el_kinetic_energy = 0.0;
+    double el_d_kinetic_energy_dt = 0.0;
+
+    // Compute element's contributions to kinetic energy and its deriv
+    el_pt->dkin_energy_dt(d_kinetic_energy_dt, el_kinetic_energy);
+
+    // Add contribution to "global" kinetic energy and its deriv
+    // (Don't forget to multiply through by the element's density ratio
+    // in both cases)
+    kinetic_energy += (el_pt->density_ratio()) * el_kinetic_energy;
+    d_kinetic_energy_dt += (el_pt->density_ratio()) * el_d_kinetic_energy_dt;
+  }
+
+  // Loop over bulk elements in upper layer
+  const unsigned n_upper = Bulk_mesh_pt->nupper();
+  for (unsigned e = 0; e < n_upper; e++)
+  {
+    // Upcast from GeneralisedElement to the present element
+    PERTURBED_ELEMENT* el_pt =
+      dynamic_cast<PERTURBED_ELEMENT*>(Bulk_mesh_pt->upper_layer_element_pt(e));
+
+    // Initialise element's contributions to kinetic energy and its deriv
+    double el_kinetic_energy = 0.0;
+    double el_d_kinetic_energy_dt = 0.0;
+
+    // Compute element's contributions to kinetic energy and its deriv
+    el_pt->dkin_energy_dt(d_kinetic_energy_dt, el_kinetic_energy);
+
+    // Add contribution to "global" kinetic energy and its deriv
+    // (Don't forget to multiply through by the element's density ratio
+    // in both cases)
+    kinetic_energy += (el_pt->density_ratio()) * el_kinetic_energy;
+    d_kinetic_energy_dt += (el_pt->density_ratio()) * el_d_kinetic_energy_dt;
+  }
+
+  // Compute growth rate by considering relative growth
+  // (see A. Hazel and R. Hewitt's torus linear stab paper 2011, page 21)
+  double growth_rate = 0.0;
+  if (kinetic_energy != 0.0)
+  {
+    growth_rate = (0.5 * d_kinetic_energy_dt) / kinetic_energy;
+  }
+
+  // Document in trace file
+  Trace_file << time_pt()->time() << " "
+             << Bulk_mesh_pt->perturbed_spine_pt(trace_spine)->height(0) << " "
+             << Bulk_mesh_pt->perturbed_spine_pt(trace_spine)->height(1) << " "
+             << growth_rate << " " << d_kinetic_energy_dt << " "
+             << kinetic_energy << std::endl;
+
+  // If desired, output solution to file
+  if (output_soln)
+  {
+    ofstream some_file;
+    char filename[256];
+
+    // Set number of plot points (in each coordinate direction)
+    const unsigned npts_bulk = 5;
+    const unsigned npts_surface = 5;
+
+    // Open solution output file
+    sprintf(filename,
+            "%s/perturbed_k%i_soln%i.dat",
+            doc_info_pt->directory().c_str(),
+            Azimuthal_mode_number,
+            doc_info_pt->number());
+    some_file.open(filename);
+
+    // Output solution to file
+    Bulk_mesh_pt->output(some_file, npts_bulk);
+
+    // Close solution output file
+    some_file.close();
+
+    // Open interface solution output file
+    sprintf(filename,
+            "%s/perturbation_to_interface_k%i_soln%i.dat",
+            doc_info_pt->directory().c_str(),
+            Azimuthal_mode_number,
+            doc_info_pt->number());
+    some_file.open(filename);
+
+    // Output solution to file
+    const unsigned n_interface_element = Surface_mesh_pt->nelement();
+    for (unsigned e = 0; e < n_interface_element; e++)
+    {
+      // Upcast from GeneralisedElement to the present element
+      PerturbedSpineLinearisedAxisymmetricFluidInterfaceElement<
+        PERTURBED_ELEMENT>* el_pt =
+        dynamic_cast<PerturbedSpineLinearisedAxisymmetricFluidInterfaceElement<
+          PERTURBED_ELEMENT>*>(Surface_mesh_pt->element_pt(e));
+
+      // Output solution to file
+      el_pt->output_perturbation_to_interface(some_file, npts_surface);
+    }
+
+    // Close solution output file
+    some_file.close();
+
+    // Open interface solution output file
+    sprintf(filename,
+            "%s/combined_interface_position_k%i_soln%i.dat",
+            doc_info_pt->directory().c_str(),
+            Azimuthal_mode_number,
+            doc_info_pt->number());
+    some_file.open(filename);
+
+    // Output solution to file
+    for (unsigned e = 0; e < n_interface_element; e++)
+    {
+      // Upcast from GeneralisedElement to the present element
+      PerturbedSpineLinearisedAxisymmetricFluidInterfaceElement<
+        PERTURBED_ELEMENT>* el_pt =
+        dynamic_cast<PerturbedSpineLinearisedAxisymmetricFluidInterfaceElement<
+          PERTURBED_ELEMENT>*>(Surface_mesh_pt->element_pt(e));
+
+      // Output solution to file
+      el_pt->output_interface_position(some_file, npts_surface);
+    }
+
+    // Close solution output file
+    some_file.close();
   }
 
 } // End of doc_solution for perturbed state
 
 
-
-/// //////////////////////////////////////////////////////////////////////
-/// //////////////////////////////////////////////////////////////////////
-/// //////////////////////////////////////////////////////////////////////
-
+/////////////////////////////////////////////////////////////////////////
+/////////////////////////////////////////////////////////////////////////
+/////////////////////////////////////////////////////////////////////////
 
 
 //==start_of_main========================================================
@@ -1370,221 +1395,228 @@
 //=======================================================================
 int main(int argc, char* argv[])
 {
- // Store command line arguments
- CommandLineArgs::setup(argc,argv);
-
- // Set duration of timestep
- const double dt = 0.05;
-
- // Set number of elements in radial (r) direction
- const unsigned base_n_r = 10;
- const unsigned perturbed_n_r = 10;
-
- // Set number of elements in axial (z) direction in lower fluid
- const unsigned base_n_z1 = 10;
- const unsigned perturbed_n_z1 = 10;
-
- // Set number of elements in axial (z) direction in upper fluid
- const unsigned base_n_z2 = 10;
- const unsigned perturbed_n_z2 = 10;
-
- // Height of lower fluid layer
- const double h1 = 1.0;
-
- // Height of upper fluid layer
- const double h2 = 1.0;
-
- // Compute the Womersley number
- GlobalPhysicalVariables::ReSt =
-  GlobalPhysicalVariables::Re*GlobalPhysicalVariables::St;
-
- // Set direction of gravity (vertically downwards)
- GlobalPhysicalVariables::G[0] = 0.0;
- GlobalPhysicalVariables::G[1] = -1.0;
- GlobalPhysicalVariables::G[2] = 0.0;
-
- // Set azimuthal mode numbers to investigate
- for(int i=0;i<3;i++)
-  {
-   GlobalPhysicalVariables::Vector_of_azimuthal_mode_numbers.push_back(i);
-  }
-
- // Set maximum time to run simulation for
- double t_max = 8.0;
-
- // If we are doing a validation run, set maximum time to be lower
- if(CommandLineArgs::Argc>1) { t_max = 0.1; }
-
- // Build base state problem
- BaseStateProblem<SpineElement<AxisymmetricQCrouzeixRaviartElement >,BDF<2> >
-  base_problem(base_n_r,base_n_z1,base_n_z2,h1,h2);
-
- // Determine the size of the azimuthal mode number vector
- const unsigned n_perturbed_problems =
-  GlobalPhysicalVariables::Vector_of_azimuthal_mode_numbers.size();
-
- // Initialise vector of pointers to perturbation problems
- Vector<PerturbedStateProblem<SpineElement
-  <AxisymmetricQCrouzeixRaviartElement >,
-  PerturbedSpineElement
-  <LinearisedAxisymmetricQCrouzeixRaviartMultiDomainElement >,
-  BDF<2> >* > perturbed_problem_pt(n_perturbed_problems);
-
- // Build perturbed state problems
- for(unsigned i=0;i<n_perturbed_problems;i++)
-  {
-   perturbed_problem_pt[i] = new
-    PerturbedStateProblem<SpineElement<AxisymmetricQCrouzeixRaviartElement >,
-    PerturbedSpineElement
-    <LinearisedAxisymmetricQCrouzeixRaviartMultiDomainElement >,
-    BDF<2> > (perturbed_n_r,perturbed_n_z1,perturbed_n_z2,h1,h2,
+  // Store command line arguments
+  CommandLineArgs::setup(argc, argv);
+
+  // Set duration of timestep
+  const double dt = 0.05;
+
+  // Set number of elements in radial (r) direction
+  const unsigned base_n_r = 10;
+  const unsigned perturbed_n_r = 10;
+
+  // Set number of elements in axial (z) direction in lower fluid
+  const unsigned base_n_z1 = 10;
+  const unsigned perturbed_n_z1 = 10;
+
+  // Set number of elements in axial (z) direction in upper fluid
+  const unsigned base_n_z2 = 10;
+  const unsigned perturbed_n_z2 = 10;
+
+  // Height of lower fluid layer
+  const double h1 = 1.0;
+
+  // Height of upper fluid layer
+  const double h2 = 1.0;
+
+  // Compute the Womersley number
+  GlobalPhysicalVariables::ReSt =
+    GlobalPhysicalVariables::Re * GlobalPhysicalVariables::St;
+
+  // Set direction of gravity (vertically downwards)
+  GlobalPhysicalVariables::G[0] = 0.0;
+  GlobalPhysicalVariables::G[1] = -1.0;
+  GlobalPhysicalVariables::G[2] = 0.0;
+
+  // Set azimuthal mode numbers to investigate
+  for (int i = 0; i < 3; i++)
+  {
+    GlobalPhysicalVariables::Vector_of_azimuthal_mode_numbers.push_back(i);
+  }
+
+  // Set maximum time to run simulation for
+  double t_max = 8.0;
+
+  // If we are doing a validation run, set maximum time to be lower
+  if (CommandLineArgs::Argc > 1)
+  {
+    t_max = 0.1;
+  }
+
+  // Build base state problem
+  BaseStateProblem<SpineElement<AxisymmetricQCrouzeixRaviartElement>, BDF<2>>
+    base_problem(base_n_r, base_n_z1, base_n_z2, h1, h2);
+
+  // Determine the size of the azimuthal mode number vector
+  const unsigned n_perturbed_problems =
+    GlobalPhysicalVariables::Vector_of_azimuthal_mode_numbers.size();
+
+  // Initialise vector of pointers to perturbation problems
+  Vector<PerturbedStateProblem<
+    SpineElement<AxisymmetricQCrouzeixRaviartElement>,
+    PerturbedSpineElement<
+      LinearisedAxisymmetricQCrouzeixRaviartMultiDomainElement>,
+    BDF<2>>*>
+    perturbed_problem_pt(n_perturbed_problems);
+
+  // Build perturbed state problems
+  for (unsigned i = 0; i < n_perturbed_problems; i++)
+  {
+    perturbed_problem_pt[i] = new PerturbedStateProblem<
+      SpineElement<AxisymmetricQCrouzeixRaviartElement>,
+      PerturbedSpineElement<
+        LinearisedAxisymmetricQCrouzeixRaviartMultiDomainElement>,
+      BDF<2>>(perturbed_n_r,
+              perturbed_n_z1,
+              perturbed_n_z2,
+              h1,
+              h2,
               base_problem.bulk_mesh_pt(),
               GlobalPhysicalVariables::Vector_of_azimuthal_mode_numbers[i]);
   }
 
- // Create interface elements (this has to be done after
- // interaction is set up in perturbed state problem constructor)
- for(unsigned i=0;i<n_perturbed_problems;i++)
-  {
-   perturbed_problem_pt[i]->create_interface_elements();
-  }
-
- // Rebuild global mesh from the sub-meshes
- base_problem.rebuild_global_mesh();
- for(unsigned i=0;i<n_perturbed_problems;i++)
-  {
-   perturbed_problem_pt[i]->rebuild_global_mesh();
-  }
-
- // Assign equation numbers
- base_problem.assign_eqn_numbers();
- for(unsigned i=0;i<n_perturbed_problems;i++)
-  {
-   perturbed_problem_pt[i]->assign_eqn_numbers();
-  }
-
- // Sort the elements in the base state problem (for frontal solver)
- std::sort(base_problem.mesh_pt()->element_pt().begin(),
-           base_problem.mesh_pt()->element_pt().end(),
-           ElementCmp());
-
- // Sort the elements in the perturbed state problem (for frontal solver)
- for(unsigned i=0;i<n_perturbed_problems;i++)
-  {
-   std::sort(perturbed_problem_pt[i]->mesh_pt()->element_pt().begin(),
-             perturbed_problem_pt[i]->mesh_pt()->element_pt().end(),
-             ElementCmp());
-  }
-
- // Doc number of elements in both problems
- cout << "Number of elements:" << endl;
- cout << " - base, bulk         = "
-      << base_problem.bulk_mesh_pt()->nelement() << endl;
- cout << " - base, surface      = "
-      << base_problem.surface_mesh_pt()->nelement() << endl;
- for(unsigned i=0;i<n_perturbed_problems;i++)
-  {
-   cout << " - perturbed (" << i+1 << " of "
-        << n_perturbed_problems << "), bulk    = "
-        << perturbed_problem_pt[i]->bulk_mesh_pt()->nelement() << endl;
-   cout << " - perturbed (" << i+1 << " of "
-        << n_perturbed_problems << "), surface = "
-        << perturbed_problem_pt[i]->surface_mesh_pt()->nelement() << endl;
-  }
-
- // Initialise doc_info object
- DocInfo* doc_info_pt = new DocInfo();
-
- // Set output directory for solutions
- doc_info_pt->set_directory("RESLT");
-
- // Initialise counter for solutions
- doc_info_pt->number()=0;
-
- // Create and initialise trace file
- for(unsigned i=0;i<n_perturbed_problems;i++)
-  {
-   perturbed_problem_pt[i]->create_trace_file(doc_info_pt);
-  }
-
- // Initialise timestep (also sets weights for all timesteppers)
- base_problem.initialise_dt(dt);
- for(unsigned i=0;i<n_perturbed_problems;i++)
-  {
-   perturbed_problem_pt[i]->initialise_dt(dt);
-  }
-
- // Set initial conditions
- base_problem.set_initial_condition();
- for(unsigned i=0;i<n_perturbed_problems;i++)
-  {
-   perturbed_problem_pt[i]->set_initial_condition();
-  }
-
- // Create info file
- ofstream info_file;
- char info_filename[100];
- sprintf(info_filename,"%s/info.dat",doc_info_pt->directory().c_str());
- info_file.open(info_filename);
- info_file.close();
-
- // Output base state solution
- base_problem.doc_solution(doc_info_pt);
-
- // Doc perturbed state initial conditions
- for(unsigned i=0;i<n_perturbed_problems;i++)
-  {
-   perturbed_problem_pt[i]->doc_solution(doc_info_pt,true);
-  }
-
- // Increment counter for solutions
- doc_info_pt->number()++;
-
- // Determine number of timesteps
- const unsigned n_timestep = unsigned(t_max/dt);
-
- // Timestepping loop
- for(unsigned t=0;t<n_timestep;t++)
-  {
-   // Output timestep and global time to screen
-   cout << "  Timestep " << t << " of " << n_timestep
-        << "; Time is " << perturbed_problem_pt[0]->time_pt()->time()
-        << endl;
-
-   // Output timestep and global time to oomph output
-   oomph_info << "================================"
-              << "==============================\n"
-              << "  Timestep " << t << " of " << n_timestep
-              << "; Time is " << perturbed_problem_pt[0]->time_pt()->time()
-              << "\n=============================="
-              << "================================"
-              << std::endl;
-
-   // Solve perturbed problems
-   for(unsigned i=0;i<n_perturbed_problems;i++)
-    {
-     oomph_info << "\nPerturbed problem (" << i+1 << " of "
-                << n_perturbed_problems
-                << "):\n-----------------------------\n" << endl;
-     perturbed_problem_pt[i]->unsteady_newton_solve(dt);
-    }
-
-   // Doc all problems
-   base_problem.doc_solution(doc_info_pt);
-   for(unsigned i=0;i<n_perturbed_problems;i++)
-    {
-     perturbed_problem_pt[i]->doc_solution(doc_info_pt,true);
-    }
-
-   // Increment counter for solutions
-   doc_info_pt->number()++;
+  // Create interface elements (this has to be done after
+  // interaction is set up in perturbed state problem constructor)
+  for (unsigned i = 0; i < n_perturbed_problems; i++)
+  {
+    perturbed_problem_pt[i]->create_interface_elements();
+  }
+
+  // Rebuild global mesh from the sub-meshes
+  base_problem.rebuild_global_mesh();
+  for (unsigned i = 0; i < n_perturbed_problems; i++)
+  {
+    perturbed_problem_pt[i]->rebuild_global_mesh();
+  }
+
+  // Assign equation numbers
+  base_problem.assign_eqn_numbers();
+  for (unsigned i = 0; i < n_perturbed_problems; i++)
+  {
+    perturbed_problem_pt[i]->assign_eqn_numbers();
+  }
+
+  // Sort the elements in the base state problem (for frontal solver)
+  std::sort(base_problem.mesh_pt()->element_pt().begin(),
+            base_problem.mesh_pt()->element_pt().end(),
+            ElementCmp());
+
+  // Sort the elements in the perturbed state problem (for frontal solver)
+  for (unsigned i = 0; i < n_perturbed_problems; i++)
+  {
+    std::sort(perturbed_problem_pt[i]->mesh_pt()->element_pt().begin(),
+              perturbed_problem_pt[i]->mesh_pt()->element_pt().end(),
+              ElementCmp());
+  }
+
+  // Doc number of elements in both problems
+  cout << "Number of elements:" << endl;
+  cout << " - base, bulk         = " << base_problem.bulk_mesh_pt()->nelement()
+       << endl;
+  cout << " - base, surface      = "
+       << base_problem.surface_mesh_pt()->nelement() << endl;
+  for (unsigned i = 0; i < n_perturbed_problems; i++)
+  {
+    cout << " - perturbed (" << i + 1 << " of " << n_perturbed_problems
+         << "), bulk    = "
+         << perturbed_problem_pt[i]->bulk_mesh_pt()->nelement() << endl;
+    cout << " - perturbed (" << i + 1 << " of " << n_perturbed_problems
+         << "), surface = "
+         << perturbed_problem_pt[i]->surface_mesh_pt()->nelement() << endl;
+  }
+
+  // Initialise doc_info object
+  DocInfo* doc_info_pt = new DocInfo();
+
+  // Set output directory for solutions
+  doc_info_pt->set_directory("RESLT");
+
+  // Initialise counter for solutions
+  doc_info_pt->number() = 0;
+
+  // Create and initialise trace file
+  for (unsigned i = 0; i < n_perturbed_problems; i++)
+  {
+    perturbed_problem_pt[i]->create_trace_file(doc_info_pt);
+  }
+
+  // Initialise timestep (also sets weights for all timesteppers)
+  base_problem.initialise_dt(dt);
+  for (unsigned i = 0; i < n_perturbed_problems; i++)
+  {
+    perturbed_problem_pt[i]->initialise_dt(dt);
+  }
+
+  // Set initial conditions
+  base_problem.set_initial_condition();
+  for (unsigned i = 0; i < n_perturbed_problems; i++)
+  {
+    perturbed_problem_pt[i]->set_initial_condition();
+  }
+
+  // Create info file
+  ofstream info_file;
+  char info_filename[100];
+  sprintf(info_filename, "%s/info.dat", doc_info_pt->directory().c_str());
+  info_file.open(info_filename);
+  info_file.close();
+
+  // Output base state solution
+  base_problem.doc_solution(doc_info_pt);
+
+  // Doc perturbed state initial conditions
+  for (unsigned i = 0; i < n_perturbed_problems; i++)
+  {
+    perturbed_problem_pt[i]->doc_solution(doc_info_pt, true);
+  }
+
+  // Increment counter for solutions
+  doc_info_pt->number()++;
+
+  // Determine number of timesteps
+  const unsigned n_timestep = unsigned(t_max / dt);
+
+  // Timestepping loop
+  for (unsigned t = 0; t < n_timestep; t++)
+  {
+    // Output timestep and global time to screen
+    cout << "  Timestep " << t << " of " << n_timestep << "; Time is "
+         << perturbed_problem_pt[0]->time_pt()->time() << endl;
+
+    // Output timestep and global time to oomph output
+    oomph_info << "================================"
+               << "==============================\n"
+               << "  Timestep " << t << " of " << n_timestep << "; Time is "
+               << perturbed_problem_pt[0]->time_pt()->time()
+               << "\n=============================="
+               << "================================" << std::endl;
+
+    // Solve perturbed problems
+    for (unsigned i = 0; i < n_perturbed_problems; i++)
+    {
+      oomph_info << "\nPerturbed problem (" << i + 1 << " of "
+                 << n_perturbed_problems
+                 << "):\n-----------------------------\n"
+                 << endl;
+      perturbed_problem_pt[i]->unsteady_newton_solve(dt);
+    }
+
+    // Doc all problems
+    base_problem.doc_solution(doc_info_pt);
+    for (unsigned i = 0; i < n_perturbed_problems; i++)
+    {
+      perturbed_problem_pt[i]->doc_solution(doc_info_pt, true);
+    }
+
+    // Increment counter for solutions
+    doc_info_pt->number()++;
 
   } // End of loop over timesteps
 
- // Clear and close trace files
- for(unsigned i=0;i<n_perturbed_problems;i++)
-  {
-   perturbed_problem_pt[i]->close_trace_file();
+  // Clear and close trace files
+  for (unsigned i = 0; i < n_perturbed_problems; i++)
+  {
+    perturbed_problem_pt[i]->close_trace_file();
   }
 
 } // End of main