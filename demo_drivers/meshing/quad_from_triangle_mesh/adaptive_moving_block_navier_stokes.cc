--- conflicted
+++ resolved
@@ -1,307 +1,274 @@
-<<<<<<< HEAD
-// LIC// ====================================================================
-// LIC// This file forms part of oomph-lib, the object-oriented,
-// LIC// multi-physics finite-element library, available
-// LIC// at http://www.oomph-lib.org.
-// LIC//
-// LIC//           Version 0.90. August 3, 2009.
-// LIC//
-// LIC// Copyright (C) 2006-2009 Matthias Heil and Andrew Hazel
-// LIC//
-// LIC// This library is free software; you can redistribute it and/or
-// LIC// modify it under the terms of the GNU Lesser General Public
-// LIC// License as published by the Free Software Foundation; either
-// LIC// version 2.1 of the License, or (at your option) any later version.
-// LIC//
-// LIC// This library is distributed in the hope that it will be useful,
-// LIC// but WITHOUT ANY WARRANTY; without even the implied warranty of
-// LIC// MERCHANTABILITY or FITNESS FOR A PARTICULAR PURPOSE.  See the GNU
-// LIC// Lesser General Public License for more details.
-// LIC//
-// LIC// You should have received a copy of the GNU Lesser General Public
-// LIC// License along with this library; if not, write to the Free Software
-// LIC// Foundation, Inc., 51 Franklin Street, Fifth Floor, Boston, MA
-// LIC// 02110-1301  USA.
-// LIC//
-// LIC// The authors may be contacted at oomph-lib@maths.man.ac.uk.
-// LIC//
-// LIC//====================================================================
-// Driver for 2D moving block
-
-// Generic includes
-=======
-//LIC// ====================================================================
-//LIC// This file forms part of oomph-lib, the object-oriented, 
-//LIC// multi-physics finite-element library, available 
-//LIC// at http://www.oomph-lib.org.
-//LIC// 
-//LIC// Copyright (C) 2006-2021 Matthias Heil and Andrew Hazel
-//LIC// 
-//LIC// This library is free software; you can redistribute it and/or
-//LIC// modify it under the terms of the GNU Lesser General Public
-//LIC// License as published by the Free Software Foundation; either
-//LIC// version 2.1 of the License, or (at your option) any later version.
-//LIC// 
-//LIC// This library is distributed in the hope that it will be useful,
-//LIC// but WITHOUT ANY WARRANTY; without even the implied warranty of
-//LIC// MERCHANTABILITY or FITNESS FOR A PARTICULAR PURPOSE.  See the GNU
-//LIC// Lesser General Public License for more details.
-//LIC// 
-//LIC// You should have received a copy of the GNU Lesser General Public
-//LIC// License along with this library; if not, write to the Free Software
-//LIC// Foundation, Inc., 51 Franklin Street, Fifth Floor, Boston, MA
-//LIC// 02110-1301  USA.
-//LIC// 
-//LIC// The authors may be contacted at oomph-lib@maths.man.ac.uk.
-//LIC// 
-//LIC//====================================================================
-//Driver for 2D moving block
-
-//Generic includes
->>>>>>> bee45792
-#include "generic.h"
-#include "navier_stokes.h"
-#include "poisson.h"
-
-// Header
-#include "meshes/quad_from_triangle_mesh.h"
-
-using namespace std;
-using namespace oomph;
-
-////////////////////////////////////////////////////////////////////
-////////////////////////////////////////////////////////////////////
-////////////////////////////////////////////////////////////////////
-
-//==start_of_namespace==============================
-/// Namespace for physical parameters
-//==================================================
-namespace Global_Physical_Variables
-{
-  /// Reynolds number
-  double Re = 50.0;
-
-} // namespace Global_Physical_Variables
-
-////////////////////////////////////////////////////////////////////////
-////////////////////////////////////////////////////////////////////////
-////////////////////////////////////////////////////////////////////////
-
-//==start_of_problem_class============================================
-/// Moving block problem
-//====================================================================
-template<class ELEMENT, class MESH>
-class MovingBlockProblem : public Problem
-{
-public:
-  /// Constructor
-  MovingBlockProblem();
-
-  /// Destructor (empty)
-  ~MovingBlockProblem() {}
-
-  /// Fix pressure in element e at pressure dof pdof and set to pvalue
-  void fix_pressure(const unsigned& e,
-                    const unsigned& pdof,
-                    const double& pvalue)
-  {
-    // Cast to full element type and fix the pressure at that element
-    dynamic_cast<ELEMENT*>(mesh_pt()->element_pt(e))
-      ->fix_pressure(pdof, pvalue);
-  } // end of fix_pressure
-
-  /// \short Update the problem specs before solve.
-  /// Re-set velocity boundary conditions just to be on the safe side...
-  void actions_before_newton_solve()
-  {
-    // No flow along the boundaries
-    unsigned num_bound = mesh_pt()->nboundary();
-    for (unsigned ibound = 1; ibound < num_bound; ibound++)
-    {
-      unsigned num_nod = mesh_pt()->nboundary_node(ibound);
-      for (unsigned inod = 0; inod < num_nod; inod++)
-      {
-        for (unsigned i = 0; i < 2; i++)
-        {
-          mesh_pt()->boundary_node_pt(ibound, inod)->set_value(i, 0.0);
-        }
-      }
-    }
-
-    // Setup vertical flow along boundary 1:
-    unsigned ibound = 1;
-    unsigned num_nod = mesh_pt()->nboundary_node(ibound);
-    for (unsigned inod = 0; inod < num_nod; inod++)
-    {
-      // Vertical flow
-      mesh_pt()->boundary_node_pt(ibound, inod)->set_value(0, 0.0);
-      mesh_pt()->boundary_node_pt(ibound, inod)->set_value(1, 1.0);
-    }
-
-  } // end_of_actions_before_newton_solve
-
-  /// Update the after solve (empty)
-  void actions_after_newton_solve() {}
-
-  /// After adaptation: Unpin pressure and pin redudant pressure dofs.
-  void actions_after_adapt()
-  {
-    // Unpin all pressure dofs
-    RefineableNavierStokesEquations<2>::unpin_all_pressure_dofs(
-      mesh_pt()->element_pt());
-
-    // Pin redundant pressure dofs
-    RefineableNavierStokesEquations<2>::pin_redundant_nodal_pressures(
-      mesh_pt()->element_pt());
-
-    // Now set the first pressure dof in the first element to 0.0
-    fix_pressure(0, 0, 0.0);
-  } // end_of_actions_after_adapt
-
-  /// Doc the solution
-  void doc_solution(DocInfo& doc_info);
-
-private:
-  /// Pointer to the "bulk" mesh
-  MESH* Bulk_mesh_pt;
-
-}; // end_of_problem_class
-
-//==start_of_constructor==================================================
-/// Constructor for MovingBlock problem
-//========================================================================
-template<class ELEMENT, class MESH>
-MovingBlockProblem<ELEMENT, MESH>::MovingBlockProblem()
-{
-  // Set the maximum residuals value
-  Problem::Max_residuals = 1000.0;
-
-  // Convert arguments to strings that specify the input file names
-  string node_file_name("box_hole.1.node");
-  string element_file_name("box_hole.1.ele");
-  string poly_file_name("box_hole.1.poly");
-
-  // Create the bulk mesh
-  Bulk_mesh_pt = new MESH(node_file_name, element_file_name, poly_file_name);
-
-  // Create/set error estimator
-  Bulk_mesh_pt->spatial_error_estimator_pt() = new Z2ErrorEstimator;
-
-  // Choose error tolerances to force some uniform refinement
-  Bulk_mesh_pt->min_permitted_error() = 4e-07;
-  Bulk_mesh_pt->max_permitted_error() = 1e-06;
-
-  // Create the main mesh
-  add_sub_mesh(Bulk_mesh_pt);
-
-  // Build the entire mesh from its submeshes
-  build_global_mesh();
-
-  // Output the mesh (just to make sure everything looks good!)
-  unsigned npts = 2;
-  std::ofstream outfile;
-  outfile.open("RESLT/mesh.dat");
-  mesh_pt()->output(outfile, npts);
-  outfile.close();
-  mesh_pt()->output_boundaries("RESLT/mesh_boundaries.dat");
-
-  // Set the boundary conditions for this problem: All nodes are
-  // free by default -- just pin the ones that have Dirichlet conditions
-  // here.
-  unsigned num_bound = mesh_pt()->nboundary();
-  for (unsigned ibound = 0; ibound < num_bound; ibound++)
-  {
-    unsigned num_nod = mesh_pt()->nboundary_node(ibound);
-    for (unsigned inod = 0; inod < num_nod; inod++)
-    {
-      // Loop over values (u and v velocities)
-      for (unsigned i = 0; i < 2; i++)
-      {
-        mesh_pt()->boundary_node_pt(ibound, inod)->pin(i);
-      }
-    }
-  } // end loop over boundaries
-
-  // Complete the build of all elements so they are fully functional:
-
-  // Find number of elements in mesh
-  unsigned n_element = mesh_pt()->nelement();
-
-  // Loop over the elements to set up element-specific
-  // things that cannot be handled by constructor
-  for (unsigned e = 0; e < n_element; e++)
-  {
-    // Upcast from GeneralisedElement to the present element
-    ELEMENT* el_pt = dynamic_cast<ELEMENT*>(mesh_pt()->element_pt(e));
-
-    // Set the Reynolds number
-    el_pt->re_pt() = &Global_Physical_Variables::Re;
-  } // end loop over elements
-
-  // Now set the first pressure value in element 0 to 0.0
-  fix_pressure(0, 0, 0.0);
-
-  // Setup equation numbering scheme
-  cout << "Number of equations: " << assign_eqn_numbers() << std::endl;
-
-} // end_of_constructor
-
-//==start_of_doc_solution=================================================
-/// Doc the solution
-//========================================================================
-template<class ELEMENT, class MESH>
-void MovingBlockProblem<ELEMENT, MESH>::doc_solution(DocInfo& doc_info)
-{
-  ofstream some_file;
-  char filename[100];
-
-  // Number of plot points
-  unsigned npts;
-  npts = 2;
-
-  // Output solution
-  sprintf(
-    filename, "%s/soln%i.dat", doc_info.directory().c_str(), doc_info.number());
-  some_file.open(filename);
-  mesh_pt()->output(some_file, npts);
-  some_file.close();
-} // end_of_doc_solution
-
-////////////////////////////////////////////////////////////////////////
-////////////////////////////////////////////////////////////////////////
-////////////////////////////////////////////////////////////////////////
-
-//==start_of_main======================================================
-/// Driver for MovingBlock test problem -- test drive
-/// with two different types of element.
-//=====================================================================
-int main()
-{
-  // Label for output
-  DocInfo doc_info;
-
-  // Set output directory
-  doc_info.set_directory("RESLT");
-
-  // Step number
-  doc_info.number() = 0;
-
-  // Typedef the ELEMENT and MESH type
-  typedef RefineableQCrouzeixRaviartElement<2> ELEMENT;
-  typedef RefineableQuadFromTriangleMesh<ELEMENT> MESH;
-
-  // Build the problem with QCrouzeixRaviartElements
-  MovingBlockProblem<ELEMENT, MESH> problem;
-
-  std::cout << "Doing QCrouzeixRaviartElement<2>" << std::endl;
-
-  // Maximum number of adaptations
-  unsigned max_adapt = 2;
-
-  // Solve the problem
-  problem.newton_solve(max_adapt);
-
-  // Output the solution
-  problem.doc_solution(doc_info);
-
-} // end_of_main
+// LIC// ====================================================================
+// LIC// This file forms part of oomph-lib, the object-oriented,
+// LIC// multi-physics finite-element library, available
+// LIC// at http://www.oomph-lib.org.
+// LIC//
+// LIC// Copyright (C) 2006-2021 Matthias Heil and Andrew Hazel
+// LIC//
+// LIC// This library is free software; you can redistribute it and/or
+// LIC// modify it under the terms of the GNU Lesser General Public
+// LIC// License as published by the Free Software Foundation; either
+// LIC// version 2.1 of the License, or (at your option) any later version.
+// LIC//
+// LIC// This library is distributed in the hope that it will be useful,
+// LIC// but WITHOUT ANY WARRANTY; without even the implied warranty of
+// LIC// MERCHANTABILITY or FITNESS FOR A PARTICULAR PURPOSE.  See the GNU
+// LIC// Lesser General Public License for more details.
+// LIC//
+// LIC// You should have received a copy of the GNU Lesser General Public
+// LIC// License along with this library; if not, write to the Free Software
+// LIC// Foundation, Inc., 51 Franklin Street, Fifth Floor, Boston, MA
+// LIC// 02110-1301  USA.
+// LIC//
+// LIC// The authors may be contacted at oomph-lib@maths.man.ac.uk.
+// LIC//
+// LIC//====================================================================
+// Driver for 2D moving block
+
+// Generic includes
+#include "generic.h"
+#include "navier_stokes.h"
+#include "poisson.h"
+
+// Header
+#include "meshes/quad_from_triangle_mesh.h"
+
+using namespace std;
+using namespace oomph;
+
+////////////////////////////////////////////////////////////////////
+////////////////////////////////////////////////////////////////////
+////////////////////////////////////////////////////////////////////
+
+//==start_of_namespace==============================
+/// Namespace for physical parameters
+//==================================================
+namespace Global_Physical_Variables
+{
+  /// Reynolds number
+  double Re = 50.0;
+
+} // namespace Global_Physical_Variables
+
+////////////////////////////////////////////////////////////////////////
+////////////////////////////////////////////////////////////////////////
+////////////////////////////////////////////////////////////////////////
+
+//==start_of_problem_class============================================
+/// Moving block problem
+//====================================================================
+template<class ELEMENT, class MESH>
+class MovingBlockProblem : public Problem
+{
+public:
+  /// Constructor
+  MovingBlockProblem();
+
+  /// Destructor (empty)
+  ~MovingBlockProblem() {}
+
+  /// Fix pressure in element e at pressure dof pdof and set to pvalue
+  void fix_pressure(const unsigned& e,
+                    const unsigned& pdof,
+                    const double& pvalue)
+  {
+    // Cast to full element type and fix the pressure at that element
+    dynamic_cast<ELEMENT*>(mesh_pt()->element_pt(e))
+      ->fix_pressure(pdof, pvalue);
+  } // end of fix_pressure
+
+  /// \short Update the problem specs before solve.
+  /// Re-set velocity boundary conditions just to be on the safe side...
+  void actions_before_newton_solve()
+  {
+    // No flow along the boundaries
+    unsigned num_bound = mesh_pt()->nboundary();
+    for (unsigned ibound = 1; ibound < num_bound; ibound++)
+    {
+      unsigned num_nod = mesh_pt()->nboundary_node(ibound);
+      for (unsigned inod = 0; inod < num_nod; inod++)
+      {
+        for (unsigned i = 0; i < 2; i++)
+        {
+          mesh_pt()->boundary_node_pt(ibound, inod)->set_value(i, 0.0);
+        }
+      }
+    }
+
+    // Setup vertical flow along boundary 1:
+    unsigned ibound = 1;
+    unsigned num_nod = mesh_pt()->nboundary_node(ibound);
+    for (unsigned inod = 0; inod < num_nod; inod++)
+    {
+      // Vertical flow
+      mesh_pt()->boundary_node_pt(ibound, inod)->set_value(0, 0.0);
+      mesh_pt()->boundary_node_pt(ibound, inod)->set_value(1, 1.0);
+    }
+
+  } // end_of_actions_before_newton_solve
+
+  /// Update the after solve (empty)
+  void actions_after_newton_solve() {}
+
+  /// After adaptation: Unpin pressure and pin redudant pressure dofs.
+  void actions_after_adapt()
+  {
+    // Unpin all pressure dofs
+    RefineableNavierStokesEquations<2>::unpin_all_pressure_dofs(
+      mesh_pt()->element_pt());
+
+    // Pin redundant pressure dofs
+    RefineableNavierStokesEquations<2>::pin_redundant_nodal_pressures(
+      mesh_pt()->element_pt());
+
+    // Now set the first pressure dof in the first element to 0.0
+    fix_pressure(0, 0, 0.0);
+  } // end_of_actions_after_adapt
+
+  /// Doc the solution
+  void doc_solution(DocInfo& doc_info);
+
+private:
+  /// Pointer to the "bulk" mesh
+  MESH* Bulk_mesh_pt;
+
+}; // end_of_problem_class
+
+//==start_of_constructor==================================================
+/// Constructor for MovingBlock problem
+//========================================================================
+template<class ELEMENT, class MESH>
+MovingBlockProblem<ELEMENT, MESH>::MovingBlockProblem()
+{
+  // Set the maximum residuals value
+  Problem::Max_residuals = 1000.0;
+
+  // Convert arguments to strings that specify the input file names
+  string node_file_name("box_hole.1.node");
+  string element_file_name("box_hole.1.ele");
+  string poly_file_name("box_hole.1.poly");
+
+  // Create the bulk mesh
+  Bulk_mesh_pt = new MESH(node_file_name, element_file_name, poly_file_name);
+
+  // Create/set error estimator
+  Bulk_mesh_pt->spatial_error_estimator_pt() = new Z2ErrorEstimator;
+
+  // Choose error tolerances to force some uniform refinement
+  Bulk_mesh_pt->min_permitted_error() = 4e-07;
+  Bulk_mesh_pt->max_permitted_error() = 1e-06;
+
+  // Create the main mesh
+  add_sub_mesh(Bulk_mesh_pt);
+
+  // Build the entire mesh from its submeshes
+  build_global_mesh();
+
+  // Output the mesh (just to make sure everything looks good!)
+  unsigned npts = 2;
+  std::ofstream outfile;
+  outfile.open("RESLT/mesh.dat");
+  mesh_pt()->output(outfile, npts);
+  outfile.close();
+  mesh_pt()->output_boundaries("RESLT/mesh_boundaries.dat");
+
+  // Set the boundary conditions for this problem: All nodes are
+  // free by default -- just pin the ones that have Dirichlet conditions
+  // here.
+  unsigned num_bound = mesh_pt()->nboundary();
+  for (unsigned ibound = 0; ibound < num_bound; ibound++)
+  {
+    unsigned num_nod = mesh_pt()->nboundary_node(ibound);
+    for (unsigned inod = 0; inod < num_nod; inod++)
+    {
+      // Loop over values (u and v velocities)
+      for (unsigned i = 0; i < 2; i++)
+      {
+        mesh_pt()->boundary_node_pt(ibound, inod)->pin(i);
+      }
+    }
+  } // end loop over boundaries
+
+  // Complete the build of all elements so they are fully functional:
+
+  // Find number of elements in mesh
+  unsigned n_element = mesh_pt()->nelement();
+
+  // Loop over the elements to set up element-specific
+  // things that cannot be handled by constructor
+  for (unsigned e = 0; e < n_element; e++)
+  {
+    // Upcast from GeneralisedElement to the present element
+    ELEMENT* el_pt = dynamic_cast<ELEMENT*>(mesh_pt()->element_pt(e));
+
+    // Set the Reynolds number
+    el_pt->re_pt() = &Global_Physical_Variables::Re;
+  } // end loop over elements
+
+  // Now set the first pressure value in element 0 to 0.0
+  fix_pressure(0, 0, 0.0);
+
+  // Setup equation numbering scheme
+  cout << "Number of equations: " << assign_eqn_numbers() << std::endl;
+
+} // end_of_constructor
+
+//==start_of_doc_solution=================================================
+/// Doc the solution
+//========================================================================
+template<class ELEMENT, class MESH>
+void MovingBlockProblem<ELEMENT, MESH>::doc_solution(DocInfo& doc_info)
+{
+  ofstream some_file;
+  char filename[100];
+
+  // Number of plot points
+  unsigned npts;
+  npts = 2;
+
+  // Output solution
+  sprintf(
+    filename, "%s/soln%i.dat", doc_info.directory().c_str(), doc_info.number());
+  some_file.open(filename);
+  mesh_pt()->output(some_file, npts);
+  some_file.close();
+} // end_of_doc_solution
+
+////////////////////////////////////////////////////////////////////////
+////////////////////////////////////////////////////////////////////////
+////////////////////////////////////////////////////////////////////////
+
+//==start_of_main======================================================
+/// Driver for MovingBlock test problem -- test drive
+/// with two different types of element.
+//=====================================================================
+int main()
+{
+  // Label for output
+  DocInfo doc_info;
+
+  // Set output directory
+  doc_info.set_directory("RESLT");
+
+  // Step number
+  doc_info.number() = 0;
+
+  // Typedef the ELEMENT and MESH type
+  typedef RefineableQCrouzeixRaviartElement<2> ELEMENT;
+  typedef RefineableQuadFromTriangleMesh<ELEMENT> MESH;
+
+  // Build the problem with QCrouzeixRaviartElements
+  MovingBlockProblem<ELEMENT, MESH> problem;
+
+  std::cout << "Doing QCrouzeixRaviartElement<2>" << std::endl;
+
+  // Maximum number of adaptations
+  unsigned max_adapt = 2;
+
+  // Solve the problem
+  problem.newton_solve(max_adapt);
+
+  // Output the solution
+  problem.doc_solution(doc_info);
+
+} // end_of_main