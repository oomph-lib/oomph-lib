--- conflicted
+++ resolved
@@ -25,12 +25,7 @@
 
 echo "done"
 echo " " >>validation.log
-<<<<<<< HEAD
-echo "Clamped shell" \
-  >>validation.log
-=======
 echo "Clamped shell" >>validation.log
->>>>>>> 11044782
 echo "---------------------------------" >>validation.log
 echo " " >>validation.log
 echo "Validation directory: " >>validation.log
@@ -39,7 +34,6 @@
 echo " " >>validation.log
 cat RESLT/trace.dat RESLT/plate0.dat RESLT/plate1.dat >plate.dat
 
-<<<<<<< HEAD
 if test "$2" = "no_fpdiff"; then
   echo "dummy [OK] -- Can't run fpdiff.py because we don't have python or validata" >>validation.log
 else
@@ -47,43 +41,9 @@
     plate.dat >>validation.log
 fi
 
-echo "Running unstructured square flat plate "
-mkdir RESLT_unstructured_plate
-../unstructured_clamped_square_plate ../UnitPlate.1.node ../UnitPlate.1.ele ../UnitPlate.1.poly >OUTPUT_unstructured_plate
-
-echo "done"
-echo " " >>validation.log
-echo "Unstructured Clamped square flat plate" \
-  >>validation.log
-echo "---------------------------------" >>validation.log
-echo " " >>validation.log
-echo "Validation directory: " >>validation.log
-echo " " >>validation.log
-echo "  " $(pwd) >>validation.log
-echo " " >>validation.log
-cat RESLT_unstructured_plate/soln1.dat RESLT_unstructured_plate/soln2.dat >unstructured_square_plate.dat
-
-if test "$2" = "no_fpdiff"; then
-  echo "dummy [OK] -- Can't run fpdiff.py because we don't have python or validata" >>validation.log
-else
-  $OOMPH_ROOT_DIR/scripts/fpdiff.py ../validata/unstructured_square_plate.dat.gz \
-    unstructured_square_plate.dat 0.3 5.0e-09 >>validation.log
-fi
-
 # Append output to global validation log file
 #--------------------------------------------
 cat validation.log >>$OOMPH_ROOT_DIR/validation.log
-=======
-if test "$1" = "no_fpdiff"; then
-  echo "dummy [OK] -- Can't run fpdiff.py because we don't have python or validata" >>validation.log
-else
-  ../../../../bin/fpdiff.py ../validata/plate.dat.gz plate.dat >>validation.log
-fi
-
-# Append output to global validation log file
-#--------------------------------------------
-cat validation.log >>../../../../validation.log
->>>>>>> 11044782
 
 cd ..
 
