--- conflicted
+++ resolved
@@ -50,20 +50,16 @@
 namespace Global_Parameters
 {
 
- // Reynolds number
+ /// Reynolds number
  double Re=75.0;
 
- // Blockage ratio
+ /// Blockage ratio
  double B=0.7;
 
- // Rotation ratio
+ /// Rotation ratio
  double Alpha=0.0;
 
- // Control Flag that will read in the eigenfunction from disk
-<<<<<<< HEAD
-=======
- // to avoid a costly solve of the eigenproblem in testing
->>>>>>> 04fea84c
+ /// Control Flag that will read in the eigenfunction from disk
  bool Read_in_eigenfunction_from_disk = true;
  
 }
@@ -1190,11 +1186,7 @@
  //Increase the maximum residuals so that we can get convergence on
  //the coarsest mesh
  Max_residuals = 100.0;
-<<<<<<< HEAD
-
-=======
- 
->>>>>>> 04fea84c
+
  // Build mesh
  Problem::mesh_pt()=
   new RefineableRectangleWithHoleMesh<ELEMENT>(cylinder_pt,length,height);
