{
  "version": 3,
  "cmakeMinimumRequired": {
    "major": 3,
    "minor": 22,
    "patch": 0
  },
  "configurePresets": [
    {
      "name": "base",
      "hidden": true,
      "binaryDir": "${sourceDir}/build",
<<<<<<< HEAD
      "generator": "Ninja",
        "cacheVariables": {
            "CMAKE_INSTALL_PREFIX": "${sourceDir}/install",
            "CMAKE_BUILD_TYPE": "Release",
            "comment1": "change to ON",
            "BUILD_SHARED_LIBS": "OFF",
            "OOMPH_ENABLE_PARANOID": "OFF",
            "OOMPH_ENABLE_RANGE_CHECKING": "OFF",
            "OOMPH_ENABLE_MPI": "OFF",
            "OOMPH_WANT_CGAL": "OFF",
            "OOMPH_WANT_MUMPS": "OFF",
            "OOMPH_WANT_HYPRE": "OFF",
            "OOMPH_WANT_TRILINOS": "OFF",
            "OOMPH_WANT_NLOHMANN_JSON": "OFF",
            "CMAKE_EXPORT_COMPILE_COMMANDS": "ON",
            "comment2": "I think we wanted to kill this altogether",
            "OOMPH_BUILD_DEMO_DRIVERS_WITH_LIBRARY": "OFF",
            "OOMPH_DONT_SILENCE_USELESS_WARNINGS": "OFF",
            "comment3": "delete altogether; not sure its useful and it probably makes us look bad",
            "OOMPH_ENABLE_CODE_COVERAGE": "OFF",
            "OOMPH_TRANSITION_TO_VERSION_3": "OFF",
            "OOMPH_USE_DEPRECATED_SUPERLU": "OFF"
        }
    },
      {
      "name": "default",
      "displayName": "Default Config",
      "inherits": "base",
      "binaryDir": "${sourceDir}/build",
        "cacheVariables": {
        "CMAKE_INSTALL_PREFIX": "${sourceDir}/install"
=======
      "cacheVariables": {
        "CMAKE_BUILD_TYPE": "Release",
        "BUILD_SHARED_LIBS": "OFF",
        "OOMPH_DONT_SILENCE_USELESS_WARNINGS": "OFF",
        "CMAKE_EXPORT_COMPILE_COMMANDS": "ON",
        "OOMPH_ENABLE_MPI": "OFF",
        "OOMPH_ENABLE_PARANOID": "OFF",
        "OOMPH_ENABLE_RANGE_CHECKING": "OFF",
        "OOMPH_TRANSITION_TO_VERSION_3": "OFF",
        "OOMPH_USE_DEPRECATED_SUPERLU": "OFF",
        "OOMPH_WANT_CGAL": "OFF",
        "OOMPH_WANT_HYPRE": "OFF",
        "OOMPH_WANT_MUMPS": "OFF",
        "OOMPH_WANT_NLOHMANN_JSON": "OFF",
        "OOMPH_WANT_TRILINOS": "OFF"
>>>>>>> 1c94d77c
      }
    },
    {
      "name": "release",
      "inherits": "base",
      "displayName": "Release Config",
      "binaryDir": "${sourceDir}/build-release",
      "cacheVariables": {
        "CMAKE_BUILD_TYPE": "Release"
      }
    },
    {
      "name": "debug",
      "inherits": "base",
      "displayName": "Debug Config",
      "binaryDir": "${sourceDir}/build-debug",
      "cacheVariables": {
        "CMAKE_BUILD_TYPE": "Debug",
        "OOMPH_ENABLE_PARANOID": "ON",
        "OOMPH_ENABLE_RANGE_CHECKING": "ON"
      }
    },
    {
      "name": "mpi",
      "inherits": "base",
      "displayName": "Default MPI Config",
      "generator": "Ninja",
      "binaryDir": "${sourceDir}/build-mpi",
      "cacheVariables": {
        "OOMPH_ENABLE_MPI": "ON"
      }
    },
    {
      "name": "ci-base",
      "hidden": true,
      "inherits": "base",
      "generator": "Ninja",
      "cacheVariables": {
        "CMAKE_BUILD_TYPE": "Release",
        "BLA_VENDOR": "OpenBLAS"
      }
    },
    {
      "name": "ci",
      "inherits": "ci-base",
      "displayName": "Build Config for CI/CD",
      "cacheVariables": {
        "OOMPH_WANT_CGAL": "ON",
        "OOMPH_WANT_NLOHMANN_JSON": "ON",
        "OOMPH_WANT_HYPRE": "ON",
        "OOMPH_WANT_MUMPS": "ON",
        "OOMPH_WANT_TRILINOS": "OFF"
      }
    },
    {
      "name": "ci-mpi",
      "inherits": "ci-base",
      "displayName": "MPI Build Config for CI/CD",
      "cacheVariables": {
        "OOMPH_ENABLE_MPI": "ON",
        "OOMPH_WANT_CGAL": "ON",
        "OOMPH_WANT_NLOHMANN_JSON": "ON",
        "OOMPH_WANT_HYPRE": "ON",
        "OOMPH_WANT_MUMPS": "ON",
        "OOMPH_WANT_TRILINOS": "OFF"
      }
    },
    {
      "name": "dummy"
    }
  ],
  "buildPresets": [
    {
      "name": "release",
      "configurePreset": "release"
    },
    {
      "name": "debug",
      "configurePreset": "debug"
    },
    {
      "name": "mpi",
      "configurePreset": "mpi"
    },
    {
      "name": "ci",
      "configurePreset": "ci"
    }
  ],
  "testPresets": [
    {
      "name": "test-base",
      "hidden": true,
      "output": {
        "outputOnFailure": true,
        "labelSummary": true
      },
      "execution": {
        "timeout": 10000,
        "noTestsAction": "error"
      }
    },
    {
      "name": "ci",
      "configurePreset": "dummy",
      "inherits": "test-base"
    }
  ]
}<|MERGE_RESOLUTION|>--- conflicted
+++ resolved
@@ -10,39 +10,6 @@
       "name": "base",
       "hidden": true,
       "binaryDir": "${sourceDir}/build",
-<<<<<<< HEAD
-      "generator": "Ninja",
-        "cacheVariables": {
-            "CMAKE_INSTALL_PREFIX": "${sourceDir}/install",
-            "CMAKE_BUILD_TYPE": "Release",
-            "comment1": "change to ON",
-            "BUILD_SHARED_LIBS": "OFF",
-            "OOMPH_ENABLE_PARANOID": "OFF",
-            "OOMPH_ENABLE_RANGE_CHECKING": "OFF",
-            "OOMPH_ENABLE_MPI": "OFF",
-            "OOMPH_WANT_CGAL": "OFF",
-            "OOMPH_WANT_MUMPS": "OFF",
-            "OOMPH_WANT_HYPRE": "OFF",
-            "OOMPH_WANT_TRILINOS": "OFF",
-            "OOMPH_WANT_NLOHMANN_JSON": "OFF",
-            "CMAKE_EXPORT_COMPILE_COMMANDS": "ON",
-            "comment2": "I think we wanted to kill this altogether",
-            "OOMPH_BUILD_DEMO_DRIVERS_WITH_LIBRARY": "OFF",
-            "OOMPH_DONT_SILENCE_USELESS_WARNINGS": "OFF",
-            "comment3": "delete altogether; not sure its useful and it probably makes us look bad",
-            "OOMPH_ENABLE_CODE_COVERAGE": "OFF",
-            "OOMPH_TRANSITION_TO_VERSION_3": "OFF",
-            "OOMPH_USE_DEPRECATED_SUPERLU": "OFF"
-        }
-    },
-      {
-      "name": "default",
-      "displayName": "Default Config",
-      "inherits": "base",
-      "binaryDir": "${sourceDir}/build",
-        "cacheVariables": {
-        "CMAKE_INSTALL_PREFIX": "${sourceDir}/install"
-=======
       "cacheVariables": {
         "CMAKE_BUILD_TYPE": "Release",
         "BUILD_SHARED_LIBS": "OFF",
@@ -58,13 +25,13 @@
         "OOMPH_WANT_MUMPS": "OFF",
         "OOMPH_WANT_NLOHMANN_JSON": "OFF",
         "OOMPH_WANT_TRILINOS": "OFF"
->>>>>>> 1c94d77c
       }
     },
     {
       "name": "release",
       "inherits": "base",
       "displayName": "Release Config",
+      "generator": "Ninja",
       "binaryDir": "${sourceDir}/build-release",
       "cacheVariables": {
         "CMAKE_BUILD_TYPE": "Release"
@@ -74,6 +41,7 @@
       "name": "debug",
       "inherits": "base",
       "displayName": "Debug Config",
+      "generator": "Ninja",
       "binaryDir": "${sourceDir}/build-debug",
       "cacheVariables": {
         "CMAKE_BUILD_TYPE": "Debug",
